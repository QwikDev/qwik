{
  "$schema": "https://unpkg.com/@changesets/config@3.0.1/schema.json",
  "changelog": ["./changelog-github-custom.cjs", { "repo": "QwikDev/qwik" }],
  "commit": false,
  "fixed": [
    ["@qwik.dev/core", "@qwik.dev/router", "eslint-plugin-qwik", "create-qwik", "@qwik.dev/react"]
  ],
  "linked": [],
  "access": "public",
  "baseBranch": "origin/build/v2",
  "updateInternalDependencies": "minor",
<<<<<<< HEAD
  "ignore": [
    "qwik-docs",
    "insights",
    "qwik-cli-e2e",
    "qwik-react-test-app"
  ],
=======
  "ignore": ["qwik-docs", "insights", "qwik-cli-e2e", "docs-e2e"],
>>>>>>> e436baa2
  "___experimentalUnsafeOptions_WILL_CHANGE_IN_PATCH": {
    "onlyUpdatePeerDependentsWhenOutOfRange": true
  }
}<|MERGE_RESOLUTION|>--- conflicted
+++ resolved
@@ -9,16 +9,13 @@
   "access": "public",
   "baseBranch": "origin/build/v2",
   "updateInternalDependencies": "minor",
-<<<<<<< HEAD
   "ignore": [
     "qwik-docs",
     "insights",
     "qwik-cli-e2e",
-    "qwik-react-test-app"
+    "qwik-react-test-app",
+    "docs-e2e"
   ],
-=======
-  "ignore": ["qwik-docs", "insights", "qwik-cli-e2e", "docs-e2e"],
->>>>>>> e436baa2
   "___experimentalUnsafeOptions_WILL_CHANGE_IN_PATCH": {
     "onlyUpdatePeerDependentsWhenOutOfRange": true
   }
