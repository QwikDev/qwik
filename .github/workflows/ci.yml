# Build and test everything
#
# First it builds the packages and stores them in artifacts/cache.
# Meanwhile it lints the code.
# Then it runs the unit tests with the artifacts, as well as builds the docs and insights
# Once it all works, it does a release
#
# NOTE: only use pnpm run scripts for build commands
# This way we're sure that dev and CI environments are consistent

name: Qwik CI

# TODO fix e2e tests hanging and not cancelling
# # We only need one instance of the workflow running at a time, per branch
# concurrency:
#   group: ${{ github.workflow }}-${{ github.event_name }}-${{ github.ref }}
#   cancel-in-progress: true

on:
  pull_request:
  push:
    branches:
      - main
      - upcoming
      - next
      - vercelserverless
      - 'build/**'
  workflow_dispatch:
    inputs:
      disttag:
        description: 'Publish "@qwik.dev/core" to NPM using this dist-tag, push the git-tag to the repo and create a GitHub release. The "latest" and "next" dist-tags will use the version number already committed in package.json.'
        required: true
        type: choice
        default: 'dev'
        options:
          - dev
          - next
          - latest

env:
  # Disable incremental build, speeds up CI
  CARGO_INCREMENTAL: 0

jobs:
  changes:
    name: Setup
    runs-on: ubuntu-latest
    outputs:
      hash-qwik: ${{ steps.cache-qwik.outputs.cache-primary-key }}
      hash-rust: ${{ steps.cache-rust.outputs.cache-primary-key }}
      hash-others: ${{ steps.cache-others.outputs.cache-primary-key }}
      hash-docs: ${{ steps.cache-docs.outputs.cache-primary-key }}
      hash-insights: ${{ steps.cache-insights.outputs.cache-primary-key }}
      hash-unit: ${{ steps.cache-unit.outputs.cache-primary-key }}
      hash-e2e: ${{ steps.cache-e2e.outputs.cache-primary-key }}
      hash-cli-e2e: ${{ steps.cache-cli-e2e.outputs.cache-primary-key }}
      build-qwik: ${{ steps.cache-qwik.outputs.cache-hit != 'true' }}
      build-rust: ${{ steps.cache-rust.outputs.cache-hit != 'true' }}
      build-others: ${{ steps.cache-others.outputs.cache-hit != 'true' }}
      build-docs: ${{ steps.cache-docs.outputs.cache-hit != 'true' }}
      build-insights: ${{ steps.cache-insights.outputs.cache-hit != 'true' }}
      build-unit: ${{ steps.cache-unit.outputs.cache-hit != 'true' }}
      build-e2e: ${{ steps.cache-e2e.outputs.cache-hit != 'true' }}
      build-cli-e2e: ${{ steps.cache-cli-e2e.outputs.cache-hit != 'true' }}
      disttag: ${{ steps.set_dist_tag.outputs.disttag }}

    steps:
      - name: Branch
        run: echo "${{ github.ref }}"
      - name: NPM Dist Tag from input
        run: echo "${{ github.event.inputs.disttag }}"
      - name: Github event
        run: echo event_name=${{ github.event_name }}

      - name: Checkout
        uses: actions/checkout@v5

      - name: Set Dist Tag
        id: set_dist_tag
        if: |
          github.ref == 'refs/heads/build/v2' && (
            github.event_name == 'push' ||
            github.event_name == 'workflow_dispatch'
          )
        run: |
          if [ ${{ github.event_name }} == 'workflow_dispatch' ]; then
            disttag="${{ github.event.inputs.disttag }}"
            echo "Overriding disttag with input: $disttag"
            echo "disttag=${disttag}" >> $GITHUB_OUTPUT
            exit 0
          fi

          is_release=false
          commit_id=${{ github.sha }}
          owner=${{ github.repository_owner }}
          repo=${{ github.event.repository.name }}

          removed_files=$(curl -s -H "Authorization: token ${{ secrets.GITHUB_TOKEN }}" \
            "https://api.github.com/repos/$owner/$repo/commits/$commit_id" | jq -r '.files[] | select(.status == "removed") | .filename')

          echo "Removed files: $removed_files"

          md_file_removed=false
          for file in $removed_files; do
            if [[ $file == .changeset/*.md ]]; then
              md_file_removed=true
              break
            fi
          done

          if [ $md_file_removed = true ]; then
            if ! ls .changeset/*.md > /dev/null 2>&1; then
              is_release=true
            fi
          fi

          echo "is_release: $is_release"

          if [ "$is_release" = true ]; then
            disttag='latest'
          else 
            disttag="${{github.event.inputs.disttag}}"
          fi

          echo "disttag: $disttag"

          echo "disttag=${disttag}" >> $GITHUB_OUTPUT

      - run: jq .scripts package.json > scripts.json

      - name: 'check cache: qwik'
        id: cache-qwik
        uses: actions/cache/restore@v4
        with:
          lookup-only: true
          path: packages/qwik/dist
          # Note that this includes the package.json of qwik
          key: ${{ hashfiles('.github/workflows/ci.yml', 'pnpm-lock.yaml', 'scripts.json', 'scripts/**/*', 'packages/qwik/**/*', '!**/*.unit.*', '!**/*.rs') }}
      - run: 'echo ${{ steps.cache-qwik.outputs.cache-primary-key }} > qwik-key.txt'
      - name: 'check cache: rust'
        id: cache-rust
        uses: actions/cache/restore@v4
        with:
          lookup-only: true
          path: packages/qwik/bindings
          key: ${{ hashfiles('Makefile', 'rust-toolchain', '**/Cargo.toml', '**/Cargo.lock', '**/*.rs') }}
      - run: 'echo ${{ steps.cache-rust.outputs.cache-primary-key }} > rust-key.txt'
      - name: 'check cache: others'
        id: cache-others
        uses: actions/cache/restore@v4
        with:
          lookup-only: true
          path: |
            packages/qwik-router/lib
            packages/qwik-react/lib
            packages/eslint-plugin-qwik/dist
            packages/create-qwik/dist
          # note that all inputs need to be listed here, including qwik, for correct cache invalidation
          key: ${{ hashfiles('qwik-key.txt', 'rust-key.txt', 'packages/qwik-router/**/*', 'packages/qwik-react/**/*', 'packages/eslint-plugin-qwik/**/*', 'packages/create-qwik/**/*', 'starters/apps/**/*', 'starters/features/**/*', 'starters/adapters/**/*', '!**/*.unit.*') }}
      - run: 'echo ${{ steps.cache-others.outputs.cache-primary-key }} > others-key.txt'
      - name: 'check cache: docs'
        id: cache-docs
        uses: actions/cache/restore@v4
        with:
          lookup-only: true
          path: docs-build-completed.txt
          key: ${{ hashfiles('others-key.txt', 'packages/docs/**/*') }}
      - name: 'check cache: insights'
        id: cache-insights
        uses: actions/cache/restore@v4
        with:
          lookup-only: true
          path: |
            packages/insights/dist
            packages/insights/.netlify
          key: ${{ hashfiles('others-key.txt', 'packages/insights/**/*') }}
      - name: 'check cache: unit tests'
        id: cache-unit
        uses: actions/cache/restore@v4
        with:
          lookup-only: true
          path: unit-tests-completed.txt
          key: ${{ hashfiles('others-key.txt', 'packages/**/*.unit.*') }}
      - name: 'check cache: e2e tests'
        id: cache-e2e
        uses: actions/cache/restore@v4
        with:
          lookup-only: true
          path: e2e-tests-completed.txt
          key: ${{ hashfiles('others-key.txt', 'starters/**/*') }}
      - name: 'check cache: cli e2e tests'
        id: cache-cli-e2e
        uses: actions/cache/restore@v4
        with:
          lookup-only: true
          path: cli-e2e-tests-completed.txt
          key: ${{ hashfiles('others-key.txt', 'e2e/**/*') }}

  ############ BUILD Qwik ############
  build-qwik:
    if: needs.changes.outputs.build-qwik == 'true'
    name: Build Qwik
    needs: changes
    runs-on: ubuntu-latest
    steps:
      - name: Checkout
        uses: actions/checkout@v5

      - uses: pnpm/action-setup@v4
      - name: Setup Node
        uses: actions/setup-node@v5
        with:
          node-version: 24.x
          cache: 'pnpm'
          registry-url: https://registry.npmjs.org/

      - name: Install NPM Dependencies
        run: |
          # Ensure that the qwik binary gets made
          mkdir -p packages/qwik/bindings/
          pnpm install --frozen-lockfile

      - name: 'build: qwik'
        run: pnpm build --qwik --insights --set-dist-tag="${{ needs.changes.outputs.disttag }}"

      - name: Print Qwik Dist Build
        continue-on-error: true
        run: tree -a packages/qwik/dist/

      - name: Save qwik cache
        uses: actions/cache/save@v4
        with:
          key: ${{ needs.changes.outputs.hash-qwik }}
          path: packages/qwik/dist

      - name: Save artifacts
        uses: actions/upload-artifact@v4
        with:
          name: artifact-qwik-no-optimizer
          include-hidden-files: true
          path: packages/qwik/dist/
          if-no-files-found: error

  ############ BUILD PLATFORM BINDINGS ############
  build-bindings:
    if: needs.changes.outputs.build-rust == 'true'
    strategy:
      matrix:
        settings:
          - host: ubuntu-latest
            target: x86_64-unknown-linux-gnu
            wasm: true

          # the last x86 macos available as a standard runner
          - host: macos-13
            target: x86_64-apple-darwin

          - host: macos-latest
            target: aarch64-apple-darwin

          - host: windows-latest
            target: x86_64-pc-windows-msvc

    name: Build optimizer ${{ matrix.settings.target }}
    runs-on: ${{ matrix.settings.host }}

    needs: changes

    steps:
      - name: Checkout
        uses: actions/checkout@v5

      - name: Install Rust toolchain
        uses: actions-rust-lang/setup-rust-toolchain@v1
        with:
          components: clippy,rustfmt

      - uses: pnpm/action-setup@v4
      - name: Setup Node
        uses: actions/setup-node@v5
        with:
          node-version: 24.x
          cache: 'pnpm'
          registry-url: https://registry.npmjs.org/

      - run: pnpm install
      - if: matrix.settings.wasm
        run: pnpm install -w wasm-pack

      - name: Lint check
        if: matrix.settings.wasm
        run: pnpm lint.rust

      - name: Unit tests
        if: matrix.settings.wasm
        run: pnpm test.rust

      - name: Build Platform Binding
        run: pnpm build --platform-binding

      - name: Build Wasm Binding
        if: matrix.settings.wasm
        run: pnpm build --wasm

      - name: Print Packages Dist Build
        continue-on-error: true
        run: ls -lR packages/qwik/bindings/

      - name: Upload Platform Binding Artifact
        uses: actions/upload-artifact@v4
        with:
          name: artifact-bindings-${{ matrix.settings.target }}
          include-hidden-files: true
          path: packages/qwik/bindings/
          if-no-files-found: error

  ############ BUILD PACKAGE ############
  combined-qwik:
    name: Bundle Qwik
    if: always()
    runs-on: ubuntu-latest
    needs:
      - build-qwik
      - build-bindings
      - changes

    steps:
      - name: Verify builds
        if: |
          !(
            (needs.build-qwik.result == 'success' || needs.build-qwik.result == 'skipped') &&
            (needs.build-bindings.result == 'success' || needs.build-bindings.result == 'skipped')
          )
        run: exit 1

      - name: Restore artifacts
        if: needs.changes.outputs.build-rust == 'true'
        uses: actions/download-artifact@v4

      - name: Restore Qwik from cache
        uses: actions/cache/restore@v4
        with:
          path: packages/qwik/dist
          key: ${{ needs.changes.outputs.hash-qwik }}

      - name: Restore Rust from cache
        if: needs.changes.outputs.build-rust != 'true'
        uses: actions/cache/restore@v4
        with:
          path: packages/qwik/bindings
          key: ${{ needs.changes.outputs.hash-rust }}

      - name: Move Rust Artifacts
        if: needs.changes.outputs.build-rust == 'true'
        run: |
          mkdir -p packages/qwik/bindings
          mv artifact-bindings-*/* packages/qwik/bindings

      - name: Save rust cache
        if: needs.changes.outputs.build-rust == 'true'
        uses: actions/cache/save@v4
        with:
          key: ${{ needs.changes.outputs.hash-rust }}
          path: packages/qwik/bindings

      - name: Upload Qwik artifact
        uses: actions/upload-artifact@v4
        with:
          name: artifact-qwik
          include-hidden-files: true
          path: |
            packages/qwik/bindings
            packages/qwik/dist
          if-no-files-found: error

  build-other-packages:
    name: Build Other Packages
    needs:
      - changes
      - combined-qwik
    if: always()
    runs-on: ubuntu-latest
    steps:
      - name: Verify combined-qwik
        if: needs.combined-qwik.result != 'success'
        run: exit 1

      - name: Checkout
        if: needs.changes.outputs.build-others == 'true'
        uses: actions/checkout@v5

      - uses: pnpm/action-setup@v4
        if: needs.changes.outputs.build-others == 'true'
      - name: Setup Node
        if: needs.changes.outputs.build-others == 'true'
        uses: actions/setup-node@v5
        with:
          node-version: 24.x
          cache: 'pnpm'
          registry-url: https://registry.npmjs.org/

      - name: Restore Qwik artifact
        uses: actions/download-artifact@v4
        with:
          name: artifact-qwik
          path: packages/qwik/

      - name: Install NPM Dependencies
        if: needs.changes.outputs.build-others == 'true'
        run: pnpm install

      - name: 'build: qwik-router & others'
        if: needs.changes.outputs.build-others == 'true'
        run: pnpm build --tsc --api --qwikrouter --cli --qwikreact --eslint --set-dist-tag="${{ needs.changes.outputs.disttag }}"
      - name: Save others cache
        if: needs.changes.outputs.build-others == 'true'
        uses: actions/cache/save@v4
        with:
          key: ${{ needs.changes.outputs.hash-others }}
          path: |
            packages/qwik-router/lib
            packages/qwik-react/lib
            packages/eslint-plugin-qwik/dist
            packages/create-qwik/dist

      - name: 'restore: qwik-router & others'
        if: needs.changes.outputs.build-others != 'true'
        uses: actions/cache/restore@v4
        with:
          path: |
            packages/qwik-router/lib
            packages/qwik-react/lib
            packages/eslint-plugin-qwik/dist
            packages/create-qwik/dist
          key: ${{ needs.changes.outputs.hash-others }}

      - name: Print QwikRouter Lib Build
        run: tree -a packages/qwik-router/lib/

      - name: Upload QwikRouter Build Artifacts
        uses: actions/upload-artifact@v4
        with:
          name: artifact-qwikrouter
          include-hidden-files: true
          path: packages/qwik-router/lib/
          if-no-files-found: error

      - name: Print qwik-react Lib Build
        run: tree -a packages/qwik-react/lib/

      - name: Upload qwik-react Build Artifacts
        uses: actions/upload-artifact@v4
        with:
          name: artifact-qwikreact
          include-hidden-files: true
          path: |
            packages/qwik-react/lib/
            packages/qwik-react/package.json
          if-no-files-found: error

      - name: Print Create Qwik CLI Dist Build
        run: tree -a packages/create-qwik/dist/

      - name: Upload Create Qwik CLI Build Artifacts
        uses: actions/upload-artifact@v4
        with:
          name: artifact-create-qwik
          include-hidden-files: true
          path: packages/create-qwik/dist/
          if-no-files-found: error

      - name: Print Eslint rules Dist Build
        run: tree -a packages/eslint-plugin-qwik/dist/

      - name: Upload Eslint rules Build Artifacts
        uses: actions/upload-artifact@v4
        with:
          name: artifact-eslint-plugin-qwik
          include-hidden-files: true
          path: packages/eslint-plugin-qwik/dist/
          if-no-files-found: error

  ############ BUILD INSIGHTS ############
  build-insights:
    if: always() && needs.changes.outputs.build-insights == 'true'
    name: Build Insights
    needs:
      - changes
      - build-other-packages
    runs-on: ubuntu-latest

    steps:
      - name: Verify build-other-packages
        if: needs.build-other-packages.result != 'success'
        run: exit 1

      - name: Checkout
        uses: actions/checkout@v5

      - name: Download Build Artifacts
        uses: actions/download-artifact@v4

      - name: Move Distribution Artifacts
        run: |
          mv artifact-qwik/* packages/qwik/
          mkdir -p packages/qwik-router/lib/
          mv artifact-qwikrouter/* packages/qwik-router/lib/
          mkdir -p packages/create-qwik/dist/
          mv artifact-create-qwik/* packages/create-qwik/dist/
          mkdir -p packages/eslint-plugin-qwik/dist/
          mv artifact-eslint-plugin-qwik/* packages/eslint-plugin-qwik/dist/

      - uses: pnpm/action-setup@v4
      - name: Setup Node
        uses: actions/setup-node@v5
        with:
          node-version: 24.x
          cache: 'pnpm'
          registry-url: https://registry.npmjs.org/

      - run: pnpm install --frozen-lockfile
      - name: Build Qwik Insights
        run: pnpm run build.packages.insights

      - name: Save Insights Cache
        uses: actions/cache/save@v4
        with:
          key: ${{ needs.changes.outputs.hash-insights }}
          path: |
            packages/insights/dist
            packages/insights/.netlify

  ############ BUILD DOCS ############
  build-docs:
    if: always() && needs.changes.outputs.build-docs == 'true'
    name: Build Docs
    needs:
      - changes
      - build-other-packages
    runs-on: ubuntu-latest

    steps:
      - name: Verify build-other-packages
        if: needs.build-other-packages.result != 'success'
        run: exit 1

      - name: Checkout
        uses: actions/checkout@v5

      - uses: pnpm/action-setup@v4
      - name: Setup Node
        uses: actions/setup-node@v5
        with:
          node-version: 24.x
          cache: 'pnpm'
          registry-url: https://registry.npmjs.org/

      - name: Download Build Artifacts
        uses: actions/download-artifact@v4

      - name: Move Distribution Artifacts
        run: |
          mv artifact-qwik/* packages/qwik/
          mkdir -p packages/qwik-router/lib/
          mv artifact-qwikrouter/* packages/qwik-router/lib/
          mkdir -p packages/create-qwik/dist/
          mv artifact-create-qwik/* packages/create-qwik/dist/
          mkdir -p packages/eslint-plugin-qwik/dist/
          mv artifact-eslint-plugin-qwik/* packages/eslint-plugin-qwik/dist/
          mv artifact-qwikreact/lib packages/qwik-react/lib

      - run: pnpm install --frozen-lockfile
      - name: Build Qwik Docs
        run: pnpm build --tsc-docs && pnpm run build.packages.docs && echo ok > docs-build-completed.txt

      - name: Save Docs Artifacts
        uses: actions/upload-artifact@v4
        with:
          name: artifact-docs
          include-hidden-files: true
          path: |
            packages/docs/dist
            packages/docs/server

      - name: Save Docs Cache
        uses: actions/cache/save@v4
        with:
          key: ${{ needs.changes.outputs.hash-docs }}
          path: docs-build-completed.txt

  ############ UNIT TEST ############
  test-unit:
    name: Unit Tests
    if: always() && needs.changes.outputs.build-unit == 'true'
    strategy:
      matrix:
        settings:
          - host: ubuntu-latest
          - host: windows-latest

    runs-on: ${{ matrix.settings.host }}
    needs:
      - changes
      - build-other-packages

    steps:
      - name: Verify build-other-packages
        if: needs.build-other-packages.result != 'success'
        run: exit 1

      - name: Checkout
        uses: actions/checkout@v5

      - uses: pnpm/action-setup@v4
      - name: Setup Node
        uses: actions/setup-node@v5
        with:
          node-version: 24.x
          cache: 'pnpm'
          registry-url: https://registry.npmjs.org/

      - name: Download Build Artifacts
        uses: actions/download-artifact@v4

      - name: Move Distribution Artifacts
        run: |
          mv artifact-qwik/* packages/qwik/
          mkdir -p packages/qwik-router/lib/
          mv artifact-qwikrouter/* packages/qwik-router/lib/
          mkdir -p packages/create-qwik/dist/
          mv artifact-create-qwik/* packages/create-qwik/dist/
          mkdir -p packages/eslint-plugin-qwik/dist/
          mv artifact-eslint-plugin-qwik/* packages/eslint-plugin-qwik/dist/

      - run: pnpm install --frozen-lockfile

      - name: Unit Tests
        run: pnpm run test.unit && echo ok > unit-tests-completed.txt

      - name: Save unit tests cache
        uses: actions/cache/save@v4
        with:
          key: ${{ needs.changes.outputs.hash-unit }}
          path: unit-tests-completed.txt

  ############ E2E TEST ############
  test-e2e:
    # Sometimes the tests just hang
    timeout-minutes: 20
    name: E2E Tests
    if: always() && needs.changes.outputs.build-e2e == 'true'

    needs:
      - build-other-packages
      - changes
      - test-unit

    strategy:
      matrix:
        settings:
          - host: ubuntu-latest
            browser: chromium
          # too slow and flaky. Perhaps better in v2?
          # - host: ubuntu-latest
          #   browser: firefox
          - host: windows-latest
            browser: chromium
          - host: macos-latest
            browser: webkit
<<<<<<< HEAD
=======
          - host: windows-latest
            browser: chromium
>>>>>>> 9df99c8a

    runs-on: ${{ matrix.settings.host }}

    steps:
      - name: Checkout
        uses: actions/checkout@v5

      - uses: pnpm/action-setup@v4
      - name: Setup Node
        uses: actions/setup-node@v5
        with:
          node-version: 24.x
          cache: 'pnpm'
          registry-url: https://registry.npmjs.org/

      - name: Download Build Artifacts
        uses: actions/download-artifact@v4

      - name: Move Distribution Artifacts
        run: |
          mv artifact-qwik/* packages/qwik/
          mkdir -p packages/qwik-router/lib/
          mv artifact-qwikrouter/* packages/qwik-router/lib/
          mkdir -p packages/create-qwik/dist/
          mv artifact-create-qwik/* packages/create-qwik/dist/
          mkdir -p packages/eslint-plugin-qwik/dist/
          mv artifact-eslint-plugin-qwik/* packages/eslint-plugin-qwik/dist/
          mkdir -p packages/qwik-react/lib/
          mv artifact-qwikreact/lib/* packages/qwik-react/lib/

      - run: pnpm install --frozen-lockfile

      - name: Install Playwright
        run: npx playwright install ${{ matrix.settings.browser }} --with-deps

      - name: Playwright E2E Tests
        run: pnpm run test.e2e.${{ matrix.settings.browser }} --timeout 60000 --retries 7 --workers 1

  test-cli-e2e:
    name: E2E CLI Tests
    if: always() && needs.changes.outputs.build-cli-e2e == 'true'

    needs:
      - build-other-packages
      - changes
      - test-unit

    strategy:
      matrix:
        settings:
          - host: ubuntu-latest
            browser: chromium
          - host: macos-latest
            browser: webkit
          - host: windows-latest
            browser: chromium

    runs-on: ${{ matrix.settings.host }}

    steps:
      - name: Checkout
        uses: actions/checkout@v5

      - uses: pnpm/action-setup@v4
      - name: Setup Node
        uses: actions/setup-node@v5
        with:
          node-version: 24.x
          cache: 'pnpm'
          registry-url: https://registry.npmjs.org/

      - name: Download Build Artifacts
        uses: actions/download-artifact@v4

      - name: Move Distribution Artifacts
        run: |
          mv artifact-qwik/* packages/qwik/
          mkdir -p packages/qwik-router/lib/
          mv artifact-qwikrouter/* packages/qwik-router/lib/
          mkdir -p packages/create-qwik/dist/
          mv artifact-create-qwik/* packages/create-qwik/dist/
          mkdir -p packages/eslint-plugin-qwik/dist/
          mv artifact-eslint-plugin-qwik/* packages/eslint-plugin-qwik/dist/
          mkdir -p packages/qwik-react/lib/
          mv artifact-qwikreact/lib/* packages/qwik-react/lib/

      - run: pnpm install --frozen-lockfile

      - name: Install Playwright
        run: npx playwright install ${{ matrix.settings.browser }} --with-deps

      - name: Playwright E2E Integration Tests
        run: pnpm run test.e2e.integrations.${{ matrix.settings.browser }} --timeout 60000 --retries 7 --workers 1

      - name: Playwright E2E Qwik React Tests
        run: pnpm run test.e2e.qwik-react.${{ matrix.settings.browser }} --timeout 60000 --retries 7 --workers 1

      - name: CLI E2E Tests
        run: pnpm run test.e2e.cli

  ########### LINT PACKAGES ############
  lint-package:
    name: Lint Package
    runs-on: ubuntu-latest
    steps:
      - name: Checkout
        uses: actions/checkout@v5

      - uses: pnpm/action-setup@v4
      - name: Setup Node
        uses: actions/setup-node@v5
        with:
          node-version: 24.x
          cache: 'pnpm'
          registry-url: https://registry.npmjs.org/

      - run: pnpm install --frozen-lockfile

      - name: "Verify pnpm dedupe"
        if: always()
        run: pnpm dedupe --check

      - name: SyncPack Check
        if: always()
        run: pnpm run lint.syncpack

      - name: Prettier Check
        if: always()
        run: pnpm run lint.prettier

      - name: Build ESLint
        if: always()
        run: pnpm build --eslint

      - name: ESLint Check
        if: always()
        run: pnpm run lint.eslint

  ############ RELEASE ############
  release:
    name: Release
    runs-on: ubuntu-latest

    needs:
      - changes
      - test-unit
      - test-e2e
      - test-cli-e2e
    # test-unit runs when any packages changes, so we have to release
    # on "upcoming", we always check if we have something to release
    # don't run on forks
    if: |
      always() && 
      github.repository == 'QwikDev/qwik' && (
<<<<<<< HEAD
        github.ref == 'refs/heads/build/v2' ||
        needs.test-unit.result == 'success'
=======
        github.ref == 'refs/heads/upcoming' ||
        needs.test-unit.result == 'success' || 
        needs.test-unit.result == 'skipped'
>>>>>>> 9df99c8a
      )

    steps:
      - name: Verify test-e2e
        if: needs.test-e2e.result != 'skipped'
        run: |
          if [ "${{ needs.test-e2e.result }}" != success ] ; then
            exit 1
          else
            echo ok > e2e-tests-completed.txt
          fi
      - name: Save e2e tests cache
        if: needs.test-e2e.result != 'skipped'
        uses: actions/cache/save@v4
        with:
          key: ${{ needs.changes.outputs.hash-e2e }}
          path: e2e-tests-completed.txt

      - name: Verify test-cli-e2e
        if: needs.test-cli-e2e.result != 'skipped'
        run: |
          if [ "${{ needs.test-cli-e2e.result }}" != success ] ; then
            exit 1
          else
            echo ok > cli-e2e-tests-completed.txt
          fi
      - name: Save cli-e2e tests cache
        if: needs.test-cli-e2e.result != 'skipped'
        uses: actions/cache/save@v4
        with:
          key: ${{ needs.changes.outputs.hash-cli-e2e }}
          path: cli-e2e-tests-completed.txt

      - name: Checkout
        uses: actions/checkout@v5

      - uses: pnpm/action-setup@v4
      - name: Setup Node
        uses: actions/setup-node@v5
        with:
          node-version: 24.x
          cache: 'pnpm'
          registry-url: https://registry.npmjs.org/

      - name: Download Build Artifacts
        uses: actions/download-artifact@v4

      - name: Move Distribution Artifacts
        run: |
          mv artifact-qwik/* packages/qwik/
          mkdir -p packages/qwik-router/lib/
          mv artifact-qwikrouter/* packages/qwik-router/lib/
          mkdir -p packages/create-qwik/dist/
          mv artifact-create-qwik/* packages/create-qwik/dist/
          mkdir -p packages/eslint-plugin-qwik/dist/
          mv artifact-eslint-plugin-qwik/* packages/eslint-plugin-qwik/dist/
          mv artifact-qwikreact/lib packages/qwik-react/lib
          rm -rf artifact-*

      - run: pnpm install --frozen-lockfile

      # Do this before other release steps to avoid
      # publishing temporary files
      - name: Create Release Pull Request or Publish to npm
        if: github.ref == 'refs/heads/build/v2'
        id: changesets
        uses: changesets/action@v1
        with:
          publish: pnpm release
          title: V2 Version Packages
          branch: build/v2
        env:
          GITHUB_TOKEN: ${{ secrets.GITHUB_TOKEN }}
          NPM_TOKEN: ${{ secrets.NPM_TOKEN }}
          NODE_AUTH_TOKEN: ${{ secrets.NPM_TOKEN }}

      # Delete this after V2 is released
      - name: Tag with latest
        if: steps.changesets.outputs.published == 'true'
        run: |
          echo "//registry.npmjs.org/:_authToken=${NPM_TOKEN}" > $GITHUB_WORKSPACE/.npmrc
          npm dist-tag add @qwik.dev/core@${{ fromJSON(steps.changesets.outputs.publishedPackages)[0].version }} latest
          npm dist-tag add @qwik.dev/router@${{ fromJSON(steps.changesets.outputs.publishedPackages)[0].version }} latest
          npm dist-tag add @qwik.dev/react@${{ fromJSON(steps.changesets.outputs.publishedPackages)[0].version }} latest
        env:
          NPM_TOKEN: ${{ secrets.NPM_TOKEN }}
          NPM_CONFIG_USERCONFIG: ${{ github.workspace }}/.npmrc

      - name: Fixup package.json files
        run: pnpm run release.fixup-package-json

      - name: Commit Build Artifacts
        if: github.event_name == 'push'
        env:
          QWIK_API_TOKEN_GITHUB: ${{ secrets.QWIK_API_TOKEN_GITHUB }}
        run: pnpm run qwik-push-build-repos

      - name: Publish packages for testing
        if: github.event_name != 'workflow_dispatch'
        # TODO: bring back --compact in the package.json release.pkg-pr-new script after first npm public of V2 alpha
        run: pnpm release.pkg-pr-new
        env:
          GITHUB_TOKEN: ${{ secrets.GITHUB_TOKEN }}

  ############ TRIGGER QWIKKROUTER E2E TEST ############
  trigger-qwikrouter-e2e:
    name: Trigger Qwik Router E2E
    runs-on: ubuntu-latest
    if: github.ref == 'refs/heads/upcoming'

    needs:
      - changes
      - release

    steps:
      - name: Repository Dispatch
        uses: peter-evans/repository-dispatch@v2
        with:
          token: ${{ secrets.QWIK_API_TOKEN_GITHUB }}
          repository: QwikDev/qwik-city-e2e
          event-type: main-updated

  ############ Everything is fine ############
  requirements-passed:
    name: All requirements are met
    runs-on: ubuntu-latest
    needs:
      - test-unit
      - test-e2e
      - test-cli-e2e
      - lint-package
      - build-docs
      - build-insights
    if: always()
    steps:
      - name: check status
        if: |
          !(
            (needs.test-unit.result == 'success' || needs.test-unit.result == 'skipped') &&
            (needs.test-e2e.result == 'success' || needs.test-e2e.result == 'skipped') &&
            (needs.test-cli-e2e.result == 'success' || needs.test-cli-e2e.result == 'skipped') &&
            (needs.lint-package.result == 'success' || needs.lint-package.result == 'skipped') &&
            (needs.build-docs.result == 'success' || needs.build-docs.result == 'skipped') &&
            (needs.build-insights.result == 'success' || needs.build-insights.result == 'skipped')
          )
        run: exit 1<|MERGE_RESOLUTION|>--- conflicted
+++ resolved
@@ -660,18 +660,13 @@
         settings:
           - host: ubuntu-latest
             browser: chromium
-          # too slow and flaky. Perhaps better in v2?
+          # Some tests are failing on firefox, disable for now
           # - host: ubuntu-latest
           #   browser: firefox
           - host: windows-latest
             browser: chromium
           - host: macos-latest
             browser: webkit
-<<<<<<< HEAD
-=======
-          - host: windows-latest
-            browser: chromium
->>>>>>> 9df99c8a
 
     runs-on: ${{ matrix.settings.host }}
 
@@ -826,14 +821,9 @@
     if: |
       always() && 
       github.repository == 'QwikDev/qwik' && (
-<<<<<<< HEAD
         github.ref == 'refs/heads/build/v2' ||
-        needs.test-unit.result == 'success'
-=======
-        github.ref == 'refs/heads/upcoming' ||
         needs.test-unit.result == 'success' || 
         needs.test-unit.result == 'skipped'
->>>>>>> 9df99c8a
       )
 
     steps:
