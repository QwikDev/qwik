--- conflicted
+++ resolved
@@ -210,11 +210,7 @@
     yarn link @builder.io/qwik @builder.io/qwik-city
    ```
 
-<<<<<<< HEAD
 If you can't use package linking (npm link) just copy the contents of `packages/qwik/dist` into your projects' `node_modules/@builder.io/qwik` folder, and/or the contents of `packages/qwik-city/lib` into your projects' `node_modules/@builder.io/qwik-city` folder.
-=======
-If you can't use package linking (npm link) just copy the contents of `packages/qwik/dist` into your projects' `node_modules/@builder.io/qwik` folder.
->>>>>>> c3ee9a57
 
 ### Test against the docs site:
 
