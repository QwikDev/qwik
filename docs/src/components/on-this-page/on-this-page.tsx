--- conflicted
+++ resolved
@@ -41,17 +41,6 @@
               <h6>On This Page</h6>
               <ul>
                 {headings.map((h) => (
-<<<<<<< HEAD
-                  <li
-                    class={{
-                      'pb-2': h.level === 2,
-                      'pb-3': h.level > 2,
-                      'pl-4': h.level > 2,
-                      'border-l-2': true,
-                    }}
-                  >
-                    <a href={`#${h.id}`} class="pl-4 block" onClickQrl={onClick}>
-=======
                   <li>
                     <a
                       href={`#${h.id}`}
@@ -59,9 +48,8 @@
                         block: true,
                         indent: h.level > 2,
                       }}
-                      on:click={onClick}
+                      onClick$={onClick}
                     >
->>>>>>> 410a45cf
                       {h.text}
                     </a>
                   </li>
