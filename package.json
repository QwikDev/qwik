{
  "name": "qwik-monorepo",
  "version": "0.0.0-read-qwik-package-json",
  "comments": {
    "01": "devDependencies includes reference to @builder.io/qwik: workspace: *. This is needed or e2e tests will fail",
    "02": "  It would be nice to be able to remove this dependency and fix the test.",
    "03": "devDependencies can't include reference to @builder.io/qwik-city or e2e test will fail."
  },
  "config": {
    "syncpack": {
      "versionGroups": [
        {
          "label": "Be lenient in vite versions for prod. v4 is broken, v5 is good",
          "dependencyTypes": [
            "prod",
            "peer"
          ],
          "dependencies": [
            "vite"
          ],
          "pinVersion": ">=5 <8"
        },
        {
          "label": "use workspace protocol for local packages and allow patch versions (used in e.g. qwik-react)",
          "dependencies": [
            "$LOCAL"
          ],
          "dependencyTypes": [
            "!local",
            "!dev"
          ],
          "pinVersion": "workspace:^"
        },
        {
          "label": "dev: use workspace protocol for local packages - split from prod and peer version group",
          "dependencies": [
            "$LOCAL"
          ],
          "dependencyTypes": [
            "dev"
          ],
          "pinVersion": "workspace:^"
        },
        {
          "label": "Separate prod deps from dev deps",
          "dependencyTypes": [
            "prod",
            "peer"
          ]
        },
        {
          "label": "Playwright should have the same version as in flake.nix",
          "dependencies": [
            "@playwright/test"
          ],
          "dependencyTypes": [
            "dev"
          ],
          "pinVersion": "1.50.1"
        }
      ],
      "semverGroups": [
        {
          "label": "Undici should always be * until we remove it",
          "dependencies": [
            "undici"
          ],
          "range": "*"
        },
        {
          "label": "use exact version numbers for devDependencies",
          "dependencyTypes": [
            "dev"
          ],
          "range": ""
        }
      ]
    }
  },
  "contributors": [
    {
      "name": "Miško Hevery",
      "email": "misko@hevery.com",
      "url": "https://twitter.com/mhevery"
    },
    {
      "name": "Adam Bradley",
      "email": "adam@builder.io",
      "url": "https://twitter.com/adamdbradley"
    },
    {
      "name": "Manu Mtz.-Almeida",
      "email": "manu@builder.io",
      "url": "https://twitter.com/manucorporat"
    }
  ],
  "dependencies": {
    "esbuild-plugin-raw": "^0.2.0"
  },
  "devDependencies": {
    "@builder.io/qwik": "workspace:^",
    "@builder.io/qwik-city": "workspace:^",
    "@changesets/cli": "2.29.5",
    "@changesets/get-github-info": "0.6.0",
    "@changesets/types": "6.1.0",
    "@clack/prompts": "0.7.0",
    "@eslint/js": "9.32.0",
    "@mdx-js/mdx": "3.1.0",
    "@microsoft/api-documenter": "7.26.31",
    "@microsoft/api-extractor": "7.52.10",
    "@napi-rs/cli": "2.18.4",
    "@napi-rs/triples": "1.2.0",
    "@node-rs/helper": "1.6.0",
    "@octokit/action": "6.1.0",
    "@playwright/test": "1.50.1",
    "@qwik.dev/partytown": "0.11.2",
    "@types/brotli": "1.3.4",
    "@types/bun": "1.2.19",
    "@types/cross-spawn": "6.0.6",
    "@types/express": "4.17.21",
    "@types/node": "20.19.0",
    "@types/path-browserify": "1.0.3",
    "@types/prompts": "2.4.9",
    "@types/react": "18.3.3",
    "@types/semver": "7.7.0",
    "@types/tmp": "0.2.6",
    "@types/which-pm-runs": "1.0.2",
    "@vitejs/plugin-basic-ssl": "2.1.0",
    "all-contributors-cli": "6.26.1",
    "brotli": "1.3.3",
    "create-qwik": "workspace:^",
    "cross-spawn": "7.0.6",
    "csstype": "3.1.3",
    "dotenv": "16.5.0",
    "esbuild": "0.25.8",
    "eslint": "9.32.0",
    "eslint-plugin-no-only-tests": "3.3.0",
    "eslint-plugin-qwik": "workspace:^",
    "execa": "8.0.1",
    "express": "4.20.0",
    "globals": "16.3.0",
    "install": "0.13.0",
    "memfs": "4.34.0",
    "monaco-editor": "0.45.0",
    "mri": "1.2.0",
    "path-browserify": "1.0.1",
    "prettier": "3.6.2",
    "prettier-plugin-jsdoc": "1.3.3",
    "prettier-plugin-tailwindcss": "0.6.14",
    "pretty-quick": "4.2.2",
    "prompts": "2.4.2",
    "rollup": ">= 4.39.0",
    "semver": "7.7.2",
    "simple-git-hooks": "2.13.1",
    "snoop": "1.0.4",
    "source-map": "0.7.4",
    "svgo": "3.3.2",
    "syncpack": "12.3.3",
    "terser": "5.43.1",
    "tmp": "0.2.3",
    "tree-kill": "1.2.2",
    "tsx": "4.20.3",
    "typescript": "5.4.5",
    "typescript-eslint": "8.38.0",
    "undici": "*",
<<<<<<< HEAD
    "vfile": "6.0.3",
    "vite": "7.0.6",
    "vite-imagetools": "7.1.0",
=======
    "vfile": "6.0.2",
    "vite": "7.1.0",
    "vite-imagetools": "7.0.4",
>>>>>>> 30cb4f3a
    "vite-plugin-dts": "3.9.1",
    "vite-tsconfig-paths": "5.1.4",
    "vitest": "3.2.4",
    "watchlist": "0.3.1",
    "which-pm-runs": "1.1.0",
    "zod": "3.25.48"
  },
  "engines": {
    "node": ">=16.8.0 <18.0.0 || >=18.11",
    "npm": "please-use-pnpm",
    "yarn": "please-use-pnpm",
    "pnpm": ">=9.0.5"
  },
  "packageManager": "pnpm@9.15.5",
  "pnpm": {
    "overrides": {
      "typescript": "5.4.5",
      "vfile": "6.0.3"
    },
    "patchedDependencies": {
      "density-clustering@1.3.0": "patches/density-clustering@1.3.0.patch"
    }
  },
  "private": true,
  "scripts": {
    "api.update": "tsx --require ./scripts/runBefore.ts scripts/index.ts --tsc --api --dev",
    "build": "tsx --require ./scripts/runBefore.ts scripts/index.ts",
    "build.changelog-formatter": "tsc .changeset/changelog-github-custom.ts && mv .changeset/changelog-github-custom.js .changeset/changelog-github-custom.cjs",
    "build.clean": "tsx ./scripts/build-clean.ts",
    "build.cli": "tsx --require ./scripts/runBefore.ts scripts/index.ts --cli --dev",
    "build.cli.prod": "tsx --require ./scripts/runBefore.ts scripts/index.ts --cli",
    "build.core": "tsx --require ./scripts/runBefore.ts scripts/index.ts --tsc --build --qwikcity --api --platform-binding",
    "build.eslint": "tsx --require ./scripts/runBefore.ts scripts/index.ts --eslint",
    "build.full": "tsx --require ./scripts/runBefore.ts scripts/index.ts --tsc --tsc-docs --build --supabaseauthhelpers --api --eslint --qwikcity --qwikworker --qwiklabs --qwikreact --qwikauth --cli --platform-binding --wasm",
    "build.local": "tsx  --require ./scripts/runBefore.ts scripts/index.ts --tsc --tsc-docs --build --supabaseauthhelpers --api --eslint --qwikcity --qwikworker --qwiklabs --qwikreact --qwikauth --cli --platform-binding-wasm-copy",
    "build.only_javascript": "tsx --require ./scripts/runBefore.ts scripts/index.ts --tsc --build --api",
    "build.packages.docs": "pnpm -C ./packages/docs/ run build",
    "build.packages.insights": "pnpm -C ./packages/insights/ run build",
    "build.platform": "tsx --require ./scripts/runBefore.ts scripts/index.ts --platform-binding",
    "build.platform.copy": "tsx --require ./scripts/runBefore.ts scripts/index.ts --platform-binding-wasm-copy",
    "build.qwik-city": "tsx --require ./scripts/runBefore.ts scripts/index.ts --tsc --qwikcity",
    "build.validate": "tsx --require ./scripts/runBefore.ts scripts/index.ts --tsc --build --api --eslint --qwikcity --platform-binding --wasm --validate",
    "build.vite": "tsx --require ./scripts/runBefore.ts scripts/index.ts --tsc --build --api --qwikcity --eslint --platform-binding-wasm-copy",
    "build.wasm": "tsx --require ./scripts/runBefore.ts scripts/index.ts --wasm",
    "build.watch": "tsx --require ./scripts/runBefore.ts scripts/index.ts --build  --qwikcity --watch --dev --platform-binding",
    "change": "changeset",
    "cli": "pnpm build.cli && node packages/create-qwik/create-qwik.cjs && tsx --require ./scripts/runBefore.ts scripts/validate-cli.ts --copy-local-qwik-dist",
    "cli.qwik": "pnpm build.cli && node packages/qwik/qwik-cli.cjs",
    "cli.validate": "tsx --require ./scripts/runBefore.ts scripts/validate-cli.ts",
    "deps": "corepack pnpm upgrade -i -r --latest && syncpack fix-mismatches && corepack pnpm dedupe",
    "docs.dev": "pnpm -C packages/docs build.repl-sw && pnpm -C packages/docs dev",
    "docs.preview": "pnpm -C packages/docs preview",
    "docs.sync": "tsx --require ./scripts/runBefore.ts scripts/docs_sync/index.ts && pnpm fmt",
    "eslint.update": "tsx --require ./scripts/runBefore.ts scripts/eslint-docs.ts",
    "fmt": "pnpm prettier.fix && pnpm syncpack format",
    "fmt.staged": "pretty-quick --staged",
    "link.dist": "cd packages/qwik && pnpm link --global && cd ../qwik-city && pnpm link --global && cd ../eslint-plugin-qwik && pnpm link --global && cd ../qwik-react && pnpm link --global",
    "link.dist.npm": "cd packages/qwik && npm link && cd ../qwik-city && npm link && cd ../eslint-plugin-qwik && npm link && cd ../qwik-react && npm link",
    "link.dist.yarn": "cd packages/qwik && yarn link && cd ../qwik-city && yarn link && cd ../eslint-plugin-qwik && yarn link && cd ../qwik-react && yarn link",
    "lint": "pnpm lint.eslint && pnpm lint.prettier && pnpm lint.rust",
    "lint.eslint": "eslint --cache \"**/*.ts*\" && pnpm -r --parallel lint",
    "lint.fix": "eslint --fix \"**/*.ts*\" && pnpm -r --parallel lint.fix && pnpm prettier.fix",
    "lint.prettier": "prettier --cache --check .",
    "lint.rust": "make lint",
    "lint.syncpack": "syncpack list-mismatches",
    "preinstall": "npx only-allow pnpm",
    "prepare": "simple-git-hooks",
    "prettier.fix": "prettier --cache --write .",
    "qwik-push-build-repos": "tsx --require ./scripts/runBefore.ts ./scripts/qwik-push-build-repos.ts",
    "release": "changeset publish",
    "release.fixup-package-json": "syncpack fix-mismatches --config syncpack-release-conf.json",
    "release.pkg-pr-new": "pnpm dlx pkg-pr-new@^0.0.9 publish --compact --pnpm ./packages/qwik ./packages/qwik-city ./packages/eslint-plugin-qwik ./packages/create-qwik",
    "release.prepare": "pnpm build --prepare-release",
    "serve": "tsx --require ./scripts/runBefore.ts --inspect --conditions=development starters/dev-server.ts 3300",
    "serve.debug": "tsx --require ./scripts/runBefore.ts --inspect-brk --conditions=development starters/dev-server.ts 3300",
    "start": "pnpm run --stream \"/.*\\.watch/\"",
    "test": "pnpm build.full && pnpm test.unit && pnpm test.e2e",
    "test.e2e": "pnpm test.e2e.chromium && pnpm test.e2e.webkit && test.e2e.integrations",
    "test.e2e.chromium": "playwright test starters --browser=chromium --config starters/playwright.config.ts",
    "test.e2e.chromium.debug": "PWDEBUG=1 playwright test starters --browser=chromium --config starters/playwright.config.ts",
    "test.e2e.city": "playwright test starters/e2e/qwikcity --browser=chromium --config starters/playwright.config.ts",
    "test.e2e.cli": "pnpm --filter qwik-cli-e2e e2e",
    "test.e2e.firefox": "playwright test starters --browser=firefox --config starters/playwright.config.ts",
    "test.e2e.integrations.chromium": "playwright test e2e/adapters-e2e/tests --project=chromium --config e2e/adapters-e2e/playwright.config.ts",
    "test.e2e.integrations.webkit": "playwright test e2e/adapters-e2e/tests --project=webkit --config e2e/adapters-e2e/playwright.config.ts",
    "test.e2e.webkit": "playwright test starters --browser=webkit --config starters/playwright.config.ts",
    "test.rust": "make test",
    "test.rust.update": "make test-update",
    "test.unit": "vitest packages",
    "test.unit.debug": "vitest --inspect-brk packages",
    "test.vite": "playwright test starters/e2e/qwikcity --browser=chromium --config starters/playwright.config.ts",
    "tsc.check": "tsc --noEmit",
    "tsc.trace": "tsc -p tsconfig.json --traceResolution > tsc.log",
    "tsc.watch": "tsc --noEmit --watch --preserveWatchOutput",
    "update.qwik.builds": "tsx --require ./scripts/runBefore.ts scripts/update-qwik-builds.ts packages/docs && tsx scripts/update-qwik-builds.ts packages/insights; pnpm install",
    "vitest": "vitest"
  },
  "simple-git-hooks": {
    "pre-commit": "pnpm pretty-quick --staged"
  },
  "type": "module"
}<|MERGE_RESOLUTION|>--- conflicted
+++ resolved
@@ -163,15 +163,9 @@
     "typescript": "5.4.5",
     "typescript-eslint": "8.38.0",
     "undici": "*",
-<<<<<<< HEAD
     "vfile": "6.0.3",
-    "vite": "7.0.6",
+    "vite": "7.1.0",
     "vite-imagetools": "7.1.0",
-=======
-    "vfile": "6.0.2",
-    "vite": "7.1.0",
-    "vite-imagetools": "7.0.4",
->>>>>>> 30cb4f3a
     "vite-plugin-dts": "3.9.1",
     "vite-tsconfig-paths": "5.1.4",
     "vitest": "3.2.4",
