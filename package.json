--- conflicted
+++ resolved
@@ -93,15 +93,9 @@
     "@changesets/cli": "2.29.5",
     "@changesets/get-github-info": "0.6.0",
     "@changesets/types": "6.1.0",
-<<<<<<< HEAD
     "@clack/prompts": "0.11.0",
     "@eslint/js": "9.33.0",
-    "@mdx-js/mdx": "3.1.0",
-=======
-    "@clack/prompts": "0.7.0",
-    "@eslint/js": "9.32.0",
     "@mdx-js/mdx": "3.1.1",
->>>>>>> c10d2ae7
     "@microsoft/api-documenter": "7.26.31",
     "@microsoft/api-extractor": "7.52.10",
     "@napi-rs/cli": "2.18.4",
@@ -109,10 +103,7 @@
     "@node-rs/helper": "1.6.0",
     "@octokit/action": "6.1.0",
     "@playwright/test": "1.54.1",
-<<<<<<< HEAD
     "@qwik.dev/core": "workspace:*",
-=======
->>>>>>> c10d2ae7
     "@qwik.dev/partytown": "0.11.2",
     "@qwik.dev/router": "workspace:*",
     "@types/brotli": "1.3.4",
@@ -134,30 +125,17 @@
     "cross-spawn": "7.0.6",
     "csstype": "3.1.3",
     "dotenv": "16.5.0",
-<<<<<<< HEAD
-    "esbuild": "0.25.9",
+    "esbuild": "0.25.10",
     "eslint": "9.33.0",
     "eslint-plugin-import": "2.32.0",
     "eslint-plugin-no-only-tests": "3.3.0",
     "eslint-plugin-qwik": "workspace:*",
-    "execa": "8.0.1",
-=======
-    "esbuild": "0.25.10",
-    "eslint": "9.32.0",
-    "eslint-plugin-no-only-tests": "3.3.0",
-    "eslint-plugin-qwik": "workspace:^",
     "execa": "9.6.0",
->>>>>>> c10d2ae7
     "express": "4.20.0",
     "globals": "16.4.0",
     "install": "0.13.0",
-<<<<<<< HEAD
-    "memfs": "4.38.2",
+    "memfs": "4.49.0",
     "monaco-editor": "0.52.2",
-=======
-    "memfs": "4.49.0",
-    "monaco-editor": "0.45.0",
->>>>>>> c10d2ae7
     "mri": "1.2.0",
     "path-browserify": "1.0.1",
     "prettier": "3.6.2",
@@ -171,31 +149,17 @@
     "snoop": "1.0.4",
     "source-map": "0.7.6",
     "svgo": "3.3.2",
-<<<<<<< HEAD
     "syncpack": "13.0.4",
-=======
-    "syncpack": "12.3.3",
->>>>>>> c10d2ae7
     "terser": "5.44.0",
     "tmp": "0.2.5",
     "tree-kill": "1.2.2",
     "tsx": "4.20.6",
-<<<<<<< HEAD
     "typescript": "5.9.3",
     "typescript-eslint": "8.45.0",
     "vfile": "6.0.3",
     "vite": "7.1.9",
     "vite-imagetools": "9.0.0",
     "vite-plugin-dts": "4.5.4",
-=======
-    "typescript": "5.4.5",
-    "typescript-eslint": "8.38.0",
-    "undici": "*",
-    "vfile": "6.0.3",
-    "vite": "7.1.9",
-    "vite-imagetools": "9.0.0",
-    "vite-plugin-dts": "3.9.1",
->>>>>>> c10d2ae7
     "vite-tsconfig-paths": "5.1.4",
     "vitest": "3.2.4",
     "watchlist": "0.3.1",
