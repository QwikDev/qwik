{
  "name": "qwik-monorepo",
  "version": "0.0.0-read-qwik-package-json",
  "author": "Qwik Team",
  "comments": {
    "01": "devDependencies includes reference to @qwik.dev/core: workspace:*. This is needed or e2e tests will fail",
    "02": "  It would be nice to be able to remove this dependency and fix the test.",
    "03": "devDependencies can't include reference to @qwik.dev/router or e2e test will fail."
  },
  "config": {
    "syncpack": {
      "versionGroups": [
        {
          "label": "Be lenient in vite versions for prod. v4 is broken, v5 is good",
          "dependencyTypes": [
            "prod",
            "peer"
          ],
          "dependencies": [
            "vite"
          ],
          "pinVersion": ">=5 <8"
        },
        {
          "label": "use workspace protocol for local packages and allow patch versions (used in e.g. qwik-react)",
          "dependencies": [
            "$LOCAL"
          ],
          "dependencyTypes": [
            "!local",
            "!dev"
          ],
          "pinVersion": "workspace:^"
        },
        {
          "label": "dev: use workspace protocol for local packages - split from prod and peer version group",
          "dependencies": [
            "$LOCAL"
          ],
          "dependencyTypes": [
            "dev"
          ],
          "pinVersion": "workspace:*"
        },
        {
          "label": "Separate prod deps from dev deps",
          "dependencyTypes": [
            "prod",
            "peer"
          ]
        },
        {
          "label": "Playwright should have the same version as in flake.nix",
          "dependencies": [
            "@playwright/test"
          ],
          "dependencyTypes": [
            "dev"
          ],
          "pinVersion": "1.50.1"
        }
      ],
      "semverGroups": [
        {
          "label": "use exact version numbers for devDependencies",
          "dependencyTypes": [
            "dev"
          ],
          "range": ""
        }
      ],
      "sortExports": [
        "types",
        "node-addons",
        "node",
        "browser",
        "module",
        "import",
        "require",
        "svelte",
        "development",
        "production",
        "script",
        "min",
        "default"
      ]
    }
  },
  "dependencies": {
    "esbuild-plugin-raw": "^0.2.0"
  },
  "devDependencies": {
    "@changesets/cli": "2.29.5",
    "@changesets/get-github-info": "0.6.0",
    "@changesets/types": "6.1.0",
    "@clack/prompts": "0.11.0",
    "@eslint/js": "9.33.0",
    "@mdx-js/mdx": "3.1.0",
    "@microsoft/api-documenter": "7.26.31",
    "@microsoft/api-extractor": "7.52.10",
    "@napi-rs/cli": "2.18.4",
    "@napi-rs/triples": "1.2.0",
    "@node-rs/helper": "1.6.0",
    "@octokit/action": "6.1.0",
    "@playwright/test": "1.50.1",
    "@qwik.dev/core": "workspace:*",
    "@qwik.dev/partytown": "0.11.2",
    "@qwik.dev/router": "workspace:*",
    "@types/brotli": "1.3.4",
    "@types/bun": "1.2.21",
    "@types/cross-spawn": "6.0.6",
    "@types/express": "5.0.3",
    "@types/node": "24.3.0",
    "@types/path-browserify": "1.0.3",
    "@types/prompts": "2.4.9",
<<<<<<< HEAD
    "@types/react": "19.1.13",
=======
    "@types/react": "19.1.12",
>>>>>>> e436baa2
    "@types/semver": "7.7.0",
    "@types/tmp": "0.2.6",
    "@types/which-pm-runs": "1.0.2",
    "@vitejs/plugin-basic-ssl": "2.1.0",
    "@vitest/coverage-v8": "3.2.4",
    "all-contributors-cli": "6.26.1",
    "brotli": "1.3.3",
    "create-qwik": "workspace:*",
    "cross-spawn": "7.0.6",
    "csstype": "3.1.3",
    "dotenv": "16.5.0",
    "esbuild": "0.25.9",
    "eslint": "9.33.0",
    "eslint-plugin-import": "2.32.0",
    "eslint-plugin-no-only-tests": "3.3.0",
    "eslint-plugin-qwik": "workspace:*",
    "execa": "8.0.1",
    "express": "4.20.0",
    "globals": "16.3.0",
    "install": "0.13.0",
    "memfs": "4.38.2",
    "monaco-editor": "0.52.2",
    "mri": "1.2.0",
    "path-browserify": "1.0.1",
    "prettier": "3.6.2",
    "prettier-plugin-jsdoc": "1.3.3",
    "prettier-plugin-tailwindcss": "0.6.14",
    "pretty-quick": "4.2.2",
    "prompts": "2.4.2",
    "rollup": "4.50.0",
    "semver": "7.7.2",
    "simple-git-hooks": "2.13.1",
    "snoop": "1.0.4",
    "source-map": "0.7.6",
    "svgo": "3.3.2",
    "syncpack": "13.0.4",
    "terser": "5.43.1",
    "tmp": "0.2.5",
    "tree-kill": "1.2.2",
    "tsx": "4.20.5",
    "typescript": "5.9.2",
    "typescript-eslint": "8.41.0",
    "vfile": "6.0.3",
    "vite": "7.1.5",
    "vite-imagetools": "7.1.0",
    "vite-plugin-dts": "4.5.4",
    "vite-tsconfig-paths": "5.1.4",
    "vitest": "3.2.4",
    "watchlist": "0.3.1",
    "which-pm-runs": "1.1.0",
    "zod": "3.25.48"
  },
  "engines": {
    "node": "^18.17.0 || ^20.3.0 || >=21.0.0",
    "npm": "please-use-pnpm",
    "yarn": "please-use-pnpm",
    "pnpm": ">=10.14.0"
  },
  "packageManager": "pnpm@10.14.0",
  "private": true,
  "scripts": {
    "api.update": "tsx --require ./scripts/runBefore.ts scripts/index.ts --tsc --api --dev",
    "build": "tsx --require ./scripts/runBefore.ts scripts/index.ts",
    "build.changelog-formatter": "tsc .changeset/changelog-github-custom.ts && mv .changeset/changelog-github-custom.js .changeset/changelog-github-custom.cjs",
    "build.clean": "tsx ./scripts/build-clean.ts",
    "build.cli": "tsx --require ./scripts/runBefore.ts scripts/index.ts --cli --dev",
    "build.cli.prod": "tsx --require ./scripts/runBefore.ts scripts/index.ts --cli",
    "build.core": "tsx --require ./scripts/runBefore.ts scripts/index.ts --tsc --qwik --insights --qwikrouter --api --platform-binding",
    "build.eslint": "tsx --require ./scripts/runBefore.ts scripts/index.ts --eslint",
    "build.full": "tsx --require ./scripts/runBefore.ts scripts/index.ts --tsc --tsc-docs --qwik --insights --supabaseauthhelpers --api --eslint --qwikrouter --qwikworker --qwikreact --cli --platform-binding --wasm",
    "build.local": "tsx --require ./scripts/runBefore.ts scripts/index.ts --tsc --tsc-docs --qwik --insights --supabaseauthhelpers --api --eslint --qwikrouter --qwikworker --qwikreact --cli --platform-binding-wasm-copy",
    "build.only_javascript": "tsx --require ./scripts/runBefore.ts scripts/index.ts --tsc --qwik --api",
    "build.packages.docs": "pnpm -C ./packages/docs/ run build",
    "build.packages.insights": "pnpm -C ./packages/insights/ run build",
    "build.platform": "tsx --require ./scripts/runBefore.ts scripts/index.ts --platform-binding",
    "build.platform.copy": "tsx --require ./scripts/runBefore.ts scripts/index.ts --platform-binding-wasm-copy",
    "build.qwik-router": "tsx --require ./scripts/runBefore.ts scripts/index.ts --tsc --qwikrouter",
    "build.router": "tsx --require ./scripts/runBefore.ts scripts/index.ts --tsc --qwikrouter --api",
    "build.qwik-react": "tsx --require ./scripts/runBefore.ts scripts/index.ts --tsc --qwikreact",
    "build.validate": "tsx --require ./scripts/runBefore.ts scripts/index.ts --tsc --qwik --api --eslint --qwikrouter --platform-binding --wasm --validate",
    "build.vite": "tsx --require ./scripts/runBefore.ts scripts/index.ts --tsc --qwik --insights --api --qwikrouter --eslint --platform-binding-wasm-copy",
    "build.wasm": "tsx --require ./scripts/runBefore.ts scripts/index.ts --wasm",
    "build.watch": "tsx --require ./scripts/runBefore.ts scripts/index.ts --qwik --qwikrouter --watch --dev --platform-binding",
    "change": "changeset",
    "cli": "pnpm build.cli && node packages/create-qwik/create-qwik.cjs && tsx --require ./scripts/runBefore.ts scripts/validate-cli.ts --copy-local-qwik-dist",
    "cli.qwik": "pnpm build.cli && node packages/qwik/qwik-cli.cjs",
    "cli.validate": "tsx --require ./scripts/runBefore.ts scripts/validate-cli.ts",
    "deps": "corepack pnpm upgrade -i -r --latest && syncpack fix-mismatches && corepack pnpm dedupe",
    "docs.dev": "pnpm -C packages/docs build.repl-sw && pnpm -C packages/docs dev",
    "docs.preview": "pnpm -C packages/docs preview",
    "docs.sync": "tsx --require ./scripts/runBefore.ts scripts/docs_sync/index.ts && pnpm fmt",
    "eslint.update": "tsx --require ./scripts/runBefore.ts scripts/eslint-docs.ts",
    "fmt": "pnpm prettier.fix && pnpm syncpack format",
    "fmt.staged": "pretty-quick --staged",
    "link.dist": "cd packages/qwik && pnpm link --global && cd ../qwik-router && pnpm link --global && cd ../eslint-plugin-qwik && pnpm link --global && cd ../qwik-react && pnpm link --global",
    "link.dist.npm": "cd packages/qwik && npm link && cd ../qwik-router && npm link && cd ../eslint-plugin-qwik && npm link && cd ../qwik-react && npm link",
    "link.dist.yarn": "cd packages/qwik && yarn link && cd ../qwik-router && yarn link && cd ../eslint-plugin-qwik && yarn link && cd ../qwik-react && yarn link",
    "lint": "pnpm lint.eslint && pnpm lint.prettier && pnpm lint.rust",
    "lint.eslint": "eslint --cache \"**/*.ts*\" && pnpm -r --parallel lint",
    "lint.fix": "eslint --fix \"**/*.ts*\" && pnpm -r --parallel lint.fix && pnpm prettier.fix",
    "lint.prettier": "prettier --cache --check .",
    "lint.rust": "make lint",
    "lint.syncpack": "syncpack list-mismatches",
    "preinstall": "npx only-allow pnpm",
    "prepare": "simple-git-hooks",
    "prettier.fix": "prettier --cache --write .",
    "qwik-push-build-repos": "tsx --require ./scripts/runBefore.ts ./scripts/qwik-push-build-repos.ts",
    "release": "changeset publish",
    "release.fixup-package-json": "syncpack fix-mismatches --config syncpack-release-conf.json",
    "release.pkg-pr-new": "pnpm dlx pkg-pr-new@^0.0.9 publish --pnpm ./packages/qwik ./packages/qwik-router ./packages/eslint-plugin-qwik ./packages/create-qwik",
    "release.prepare": "pnpm build --prepare-release",
    "serve": "tsx --require ./scripts/runBefore.ts --inspect --conditions=development starters/dev-server.ts 3300",
    "serve.debug": "tsx --require ./scripts/runBefore.ts --inspect-brk --conditions=development starters/dev-server.ts 3300",
    "start": "pnpm run --stream \"/.*\\.watch/\"",
    "test": "pnpm build.full && pnpm test.unit && pnpm test.e2e",
    "test.e2e": "pnpm test.e2e.chromium && pnpm test.e2e.webkit && test.e2e.integrations",
    "test.e2e.chromium": "playwright test starters --browser=chromium --config starters/playwright.config.ts",
    "test.e2e.chromium.debug": "PWDEBUG=1 playwright test starters --browser=chromium --config starters/playwright.config.ts",
    "test.e2e.cli": "pnpm --filter qwik-cli-e2e e2e",
    "test.e2e.firefox": "playwright test starters --browser=firefox --config starters/playwright.config.ts",
    "test.e2e.integrations.chromium": "playwright test e2e/adapters-e2e/tests --project=chromium --config e2e/adapters-e2e/playwright.config.ts",
    "test.e2e.integrations.webkit": "playwright test e2e/adapters-e2e/tests --project=webkit --config e2e/adapters-e2e/playwright.config.ts",
    "test.e2e.router": "playwright test starters/e2e/qwikrouter --browser=chromium --config starters/playwright.config.ts",
    "test.e2e.run": "tsm scripts/e2e-cli.ts",
    "test.e2e.webkit": "playwright test starters --browser=webkit --config starters/playwright.config.ts",
    "test.e2e.qwik-react.chromium": "playwright test e2e/qwik-react-e2e/tests --project=chromium --config e2e/qwik-react-e2e/playwright.config.ts",
    "test.e2e.qwik-react.webkit": "playwright test e2e/qwik-react-e2e/tests --project=webkit --config e2e/qwik-react-e2e/playwright.config.ts",
    "test.rust": "make test",
    "test.rust.bench": "make benchmark",
    "test.rust.update": "make test-update",
    "test.unit": "vitest packages",
    "test.unit.debug": "vitest --inspect-brk packages",
    "test.vite": "playwright test starters/e2e/qwikrouter --browser=chromium --config starters/playwright.config.ts",
    "tsc.check": "tsc --noEmit",
    "tsc.trace": "tsc -p tsconfig.json --traceResolution > tsc.log",
    "tsc.watch": "tsc --noEmit --watch --preserveWatchOutput",
    "update.qwik.builds": "tsx --require ./scripts/runBefore.ts scripts/update-qwik-builds.ts packages/docs && tsx scripts/update-qwik-builds.ts packages/insights; pnpm install",
    "vitest": "vitest"
  },
  "simple-git-hooks": {
    "pre-commit": "pnpm pretty-quick --staged"
  },
  "type": "module"
}<|MERGE_RESOLUTION|>--- conflicted
+++ resolved
@@ -113,11 +113,7 @@
     "@types/node": "24.3.0",
     "@types/path-browserify": "1.0.3",
     "@types/prompts": "2.4.9",
-<<<<<<< HEAD
     "@types/react": "19.1.13",
-=======
-    "@types/react": "19.1.12",
->>>>>>> e436baa2
     "@types/semver": "7.7.0",
     "@types/tmp": "0.2.6",
     "@types/which-pm-runs": "1.0.2",
