--- conflicted
+++ resolved
@@ -170,24 +170,7 @@
     "node": "^18.17.0 || ^20.3.0 || >=21.0.0",
     "npm": "please-use-pnpm",
     "yarn": "please-use-pnpm",
-<<<<<<< HEAD
-    "pnpm": ">=9.0.5"
-  },
-  "packageManager": "pnpm@9.15.5",
-  "pnpm": {
-    "overrides": {
-      "@builder.io/qwik": "npm:@qwik.dev/core@*",
-      "@builder.io/qwik-city": "npm:@qwik.dev/router",
-      "prettier": "3.6.2",
-      "typescript": "5.8.3",
-      "vfile": "6.0.3"
-    },
-    "patchedDependencies": {
-      "density-clustering@1.3.0": "patches/density-clustering@1.3.0.patch"
-    }
-=======
     "pnpm": ">=10.14.0"
->>>>>>> ba8b12a3
   },
   "packageManager": "pnpm@10.14.0",
   "private": true,
