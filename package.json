{
  "name": "qwik-monorepo",
  "version": "0.0.0-read-qwik-package-json",
  "author": "Qwik Team",
  "comments": {
    "01": "devDependencies includes reference to @qwik.dev/core: workspace:*. This is needed or e2e tests will fail",
    "02": "  It would be nice to be able to remove this dependency and fix the test.",
    "03": "devDependencies can't include reference to @qwik.dev/router or e2e test will fail."
  },
  "config": {
    "syncpack": {
      "versionGroups": [
        {
          "label": "Be lenient in vite versions for prod. v4 is broken, v5 is good",
          "dependencyTypes": [
            "prod",
            "peer"
          ],
          "dependencies": [
            "vite"
          ],
          "pinVersion": ">=5 <8"
        },
        {
          "label": "use workspace protocol for local packages and allow patch versions (used in e.g. qwik-react)",
          "dependencies": [
            "$LOCAL"
          ],
          "dependencyTypes": [
            "!local",
            "!dev"
          ],
          "pinVersion": "workspace:^"
        },
        {
          "label": "dev: use workspace protocol for local packages - split from prod and peer version group",
          "dependencies": [
            "$LOCAL"
          ],
          "dependencyTypes": [
            "dev"
          ],
          "pinVersion": "workspace:*"
        },
        {
          "label": "Separate prod deps from dev deps",
          "dependencyTypes": [
            "prod",
            "peer"
          ]
        },
        {
          "label": "Playwright should have the same version as in flake.nix",
          "dependencies": [
            "@playwright/test"
          ],
          "dependencyTypes": [
            "dev"
          ],
          "pinVersion": "1.54.1"
        }
      ],
      "semverGroups": [
        {
          "label": "use exact version numbers for devDependencies",
          "dependencyTypes": [
            "dev"
          ],
          "range": ""
        }
      ],
      "sortExports": [
        "types",
        "node-addons",
        "node",
        "browser",
        "module",
        "import",
        "require",
        "svelte",
        "development",
        "production",
        "script",
        "min",
        "default"
      ]
    }
  },
  "dependencies": {
    "esbuild-plugin-raw": "^0.2.0"
  },
  "devDependencies": {
    "@changesets/cli": "2.29.5",
    "@changesets/get-github-info": "0.6.0",
    "@changesets/types": "6.1.0",
    "@clack/prompts": "0.11.0",
    "@eslint/js": "9.33.0",
    "@mdx-js/mdx": "3.1.0",
    "@microsoft/api-documenter": "7.26.31",
    "@microsoft/api-extractor": "7.52.10",
    "@napi-rs/cli": "2.18.4",
    "@napi-rs/triples": "1.2.0",
    "@node-rs/helper": "1.6.0",
    "@octokit/action": "6.1.0",
    "@playwright/test": "1.54.1",
    "@qwik.dev/core": "workspace:*",
    "@qwik.dev/partytown": "0.11.2",
    "@qwik.dev/router": "workspace:*",
    "@types/brotli": "1.3.4",
    "@types/bun": "1.2.21",
    "@types/cross-spawn": "6.0.6",
    "@types/express": "5.0.3",
    "@types/node": "24.3.0",
    "@types/path-browserify": "1.0.3",
    "@types/prompts": "2.4.9",
    "@types/react": "19.1.13",
    "@types/semver": "7.7.0",
    "@types/tmp": "0.2.6",
    "@types/which-pm-runs": "1.0.2",
    "@vitejs/plugin-basic-ssl": "2.1.0",
    "@vitest/coverage-v8": "3.2.4",
    "all-contributors-cli": "6.26.1",
    "brotli": "1.3.3",
    "create-qwik": "workspace:*",
    "cross-spawn": "7.0.6",
    "csstype": "3.1.3",
    "dotenv": "16.5.0",
    "esbuild": "0.25.9",
    "eslint": "9.33.0",
    "eslint-plugin-import": "2.32.0",
    "eslint-plugin-no-only-tests": "3.3.0",
    "eslint-plugin-qwik": "workspace:*",
    "execa": "8.0.1",
    "express": "4.20.0",
    "globals": "16.3.0",
    "install": "0.13.0",
    "memfs": "4.38.2",
    "monaco-editor": "0.52.2",
    "mri": "1.2.0",
    "path-browserify": "1.0.1",
    "prettier": "3.6.2",
    "prettier-plugin-jsdoc": "1.3.3",
    "prettier-plugin-tailwindcss": "0.6.14",
    "pretty-quick": "4.2.2",
    "prompts": "2.4.2",
    "rollup": "4.52.3",
    "semver": "7.7.2",
    "simple-git-hooks": "2.13.1",
    "snoop": "1.0.4",
    "source-map": "0.7.6",
    "svgo": "3.3.2",
    "syncpack": "13.0.4",
    "terser": "5.43.1",
    "tmp": "0.2.5",
    "tree-kill": "1.2.2",
    "tsx": "4.20.5",
    "typescript": "5.9.2",
    "typescript-eslint": "8.41.0",
    "vfile": "6.0.3",
    "vite": "7.1.7",
    "vite-imagetools": "8.0.0",
<<<<<<< HEAD
    "vite-plugin-dts": "4.5.4",
=======
    "vite-plugin-dts": "3.9.1",
>>>>>>> 3e6ae16c
    "vite-tsconfig-paths": "5.1.4",
    "vitest": "3.2.4",
    "watchlist": "0.3.1",
    "which-pm-runs": "1.1.0",
    "zod": "3.25.48"
  },
  "engines": {
    "node": "^18.17.0 || ^20.3.0 || >=21.0.0",
    "npm": "please-use-pnpm",
    "yarn": "please-use-pnpm",
    "pnpm": ">=10.14.0"
  },
  "packageManager": "pnpm@10.17.1+sha512.17c560fca4867ae9473a3899ad84a88334914f379be46d455cbf92e5cf4b39d34985d452d2583baf19967fa76cb5c17bc9e245529d0b98745721aa7200ecaf7a",
  "private": true,
  "scripts": {
    "api.update": "tsx --require ./scripts/runBefore.ts scripts/index.ts --tsc --api --dev",
    "build": "tsx --require ./scripts/runBefore.ts scripts/index.ts",
    "build.changelog-formatter": "tsc .changeset/changelog-github-custom.ts && mv .changeset/changelog-github-custom.js .changeset/changelog-github-custom.cjs",
    "build.clean": "tsx ./scripts/build-clean.ts",
    "build.cli": "tsx --require ./scripts/runBefore.ts scripts/index.ts --cli --dev",
    "build.cli.prod": "tsx --require ./scripts/runBefore.ts scripts/index.ts --cli",
    "build.core": "tsx --require ./scripts/runBefore.ts scripts/index.ts --tsc --qwik --insights --qwikrouter --api --platform-binding",
    "build.eslint": "tsx --require ./scripts/runBefore.ts scripts/index.ts --eslint",
    "build.full": "tsx --require ./scripts/runBefore.ts scripts/index.ts --tsc --tsc-docs --qwik --insights --supabaseauthhelpers --api --eslint --qwikrouter --qwikworker --qwikreact --cli --platform-binding --wasm",
    "build.local": "tsx --require ./scripts/runBefore.ts scripts/index.ts --tsc --tsc-docs --qwik --insights --supabaseauthhelpers --api --eslint --qwikrouter --qwikworker --qwikreact --cli --platform-binding-wasm-copy",
    "build.only_javascript": "tsx --require ./scripts/runBefore.ts scripts/index.ts --tsc --qwik --api",
    "build.packages.docs": "pnpm -C ./packages/docs/ run build",
    "build.packages.insights": "pnpm -C ./packages/insights/ run build",
    "build.platform": "tsx --require ./scripts/runBefore.ts scripts/index.ts --platform-binding",
    "build.platform.copy": "tsx --require ./scripts/runBefore.ts scripts/index.ts --platform-binding-wasm-copy",
    "build.qwik-router": "tsx --require ./scripts/runBefore.ts scripts/index.ts --tsc --qwikrouter",
    "build.router": "tsx --require ./scripts/runBefore.ts scripts/index.ts --tsc --qwikrouter --api",
    "build.qwik-react": "tsx --require ./scripts/runBefore.ts scripts/index.ts --tsc --qwikreact",
    "build.validate": "tsx --require ./scripts/runBefore.ts scripts/index.ts --tsc --qwik --api --eslint --qwikrouter --platform-binding --wasm --validate",
    "build.vite": "tsx --require ./scripts/runBefore.ts scripts/index.ts --tsc --qwik --insights --api --qwikrouter --eslint --platform-binding-wasm-copy",
    "build.wasm": "tsx --require ./scripts/runBefore.ts scripts/index.ts --wasm",
    "build.watch": "tsx --require ./scripts/runBefore.ts scripts/index.ts --qwik --qwikrouter --watch --dev --platform-binding",
    "change": "changeset",
    "cli": "pnpm build.cli && node packages/create-qwik/create-qwik.cjs && tsx --require ./scripts/runBefore.ts scripts/validate-cli.ts --copy-local-qwik-dist",
    "cli.qwik": "pnpm build.cli && node packages/qwik/qwik-cli.cjs",
    "cli.validate": "tsx --require ./scripts/runBefore.ts scripts/validate-cli.ts",
    "deps": "corepack pnpm upgrade -i -r --latest && syncpack fix-mismatches && corepack pnpm dedupe",
    "docs.dev": "pnpm -C packages/docs build.repl-sw && pnpm -C packages/docs dev",
    "docs.preview": "pnpm -C packages/docs preview",
    "docs.sync": "tsx --require ./scripts/runBefore.ts scripts/docs_sync/index.ts && pnpm fmt",
    "eslint.update": "tsx --require ./scripts/runBefore.ts scripts/eslint-docs.ts",
    "fmt": "pnpm prettier.fix && pnpm syncpack format",
    "fmt.staged": "pretty-quick --staged",
    "link.dist": "cd packages/qwik && pnpm link --global && cd ../qwik-router && pnpm link --global && cd ../eslint-plugin-qwik && pnpm link --global && cd ../qwik-react && pnpm link --global",
    "link.dist.npm": "cd packages/qwik && npm link && cd ../qwik-router && npm link && cd ../eslint-plugin-qwik && npm link && cd ../qwik-react && npm link",
    "link.dist.yarn": "cd packages/qwik && yarn link && cd ../qwik-router && yarn link && cd ../eslint-plugin-qwik && yarn link && cd ../qwik-react && yarn link",
    "lint": "pnpm lint.eslint && pnpm lint.prettier && pnpm lint.rust",
    "lint.eslint": "eslint --cache \"**/*.ts*\" && pnpm -r --parallel lint",
    "lint.fix": "eslint --fix \"**/*.ts*\" && pnpm -r --parallel lint.fix && pnpm prettier.fix",
    "lint.prettier": "prettier --cache --check .",
    "lint.rust": "make lint",
    "lint.syncpack": "syncpack list-mismatches",
    "preinstall": "npx only-allow pnpm",
    "prepare": "simple-git-hooks",
    "prettier.fix": "prettier --cache --write .",
    "qwik-push-build-repos": "tsx --require ./scripts/runBefore.ts ./scripts/qwik-push-build-repos.ts",
    "release": "changeset publish",
    "release.fixup-package-json": "syncpack fix-mismatches --config syncpack-release-conf.json",
    "release.pkg-pr-new": "pnpm dlx pkg-pr-new@^0.0.9 publish --pnpm ./packages/qwik ./packages/qwik-router ./packages/eslint-plugin-qwik ./packages/create-qwik",
    "release.prepare": "pnpm build --prepare-release",
    "serve": "tsx --require ./scripts/runBefore.ts --inspect --conditions=development starters/dev-server.ts 3300",
    "serve.debug": "tsx --require ./scripts/runBefore.ts --inspect-brk --conditions=development starters/dev-server.ts 3300",
    "start": "pnpm run --stream \"/.*\\.watch/\"",
    "test": "pnpm build.full && pnpm test.unit && pnpm test.e2e",
    "test.e2e": "pnpm test.e2e.chromium && pnpm test.e2e.webkit && test.e2e.integrations",
    "test.e2e.chromium": "playwright test starters --browser=chromium --config starters/playwright.config.ts",
    "test.e2e.chromium.debug": "PWDEBUG=1 playwright test starters --browser=chromium --config starters/playwright.config.ts",
    "test.e2e.cli": "pnpm --filter qwik-cli-e2e e2e",
    "test.e2e.firefox": "playwright test starters --browser=firefox --config starters/playwright.config.ts",
    "test.e2e.integrations.chromium": "playwright test e2e/adapters-e2e/tests --project=chromium --config e2e/adapters-e2e/playwright.config.ts",
    "test.e2e.integrations.webkit": "playwright test e2e/adapters-e2e/tests --project=webkit --config e2e/adapters-e2e/playwright.config.ts",
    "test.e2e.router": "playwright test starters/e2e/qwikrouter --browser=chromium --config starters/playwright.config.ts",
    "test.e2e.run": "tsm scripts/e2e-cli.ts",
    "test.e2e.webkit": "playwright test starters --browser=webkit --config starters/playwright.config.ts",
    "test.e2e.qwik-react.chromium": "playwright test e2e/qwik-react-e2e/tests --project=chromium --config e2e/qwik-react-e2e/playwright.config.ts",
    "test.e2e.qwik-react.webkit": "playwright test e2e/qwik-react-e2e/tests --project=webkit --config e2e/qwik-react-e2e/playwright.config.ts",
    "test.rust": "make test",
    "test.rust.bench": "make benchmark",
    "test.rust.update": "make test-update",
    "test.unit": "vitest packages",
    "test.unit.debug": "vitest --inspect-brk packages",
    "test.vite": "playwright test starters/e2e/qwikrouter --browser=chromium --config starters/playwright.config.ts",
    "tsc.check": "tsc --noEmit",
    "tsc.trace": "tsc -p tsconfig.json --traceResolution > tsc.log",
    "tsc.watch": "tsc --noEmit --watch --preserveWatchOutput",
    "update.qwik.builds": "tsx --require ./scripts/runBefore.ts scripts/update-qwik-builds.ts packages/docs && tsx scripts/update-qwik-builds.ts packages/insights; pnpm install",
    "vitest": "vitest"
  },
  "simple-git-hooks": {
    "pre-commit": "pnpm pretty-quick --staged"
  },
  "type": "module"
}<|MERGE_RESOLUTION|>--- conflicted
+++ resolved
@@ -159,11 +159,7 @@
     "vfile": "6.0.3",
     "vite": "7.1.7",
     "vite-imagetools": "8.0.0",
-<<<<<<< HEAD
     "vite-plugin-dts": "4.5.4",
-=======
-    "vite-plugin-dts": "3.9.1",
->>>>>>> 3e6ae16c
     "vite-tsconfig-paths": "5.1.4",
     "vitest": "3.2.4",
     "watchlist": "0.3.1",
