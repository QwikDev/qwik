--- conflicted
+++ resolved
@@ -131,13 +131,8 @@
     "create-qwik": "workspace:^",
     "cross-spawn": "7.0.6",
     "csstype": "3.1.3",
-<<<<<<< HEAD
     "dotenv": "16.5.0",
-    "esbuild": "0.20.2",
-=======
-    "dotenv": "16.4.5",
     "esbuild": "0.25.4",
->>>>>>> 7da9d357
     "eslint": "9.25.1",
     "eslint-plugin-no-only-tests": "3.3.0",
     "eslint-plugin-qwik": "workspace:^",
