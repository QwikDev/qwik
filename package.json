--- conflicted
+++ resolved
@@ -55,15 +55,11 @@
     "esbuild-plugin-raw": "^0.1.8"
   },
   "devDependencies": {
-<<<<<<< HEAD
     "@babel/core": "^7.24.0",
     "@babel/plugin-proposal-class-properties": "^7.18.6",
     "@babel/plugin-proposal-decorators": "^7.24.0",
     "@babel/preset-typescript": "^7.23.3",
-    "@builder.io/partytown": "^0.9.2",
-=======
     "@builder.io/partytown": "^0.10.0",
->>>>>>> c88e53d4
     "@builder.io/qwik": "workspace:^",
     "@clack/prompts": "^0.7.0",
     "@eslint/eslintrc": "^3.0.2",
@@ -73,14 +69,9 @@
     "@napi-rs/cli": "^2.18.0",
     "@napi-rs/triples": "^1.2.0",
     "@node-rs/helper": "^1.5.0",
-<<<<<<< HEAD
-    "@octokit/action": "3.18.1",
     "@playwright/test": "^1.41.2",
     "@rollup/plugin-babel": "^6.0.4",
-=======
     "@octokit/action": "6.0.7",
-    "@playwright/test": "^1.42.1",
->>>>>>> c88e53d4
     "@types/brotli": "^1.3.4",
     "@types/bun": "^1.0.8",
     "@types/cross-spawn": "^6.0.6",
