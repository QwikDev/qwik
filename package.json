{
  "name": "qwik-monorepo",
  "version": "0.0.0-read-qwik-package-json",
  "author": "Qwik Team",
  "comments": {
    "01": "devDependencies includes reference to @qwik.dev/core: workspace:*. This is needed or e2e tests will fail",
    "02": "  It would be nice to be able to remove this dependency and fix the test.",
    "03": "devDependencies can't include reference to @qwik.dev/router or e2e test will fail."
  },
  "config": {
    "syncpack": {
      "versionGroups": [
        {
          "label": "Allow ESLint 9 types in eslint-plugin-qwik",
          "dependencies": [
            "@types/eslint"
          ],
          "packages": [
            "eslint-plugin-qwik"
          ],
          "policy": "matches@9.6.1"
        },
        {
          "label": "Be lenient in vite versions for prod. v4 is broken, v5 is good",
          "dependencyTypes": [
            "prod",
            "peer"
          ],
          "dependencies": [
            "vite"
          ],
          "pinVersion": "^5"
        },
        {
          "label": "use workspace protocol for local packages and allow patch versions (used in e.g. qwik-react)",
          "dependencies": [
            "$LOCAL"
          ],
          "dependencyTypes": [
            "!local",
            "!dev"
          ],
          "pinVersion": "workspace:^"
        },
        {
          "label": "dev: use workspace protocol for local packages - split from prod and peer version group",
          "dependencies": [
            "$LOCAL"
          ],
          "dependencyTypes": [
            "dev"
          ],
          "pinVersion": "workspace:*"
        },
        {
          "label": "Separate prod deps from dev deps",
          "dependencyTypes": [
            "prod",
            "peer"
          ]
        }
      ],
      "semverGroups": [
        {
          "label": "Playwright should have the same version as in flake.nix",
          "dependencies": [
            "@playwright/test"
          ],
          "pinVersion": "1.47.0"
        },
        {
          "label": "use exact version numbers for devDependencies",
          "dependencyTypes": [
            "dev"
          ],
          "range": ""
        }
      ]
    }
  },
  "dependencies": {
    "esbuild-plugin-raw": "^0.1.8"
  },
  "devDependencies": {
    "@builder.io/partytown": "0.10.2",
    "@changesets/cli": "2.27.7",
    "@changesets/get-github-info": "0.6.0",
    "@changesets/types": "6.0.0",
    "@clack/prompts": "0.7.0",
    "@eslint/eslintrc": "3.1.0",
    "@mdx-js/mdx": "3.0.1",
    "@microsoft/api-documenter": "7.24.2",
    "@microsoft/api-extractor": "7.43.1",
    "@napi-rs/cli": "2.18.4",
    "@napi-rs/triples": "1.2.0",
    "@node-rs/helper": "1.6.0",
    "@octokit/action": "6.1.0",
    "@playwright/test": "1.47.0",
    "@qwik.dev/core": "workspace:*",
    "@qwik.dev/router": "workspace:*",
    "@types/brotli": "1.3.4",
    "@types/bun": "1.1.6",
    "@types/cross-spawn": "6.0.6",
    "@types/eslint": "8.56.10",
    "@types/express": "4.17.21",
    "@types/node": "20.14.11",
    "@types/path-browserify": "1.0.2",
    "@types/prompts": "2.4.9",
    "@types/react": "18.3.3",
    "@types/semver": "7.5.8",
    "@types/tmp": "0.2.6",
    "@types/which-pm-runs": "1.0.2",
    "@typescript-eslint/eslint-plugin": "7.16.1",
    "@typescript-eslint/parser": "7.16.1",
    "all-contributors-cli": "6.26.1",
    "brotli": "1.3.3",
    "concurrently": "8.2.2",
    "create-qwik": "workspace:*",
    "cross-spawn": "7.0.3",
    "csstype": "3.1.3",
    "dotenv": "16.4.5",
    "esbuild": "0.24.0",
    "eslint": "8.57.0",
    "eslint-plugin-import": "2.29.1",
    "eslint-plugin-no-only-tests": "3.1.0",
    "eslint-plugin-qwik": "workspace:*",
    "execa": "8.0.1",
    "express": "4.20.0",
    "install": "0.13.0",
    "memfs": "4.14.0",
    "monaco-editor": "0.45.0",
    "mri": "1.2.0",
    "path-browserify": "1.0.1",
    "prettier": "3.3.3",
    "prettier-plugin-jsdoc": "1.3.0",
    "pretty-quick": "4.0.0",
    "prompts": "2.4.2",
    "rollup": "4.24.2",
    "semver": "7.6.3",
    "simple-git-hooks": "2.11.1",
    "snoop": "1.0.4",
    "source-map": "0.7.4",
    "svgo": "3.3.2",
    "syncpack": "12.3.3",
    "terser": "5.36.0",
    "tmp": "0.2.3",
    "tree-kill": "1.2.2",
    "tsx": "4.19.1",
    "typescript": "5.4.5",
    "vfile": "6.0.2",
    "vite": "5.4.10",
    "vite-imagetools": "7.0.4",
    "vite-plugin-dts": "4.3.0",
    "vite-tsconfig-paths": "5.0.1",
    "vitest": "2.1.4",
    "watchlist": "0.3.1",
    "which-pm-runs": "1.1.0",
    "zod": "3.22.4"
  },
  "engines": {
    "node": "^18.17.0 || ^20.3.0 || >=21.0.0",
    "npm": "please-use-pnpm",
    "yarn": "please-use-pnpm",
    "pnpm": ">=9.0.5"
  },
<<<<<<< HEAD
  "packageManager": "pnpm@9.1.2",
=======
  "packageManager": "pnpm@9.15.5",
>>>>>>> c98f44c4
  "pnpm": {
    "overrides": {
      "typescript": "5.4.5",
      "vfile": "6.0.2",
      "@supabase/realtime-js": "2.8.4"
    },
    "patchedDependencies": {
      "density-clustering@1.3.0": "patches/density-clustering@1.3.0.patch"
    }
  },
  "private": true,
  "scripts": {
    "api.update": "tsx --require ./scripts/runBefore.ts scripts/index.ts --tsc --api --dev",
    "build": "tsx --require ./scripts/runBefore.ts scripts/index.ts",
    "build.changelog-formatter": "tsc .changeset/changelog-github-custom.ts && mv .changeset/changelog-github-custom.js .changeset/changelog-github-custom.cjs",
    "build.clean": "rm -rf packages/qwik/dist/ && rm -rf packages/qwik-router/lib/ && rm -rf packages/docs/dist/ && rm -rf packages/insights/dist/",
    "build.cli": "tsx --require ./scripts/runBefore.ts scripts/index.ts --cli --dev",
    "build.cli.prod": "tsx --require ./scripts/runBefore.ts scripts/index.ts --cli",
    "build.core": "tsx --require ./scripts/runBefore.ts scripts/index.ts --tsc --build --qwikrouter --api --platform-binding",
    "build.eslint": "tsx --require ./scripts/runBefore.ts scripts/index.ts --eslint",
    "build.full": "tsx --require ./scripts/runBefore.ts scripts/index.ts --tsc --tsc-docs --qwik --supabaseauthhelpers --api --eslint --qwikrouter --qwikworker --qwikreact --cli --platform-binding --wasm",
    "build.local": "tsx --require ./scripts/runBefore.ts scripts/index.ts --tsc --tsc-docs --qwik --supabaseauthhelpers --api --eslint --qwikrouter --qwikworker --qwikreact --cli --platform-binding-wasm-copy",
    "build.only_javascript": "tsx --require ./scripts/runBefore.ts scripts/index.ts --tsc --build --api",
    "build.packages.docs": "pnpm -C ./packages/docs/ run build",
    "build.packages.insights": "pnpm -C ./packages/insights/ run build",
    "build.platform": "tsx --require ./scripts/runBefore.ts scripts/index.ts --platform-binding",
    "build.platform.copy": "tsx --require ./scripts/runBefore.ts scripts/index.ts --platform-binding-wasm-copy",
    "build.qwik-router": "tsx --require ./scripts/runBefore.ts scripts/index.ts --tsc --qwikrouter",
    "build.validate": "tsx --require ./scripts/runBefore.ts scripts/index.ts --tsc --build --api --eslint --qwikrouter --platform-binding --wasm --validate",
    "build.vite": "tsx --require ./scripts/runBefore.ts scripts/index.ts --tsc --build --api --qwikrouter --eslint --platform-binding-wasm-copy",
    "build.wasm": "tsx --require ./scripts/runBefore.ts scripts/index.ts --wasm",
    "build.watch": "tsx --require ./scripts/runBefore.ts scripts/index.ts --build  --qwikrouter --watch --dev --platform-binding",
    "change": "changeset",
    "cli": "pnpm build.cli && node packages/create-qwik/create-qwik.cjs && tsx --require ./scripts/runBefore.ts scripts/validate-cli.ts --copy-local-qwik-dist",
    "cli.qwik": "pnpm build.cli && node packages/qwik/qwik-cli.cjs",
    "cli.validate": "tsx --require ./scripts/runBefore.ts scripts/validate-cli.ts",
    "deps": "corepack pnpm upgrade -i -r --latest && syncpack fix-mismatches && corepack pnpm dedupe",
    "docs.dev": "cd packages/docs && pnpm build.repl-sw && pnpm dev",
    "docs.preview": "cd packages/docs && pnpm preview",
    "docs.sync": "tsx --require ./scripts/runBefore.ts scripts/docs_sync/index.ts && pnpm fmt",
    "eslint.update": "tsx --require ./scripts/runBefore.ts scripts/eslint-docs.ts",
    "fmt": "pnpm prettier.fix && pnpm syncpack format",
    "fmt.staged": "pretty-quick --staged",
    "link.dist": "cd packages/qwik && pnpm link --global && cd ../qwik-router && pnpm link --global && cd ../eslint-plugin-qwik && pnpm link --global && cd ../qwik-react && pnpm link --global",
    "link.dist.npm": "cd packages/qwik && npm link && cd ../qwik-router && npm link && cd ../eslint-plugin-qwik && npm link && cd ../qwik-react && npm link",
    "link.dist.yarn": "cd packages/qwik && yarn link && cd ../qwik-router && yarn link && cd ../eslint-plugin-qwik && yarn link && cd ../qwik-react && yarn link",
    "lint": "pnpm lint.eslint && pnpm lint.prettier && pnpm lint.rust",
    "lint.eslint": "eslint --cache \"**/*.ts*\"",
    "lint.fix": "eslint --fix \"**/*.ts*\" && pnpm prettier.fix",
    "lint.prettier": "prettier --cache --check .",
    "lint.rust": "make lint",
    "lint.syncpack": "syncpack list-mismatches",
    "preinstall": "npx only-allow pnpm",
    "prepare": "simple-git-hooks",
    "prettier.fix": "prettier --cache --write .",
    "qwik-push-build-repos": "tsx --require ./scripts/runBefore.ts ./scripts/qwik-push-build-repos.ts",
    "release": "changeset publish",
    "release.fixup-package-json": "syncpack fix-mismatches --config syncpack-release-conf.json",
    "release.pkg-pr-new": "pnpm dlx pkg-pr-new@^0.0.9 publish --pnpm ./packages/qwik ./packages/qwik-router ./packages/eslint-plugin-qwik ./packages/create-qwik",
    "release.prepare": "pnpm build --prepare-release",
    "serve": "tsx --require ./scripts/runBefore.ts --inspect --conditions=development starters/dev-server.ts 3300",
    "serve.debug": "tsx --require ./scripts/runBefore.ts --inspect-brk --conditions=development starters/dev-server.ts 3300",
    "start": "concurrently \"npm:build.watch\"  \"npm:tsc.watch\" -n build,tsc -c green,cyan",
    "test": "pnpm build.full && pnpm test.unit && pnpm test.e2e",
    "test.e2e": "pnpm test.e2e.chromium && pnpm test.e2e.webkit",
    "test.e2e.chromium": "playwright test starters --browser=chromium --config starters/playwright.config.ts",
    "test.e2e.chromium.debug": "PWDEBUG=1 playwright test starters --browser=chromium --config starters/playwright.config.ts",
    "test.e2e.run": "tsm scripts/e2e-cli.ts",
    "test.e2e.cli": "pnpm --filter qwik-cli-e2e e2e",
    "test.e2e.firefox": "playwright test starters --browser=firefox --config starters/playwright.config.ts",
    "test.e2e.router": "playwright test starters/e2e/qwikrouter --browser=chromium --config starters/playwright.config.ts",
    "test.e2e.webkit": "playwright test starters --browser=webkit --config starters/playwright.config.ts",
    "test.rust": "make test",
    "test.rust.update": "make test-update",
    "test.unit": "vitest packages",
    "test.unit.debug": "vitest --inspect-brk packages",
    "test.vite": "playwright test starters/e2e/qwikrouter --browser=chromium --config starters/playwright.config.ts",
    "tsc.check": "tsc --noEmit",
    "tsc.trace": "tsc -p tsconfig.json --traceResolution > tsc.log",
    "tsc.watch": "tsc --noEmit --watch --preserveWatchOutput",
    "update.qwik.builds": "tsx --require ./scripts/runBefore.ts scripts/update-qwik-builds.ts packages/docs && tsx scripts/update-qwik-builds.ts packages/insights; pnpm install",
    "vitest": "vitest"
  },
  "simple-git-hooks": {
    "pre-commit": "pnpm pretty-quick --staged"
  },
  "type": "module"
}<|MERGE_RESOLUTION|>--- conflicted
+++ resolved
@@ -163,11 +163,7 @@
     "yarn": "please-use-pnpm",
     "pnpm": ">=9.0.5"
   },
-<<<<<<< HEAD
-  "packageManager": "pnpm@9.1.2",
-=======
   "packageManager": "pnpm@9.15.5",
->>>>>>> c98f44c4
   "pnpm": {
     "overrides": {
       "typescript": "5.4.5",
