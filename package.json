{
  "name": "qwik-monorepo",
  "version": "0.0.0-read-qwik-package-json",
  "comments": {
    "01": "devDependencies includes reference to @builder.io/qwik: workspace: *. This is needed or e2e tests will fail",
    "02": "  It would be nice to be able to remove this dependency and fix the test.",
    "03": "devDependencies can't include reference to @builder.io/qwik-city or e2e test will fail."
  },
  "config": {
    "syncpack": {
      "versionGroups": [
        {
          "label": "Be lenient in vite versions for prod. v4 is broken, v5 is good",
          "dependencyTypes": [
            "prod",
            "peer"
          ],
          "dependencies": [
            "vite"
          ],
          "pinVersion": ">=5 <8"
        },
        {
          "label": "use workspace protocol for local packages and allow patch versions (used in e.g. qwik-react)",
          "dependencies": [
            "$LOCAL"
          ],
          "dependencyTypes": [
            "!local",
            "!dev"
          ],
          "pinVersion": "workspace:^"
        },
        {
          "label": "dev: use workspace protocol for local packages - split from prod and peer version group",
          "dependencies": [
            "$LOCAL"
          ],
          "dependencyTypes": [
            "dev"
          ],
          "pinVersion": "workspace:^"
        },
        {
          "label": "Separate prod deps from dev deps",
          "dependencyTypes": [
            "prod",
            "peer"
          ]
        },
        {
          "label": "Playwright should have the same version as in flake.nix",
          "dependencies": [
            "@playwright/test"
          ],
          "dependencyTypes": [
            "dev"
          ],
          "pinVersion": "1.50.1"
        }
      ],
      "semverGroups": [
        {
          "label": "Undici should always be * until we remove it",
          "dependencies": [
            "undici"
          ],
          "range": "*"
        },
        {
          "label": "use exact version numbers for devDependencies",
          "dependencyTypes": [
            "dev"
          ],
          "range": ""
        }
      ]
    }
  },
  "contributors": [
    {
      "name": "Miško Hevery",
      "email": "misko@hevery.com",
      "url": "https://twitter.com/mhevery"
    },
    {
      "name": "Adam Bradley",
      "email": "adam@builder.io",
      "url": "https://twitter.com/adamdbradley"
    },
    {
      "name": "Manu Mtz.-Almeida",
      "email": "manu@builder.io",
      "url": "https://twitter.com/manucorporat"
    }
  ],
  "dependencies": {
    "esbuild-plugin-raw": "^0.2.0"
  },
  "devDependencies": {
    "@builder.io/qwik": "workspace:^",
    "@builder.io/qwik-city": "workspace:^",
    "@changesets/cli": "2.29.5",
    "@changesets/get-github-info": "0.6.0",
    "@changesets/types": "6.1.0",
    "@clack/prompts": "0.7.0",
    "@eslint/js": "9.32.0",
    "@mdx-js/mdx": "3.1.0",
    "@microsoft/api-documenter": "7.26.31",
    "@microsoft/api-extractor": "7.52.10",
    "@napi-rs/cli": "2.18.4",
    "@napi-rs/triples": "1.2.0",
    "@node-rs/helper": "1.6.0",
    "@octokit/action": "6.1.0",
    "@playwright/test": "1.50.1",
    "@qwik.dev/partytown": "0.11.2",
    "@types/brotli": "1.3.4",
    "@types/bun": "1.2.19",
    "@types/cross-spawn": "6.0.6",
    "@types/express": "4.17.21",
    "@types/node": "20.19.0",
    "@types/path-browserify": "1.0.3",
    "@types/prompts": "2.4.9",
    "@types/react": "18.3.3",
    "@types/semver": "7.7.0",
    "@types/tmp": "0.2.6",
    "@types/which-pm-runs": "1.0.2",
    "@vitejs/plugin-basic-ssl": "2.1.0",
    "all-contributors-cli": "6.26.1",
    "brotli": "1.3.3",
    "create-qwik": "workspace:^",
    "cross-spawn": "7.0.6",
    "csstype": "3.1.3",
    "dotenv": "16.5.0",
    "esbuild": "0.25.8",
    "eslint": "9.32.0",
    "eslint-plugin-no-only-tests": "3.3.0",
    "eslint-plugin-qwik": "workspace:^",
    "execa": "8.0.1",
    "express": "4.20.0",
    "globals": "16.3.0",
    "install": "0.13.0",
    "memfs": "4.34.0",
    "monaco-editor": "0.45.0",
    "mri": "1.2.0",
    "path-browserify": "1.0.1",
    "prettier": "3.6.2",
    "prettier-plugin-jsdoc": "1.3.3",
<<<<<<< HEAD
    "prettier-plugin-tailwindcss": "0.6.14",
    "pretty-quick": "4.2.2",
=======
    "pretty-quick": "4.0.0",
>>>>>>> 9bcb4eef
    "prompts": "2.4.2",
    "rollup": ">= 4.39.0",
    "semver": "7.7.2",
    "simple-git-hooks": "2.13.1",
    "snoop": "1.0.4",
    "source-map": "0.7.4",
    "svgo": "3.3.2",
    "syncpack": "12.3.3",
    "terser": "5.43.1",
    "tmp": "0.2.3",
    "tree-kill": "1.2.2",
    "tsx": "4.20.3",
    "typescript": "5.4.5",
    "typescript-eslint": "8.38.0",
    "undici": "*",
    "vfile": "6.0.3",
    "vite": "7.0.6",
    "vite-imagetools": "7.1.0",
    "vite-plugin-dts": "3.9.1",
    "vite-tsconfig-paths": "5.1.4",
    "vitest": "3.2.4",
    "watchlist": "0.3.1",
    "which-pm-runs": "1.1.0",
    "zod": "3.25.48"
  },
  "engines": {
    "node": ">=16.8.0 <18.0.0 || >=18.11",
    "npm": "please-use-pnpm",
    "yarn": "please-use-pnpm",
    "pnpm": ">=9.0.5"
  },
  "packageManager": "pnpm@10.14.0",
  "pnpm": {
    "overrides": {
      "@supabase/realtime-js": "2.8.4",
      "typescript": "5.4.5",
      "vfile": "6.0.3"
    },
    "patchedDependencies": {
      "density-clustering@1.3.0": "patches/density-clustering@1.3.0.patch"
    },
    "onlyBuiltDependencies": [
      "@parcel/watcher",
      "@tailwindcss/oxide",
      "better-sqlite3",
      "bufferutil",
      "es5-ext",
      "esbuild",
      "isolated-vm",
      "netlify-cli",
      "puppeteer",
      "sharp",
      "simple-git-hooks",
      "unix-dgram",
      "utf-8-validate",
      "workerd"
    ]
  },
  "private": true,
  "scripts": {
    "api.update": "tsx --require ./scripts/runBefore.ts scripts/index.ts --tsc --api --dev",
    "build": "tsx --require ./scripts/runBefore.ts scripts/index.ts",
    "build.changelog-formatter": "tsc .changeset/changelog-github-custom.ts && mv .changeset/changelog-github-custom.js .changeset/changelog-github-custom.cjs",
    "build.clean": "tsx ./scripts/build-clean.ts",
    "build.cli": "tsx --require ./scripts/runBefore.ts scripts/index.ts --cli --dev",
    "build.cli.prod": "tsx --require ./scripts/runBefore.ts scripts/index.ts --cli",
    "build.core": "tsx --require ./scripts/runBefore.ts scripts/index.ts --tsc --build --qwikcity --api --platform-binding",
    "build.eslint": "tsx --require ./scripts/runBefore.ts scripts/index.ts --eslint",
    "build.full": "tsx --require ./scripts/runBefore.ts scripts/index.ts --tsc --tsc-docs --build --supabaseauthhelpers --api --eslint --qwikcity --qwikworker --qwiklabs --qwikreact --qwikauth --cli --platform-binding --wasm",
    "build.local": "tsx  --require ./scripts/runBefore.ts scripts/index.ts --tsc --tsc-docs --build --supabaseauthhelpers --api --eslint --qwikcity --qwikworker --qwiklabs --qwikreact --qwikauth --cli --platform-binding-wasm-copy",
    "build.only_javascript": "tsx --require ./scripts/runBefore.ts scripts/index.ts --tsc --build --api",
    "build.packages.docs": "pnpm -C ./packages/docs/ run build",
    "build.packages.insights": "pnpm -C ./packages/insights/ run build",
    "build.platform": "tsx --require ./scripts/runBefore.ts scripts/index.ts --platform-binding",
    "build.platform.copy": "tsx --require ./scripts/runBefore.ts scripts/index.ts --platform-binding-wasm-copy",
    "build.qwik-city": "tsx --require ./scripts/runBefore.ts scripts/index.ts --tsc --qwikcity",
    "build.validate": "tsx --require ./scripts/runBefore.ts scripts/index.ts --tsc --build --api --eslint --qwikcity --platform-binding --wasm --validate",
    "build.vite": "tsx --require ./scripts/runBefore.ts scripts/index.ts --tsc --build --api --qwikcity --eslint --platform-binding-wasm-copy",
    "build.wasm": "tsx --require ./scripts/runBefore.ts scripts/index.ts --wasm",
    "build.watch": "tsx --require ./scripts/runBefore.ts scripts/index.ts --build  --qwikcity --watch --dev --platform-binding",
    "change": "changeset",
    "cli": "pnpm build.cli && node packages/create-qwik/create-qwik.cjs && tsx --require ./scripts/runBefore.ts scripts/validate-cli.ts --copy-local-qwik-dist",
    "cli.qwik": "pnpm build.cli && node packages/qwik/qwik-cli.cjs",
    "cli.validate": "tsx --require ./scripts/runBefore.ts scripts/validate-cli.ts",
    "deps": "corepack pnpm upgrade -i -r --latest && syncpack fix-mismatches && corepack pnpm dedupe",
    "docs.dev": "pnpm -C packages/docs build.repl-sw && pnpm -C packages/docs dev",
    "docs.preview": "pnpm -C packages/docs preview",
    "docs.sync": "tsx --require ./scripts/runBefore.ts scripts/docs_sync/index.ts && pnpm fmt",
    "eslint.update": "tsx --require ./scripts/runBefore.ts scripts/eslint-docs.ts",
    "fmt": "pnpm prettier.fix && pnpm syncpack format",
    "fmt.staged": "pretty-quick --staged",
    "link.dist": "cd packages/qwik && pnpm link --global && cd ../qwik-city && pnpm link --global && cd ../eslint-plugin-qwik && pnpm link --global && cd ../qwik-react && pnpm link --global",
    "link.dist.npm": "cd packages/qwik && npm link && cd ../qwik-city && npm link && cd ../eslint-plugin-qwik && npm link && cd ../qwik-react && npm link",
    "link.dist.yarn": "cd packages/qwik && yarn link && cd ../qwik-city && yarn link && cd ../eslint-plugin-qwik && yarn link && cd ../qwik-react && yarn link",
    "lint": "pnpm lint.eslint && pnpm lint.prettier && pnpm lint.rust",
    "lint.eslint": "eslint --cache \"**/*.ts*\" && pnpm -r --parallel lint",
    "lint.fix": "eslint --fix \"**/*.ts*\" && pnpm -r --parallel lint.fix && pnpm prettier.fix",
    "lint.prettier": "prettier --cache --check .",
    "lint.rust": "make lint",
    "lint.syncpack": "syncpack list-mismatches",
    "preinstall": "npx only-allow pnpm",
    "prepare": "simple-git-hooks",
    "prettier.fix": "prettier --cache --write .",
    "qwik-push-build-repos": "tsx --require ./scripts/runBefore.ts ./scripts/qwik-push-build-repos.ts",
    "release": "changeset publish",
    "release.fixup-package-json": "syncpack fix-mismatches --config syncpack-release-conf.json",
    "release.pkg-pr-new": "pnpm dlx pkg-pr-new@^0.0.9 publish --compact --pnpm ./packages/qwik ./packages/qwik-city ./packages/eslint-plugin-qwik ./packages/create-qwik",
    "release.prepare": "pnpm build --prepare-release",
    "serve": "tsx --require ./scripts/runBefore.ts --inspect --conditions=development starters/dev-server.ts 3300",
    "serve.debug": "tsx --require ./scripts/runBefore.ts --inspect-brk --conditions=development starters/dev-server.ts 3300",
    "start": "pnpm run --stream \"/.*\\.watch/\"",
    "test": "pnpm build.full && pnpm test.unit && pnpm test.e2e",
    "test.e2e": "pnpm test.e2e.chromium && pnpm test.e2e.webkit && test.e2e.integrations",
    "test.e2e.chromium": "playwright test starters --browser=chromium --config starters/playwright.config.ts",
    "test.e2e.chromium.debug": "PWDEBUG=1 playwright test starters --browser=chromium --config starters/playwright.config.ts",
    "test.e2e.city": "playwright test starters/e2e/qwikcity --browser=chromium --config starters/playwright.config.ts",
    "test.e2e.cli": "pnpm --filter qwik-cli-e2e e2e",
    "test.e2e.firefox": "playwright test starters --browser=firefox --config starters/playwright.config.ts",
    "test.e2e.integrations.chromium": "playwright test e2e/adapters-e2e/tests --project=chromium --config e2e/adapters-e2e/playwright.config.ts",
    "test.e2e.integrations.webkit": "playwright test e2e/adapters-e2e/tests --project=webkit --config e2e/adapters-e2e/playwright.config.ts",
    "test.e2e.webkit": "playwright test starters --browser=webkit --config starters/playwright.config.ts",
    "test.rust": "make test",
    "test.rust.update": "make test-update",
    "test.unit": "vitest packages",
    "test.unit.debug": "vitest --inspect-brk packages",
    "test.vite": "playwright test starters/e2e/qwikcity --browser=chromium --config starters/playwright.config.ts",
    "tsc.check": "tsc --noEmit",
    "tsc.trace": "tsc -p tsconfig.json --traceResolution > tsc.log",
    "tsc.watch": "tsc --noEmit --watch --preserveWatchOutput",
    "update.qwik.builds": "tsx --require ./scripts/runBefore.ts scripts/update-qwik-builds.ts packages/docs && tsx scripts/update-qwik-builds.ts packages/insights; pnpm install",
    "vitest": "vitest"
  },
  "simple-git-hooks": {
    "pre-commit": "pnpm pretty-quick --staged"
  },
  "type": "module"
}<|MERGE_RESOLUTION|>--- conflicted
+++ resolved
@@ -146,12 +146,7 @@
     "path-browserify": "1.0.1",
     "prettier": "3.6.2",
     "prettier-plugin-jsdoc": "1.3.3",
-<<<<<<< HEAD
-    "prettier-plugin-tailwindcss": "0.6.14",
     "pretty-quick": "4.2.2",
-=======
-    "pretty-quick": "4.0.0",
->>>>>>> 9bcb4eef
     "prompts": "2.4.2",
     "rollup": ">= 4.39.0",
     "semver": "7.7.2",
