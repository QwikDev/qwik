--- conflicted
+++ resolved
@@ -1,6 +1,5 @@
 # create-qwik
 
-<<<<<<< HEAD
 ## 2.0.0-beta.5
 
 ## 2.0.0-beta.4
@@ -32,7 +31,7 @@
 ## 2.0.0-alpha.1
 
 ## 2.0.0-alpha.0
-=======
+
 ## 1.15.0
 
 ### Patch Changes
@@ -40,7 +39,6 @@
 - 🐞🩹 fix up vercel starter config (by [@cmbartschat](https://github.com/cmbartschat) in [#7663](https://github.com/QwikDev/qwik/pull/7663))
 
 - 🛠 update devDependencies and configurations (by [@JerryWu1234](https://github.com/JerryWu1234) in [#7695](https://github.com/QwikDev/qwik/pull/7695))
->>>>>>> 1cd73f1b
 
 ## 1.14.1
 
