{
  "name": "create-qwik",
  "version": "0.20.0",
  "description": "Interactive CLI for create Qwik projects and adding features.",
  "bin": "./create-qwik.cjs",
  "main": "./index.cjs",
  "files": [
    "create-qwik.cjs",
    "index.cjs",
    "starters/"
  ],
  "author": "Builder.io Team",
  "license": "MIT",
  "keywords": [
    "qwik",
    "generator",
    "builder.io",
    "starters",
    "template"
  ],
  "homepage": "https://qwik.builder.io/",
  "repository": {
    "type": "git",
    "url": "https://github.com/BuilderIO/qwik.git",
    "directory": "packages/create-qwik"
  },
  "bugs": {
    "url": "https://github.com/BuilderIO/qwik/issues"
  },
  "devDependencies": {
<<<<<<< HEAD
=======
    "@clack/prompts": "0.6.0",
>>>>>>> 5114fe34
    "kleur": "4.1.5"
  },
  "engines": {
    "node": ">=16.8.0 <18.0.0 || >=18.11",
    "npm": ">=6.0.0"
  }
}<|MERGE_RESOLUTION|>--- conflicted
+++ resolved
@@ -28,10 +28,7 @@
     "url": "https://github.com/BuilderIO/qwik/issues"
   },
   "devDependencies": {
-<<<<<<< HEAD
-=======
     "@clack/prompts": "0.6.0",
->>>>>>> 5114fe34
     "kleur": "4.1.5"
   },
   "engines": {
