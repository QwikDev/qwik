--- conflicted
+++ resolved
@@ -33,12 +33,8 @@
 *.ntvs*
 *.njsproj
 *.sln
-<<<<<<< HEAD
-*.sw? 
-=======
 *.sw?
 
 # Cloudflare
 
-*.local
->>>>>>> 68b96ec3
+*.local