// verify that ../qwik/dist/core.d.ts exists or run `pnpm run build.core` in the root directory
// Also make sure that the repl-sw.js file is present, for dev mode
// we need it for development and for the REPL
<<<<<<< HEAD
import fs from 'fs';
import path from 'path';
import { spawnSync } from 'child_process';
import { fileURLToPath } from 'url';

const __dirname = path.dirname(fileURLToPath(import.meta.url));
=======

import fs from 'node:fs';
import path from 'node:path';
import { spawnSync } from 'node:child_process';

let __dirname = path.dirname(new URL(import.meta.url).pathname);
const isWindows = process.platform === 'win32';
if (isWindows && __dirname.startsWith('/')) {
  // in Windows __dirname starts with a / causing errors
  // before
  //  /C:/Users/{location stuff}/qwik/packages/docs
  __dirname = __dirname.substring(1);
  // after
  // C:/Users/{location stuff}/qwik/packages/docs
}
>>>>>>> cffd700e
const qwikPkgDir = path.join(__dirname, '..', 'qwik', 'dist');

if (!fs.existsSync(path.join(qwikPkgDir, 'core-internal.d.ts'))) {
  console.warn(
    `\n\n=== Running 'pnpm run build.local' to generate missing imports for the docs ===\n`
  );
  const out = spawnSync('pnpm', ['run', 'build.local'], {
    cwd: path.join(__dirname, '..', '..'),
    stdio: 'inherit',
  });
  if (out.status !== 0) {
    console.error('Failed to build local packages');
    process.exit(1);
  }
}

if (!fs.existsSync(path.join(__dirname, 'public', 'repl', 'repl-sw.js'))) {
  console.warn(
    `\n\n=== Running 'pnpm run build.repl-sw' to generate missing REPL service worker public/repl/repl-sw.js ===\n`
  );
  const out = spawnSync('pnpm', ['run', 'build.repl-sw'], {
    stdio: 'inherit',
  });
  if (out.status !== 0) {
    console.error('Failed to build REPL service worker');
    process.exit(1);
  }
}<|MERGE_RESOLUTION|>--- conflicted
+++ resolved
@@ -1,20 +1,13 @@
 // verify that ../qwik/dist/core.d.ts exists or run `pnpm run build.core` in the root directory
 // Also make sure that the repl-sw.js file is present, for dev mode
 // we need it for development and for the REPL
-<<<<<<< HEAD
-import fs from 'fs';
-import path from 'path';
-import { spawnSync } from 'child_process';
-import { fileURLToPath } from 'url';
-
-const __dirname = path.dirname(fileURLToPath(import.meta.url));
-=======
 
 import fs from 'node:fs';
 import path from 'node:path';
 import { spawnSync } from 'node:child_process';
+import { fileURLToPath } from 'url';
 
-let __dirname = path.dirname(new URL(import.meta.url).pathname);
+let __dirname = path.dirname(fileURLToPath(import.meta.url));
 const isWindows = process.platform === 'win32';
 if (isWindows && __dirname.startsWith('/')) {
   // in Windows __dirname starts with a / causing errors
@@ -24,7 +17,6 @@
   // after
   // C:/Users/{location stuff}/qwik/packages/docs
 }
->>>>>>> cffd700e
 const qwikPkgDir = path.join(__dirname, '..', 'qwik', 'dist');
 
 if (!fs.existsSync(path.join(qwikPkgDir, 'core-internal.d.ts'))) {
