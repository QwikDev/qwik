{
  "name": "qwik-docs",
  "version": "0.0.1",
  "description": "Qwik Docs Site",
  "homepage": "https://qwik.builder.io/",
  "main": "src/main.tsx",
  "scripts": {
    "build": "yarn build.client && yarn build.ssr",
    "build.client": "vite build",
    "build.ssr": "vite build --ssr src/entry.cloudflare.tsx",
    "build.qwikcity": "cd ../qwik-city && yarn build",
    "dev": "vite --force",
    "dev.ssr": "vite --mode ssr",
    "dev.debug": "node --inspect-brk ../../node_modules/vite/bin/vite.js --mode ssr",
    "serve": "wrangler pages dev ./dist",
    "start": "yarn dev",
    "fmt": "prettier --write .",
    "fmt.check": "prettier --check ."
  },
  "devDependencies": {
    "@builder.io/partytown": "^0.5.4",
<<<<<<< HEAD
    "@builder.io/qwik": "workspace:*",
=======
    "@builder.io/qwik": "0.0.20-4",
>>>>>>> 74f03005
    "@builder.io/qwik-city": "0.0.4",
    "@cloudflare/kv-asset-handler": "0.2.0",
    "@cloudflare/workers-types": "^3.10.0",
    "autoprefixer": "10.4.7",
    "node-fetch": "2.6.7",
    "postcss": "8.4.13",
    "prism-themes": "1.9.0",
    "prismjs": "^1.28.0",
    "tailwindcss": "3.0.24",
    "uvu": "0.5.3",
    "vite": "2.9.9",
    "wrangler": "beta"
  },
  "author": "Builder.io Team",
  "bugs": {
    "url": "https://github.com/BuilderIO/qwik"
  },
  "engines": {
    "node": ">=14"
  },
  "license": "MIT",
  "private": true
}<|MERGE_RESOLUTION|>--- conflicted
+++ resolved
@@ -19,11 +19,7 @@
   },
   "devDependencies": {
     "@builder.io/partytown": "^0.5.4",
-<<<<<<< HEAD
     "@builder.io/qwik": "workspace:*",
-=======
-    "@builder.io/qwik": "0.0.20-4",
->>>>>>> 74f03005
     "@builder.io/qwik-city": "0.0.4",
     "@cloudflare/kv-asset-handler": "0.2.0",
     "@cloudflare/workers-types": "^3.10.0",
