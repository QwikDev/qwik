{
  "name": "qwik-docs",
  "version": "0.0.1",
  "description": "Qwik Docs Site",
  "homepage": "https://qwik.builder.io/",
  "scripts": {
    "build": "qwik build",
    "build.client": "vite build",
    "build.preview": "vite build --ssr src/entry.preview.tsx",
    "build.server": "vite build -c adaptors/cloudflare-pages/vite.config.ts",
    "contributors": "tsm contributors.ts",
    "dev": "node --inspect ../../node_modules/vite/bin/vite.js --mode ssr --force --open",
    "dev.debug": "node --inspect-brk ../../node_modules/vite/bin/vite.js --mode ssr --force",
    "fmt": "prettier --write .",
    "fmt.check": "prettier --check .",
    "preview": "qwik build preview && vite preview --open",
    "preview.wrangler": "wrangler pages dev ./dist",
    "build.showcase": "pnpm node scripts/showcase.js",
    "start": "pnpm dev"
  },
  "devDependencies": {
    "@algolia/autocomplete-core": "1.7.4",
    "@algolia/autocomplete-shared": "1.7.4",
    "@algolia/client-search": "4.14.3",
    "@builder.io/partytown": "0.7.5",
    "@builder.io/qwik": "BuilderIO/qwik-build#8e387d6f7e121b852019e77a932921dd8659e11c",
    "@builder.io/qwik-city": "BuilderIO/qwik-city-build#ddc5dd3dad9713d26c46ac360d9fc0c6104cc560",
    "@builder.io/sdk-qwik": "0.1.6",
    "@docsearch/css": "3.3.3",
    "@types/node-fetch": "2.6.2",
    "@types/prismjs": "^1.26.0",
    "algoliasearch": "4.14.3",
    "autoprefixer": "10.4.13",
    "fflate": "0.7.4",
    "gray-matter": "4.0.3",
    "mdast": "^3.0.0",
    "node-fetch": "3.3.0",
    "postcss": "8.4.21",
    "prism-themes": "1.9.0",
    "prismjs": "1.29.0",
    "puppeteer": "^19.6.3",
    "tailwindcss": "3.2.4",
    "tsm": "2.3.0",
    "typescript": "4.9.5",
<<<<<<< HEAD
    "undici": "5.16.0",
    "unified": "10.1.2",
    "unist-util-visit": "4.1.1",
    "uvu": "0.5.6",
    "vfile": "5.3.6",
    "vite": "4.0.4",
=======
    "undici": "5.18.0",
    "uvu": "0.5.6",
    "vite": "4.1.1",
>>>>>>> 78083c40
    "wrangler": "^2.9.0"
  },
  "author": "Builder.io Team",
  "bugs": {
    "url": "https://github.com/BuilderIO/qwik"
  },
  "engines": {
    "node": ">=16"
  },
  "license": "MIT",
  "private": true
}<|MERGE_RESOLUTION|>--- conflicted
+++ resolved
@@ -42,18 +42,9 @@
     "tailwindcss": "3.2.4",
     "tsm": "2.3.0",
     "typescript": "4.9.5",
-<<<<<<< HEAD
-    "undici": "5.16.0",
-    "unified": "10.1.2",
-    "unist-util-visit": "4.1.1",
-    "uvu": "0.5.6",
-    "vfile": "5.3.6",
-    "vite": "4.0.4",
-=======
     "undici": "5.18.0",
     "uvu": "0.5.6",
     "vite": "4.1.1",
->>>>>>> 78083c40
     "wrangler": "^2.9.0"
   },
   "author": "Builder.io Team",
