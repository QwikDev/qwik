{
  "name": "qwik-docs",
  "version": "0.0.1",
  "description": "Qwik Docs Site",
  "homepage": "https://qwik.builder.io/",
  "scripts": {
    "build": "qwik build",
    "build.client": "vite build",
    "build.preview": "vite build --ssr src/entry.preview.tsx",
    "build.server": "vite build -c adaptors/cloudflare-pages/vite.config.ts",
    "contributors": "tsm contributors.ts",
    "dev": "node --inspect ../../node_modules/vite/bin/vite.js --mode ssr --force --open",
    "dev.debug": "node --inspect-brk ../../node_modules/vite/bin/vite.js --mode ssr --force",
    "fmt": "prettier --write .",
    "fmt.check": "prettier --check .",
    "preview": "qwik build preview && vite preview --open",
    "preview.wrangler": "wrangler pages dev ./dist",
    "build.showcase": "pnpm node scripts/showcase.js",
    "start": "pnpm dev"
  },
  "devDependencies": {
    "@algolia/autocomplete-core": "1.7.3",
    "@algolia/autocomplete-shared": "1.7.3",
    "@algolia/client-search": "4.14.2",
<<<<<<< HEAD
    "@builder.io/partytown": "0.7.3",
    "@builder.io/qwik": "workspace:0.15.2",
=======
    "@builder.io/partytown": "0.7.2",
    "@builder.io/qwik": "0.15.2",
>>>>>>> e4fc63c1
    "@builder.io/qwik-city": "0.0.128",
    "@builder.io/sdk-qwik": "0.0.37",
    "@docsearch/css": "3.3.0",
    "@types/prismjs": "^1.26.0",
    "algoliasearch": "4.14.2",
    "autoprefixer": "10.4.13",
    "fflate": "0.7.4",
    "gray-matter": "4.0.3",
    "postcss": "8.4.20",
    "prism-themes": "1.9.0",
    "prismjs": "1.29.0",
    "puppeteer": "^19.4.0",
    "tailwindcss": "3.2.4",
    "tsm": "2.3.0",
    "typescript": "4.9.4",
    "undici": "5.14.0",
    "uvu": "0.5.6",
    "vite": "4.0.1",
    "wrangler": "^2.6.2"
  },
  "author": "Builder.io Team",
  "bugs": {
    "url": "https://github.com/BuilderIO/qwik"
  },
  "engines": {
    "node": ">=16"
  },
  "license": "MIT",
  "private": true
}<|MERGE_RESOLUTION|>--- conflicted
+++ resolved
@@ -22,13 +22,8 @@
     "@algolia/autocomplete-core": "1.7.3",
     "@algolia/autocomplete-shared": "1.7.3",
     "@algolia/client-search": "4.14.2",
-<<<<<<< HEAD
     "@builder.io/partytown": "0.7.3",
-    "@builder.io/qwik": "workspace:0.15.2",
-=======
-    "@builder.io/partytown": "0.7.2",
     "@builder.io/qwik": "0.15.2",
->>>>>>> e4fc63c1
     "@builder.io/qwik-city": "0.0.128",
     "@builder.io/sdk-qwik": "0.0.37",
     "@docsearch/css": "3.3.0",
