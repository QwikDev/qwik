{
  "name": "qwik-docs",
  "description": "Qwik Docs Site",
  "version": "0.0.1",
  "author": "Qwik Team",
  "bugs": "https://github.com/QwikDev/qwik",
  "devDependencies": {
    "@algolia/autocomplete-core": "1.7.4",
    "@algolia/client-search": "4.14.3",
    "@builder.io/partytown": "0.10.2",
    "@builder.io/qwik": "../qwik",
    "@builder.io/qwik-city": "../qwik-router",
    "@builder.io/sdk-qwik": "0.14.31",
    "@emotion/react": "11.13.0",
    "@emotion/styled": "11.13.0",
    "@modular-forms/qwik": "0.23.1",
    "@mui/material": "5.16.4",
    "@mui/system": "5.16.4",
    "@mui/x-data-grid": "6.20.4",
<<<<<<< HEAD
    "@qwik-ui/headless": "0.6.3",
    "@qwik.dev/core": "workspace:*",
    "@qwik.dev/react": "workspace:*",
    "@qwik.dev/router": "workspace:*",
=======
    "@qwik-ui/headless": "0.5.0",
>>>>>>> 23ed7db9
    "@shikijs/colorized-brackets": "3.1.0",
    "@shikijs/rehype": "3.1.0",
    "@shikijs/transformers": "3.1.0",
    "@shikijs/types": "3.1.0",
    "@supabase/supabase-js": "2.44.4",
    "@tailwindcss/vite": "4.0.12",
    "@types/leaflet": "1.9.12",
    "@types/prismjs": "1.26.4",
    "@types/react": "18.3.3",
    "@types/react-dom": "18.3.0",
    "@unpic/core": "0.0.42",
    "@unpic/qwik": "0.0.38",
    "algoliasearch": "4.16.0",
    "fflate": "0.8.2",
    "gray-matter": "4.0.3",
    "leaflet": "1.9.4",
    "magic-string": "0.30.11",
    "openai": "3.3.0",
<<<<<<< HEAD
    "postcss": "8.4.39",
    "prettier": "3.4.2",
=======
    "prettier": "3.3.3",
>>>>>>> 23ed7db9
    "prism-themes": "1.9.0",
    "prismjs": "1.29.0",
    "puppeteer": "22.13.1",
    "qwik-image": "0.0.16",
    "react": "18.3.1",
    "react-dom": "18.3.1",
    "shiki": "3.1.0",
    "snarkdown": "2.0.0",
<<<<<<< HEAD
    "tailwindcss": "3.4.6",
    "terser": "5.37.0",
=======
    "tailwindcss": "4.0.12",
    "terser": "5.31.3",
>>>>>>> 23ed7db9
    "tsm": "2.3.0",
    "typescript": "5.8.2",
    "undici": "*",
    "valibot": "0.33.3",
    "vite": "6.2.6",
    "vite-plugin-inspect": "0.8.5",
<<<<<<< HEAD
=======
    "vite-tsconfig-paths": "4.3.2",
>>>>>>> 23ed7db9
    "wrangler": "3.65.1"
  },
  "engines": {
    "node": "^18.17.0 || ^20.3.0 || >=21.0.0",
    "npm": "please-use-pnpm",
    "yarn": "please-use-pnpm",
    "pnpm": ">=8.6.12"
  },
  "homepage": "https://qwik.dev/",
  "license": "MIT",
  "private": true,
  "scripts": {
    "build": "pnpm build.repl-sw && qwik build",
    "build.client": "vite build",
    "build.preview": "NODE_OPTIONS=--max-old-space-size=8192 vite build --ssr src/entry.preview.tsx",
    "build.repl-sw": "vite --config vite.config-repl-sw build",
    "build.server": "NODE_OPTIONS=--max-old-space-size=8192 vite build -c adapters/cloudflare-pages/vite.config",
    "build.showcase": "pnpm node scripts/showcase.js",
    "codesandbox.sync": "tsx codesandbox.sync.ts",
    "contributors": "tsx contributors.ts",
    "deploy": "wrangler pages publish ./dist",
    "dev": "tsx check-qwik-build.ts && vite --mode ssr --open",
    "dev.debug": "node --inspect-brk ../../node_modules/vite/bin/vite.js --mode ssr --force",
    "prebuild.core": "tsx check-qwik-build.ts",
    "preview": "qwik build preview && vite preview --open",
    "preview.only": "NODE_DEBUG=net,http node --inspect-brk ../../node_modules/vite/bin/vite.js preview",
    "preview.wrangler": "wrangler pages dev ./dist --compatibility-flags=nodejs_als",
    "start": "pnpm dev"
  },
  "type": "module"
}<|MERGE_RESOLUTION|>--- conflicted
+++ resolved
@@ -17,14 +17,10 @@
     "@mui/material": "5.16.4",
     "@mui/system": "5.16.4",
     "@mui/x-data-grid": "6.20.4",
-<<<<<<< HEAD
     "@qwik-ui/headless": "0.6.3",
     "@qwik.dev/core": "workspace:*",
     "@qwik.dev/react": "workspace:*",
     "@qwik.dev/router": "workspace:*",
-=======
-    "@qwik-ui/headless": "0.5.0",
->>>>>>> 23ed7db9
     "@shikijs/colorized-brackets": "3.1.0",
     "@shikijs/rehype": "3.1.0",
     "@shikijs/transformers": "3.1.0",
@@ -43,12 +39,7 @@
     "leaflet": "1.9.4",
     "magic-string": "0.30.11",
     "openai": "3.3.0",
-<<<<<<< HEAD
-    "postcss": "8.4.39",
     "prettier": "3.4.2",
-=======
-    "prettier": "3.3.3",
->>>>>>> 23ed7db9
     "prism-themes": "1.9.0",
     "prismjs": "1.29.0",
     "puppeteer": "22.13.1",
@@ -57,23 +48,15 @@
     "react-dom": "18.3.1",
     "shiki": "3.1.0",
     "snarkdown": "2.0.0",
-<<<<<<< HEAD
-    "tailwindcss": "3.4.6",
+    "tailwindcss": "4.0.12",
     "terser": "5.37.0",
-=======
-    "tailwindcss": "4.0.12",
-    "terser": "5.31.3",
->>>>>>> 23ed7db9
     "tsm": "2.3.0",
     "typescript": "5.8.2",
     "undici": "*",
     "valibot": "0.33.3",
     "vite": "6.2.6",
     "vite-plugin-inspect": "0.8.5",
-<<<<<<< HEAD
-=======
     "vite-tsconfig-paths": "4.3.2",
->>>>>>> 23ed7db9
     "wrangler": "3.65.1"
   },
   "engines": {
