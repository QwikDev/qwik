{
  "name": "qwik-docs",
  "version": "0.0.1",
  "description": "Qwik Docs Site",
  "homepage": "https://qwik.builder.io/",
  "main": "src/main.tsx",
  "scripts": {
    "build": "yarn build.client && yarn build.ssr",
    "build.client": "vite build",
    "build.ssr": "vite build --ssr src/entry.cloudflare.tsx",
    "build.qwikcity": "cd ../qwik-city && yarn build",
    "dev": "vite --force",
    "dev.ssr": "vite --mode ssr",
    "dev.debug": "node --inspect-brk ../../node_modules/vite/bin/vite.js --mode ssr",
    "serve": "wrangler pages dev ./dist",
    "start": "yarn dev",
    "fmt": "prettier --write .",
    "fmt.check": "prettier --check ."
  },
  "devDependencies": {
<<<<<<< HEAD
    "@builder.io/partytown": "^0.6.0",
    "@builder.io/qwik": "0.0.26",
    "@builder.io/qwik-city": "workspace:*",
=======
    "@builder.io/partytown": "^0.6.1",
    "@builder.io/qwik": "0.0.27",
    "@builder.io/qwik-city": "0.0.12",
>>>>>>> 4a783c0e
    "@cloudflare/kv-asset-handler": "0.2.0",
    "autoprefixer": "10.4.7",
    "fflate": "^0.7.3",
    "node-fetch": "2.6.7",
    "postcss": "8.4.14",
    "prism-themes": "1.9.0",
    "prismjs": "^1.28.0",
    "tailwindcss": "3.0.24",
    "uvu": "0.5.3",
    "vite": "2.9.9",
    "wrangler": "beta"
  },
  "author": "Builder.io Team",
  "bugs": {
    "url": "https://github.com/BuilderIO/qwik"
  },
  "engines": {
    "node": ">=14"
  },
  "license": "MIT",
  "private": true
}<|MERGE_RESOLUTION|>--- conflicted
+++ resolved
@@ -18,15 +18,9 @@
     "fmt.check": "prettier --check ."
   },
   "devDependencies": {
-<<<<<<< HEAD
-    "@builder.io/partytown": "^0.6.0",
-    "@builder.io/qwik": "0.0.26",
-    "@builder.io/qwik-city": "workspace:*",
-=======
     "@builder.io/partytown": "^0.6.1",
     "@builder.io/qwik": "0.0.27",
-    "@builder.io/qwik-city": "0.0.12",
->>>>>>> 4a783c0e
+    "@builder.io/qwik-city": "workspace:*",
     "@cloudflare/kv-asset-handler": "0.2.0",
     "autoprefixer": "10.4.7",
     "fflate": "^0.7.3",
