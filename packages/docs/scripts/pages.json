[
  {
    "href": "https://wope.com/",
    "tags": "saas"
  },
  {
    "href": "https://www.builder.io/",
    "tags": "saas"
  },
  {
    "href": "https://jose-aguilar.vercel.app/",
    "tags": "portfolio"
  },
  {
    "href": "https://shaunchander.me",
    "tags": "portfolio"
  },
  {
    "href": "https://reflect.app/",
    "tags": "saas"
  },
  {
    "href": "https://www.hexa.center/",
    "tags": "saas"
  },
  {
    "href": "https://img-models.vercel.app/",
    "tags": "ecommerce"
  },
  {
    "href": "https://qwik-storefront.vendure.io/",
    "tags": "ecommerce"
  },
  {
    "href": "https://qwind.pages.dev/",
    "tags": "template",
    "repo": "https://github.com/onwidget/qwind",
    "size": "large"
  },
  {
    "href": "https://soundy.cloud/",
    "tags": "saas"
  },
  {
    "href": "https://bot-whatsapp.netlify.app/",
    "tags": "site"
  },
  {
    "href": "https://usaibis.com/",
    "tags": "saas"
  },
  {
    "href": "https://pasha-app.com/",
    "tags": "saas"
  },
  {
    "href": "https://pricing.oasisdigital.com/",
    "tags": "saas"
  },
  {
    "href": "https://www.burgersonfleek.ca/",
    "tags": "site",
    "repo": "https://github.com/saboooor/burgersonfleek"
  },
  {
    "href": "https://simplymc.art/",
    "tags": "site",
    "repo": "https://github.com/LuminescentDev/SimplyMC"
  },
  {
    "href": "https://goshi.dev/",
    "tags": "portfolio"
  },
  {
    "href": "https://qwik-city-movies-wm.netlify.app/",
    "size": "large",
    "tags": "app"
  },
  {
    "href": "https://jbnado.dev/",
    "tags": "portfolio"
  },
  {
    "href": "https://cursos.codigoencasa.com/node",
    "tags": "learning"
  },
  {
    "href": "https://reduced.to",
    "tags": "app"
  },
  {
    "href": "https://sanyamjainqwik.vercel.app/",
    "tags": "portfolio"
  },
  {
    "href": "https://www.blackflag.dev/",
    "tags": "site"
  },
  {
    "href": "https://qwik.builder.io",
    "tags": "site",
    "repo": "https://github.com/BuilderIO/qwik/tree/main/packages/docs"
  },
  {
    "href": "https://pulsestax.com/",
    "tags": "saas"
  },
  {
    "href": "https://www.stockideashq.com/",
    "tags": "investing"
  },
  {
    "href": "https://promptle.art/",
    "tags": "game"
  },
  {
    "href": "https://abdhashem.com",
    "tags": "portfolio"
  },
  {
    "href": "https://amirhbeigi.ir",
    "tags": "portfolio"
  },
  {
    "href": "https://puzzledbycsharp.com/",
    "tags": "site"
  },
<<<<<<< HEAD
 {
    "href": "https://ss-link.netlify.app/",
=======
  {
    "href": "https://necatikcl.dev/",
    "tags": "personal",
    "size": "large"
  },
  {
    "href": "https://tatbiqit.com/",
    "tags": "company"
  },
  {
    "href": "https://keyboardz.co/",
    "tags": "ecommerce"
  },
  {
    "href": "https://travelcalc.pages.dev",
    "tags": "app"
  },
  {
    "href": "https://upester.com",
    "tags": "app"
  },
  {
    "href": "https://pay4me.app",
    "tags": "sass"
  },
  {
    "href": "https://qwik-osm-poc.netlify.app/",
    "tags": "site"
  },
  {
    "href": "https://leonerd.blog",
    "tags": "portfolio"
  },
  {
    "href": "https://seifen.vercel.app/",
    "tags": "site"
  },
  {
    "href": "https://builtwith.appwrite.io/",
    "tags": "site",
    "repo": "https://github.com/appwrite/builtwith"
  },
  {
    "href": "https://radixstream.com/",
>>>>>>> 86877ee6
    "tags": "site"
  }
]<|MERGE_RESOLUTION|>--- conflicted
+++ resolved
@@ -125,10 +125,10 @@
     "href": "https://puzzledbycsharp.com/",
     "tags": "site"
   },
-<<<<<<< HEAD
- {
+  {
     "href": "https://ss-link.netlify.app/",
-=======
+    "tags": "app"
+  },
   {
     "href": "https://necatikcl.dev/",
     "tags": "personal",
@@ -173,7 +173,6 @@
   },
   {
     "href": "https://radixstream.com/",
->>>>>>> 86877ee6
     "tags": "site"
   }
 ]