--- conflicted
+++ resolved
@@ -112,12 +112,11 @@
     "tags": "company"
   },
   {
-<<<<<<< HEAD
+    "href": "https://keyboardz.co/",
+    "tags": "ecommerce"
+  },
+  {
     "href": "https://travelcalc.pages.dev",
     "tags": "app"
-=======
-    "href": "https://keyboardz.co/",
-    "tags": "ecommerce"
->>>>>>> dc489a28
   }
 ]