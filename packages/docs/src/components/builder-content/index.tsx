import { component$, Resource, useResource$ } from '@builder.io/qwik';
import { useLocation } from '@builder.io/qwik-city';
import { getBuilderSearchParams, getContent, RenderContent } from '@builder.io/sdk-qwik';

export default component$<{
  apiKey: string;
  model: string;
  tag: 'main' | 'div';
}>((props) => {
<<<<<<< HEAD
  if (isDev) {
    return (
      <div class="bg-violet-400 text-white p-2 text-center text-xs">
        ⚠️ Builder.io Content disabled in Dev-Mode
      </div>
    );
  }
=======
>>>>>>> e25b6999
  const location = useLocation();
  const builderContentRsrc = useResource$<any>(({ cache }) => {
    const query = location.url.searchParams;
    const render =
      typeof query.get === 'function' ? query.get('render') : (query as { render?: string }).render;
    const isSDK = render === 'sdk';
    cache('immutable');
    if (isSDK) {
      return getCachedValue(
        {
          model: props.model!,
          apiKey: props.apiKey!,
          options: getBuilderSearchParams(query),
          userAttributes: {
            urlPath: location.url.pathname,
            site: 'qwik.builder.io',
          },
        },
        getContent
      );
    } else {
      return getCachedValue(
        {
          apiKey: props.apiKey,
          model: props.model,
          urlPath: location.url.pathname,
        },
        getBuilderContent
      );
    }
  });

  return (
    <Resource
      value={builderContentRsrc}
      onPending={() => <div>Loading...</div>}
      onResolved={(content) =>
        content.html ? (
          <props.tag class="builder" dangerouslySetInnerHTML={content.html} />
        ) : (
          <RenderContent model={props.model} content={content} apiKey={props.apiKey} />
        )
      }
    />
  );
});

export const isDev = import.meta.env.DEV;
export const CACHE = new Map<string, { timestamp: number; content: Promise<any> }>();
export function getCachedValue<T>(
  key: T,
  factory: (key: T) => Promise<any>,
  cacheTime = 1000 * 60 * 5 // 5 minutes
) {
  const now = Date.now();
  const keyString = JSON.stringify({
    ...key,
    // HACK
    // We ignore the urlPath for caching purposes as it would create way to many requests.
    // and we know that all of them are the same
    urlPath: '*',
  });
  const cacheValue = CACHE.get(keyString);
  if (cacheValue && cacheValue.timestamp + cacheTime > now) {
    return cacheValue.content;
  } else {
    const content = factory(key);
    CACHE.set(keyString, { timestamp: now, content });
    return content;
  }
}

export interface BuilderContent {
  html: string;
}

export async function getBuilderContent({
  apiKey,
  model,
  urlPath,
  cacheBust = false,
}: {
  apiKey: string;
  model: string;
  urlPath: string;
  cacheBust?: boolean;
}): Promise<BuilderContent> {
  const qwikUrl = new URL('https://cdn.builder.io/api/v1/qwik/' + model);
  qwikUrl.searchParams.set('apiKey', apiKey);
  qwikUrl.searchParams.set('userAttributes.urlPath', urlPath);
  qwikUrl.searchParams.set('userAttributes.site', 'qwik.builder.io');
  if (cacheBust) {
    qwikUrl.searchParams.set('cachebust', 'true');
  }

  const response = await fetch(qwikUrl.href);
  if (response.ok) {
    const content: BuilderContent = JSON.parse(await response.text());
    return content;
  }
  throw new Error(`Unable to load Builder content from ${qwikUrl.toString()}`);
}<|MERGE_RESOLUTION|>--- conflicted
+++ resolved
@@ -7,16 +7,6 @@
   model: string;
   tag: 'main' | 'div';
 }>((props) => {
-<<<<<<< HEAD
-  if (isDev) {
-    return (
-      <div class="bg-violet-400 text-white p-2 text-center text-xs">
-        ⚠️ Builder.io Content disabled in Dev-Mode
-      </div>
-    );
-  }
-=======
->>>>>>> e25b6999
   const location = useLocation();
   const builderContentRsrc = useResource$<any>(({ cache }) => {
     const query = location.url.searchParams;
