<<<<<<< HEAD
import { component$, useSignal, useStyles$, useVisibleTask$, type QRL } from '@qwik.dev/core';
=======
import {
  component$,
  useSignal,
  useStyles$,
  useTask$,
  useVisibleTask$,
  type QRL,
  type Signal,
} from '@builder.io/qwik';

>>>>>>> d310c1ac
import { CopyCode } from '../copy-code/copy-code-block';
import styles from './code-block.css?inline';
import { highlight } from './prismjs';
import { format } from 'prettier/standalone';
import parserHtml from 'prettier/plugins/html';
import parserTs from 'prettier/plugins/typescript';
import parserEstree from 'prettier/plugins/estree';
interface CodeBlockProps {
  path?: string;
  language?: 'markup' | 'css' | 'javascript' | 'json' | 'jsx' | 'tsx';
  code: string;
  format?: boolean;
  pathInView$?: QRL<(name: string) => void>;
  observerRootId?: string;
}

export const CodeBlock = component$((props: CodeBlockProps) => {
  const listSig = useSignal<Element>();
  const codeSig = useSignal<string | null>(props.format ? null : props.code);
  const formatSig = useSignal(!!props.format);
  const formatError = useSignal<string>();

  const language =
    props.language ||
    (props.path
      ? /\.([cm]?[jt]sx?|json)$/.test(props.path)
        ? 'javascript'
        : props.path.endsWith('.html')
          ? 'markup'
          : props.path.endsWith('.css')
            ? 'css'
            : null
      : null);

  useStyles$(styles);

  useTask$(async ({ track }) => {
    track(() => props.code);
    track(formatSig);

    if (formatSig.value) {
      try {
        // simple formatting for html and js
        if (language === 'markup') {
          codeSig.value = await format(props.code, {
            parser: 'html',
            plugins: [parserHtml],
            htmlWhitespaceSensitivity: 'ignore',
          });
        } else if (language === 'javascript') {
          codeSig.value = await format(props.code, {
            parser: 'typescript',
            plugins: [parserTs, parserEstree],
          });
        }
        formatError.value = undefined;
      } catch (e: any) {
        formatError.value = e.message;
        codeSig.value = props.code;
      }
    } else {
      codeSig.value = props.code;
    }
  });

  useVisibleTask$(async () => {
    const { pathInView$, path, observerRootId } = props;
    if (pathInView$ && path && listSig.value !== undefined) {
      const el = listSig.value;
      const intersectionObserver = new IntersectionObserver(
        ([{ isIntersecting }]) => isIntersecting && pathInView$(path),
        {
          //to avoid any edge case
          root: observerRootId ? document.getElementById(observerRootId) : null,
        }
      );
      intersectionObserver.observe(el);
      return () => {
        intersectionObserver.unobserve(el);
      };
    }
  });

  const highlighted =
    codeSig.value != null && language ? highlight(codeSig.value, language) : codeSig.value;
  const className = `language-${language}`;
  return (
    <div class="relative">
      <pre class={className} ref={listSig}>
        {highlighted && <code class={className} dangerouslySetInnerHTML={highlighted} />}
      </pre>
      {(language === 'markup' || language === 'javascript') && (
        <PrettierToggle bind:value={formatSig} />
      )}
      <CopyCode code={props.code} />
    </div>
  );
});

const PrettierToggle = component$((props: { 'bind:value': Signal<boolean>; error?: string }) => {
  return (
    <label
      class="prettier-toggle"
      title={`Toggle Prettier ${props.error ? `\n${props.error}` : ''}`}
      aria-label="Toggle Prettier"
    >
      <input type="checkbox" bind:checked={props['bind:value']} style="display: none;" />
      <span class={[props['bind:value'].value ? 'checked' : '', props.error ? 'error' : '']}>
        P
      </span>
    </label>
  );
});<|MERGE_RESOLUTION|>--- conflicted
+++ resolved
@@ -1,6 +1,3 @@
-<<<<<<< HEAD
-import { component$, useSignal, useStyles$, useVisibleTask$, type QRL } from '@qwik.dev/core';
-=======
 import {
   component$,
   useSignal,
@@ -9,19 +6,18 @@
   useVisibleTask$,
   type QRL,
   type Signal,
-} from '@builder.io/qwik';
-
->>>>>>> d310c1ac
+} from '@qwik.dev/core';
+import parserEstree from 'prettier/plugins/estree';
+import parserHtml from 'prettier/plugins/html';
+import parserTs from 'prettier/plugins/typescript';
+import { format } from 'prettier/standalone';
 import { CopyCode } from '../copy-code/copy-code-block';
 import styles from './code-block.css?inline';
 import { highlight } from './prismjs';
-import { format } from 'prettier/standalone';
-import parserHtml from 'prettier/plugins/html';
-import parserTs from 'prettier/plugins/typescript';
-import parserEstree from 'prettier/plugins/estree';
+
 interface CodeBlockProps {
   path?: string;
-  language?: 'markup' | 'css' | 'javascript' | 'json' | 'jsx' | 'tsx';
+  language?: 'markup' | 'css' | 'javascript' | 'json' | 'jsx' | 'tsx' | 'clike';
   code: string;
   format?: boolean;
   pathInView$?: QRL<(name: string) => void>;
