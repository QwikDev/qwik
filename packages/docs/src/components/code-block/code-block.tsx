<<<<<<< HEAD
import { component$, useStyles$, type QRL, useVisibleTask$, useSignal } from '@qwik.dev/core';
import prismjs from 'prismjs';
// Set to global so that prism language plugins can find it.
const _global =
  (typeof globalThis !== 'undefined' && globalThis) ||
  (typeof global !== 'undefined' && global) ||
  (typeof self !== 'undefined' && self) ||
  (typeof this !== 'undefined' && this) ||
  (typeof window !== 'undefined' && window);
(_global as any).PRISM = prismjs;
import 'prismjs/components/prism-jsx'; // needs PRISM global
import 'prismjs/components/prism-tsx'; // needs PRISM global

import styles from './code-block.css?inline';
=======
import { component$, useSignal, useStyles$, useVisibleTask$, type QRL } from '@builder.io/qwik';
>>>>>>> ba8b12a3
import { CopyCode } from '../copy-code/copy-code-block';
import styles from './code-block.css?inline';
import { shikiInstance, SHIKI_THEME, type ShikiLangs } from './shiki-config';

interface CodeBlockProps {
  path?: string;
<<<<<<< HEAD
  language?: 'markup' | 'css' | 'javascript' | 'json' | 'jsx' | 'tsx' | 'clike';
=======
  language?: ShikiLangs;
>>>>>>> ba8b12a3
  code: string;
  pathInView$?: QRL<(name: string) => void>;
  observerRootId?: string;
}

export const CodeBlock = component$((props: CodeBlockProps) => {
  const listSig = useSignal<Element>();
  useStyles$(styles);

  useVisibleTask$(async () => {
    const { pathInView$, path, observerRootId } = props;
    if (pathInView$ && path && listSig.value !== undefined) {
      const el = listSig.value;
      const intersectionObserver = new IntersectionObserver(
        ([{ isIntersecting }]) => isIntersecting && pathInView$(path),
        {
          //to avoid any edge case
          root: observerRootId ? document.getElementById(observerRootId) : null,
        }
      );
      intersectionObserver.observe(el);
      return () => {
        intersectionObserver.unobserve(el);
      };
    }
  });

  let language = props.language;
  if (!language && props.path && props.code) {
    const ext = props.path.split('.').pop();
    language = ext === 'js' || ext === 'json' ? 'javascript' : ext === 'css' ? 'css' : 'html';
  }

  const highlighted = shikiInstance.codeToHtml(props.code, {
    lang: language!,
    theme: SHIKI_THEME,
  });
  const className = `language-${language}`;
  return (
    <div class="relative">
      <pre class={className} ref={listSig}>
        <code class={className} dangerouslySetInnerHTML={highlighted} />
      </pre>
      <CopyCode code={props.code} />
    </div>
  );
});<|MERGE_RESOLUTION|>--- conflicted
+++ resolved
@@ -1,32 +1,11 @@
-<<<<<<< HEAD
-import { component$, useStyles$, type QRL, useVisibleTask$, useSignal } from '@qwik.dev/core';
-import prismjs from 'prismjs';
-// Set to global so that prism language plugins can find it.
-const _global =
-  (typeof globalThis !== 'undefined' && globalThis) ||
-  (typeof global !== 'undefined' && global) ||
-  (typeof self !== 'undefined' && self) ||
-  (typeof this !== 'undefined' && this) ||
-  (typeof window !== 'undefined' && window);
-(_global as any).PRISM = prismjs;
-import 'prismjs/components/prism-jsx'; // needs PRISM global
-import 'prismjs/components/prism-tsx'; // needs PRISM global
-
-import styles from './code-block.css?inline';
-=======
-import { component$, useSignal, useStyles$, useVisibleTask$, type QRL } from '@builder.io/qwik';
->>>>>>> ba8b12a3
+import { component$, useSignal, useStyles$, useVisibleTask$, type QRL } from '@qwik.dev/core';
 import { CopyCode } from '../copy-code/copy-code-block';
 import styles from './code-block.css?inline';
 import { shikiInstance, SHIKI_THEME, type ShikiLangs } from './shiki-config';
 
 interface CodeBlockProps {
   path?: string;
-<<<<<<< HEAD
-  language?: 'markup' | 'css' | 'javascript' | 'json' | 'jsx' | 'tsx' | 'clike';
-=======
   language?: ShikiLangs;
->>>>>>> ba8b12a3
   code: string;
   pathInView$?: QRL<(name: string) => void>;
   observerRootId?: string;
