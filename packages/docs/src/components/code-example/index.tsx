--- conflicted
+++ resolved
@@ -1,14 +1,8 @@
 import { component$, useContext, useStylesScoped$ } from '@builder.io/qwik';
 import { CodeBlock } from '../code-block/code-block';
 import { useLocation } from '@builder.io/qwik-city';
+import { GlobalStore } from '../../context';
 import CSS from './index.css?inline';
-<<<<<<< HEAD
-import { GlobalStore } from '../../context';
-// import loadLanguages from 'prismjs/components/';
-
-// loadLanguages(['markup', 'css', 'javascript', 'json', 'jsx', 'tsx']);
-=======
->>>>>>> 7fb20862
 
 export default component$<{
   src: { code: string; path: string };
@@ -67,9 +61,8 @@
   const newPath = path
     .replace('/(qwik)/', '/')
     .replace('/(qwikcity)/', '/')
-<<<<<<< HEAD
-    .replace('/src/routes/docs', '/docs')
-    .replace('/index!.tsx', '/');
+    .replace('/src/routes/demo', '/demo')
+    .replace('/index.tsx', '/');
 
   if (!includeTheme) {
     return newPath;
@@ -80,8 +73,4 @@
   }
 
   return newPath + '?theme=' + theme;
-=======
-    .replace('/src/routes/demo', '/demo')
-    .replace('/index.tsx', '/');
->>>>>>> 7fb20862
 }