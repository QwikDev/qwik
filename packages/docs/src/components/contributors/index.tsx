<<<<<<< HEAD
import { component$, useStylesScoped$ } from '@qwik.dev/core';
import { useDocumentHead } from '@qwik.dev/router';
=======
import { component$, useId, useStylesScoped$ } from '@builder.io/qwik';
>>>>>>> c10d2ae7
import styles from './contributors.css?inline';

export default component$(() => {
  useStylesScoped$(styles);
  const { frontmatter } = useDocumentHead<{ contributors?: string[] }>();
  const contributors = frontmatter.contributors || [];

  if (!contributors.length) {
    return null;
  }

  return (
    <div class="wrapper card">
      <h3>Contributors</h3>
      <p>Thanks to all the contributors who have helped make this documentation better!</p>
      <ul class="list">
        {contributors.map((contributor: string) => {
          const id = useId();
          return (
            <li key={id} class="contributor">
              <a href={`https://github.com/${contributor}`} target="_blank" rel="noreferrer">
                <img
                  loading="lazy"
                  src={`https://github.com/${contributor}.png?size=80`}
                  width="40"
                  height="40"
                  alt={contributor}
                  class="avatar"
                />
              </a>
            </li>
          );
        })}
      </ul>
    </div>
  );
});<|MERGE_RESOLUTION|>--- conflicted
+++ resolved
@@ -1,9 +1,5 @@
-<<<<<<< HEAD
-import { component$, useStylesScoped$ } from '@qwik.dev/core';
+import { component$, useId, useStylesScoped$ } from '@qwik.dev/core';
 import { useDocumentHead } from '@qwik.dev/router';
-=======
-import { component$, useId, useStylesScoped$ } from '@builder.io/qwik';
->>>>>>> c10d2ae7
 import styles from './contributors.css?inline';
 
 export default component$(() => {
