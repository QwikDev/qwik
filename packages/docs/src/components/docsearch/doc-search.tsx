import type { SearchClient } from 'algoliasearch/lite';
import {
  component$,
  useStore,
  useStyles$,
  useSignal,
  createContextId,
  useContextProvider,
  type Signal,
  $,
  sync$,
<<<<<<< HEAD
} from '@qwik.dev/core';
=======
} from '@builder.io/qwik';
import { Modal } from '@qwik-ui/headless';
>>>>>>> 23ed7db9
import type { DocSearchHit, InternalDocSearchHit } from './types';
import { type ButtonTranslations } from './doc-search-button';
import { DocSearchModal, type ModalTranslations } from './doc-search-modal';
import styles from './doc-search.css?inline';

export type DocSearchTranslations = Partial<{
  button: ButtonTranslations;
  modal: ModalTranslations;
}>;

export type DocSearchState = {
  query: string;
  collections: {
    items: InternalDocSearchHit[];
  }[];
  context: {
    searchSuggestions: string[];
  };
  activeItemId: null | number;
  snippetLength: number;
  status: 'idle' | 'loading' | 'stalled' | 'error';
  initialQuery?: string;
};
export interface DocSearchProps {
  isOpen: Signal<boolean>;
  appId: string;
  apiKey: string;
  indexName: string;
  transformItems$?: (items: DocSearchHit[]) => DocSearchHit[];
  transformSearchClient?: (searchClient: SearchClient) => SearchClient;
  disableUserPersonalization?: boolean;
  translations?: DocSearchTranslations;
}

export function isEditingContent(event: KeyboardEvent): boolean {
  const { isContentEditable, tagName } = event.target as HTMLElement;

  return isContentEditable || tagName === 'INPUT' || tagName === 'SELECT' || tagName === 'TEXTAREA';
}

export const AiResultOpenContext = createContextId<Signal<boolean>>('aiResultOpen');

export const DocSearch = component$((props: DocSearchProps) => {
  useStyles$(styles);

  const aiResultOpen = useSignal(false);

  useContextProvider(AiResultOpenContext, aiResultOpen);

  const state = useStore<DocSearchState>({
    initialQuery: '',
    query: '',
    collections: [],
    context: {
      searchSuggestions: [],
    },
    activeItemId: null,
    status: 'idle',
    snippetLength: 10,
  });

  const searchButtonRef = useSignal<Element>();
  return (
    <div
      class={{ docsearch: true, 'ai-result-open': aiResultOpen.value }}
      window:onKeyDown$={[
        sync$((event: KeyboardEvent) => {
          if (event.key === 'k' && (event.metaKey || event.ctrlKey)) {
            event.preventDefault();
          }
        }),
        $((event) => {
          function open() {
            // We check that no other DocSearch modal is showing before opening
            // another one.
            if (!document.body.classList.contains('DocSearch--active')) {
              props.isOpen.value = true;
            }
          }
          if (
            (event.key === 'Escape' && props.isOpen.value) ||
            // The `Cmd+K` shortcut both opens and closes the modal.
            (event.key === 'k' && (event.metaKey || event.ctrlKey)) ||
            // The `/` shortcut opens but doesn't close the modal because it's
            // a character.
            (!isEditingContent(event) && event.key === '/' && !props.isOpen.value)
          ) {
            event.preventDefault();
            if (props.isOpen.value) {
              props.isOpen.value = false;
            } else if (!document.body.classList.contains('DocSearch--active')) {
              open();
            }
          }

          if (searchButtonRef && searchButtonRef.value === document.activeElement) {
            if (/[a-zA-Z0-9]/.test(String.fromCharCode(event.keyCode))) {
              props.isOpen.value = true;
              state.initialQuery = event.key;
            }
          }
        }),
      ]}
    >
      <Modal.Root bind:show={props.isOpen}>
        <Modal.Panel>
          {props.isOpen.value && (
            <DocSearchModal
              isOpen={props.isOpen}
              aiResultOpen={aiResultOpen.value}
              indexName={props.indexName}
              apiKey={props.apiKey}
              appId={props.appId}
              state={state}
            />
          )}
        </Modal.Panel>
      </Modal.Root>
    </div>
  );
});<|MERGE_RESOLUTION|>--- conflicted
+++ resolved
@@ -9,12 +9,8 @@
   type Signal,
   $,
   sync$,
-<<<<<<< HEAD
 } from '@qwik.dev/core';
-=======
-} from '@builder.io/qwik';
 import { Modal } from '@qwik-ui/headless';
->>>>>>> 23ed7db9
 import type { DocSearchHit, InternalDocSearchHit } from './types';
 import { type ButtonTranslations } from './doc-search-button';
 import { DocSearchModal, type ModalTranslations } from './doc-search-modal';
