--- conflicted
+++ resolved
@@ -1,8 +1,4 @@
-<<<<<<< HEAD
-import { component$, useVisibleTask$, useContext, type Signal, type QRL } from '@qwik.dev/core';
-=======
-import { component$, useVisibleTask$, useContext, type Signal } from '@builder.io/qwik';
->>>>>>> 23ed7db9
+import { component$, useVisibleTask$, useContext, type Signal } from '@qwik.dev/core';
 
 import { MAX_QUERY_SIZE } from './constants';
 import { SearchContext } from './context';
