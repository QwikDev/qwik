--- conflicted
+++ resolved
@@ -1,30 +1,17 @@
-<<<<<<< HEAD
 import { component$ } from '@qwik.dev/core';
-=======
-import { component$ } from '@builder.io/qwik';
-import { Link } from '@builder.io/qwik-city';
-
-import { QwikLogo } from '~/components/svgs/qwik-logo';
->>>>>>> c10d2ae7
+import { Link } from '@qwik.dev/router';
+import { BlueskyLogo } from '~/components/svgs/bluesky-logo';
 import { DiscordLogo } from '~/components/svgs/discord-logo';
 import { GithubLogo } from '~/components/svgs/github-logo';
 import { QwikLogo } from '~/components/svgs/qwik-logo';
 import { TwitterLogo } from '~/components/svgs/twitter-logo';
-import { BlueskyLogo } from '~/components/svgs/bluesky-logo';
 
 const linkColumns = [
   [
-<<<<<<< HEAD
-    { title: 'Docs', href: `${baseUrl}/docs/` },
-    { title: 'Qwik Router', href: `${baseUrl}/docs/qwikrouter/` },
-    { title: 'Ecosystem', href: `${baseUrl}/ecosystem/` },
-    { title: 'Playground', href: `${baseUrl}/playground/` },
-=======
     { title: 'Docs', href: `/docs/` },
-    { title: 'Qwik City', href: `/docs/qwikcity/` },
+    { title: 'Qwik Router', href: `/docs/qwikrouter/` },
     { title: 'Ecosystem', href: `/ecosystem/` },
     { title: 'Playground', href: `/playground/` },
->>>>>>> c10d2ae7
   ],
   [
     { title: 'Integrations', href: `/ecosystem/#integrations` },
