--- conflicted
+++ resolved
@@ -90,20 +90,7 @@
                 </span>
               </a>
             </li>
-<<<<<<< HEAD
-            {/* <li>
-=======
             <li>
-              <a
-                href="/shop/"
-                class={{ active: pathname.startsWith('/shop') }}
-                aria-label="Qwik shop"
-              >
-                <span>Shop</span>
-              </a>
-            </li>
-            <li>
->>>>>>> 5ad2887b
               <a
                 href="/blog/"
                 class={{ active: pathname.startsWith('/blog') }}
