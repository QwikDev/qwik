import {
  $,
  component$,
  useContext,
  useSignal,
  useStyles$,
  useVisibleTask$,
  type PropsOf,
} from '@qwik.dev/core';
import { Link, useLocation } from '@qwik.dev/router';
import { GlobalStore } from '../../context';
import { DocSearch } from '../docsearch/doc-search';
import { SearchIcon } from '../docsearch/icons/SearchIcon';
import { getPkgManagerPreference } from '../package-manager-tabs';
import { CloseIcon } from '../svgs/close-icon';
import { DiscordLogo } from '../svgs/discord-logo';
import { GithubLogo } from '../svgs/github-logo';
import { MoreIcon } from '../svgs/more-icon';
import { QwikLogo } from '../svgs/qwik-logo';
import { TwitterLogo } from '../svgs/twitter-logo';
import { ThemeToggle } from '../theme-toggle/theme-toggle';
import styles from './header.css?inline';
<<<<<<< HEAD
=======
import { GlobalStore } from '../../context';
import {
  getColorPreference,
  setPreference,
  ThemeToggle,
  getEffectiveTheme,
} from '../theme-toggle/theme-toggle';
import { SearchIcon } from '../docsearch/icons/SearchIcon';
import { getPkgManagerPreference } from '../package-manager-tabs';
import { colorSchemeChangeListener } from '../theme-toggle/theme-script';
>>>>>>> 49220473

export const SearchButton = component$<PropsOf<'button'>>(({ ...props }) => {
  return (
    <button
      {...props}
      class={['DocSearch-Button', props.class]}
      type="button"
      title="Search"
      aria-label="Search"
    >
      <span class="mr-2 md:inline-block sm:hidden hidden sm:visible">Search</span>
      <SearchIcon />
    </button>
  );
});

export const Header = component$(() => {
  useStyles$(styles);
  const shouldActivate = useSignal(false);
  const globalStore = useContext(GlobalStore);
  const pathname = useLocation().url.pathname;

  useVisibleTask$(() => {
    globalStore.pkgManager = getPkgManagerPreference();
<<<<<<< HEAD
=======
    const pref = getColorPreference();
    globalStore.theme = getEffectiveTheme(pref);
    return colorSchemeChangeListener((isDark) => {
      const currentPref = getColorPreference();
      if (currentPref === 'auto') {
        globalStore.theme = isDark ? 'dark' : 'light';
        setPreference('auto');
      }
    });
>>>>>>> 49220473
  });

  const closeHeaderMenuOpen = $(() => {
    globalStore.headerMenuOpen = false;
  });

  return (
    <>
      <header
        class={{
          'header-container': true,
          'home-page-header': pathname === '/',
        }}
      >
        <div class="header-inner">
          <div class="header-logo">
            <Link href="/">
              <span class="sr-only">Qwik Homepage</span>
              <QwikLogo width={130} height={44} />
            </Link>
          </div>
          <div class="flex items-center lg:hidden">
            <SearchButton
              onClick$={() => {
                shouldActivate.value = true;
              }}
              class="absolute right-14 lg:hidden"
            />
          </div>
          <button
            onClick$={() => {
              globalStore.headerMenuOpen = !globalStore.headerMenuOpen;
            }}
            class="mobile-menu"
            type="button"
            title="Toggle right menu"
            aria-label="Toggle right menu"
          >
            <span class="more-icon">
              <MoreIcon width={30} height={30} />
            </span>
            <span class="close-icon">
              <CloseIcon width={30} height={30} />
            </span>
          </button>
          <ul class="lg:grow lg:flex lg:justify-end lg:p-4 menu-toolkit">
            <li>
              <Link
                href="/docs/"
                class={{ active: pathname.startsWith('/docs') }}
                onClick$={closeHeaderMenuOpen}
              >
                <span>Docs</span>
              </Link>
            </li>
            <li>
              <Link
                href="/ecosystem/"
                class={{ active: pathname.startsWith('/ecosystem') }}
                onClick$={closeHeaderMenuOpen}
              >
                <span>Ecosystem</span>
              </Link>
            </li>
            <li>
              <a
                href="/tutorial/welcome/overview/"
                class={{ active: pathname.startsWith('/tutorial') }}
              >
                <span>Tutorial</span>
              </a>
            </li>
            <li>
              <a
                href="/examples/introduction/hello-world/"
                class={{ active: pathname.startsWith('/examples') }}
                aria-label="Qwik playground"
              >
                <span class="qwiksand" aria-hidden="true">
                  Qwik Sandbox
                </span>
              </a>
            </li>
            <li>
              <Link
                href="/blog/"
                class={{ active: pathname.startsWith('/blog') }}
                aria-label="Qwik blog"
                onClick$={closeHeaderMenuOpen}
              >
                <span>Blog</span>
              </Link>
            </li>
            <li class="hidden lg:flex">
              <SearchButton
                onClick$={() => {
                  shouldActivate.value = true;
                }}
              />
            </li>
            <li>
              <ThemeToggle />
            </li>
            <li>
              <a href="https://github.com/QwikDev/qwik" target="_blank" title="GitHub">
                <span class="lg:hidden">GitHub</span>
                <span class="hidden lg:block">
                  <GithubLogo width={22} height={22} />
                </span>
              </a>
            </li>
            <li>
              <a href="https://twitter.com/QwikDev" target="_blank" title="Twitter">
                <span class="lg:hidden">@QwikDev</span>
                <span class="hidden lg:block">
                  <TwitterLogo width={22} height={22} />
                </span>
              </a>
            </li>
            <li>
              <a href="https://qwik.dev/chat" target="_blank" title="Discord">
                <span class="lg:hidden">Discord</span>
                <span class="hidden lg:block">
                  <DiscordLogo width={22} height={22} />
                </span>
              </a>
            </li>
          </ul>
        </div>
        <DocSearch
          isOpen={shouldActivate}
          appId={import.meta.env.VITE_ALGOLIA_APP_ID}
          apiKey={import.meta.env.VITE_ALGOLIA_SEARCH_KEY}
          indexName={import.meta.env.VITE_ALGOLIA_INDEX}
        />
      </header>
    </>
  );
});<|MERGE_RESOLUTION|>--- conflicted
+++ resolved
@@ -10,19 +10,13 @@
 import { Link, useLocation } from '@qwik.dev/router';
 import { GlobalStore } from '../../context';
 import { DocSearch } from '../docsearch/doc-search';
-import { SearchIcon } from '../docsearch/icons/SearchIcon';
-import { getPkgManagerPreference } from '../package-manager-tabs';
 import { CloseIcon } from '../svgs/close-icon';
 import { DiscordLogo } from '../svgs/discord-logo';
 import { GithubLogo } from '../svgs/github-logo';
 import { MoreIcon } from '../svgs/more-icon';
 import { QwikLogo } from '../svgs/qwik-logo';
 import { TwitterLogo } from '../svgs/twitter-logo';
-import { ThemeToggle } from '../theme-toggle/theme-toggle';
 import styles from './header.css?inline';
-<<<<<<< HEAD
-=======
-import { GlobalStore } from '../../context';
 import {
   getColorPreference,
   setPreference,
@@ -32,7 +26,6 @@
 import { SearchIcon } from '../docsearch/icons/SearchIcon';
 import { getPkgManagerPreference } from '../package-manager-tabs';
 import { colorSchemeChangeListener } from '../theme-toggle/theme-script';
->>>>>>> 49220473
 
 export const SearchButton = component$<PropsOf<'button'>>(({ ...props }) => {
   return (
@@ -57,8 +50,6 @@
 
   useVisibleTask$(() => {
     globalStore.pkgManager = getPkgManagerPreference();
-<<<<<<< HEAD
-=======
     const pref = getColorPreference();
     globalStore.theme = getEffectiveTheme(pref);
     return colorSchemeChangeListener((isDark) => {
@@ -68,7 +59,6 @@
         setPreference('auto');
       }
     });
->>>>>>> 49220473
   });
 
   const closeHeaderMenuOpen = $(() => {
