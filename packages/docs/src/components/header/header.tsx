--- conflicted
+++ resolved
@@ -1,15 +1,4 @@
-<<<<<<< HEAD
 import { component$, useContext, useStyles$ } from '@qwik.dev/core';
-=======
-import {
-  component$,
-  useContext,
-  useSignal,
-  useStyles$,
-  useVisibleTask$,
-  type PropsOf,
-} from '@qwik.dev/core';
->>>>>>> b98bd378
 import { useLocation } from '@qwik.dev/router';
 import { GlobalStore } from '../../context';
 import { DocSearch } from '../docsearch/doc-search';
