import { useLocation } from '@builder.io/qwik-city';
import { component$, useStyles$, useContext, useClientEffect$ } from '@builder.io/qwik';
import { DocSearch } from '../docsearch/doc-search';
import { CloseIcon } from '../svgs/close-icon';
import { DiscordLogo } from '../svgs/discord-logo';
import { GithubLogo } from '../svgs/github-logo';
import { MoreIcon } from '../svgs/more-icon';
import { QwikLogo } from '../svgs/qwik-logo';
import { TwitterLogo } from '../svgs/twitter-logo';
import styles from './header.css?inline';
import { GlobalStore } from '../../context';
import {
  colorSchemeChangeListener,
  getColorPreference,
  setPreference,
  ThemeToggle,
} from '../theme-toggle/theme-toggle';

export const Header = component$(() => {
  useStyles$(styles);
  const globalStore = useContext(GlobalStore);
  const pathname = useLocation().pathname;

  useClientEffect$(() => {
    globalStore.theme = getColorPreference();
    return colorSchemeChangeListener((isDark) => {
      globalStore.theme = isDark ? 'dark' : 'light';
      setPreference(globalStore.theme);
    });
  });

  return (
    <header class="header-container">
      <div class="header-inner">
        <div class="header-logo">
          <a href="/">
            <span className="sr-only">Qwik Homepage</span>
            <QwikLogo width={180} height={50} />
          </a>
        </div>
        <button
          onClick$={() => {
            globalStore.headerMenuOpen = !globalStore.headerMenuOpen;
          }}
          class="mobile-menu"
          type="button"
          title="Toggle right menu"
          aria-label="Toggle right menu"
        >
          <span class="more-icon">
            <MoreIcon width={30} height={30} />
          </span>
          <span class="close-icon">
            <CloseIcon width={30} height={30} />
          </span>
        </button>
        <ul className="md:grow md:flex md:justify-end md:p-4 menu-toolkit">
          <li>
            <a href="/docs/overview/" class={{ active: pathname.startsWith('/docs') }}>
              <span>Docs</span>
            </a>
          </li>
          <li>
            <a href="/qwikcity/overview/" class={{ active: pathname.startsWith('/qwikcity') }}>
              <span>Qwik City</span>
            </a>
          </li>
          <li>
            <a href="/media/" class={{ active: pathname.startsWith('/media') }}>
              <span>Media</span>
            </a>
          </li>
          <li>
            <a
              href="/examples/introduction/hello-world/"
              class={{ active: pathname.startsWith('/examples') }}
            >
              <span>Examples</span>
            </a>
          </li>
          <li>
            <a
              href="/tutorial/welcome/overview/"
              class={{ active: pathname.startsWith('/tutorial') }}
            >
              <span>Tutorial</span>
            </a>
          </li>
          <li>
            <a href="/playground/" class={{ active: pathname.startsWith('/playground') }}>
              <span>Playground</span>
            </a>
          </li>
          <li>
            <DocSearch
              appId={import.meta.env.VITE_ALGOLIA_APP_ID}
              apiKey={import.meta.env.VITE_ALGOLIA_SEARCH_KEY}
              indexName={import.meta.env.VITE_ALGOLIA_INDEX}
            />
          </li>
          <li>
<<<<<<< HEAD
            <ThemeToggle />
          </li>
          <li>
            <a href="https://github.com/BuilderIO/qwik" target="_blank" title="Github">
              <span class="md:hidden">Github</span>
=======
            <a href="https://github.com/BuilderIO/qwik" target="_blank" title="GitHub">
              <span class="md:hidden">GitHub</span>
>>>>>>> b7f64981
              <span class="hidden md:block">
                <GithubLogo width={22} height={22} />
              </span>
            </a>
          </li>
          <li>
            <a href="https://twitter.com/QwikDev" target="_blank" title="Twitter">
              <span class="md:hidden">@QwikDev</span>
              <span class="hidden md:block">
                <TwitterLogo width={22} height={22} />
              </span>
            </a>
          </li>
          <li>
            <a href="https://qwik.builder.io/chat" target="_blank" title="Discord">
              <span class="md:hidden">Discord</span>
              <span class="hidden md:block">
                <DiscordLogo width={22} height={22} />
              </span>
            </a>
          </li>
        </ul>
      </div>
    </header>
  );
});<|MERGE_RESOLUTION|>--- conflicted
+++ resolved
@@ -99,16 +99,11 @@
             />
           </li>
           <li>
-<<<<<<< HEAD
             <ThemeToggle />
           </li>
           <li>
-            <a href="https://github.com/BuilderIO/qwik" target="_blank" title="Github">
-              <span class="md:hidden">Github</span>
-=======
             <a href="https://github.com/BuilderIO/qwik" target="_blank" title="GitHub">
               <span class="md:hidden">GitHub</span>
->>>>>>> b7f64981
               <span class="hidden md:block">
                 <GithubLogo width={22} height={22} />
               </span>
