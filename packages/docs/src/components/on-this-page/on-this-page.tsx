import { useContent, useLocation } from '@builder.io/qwik-city';
import { component$, useStyles$ } from '@builder.io/qwik';
import { ChatIcon } from '../svgs/chat-icon';
import { GithubLogo } from '../svgs/github-logo';
import { TwitterLogo } from '../svgs/twitter-logo';
import styles from './on-this-page.css?inline';
import { EditIcon } from '../svgs/edit-icon';

export const OnThisPage = component$(() => {
  useStyles$(styles);

  const { headings } = useContent();
  const contentHeadings = headings?.filter((h) => h.level === 2 || h.level === 3) || [];

<<<<<<< HEAD
  const { pathname } = useLocation();
  const editUrl = `https://github.com/BuilderIO/qwik/edit/main/packages/docs/src/routes${pathname}.mdx`;
=======
    const { pathname } = useLocation();
    const editUrl = `https://github.com/BuilderIO/qwik/edit/main/packages/docs/src/routes${pathname}/index.mdx`;
>>>>>>> 7d103699

  return (
    <aside class="on-this-page fixed text-sm z-20 bottom-0 right-[max(0px,calc(50%-45rem))] overflow-y-auto hidden xl:block xl:w-[18rem] xl:top-[5rem]">
      {contentHeadings.length > 0 ? (
        <>
          <h6>On This Page</h6>
          <ul>
            {contentHeadings.map((h) => (
              <li>
                <a
                  href={`#${h.id}`}
                  class={{
                    block: true,
                    indent: h.level > 2,
                  }}
                >
                  {h.text}
                </a>
              </li>
            ))}
          </ul>
        </>
      ) : null}

      <h6>More</h6>
      <ul>
        <li>
          <a href={editUrl} target="_blank">
            <EditIcon width={22} height={22} />
            <span>Edit this page</span>
          </a>
        </li>
        <li>
          <a href="https://github.com/BuilderIO/qwik/issues/new/choose" target="_blank">
            <svg
              xmlns="http://www.w3.org/2000/svg"
              width="21"
              height="21"
              aria-hidden="true"
              viewBox="0 0 512 512"
            >
              <path
                d="M448 256c0-106-86-192-192-192S64 150 64 256s86 192 192 192 192-86 192-192z"
                fill="none"
                stroke="currentColor"
                stroke-miterlimit="10"
                stroke-width="32"
              />
              <path
                d="M250.26 166.05L256 288l5.73-121.95a5.74 5.74 0 00-5.79-6h0a5.74 5.74 0 00-5.68 6z"
                fill="none"
                stroke="currentColor"
                stroke-linecap="round"
                stroke-linejoin="round"
                stroke-width="32"
              />
              <path d="M256 367.91a20 20 0 1120-20 20 20 0 01-20 20z" fill="currentColor" />
            </svg>
            <span>Create an issue</span>
          </a>
        </li>
        <li>
          <a href="https://qwik.builder.io/chat" target="_blank" rel="nofollow noopener">
            <ChatIcon width={20} height={20} />
            <span>Join our community</span>
          </a>
        </li>
        <li>
          <a href="https://github.com/BuilderIO/qwik" target="_blank" rel="nofollow noopener">
            <GithubLogo width={20} height={20} />
            <span>Github</span>
          </a>
        </li>
        <li>
          <a href="https://twitter.com/QwikDev" target="_blank" rel="nofollow noopener">
            <TwitterLogo width={20} height={20} />
            <span>@QwikDev</span>
          </a>
        </li>
      </ul>
    </aside>
  );
});<|MERGE_RESOLUTION|>--- conflicted
+++ resolved
@@ -12,13 +12,8 @@
   const { headings } = useContent();
   const contentHeadings = headings?.filter((h) => h.level === 2 || h.level === 3) || [];
 
-<<<<<<< HEAD
   const { pathname } = useLocation();
-  const editUrl = `https://github.com/BuilderIO/qwik/edit/main/packages/docs/src/routes${pathname}.mdx`;
-=======
-    const { pathname } = useLocation();
-    const editUrl = `https://github.com/BuilderIO/qwik/edit/main/packages/docs/src/routes${pathname}/index.mdx`;
->>>>>>> 7d103699
+  const editUrl = `https://github.com/BuilderIO/qwik/edit/main/packages/docs/src/routes${pathname}/index.mdx`;
 
   return (
     <aside class="on-this-page fixed text-sm z-20 bottom-0 right-[max(0px,calc(50%-45rem))] overflow-y-auto hidden xl:block xl:w-[18rem] xl:top-[5rem]">
