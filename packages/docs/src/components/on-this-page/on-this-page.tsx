--- conflicted
+++ resolved
@@ -1,14 +1,11 @@
 import { $, component$, useOnDocument, useSignal, useStyles$ } from '@qwik.dev/core';
 import { useContent, useLocation } from '@qwik.dev/router';
-<<<<<<< HEAD
 import { AlertIcon } from '../svgs/alert-icon';
 import { ChatIcon } from '../svgs/chat-icon';
 import { EditIcon } from '../svgs/edit-icon';
 import { GithubLogo } from '../svgs/github-logo';
 import { TwitterLogo } from '../svgs/twitter-logo';
-=======
 import { GlobalStore } from '../../context';
->>>>>>> b98bd378
 import styles from './on-this-page.css?inline';
 import { OnThisPageMore } from './on-this-page-more';
 
@@ -183,7 +180,6 @@
           <OnThisPageMore theme={theme.theme} editUrl={editUrl} />
         </>
       ) : null}
-<<<<<<< HEAD
 
       <h6>More</h6>
       <ul class="px-2 font-medium text-[var(--interactive-text-color)]">
@@ -201,8 +197,6 @@
           );
         })}
       </ul>
-=======
->>>>>>> b98bd378
     </aside>
   );
 });