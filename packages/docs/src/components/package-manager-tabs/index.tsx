--- conflicted
+++ resolved
@@ -1,17 +1,14 @@
-<<<<<<< HEAD
-=======
+import { Tabs } from '@qwik-ui/headless';
 import {
+  $,
   Slot,
   component$,
+  isBrowser,
   useContext,
   useSignal,
-  $,
   type PropsOf,
-  isBrowser,
-} from '@builder.io/qwik';
->>>>>>> ba8b12a3
-import { Tabs } from '@qwik-ui/headless';
-import { $, Slot, component$, useSignal, type PropsOf } from '@qwik.dev/core';
+} from '@qwik.dev/core';
+import { GlobalStore } from '../../context';
 
 const pkgManagers = ['pnpm', 'npm', 'yarn', 'bun'] as const;
 export type PkgManagers = (typeof pkgManagers)[number];
@@ -33,14 +30,9 @@
 };
 
 export default component$(() => {
-<<<<<<< HEAD
-  const selectedPkgManagersSig = useSignal<PkgManagers>('pnpm');
+  const globalStore = useContext(GlobalStore);
 
   const activeClass = `font-bold bg-(--color-tab-active-bg) text-(--color-tab-active-text)`;
-=======
-  const globalStore = useContext(GlobalStore);
-  const activeClass = `${globalStore.theme === 'light' ? 'bg-gray-300 text-black' : 'bg-slate-800 text-white'}`;
->>>>>>> ba8b12a3
 
   return (
     <Tabs.Root
@@ -54,11 +46,7 @@
       <Tabs.List>
         <Tabs.Tab
           tabId="pnpm"
-<<<<<<< HEAD
-          class={`px-4 pt-2 rounded-md ${selectedPkgManagersSig.value === 'pnpm' ? activeClass : ''}`}
-=======
-          class={`px-4 pt-2 rounded-md ${globalStore.pkgManager === 'pnpm' ? `font-bold ${activeClass}` : ''}`}
->>>>>>> ba8b12a3
+          class={`px-4 pt-2 rounded-md ${globalStore.pkgManager === 'pnpm' ? activeClass : ''}`}
         >
           <span class="inline-flex items-center gap-x-2">
             <PnpmIcon />
@@ -67,11 +55,7 @@
         </Tabs.Tab>
         <Tabs.Tab
           tabId="npm"
-<<<<<<< HEAD
-          class={`px-4 pt-2 rounded-md ${selectedPkgManagersSig.value === 'npm' ? activeClass : ''}`}
-=======
-          class={`px-4 pt-2 rounded-md ${globalStore.pkgManager === 'npm' ? `font-bold ${activeClass}` : ''}`}
->>>>>>> ba8b12a3
+          class={`px-4 pt-2 rounded-md ${globalStore.pkgManager === 'npm' ? activeClass : ''}`}
         >
           <span class="inline-flex items-center gap-x-2">
             <NpmIcon />
@@ -80,11 +64,7 @@
         </Tabs.Tab>
         <Tabs.Tab
           tabId="yarn"
-<<<<<<< HEAD
-          class={`px-4 pt-2 rounded-md ${selectedPkgManagersSig.value === 'yarn' ? activeClass : ''}`}
-=======
-          class={`px-4 pt-2 rounded-md ${globalStore.pkgManager === 'yarn' ? `font-bold ${activeClass}` : ''}`}
->>>>>>> ba8b12a3
+          class={`px-4 pt-2 rounded-md ${globalStore.pkgManager === 'yarn' ? activeClass : ''}`}
         >
           <span class="inline-flex items-center gap-x-2">
             <YarnIcon />
@@ -93,11 +73,7 @@
         </Tabs.Tab>
         <Tabs.Tab
           tabId="bun"
-<<<<<<< HEAD
-          class={`px-4 pt-2 rounded-md ${selectedPkgManagersSig.value === 'bun' ? activeClass : ''}`}
-=======
-          class={`px-4 pt-2 rounded-md ${globalStore.pkgManager === 'bun' ? `font-bold ${activeClass}` : ''}`}
->>>>>>> ba8b12a3
+          class={`px-4 pt-2 rounded-md ${globalStore.pkgManager === 'bun' ? activeClass : ''}`}
         >
           <span class="inline-flex items-center gap-x-2">
             <BunIcon />
