--- conflicted
+++ resolved
@@ -82,18 +82,6 @@
         </>
       )}
 
-<<<<<<< HEAD
-      {head.meta.map((m, idx) => (
-        <meta key={idx} {...m} />
-      ))}
-
-      {head.links.map((l, idx) => (
-        <link key={idx} {...l} />
-      ))}
-
-      {head.styles.map((s, idx) => (
-        <style key={idx} {...s.props} dangerouslySetInnerHTML={s.style} />
-=======
       {head.meta.map((m, key) => (
         <meta key={key} {...m} />
       ))}
@@ -104,7 +92,6 @@
 
       {head.styles.map((s, key) => (
         <style key={key} {...s.props} dangerouslySetInnerHTML={s.style} />
->>>>>>> ac606614
       ))}
 
       <ThemeScript />
