.sidebar {
  @apply fixed z-20 top-0 bottom-0;
}

.sidebar summary {
  cursor: pointer;
  display: block;
}

.sidebar summary:hover h5 {
  text-decoration: underline;
  text-decoration-thickness: 2px;
  text-decoration-color: currentColor;
}

.sidebar summary::marker,
.sidebar summary::-webkit-details-marker {
  display: none;
  content: '';
}

.sidebar details[open] summary {
  font-weight: 800;
}

.breadcrumbs {
  @apply fixed z-10 w-[100%];
  top: var(--header-height);
  @apply border-b;
  @apply px-1;
  @apply flex;

  /* large */
  @apply lg:hidden;

  color: var(--text-color);
  background-color: var(--bg-color);
  border-color: var(--bg-secondary-color);
}

.breadcrumbs button {
  @apply block;
  @apply p-4;
  @apply opacity-70;
  @apply hover:opacity-100;
}

.breadcrumbs ol {
  @apply flex text-sm leading-6 whitespace-nowrap min-w-0;
  @apply flex items-center;
}

.breadcrumbs li {
  @apply pl-1 pr-5;
  position: relative;
}

.breadcrumbs li:after {
  position: absolute;
  content: '\203A';
  top: -1px;
  right: 6px;
}

.breadcrumbs li:last-child::after {
  content: '';
}

.menu {
  @apply fixed z-10 bottom-0;
  @apply pb-6;
  @apply overflow-y-auto;
  @apply hidden;

  @apply right-auto left-[max(0px,calc(50%-43rem))];

  /* large */
  @apply lg:block;
  @apply lg:pl-4 lg:pr-4;
  @apply lg:w-[14rem];

  padding-top: 30px;
  top: 8rem;
  border-right: 2px solid #18b6f6;
}

.menu h5 {
  @apply px-3 py-1 mb-1 rounded-md whitespace-nowrap;
  color: var(--interactive-text-color);
}

.menu ul {
  @apply border-slate-100;
  padding-left: 10px;
  padding-bottom: 15px;
}

.menu li {
  @apply whitespace-nowrap;
}

details li {
  @apply py-1 pl-3 block hover:bg-slate-200 overflow-hidden text-ellipsis;
}

.menu li a {
<<<<<<< HEAD
  @apply py-1 pl-3 block;
  border-radius: 4px;
  color: var(--secondary-text-color);
}

.menu li a:hover {
  background-color: var(--bg-secondary-color);
=======
  @apply text-slate-900;
>>>>>>> bd1b72c9
}

.menu li a.is-active {
  font-weight: 800;
}<|MERGE_RESOLUTION|>--- conflicted
+++ resolved
@@ -100,21 +100,15 @@
 }
 
 details li {
-  @apply py-1 pl-3 block hover:bg-slate-200 overflow-hidden text-ellipsis;
+  @apply py-1 pl-3 block overflow-hidden text-ellipsis;
+}
+
+details li:hover {
+  background-color: var(--bg-secondary-color);
 }
 
 .menu li a {
-<<<<<<< HEAD
-  @apply py-1 pl-3 block;
-  border-radius: 4px;
   color: var(--secondary-text-color);
-}
-
-.menu li a:hover {
-  background-color: var(--bg-secondary-color);
-=======
-  @apply text-slate-900;
->>>>>>> bd1b72c9
 }
 
 .menu li a.is-active {
