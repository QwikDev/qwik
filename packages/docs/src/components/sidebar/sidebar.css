.sidebar {
  @apply fixed z-20 top-0 bottom-0;
}

.sidebar summary {
  cursor: pointer;
  display: block;
}

.sidebar summary:hover h5 {
  text-decoration: underline;
  text-decoration-thickness: 2px;
  text-decoration-color: currentColor;
}

.sidebar summary::marker,
.sidebar summary::-webkit-details-marker {
  display: none;
  content: '';
}

.sidebar details[open] summary {
  font-weight: 800;
}

.breadcrumbs {
  @apply fixed z-10 w-[100%];
  top: var(--header-height);
  @apply border-b;
  @apply px-1;
  @apply flex;

  /* large */
  @apply lg:hidden;

  color: var(--text-color);
  background-color: var(--bg-color);
  border-color: var(--bg-secondary-color);
}

.breadcrumbs button {
  @apply block;
  @apply p-4;
  @apply opacity-70;
  @apply hover:opacity-100;
}

.breadcrumbs ol {
  @apply flex text-sm leading-6 whitespace-nowrap min-w-0;
  @apply flex items-center;
}

.breadcrumbs li {
  @apply pl-1 pr-5;
  position: relative;
}

.breadcrumbs li:after {
  position: absolute;
  content: '\203A';
  top: -1px;
  right: 6px;
}

.breadcrumbs li:last-child::after {
  content: '';
}

.menu {
  @apply fixed z-10 bottom-0;
  @apply pb-6;
  @apply overflow-y-auto;
  @apply hidden;

  @apply right-auto left-[max(0px,calc(50%-43rem))];

  /* large */
  @apply lg:block;
  @apply lg:pl-4 lg:pr-4;
  @apply lg:w-[14rem];

  padding-top: 30px;
  top: 8rem;
  border-right: 2px solid #18b6f6;
}

.menu h5 {
  @apply px-3 py-1 mb-1 rounded-md whitespace-nowrap;
  color: var(--interactive-text-color);
}

.menu ul {
  @apply border-slate-100;
  padding-left: 10px;
  padding-bottom: 15px;
}

.menu li {
  @apply whitespace-nowrap;
}

details li {
<<<<<<< HEAD
  @apply py-1 pl-3 block overflow-hidden text-ellipsis;
}

details li:hover {
  background-color: var(--bg-secondary-color);
=======
  @apply py-1 pl-3 hover:bg-slate-200;
}
details li a {
  @apply block overflow-hidden text-ellipsis;
>>>>>>> 799e7ecb
}

.menu li a {
  color: var(--secondary-text-color);
}

.menu li a.is-active {
  font-weight: 800;
}<|MERGE_RESOLUTION|>--- conflicted
+++ resolved
@@ -100,18 +100,15 @@
 }
 
 details li {
-<<<<<<< HEAD
   @apply py-1 pl-3 block overflow-hidden text-ellipsis;
 }
 
 details li:hover {
   background-color: var(--bg-secondary-color);
-=======
-  @apply py-1 pl-3 hover:bg-slate-200;
 }
+
 details li a {
   @apply block overflow-hidden text-ellipsis;
->>>>>>> 799e7ecb
 }
 
 .menu li a {
