<<<<<<< HEAD
import { component$, sync$, useContext, useOnDocument, useStyles$ } from '@qwik.dev/core';
import { routeLoader$, useContent, useLocation, type ContentMenu } from '@qwik.dev/router';
=======
import { $, component$, sync$, useContext, useOnDocument, useStyles$ } from '@builder.io/qwik';
import {
  type ContentMenu,
  useContent,
  useLocation,
  routeLoader$,
  Link,
} from '@builder.io/qwik-city';
>>>>>>> c10d2ae7
import { GlobalStore } from '../../context';
import { CloseIcon } from '../svgs/close-icon';
import styles from './sidebar.css?inline';

export const useMarkdownItems = routeLoader$(async () => {
  const rawData = await Promise.all(
    Object.entries(import.meta.glob<{ frontmatter?: MDX }>('../../routes/**/*.{md,mdx}')).map(
      async ([k, v]) => {
        return [
          k
            .replace('../../routes', '')
            .replace('(qwikrouter)/', '')
            .replace('(qwik)/', '')
            .replaceAll(/([()])/g, '')
            .replace('index.mdx', '')
            .replace('index.md', ''),
          await v(),
        ] as const;
      }
    )
  );
  const markdownItems: MarkdownItems = {};
  rawData.map(([k, v]) => {
    if (v.frontmatter?.updated_at) {
      markdownItems[k] = {
        title: v.frontmatter.title,
        contributors: v.frontmatter.contributors,
        created_at: v.frontmatter.created_at,
        updated_at: v.frontmatter.updated_at,
      };
    }
  });

  return markdownItems;
});

type MarkdownItems = Record<string, MDX>;
type MDX = {
  title: string;
  contributors: string[];
  created_at: string;
  updated_at: string;
};

export const SideBar = component$((props: { allOpen?: boolean }) => {
  useStyles$(styles);

  const globalStore = useContext(GlobalStore);
  const { menu } = useContent();
  const { url } = useLocation();
  const markdownItems = useMarkdownItems();
  const allOpen = url.pathname.startsWith('/qwikrouter/') || props.allOpen;

  useOnDocument(
    'DOMContentLoaded',
    sync$(() => {
      try {
        const val = sessionStorage.getItem('qwik-sidebar');
        const savedScroll = !val || /null|NaN/.test(val) ? 0 : +val;
        const el = document.getElementById('qwik-sidebar');
        if (el) {
          el.scrollTop = savedScroll;
          el.style.visibility = 'visible';
        }
      } catch (err) {
        //
      }
    })
  );

  const closeSideMenuOpen = $(() => {
    globalStore.sideMenuOpen = false;
  });

  return (
    <aside class="sidebar">
      <nav id="qwik-sidebar" class="menu">
        <button class="menu-close lg:hidden" onClick$={closeSideMenuOpen} type="button">
          <CloseIcon width={24} height={24} />
        </button>
        <Items
          items={menu?.items}
          pathname={url.pathname}
          allOpen={allOpen}
          markdownItems={markdownItems.value}
          onLinkClick$={closeSideMenuOpen}
        />
      </nav>
    </aside>
  );
});

export function Items({
  items,
  pathname,
  allOpen,
  markdownItems,
  onLinkClick$,
}: {
  items?: ContentMenu[];
  pathname: string;
  allOpen?: boolean;
  markdownItems: MarkdownItems;
  onLinkClick$: () => void;
}) {
  return (
    <ul>
      {items &&
        items.map((item, i) => (
          <li key={i}>
            {item.items ? (
              <details
                open={allOpen || i < 1 || item.items?.some((item) => pathname === item.href)}
              >
                <summary>
                  <h5>{item.text}</h5>
                </summary>
                <Items
                  items={item.items}
                  pathname={pathname}
                  markdownItems={markdownItems}
                  onLinkClick$={onLinkClick$}
                />
              </details>
            ) : (
              <Link
                href={item.href}
                class={[
                  'flex relative',
                  {
                    'is-active': pathname === item.href,
                  },
                ]}
                onClick$={onLinkClick$}
              >
                {item.text}
              </Link>
            )}
          </li>
        ))}
    </ul>
  );
}

export function createBreadcrumbs(menu: ContentMenu | undefined, pathname: string) {
  if (menu?.items) {
    for (const breadcrumbA of menu.items) {
      if (breadcrumbA.href === pathname) {
        return [breadcrumbA];
      }

      if (breadcrumbA.items) {
        for (const breadcrumbB of breadcrumbA.items) {
          if (breadcrumbB.href === pathname) {
            return [breadcrumbA, breadcrumbB];
          }

          if (breadcrumbB.items) {
            for (const breadcrumbC of breadcrumbB.items) {
              if (breadcrumbC.href === pathname) {
                return [breadcrumbA, breadcrumbB, breadcrumbC];
              }
            }
          }
        }
      }
    }
  }

  return [];
}<|MERGE_RESOLUTION|>--- conflicted
+++ resolved
@@ -1,16 +1,5 @@
-<<<<<<< HEAD
-import { component$, sync$, useContext, useOnDocument, useStyles$ } from '@qwik.dev/core';
-import { routeLoader$, useContent, useLocation, type ContentMenu } from '@qwik.dev/router';
-=======
-import { $, component$, sync$, useContext, useOnDocument, useStyles$ } from '@builder.io/qwik';
-import {
-  type ContentMenu,
-  useContent,
-  useLocation,
-  routeLoader$,
-  Link,
-} from '@builder.io/qwik-city';
->>>>>>> c10d2ae7
+import { $, component$, sync$, useContext, useOnDocument, useStyles$ } from '@qwik.dev/core';
+import { Link, routeLoader$, useContent, useLocation, type ContentMenu } from '@qwik.dev/router';
 import { GlobalStore } from '../../context';
 import { CloseIcon } from '../svgs/close-icon';
 import styles from './sidebar.css?inline';
