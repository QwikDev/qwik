import { component$, Host, Slot, useScopedStyles$, useStore, useStyles$ } from '@builder.io/qwik';
import { useLocation } from '../../utils/useLocation';
import { Repl } from '../../components/repl/repl';
import styles from './tutorial.css?inline';
import { TutorialContentFooter } from './tutorial-content-footer';
import { TutorialContentHeader } from './tutorial-content-header';
import tutorialSections, { TutorialApp } from '@tutorial-data';
import { Header } from '../../components/header/header';
<<<<<<< HEAD
import { setHeadStyles } from '@builder.io/qwik-city';
import type { ReplAppInput, ReplModuleInput } from '../../components/repl/types';
=======
import type { ReplAppInput } from '../../components/repl/types';
>>>>>>> 22ed4c31

const Tutorial = component$(() => {
  useScopedStyles$(styles);
  useStyles$(`html,body { margin: 0; height: 100%; overflow: hidden; }`);

  const loc = useLocation();
  const getTutorialApp = (): TutorialApp | undefined => {
    for (const s of tutorialSections) {
      for (const t of s.apps) {
        if (`/tutorial/${t.id}` === loc.pathname) {
          return t;
        }
      }
    }
  };

  const current = getTutorialApp();
  if (!current) {
    return <p>Unable to find tutorial "{loc.pathname}"</p>;
  }

  const store = useStore<TutorialStore>(() => {
    const files: ReplModuleInput[] = JSON.parse(JSON.stringify(current.problemInputs));

    if (!files.some((i) => i.code === '/root.tsx')) {
      files.push({ path: '/root.tsx', code: DEFAULT_ROOT, hidden: true });
    }

    if (!files.some((i) => i.code === '/entry.server.tsx')) {
      files.push({ path: '/entry.server.tsx', code: DEFAULT_ENTRY_SERVER, hidden: true });
    }

    const initStore: TutorialStore = {
      buildId: 0,
      files,
      version: '',
      buildMode: 'development',
      entryStrategy: 'hook',
    };
    return initStore;
  });

  const tutorials: TutorialApp[] = [];
  tutorialSections.forEach((s) => tutorials.push(...s.apps));

  const currentIndex = tutorials.findIndex((i) => i.id === current.id);
  const prev = tutorials[currentIndex - 1];
  const next = tutorials[currentIndex + 1];

  return (
    <Host class="full-width tutorial">
      <Header />
      <main>
        <div class="tutorial-content-panel">
          <TutorialContentHeader current={current} />
          <div class="content-main">
            <div>
              <Slot />
              {next ? (
                <div class="next-link">
                  <a href={`/tutorial/${next.id}`} class="next">
                    Next: {next.title}
                  </a>
                </div>
              ) : null}
            </div>
          </div>
          <TutorialContentFooter current={current} next={next} prev={prev} />
        </div>
        <div class="tutorial-repl-panel">
          <Repl
            input={store}
            enableHtmlOutput={current.enableHtmlOutput}
            enableClientOutput={current.enableClientOutput}
            enableSsrOutput={current.enableSsrOutput}
          />
          <div class="tutorial-repl-footer" />
        </div>
      </main>
    </Host>
  );
});

interface TutorialStore extends ReplAppInput {}

export const DEFAULT_ENTRY_SERVER = `
import { renderToString, RenderToStringOptions } from '@builder.io/qwik/server';
import { Root } from './root';

export function render(opts: RenderToStringOptions) {
  return renderToString(<Root />, opts);
}
`;

export const DEFAULT_ROOT = `
import { App } from './app';

export const Root = () => {
  return (
    <html>
      <head>
        <title>Tutorial</title>
      </head>
      <body>
        <App />
      </body>
    </html>
  );
};
`;

export default Tutorial;<|MERGE_RESOLUTION|>--- conflicted
+++ resolved
@@ -6,12 +6,7 @@
 import { TutorialContentHeader } from './tutorial-content-header';
 import tutorialSections, { TutorialApp } from '@tutorial-data';
 import { Header } from '../../components/header/header';
-<<<<<<< HEAD
-import { setHeadStyles } from '@builder.io/qwik-city';
 import type { ReplAppInput, ReplModuleInput } from '../../components/repl/types';
-=======
-import type { ReplAppInput } from '../../components/repl/types';
->>>>>>> 22ed4c31
 
 const Tutorial = component$(() => {
   useScopedStyles$(styles);
