<<<<<<< HEAD
import { component$, useComputed$ } from '@qwik.dev/core';
=======
import { component$ } from '@builder.io/qwik';
>>>>>>> 23ed7db9
import { CodeBlock } from '../components/code-block/code-block';
import { ReplOutputModules } from './repl-output-modules';
import { ReplOutputSymbols } from './repl-output-symbols';
import { ReplTabButton } from './repl-tab-button';
import { ReplTabButtons } from './repl-tab-buttons';
import type { ReplAppInput, ReplStore } from './types';

export const ReplOutputPanel = component$(({ input, store }: ReplOutputPanelProps) => {
<<<<<<< HEAD
  const diagnosticsLen = useComputed$(
    () => store.diagnostics.length + store.monacoDiagnostics.length
  );
  const clientBundlesNoCore = useComputed$(() =>
    // Qwik Core is not interesting and is large, slowing down the UI
    store.clientBundles.filter((b) => !b.path.endsWith('qwikCore.js'))
  );
=======
  const diagnosticsLen = store.diagnostics.length + store.monacoDiagnostics.length;
>>>>>>> 23ed7db9

  return (
    <div class="repl-panel repl-output-panel">
      <ReplTabButtons>
        <ReplTabButton
          text="App"
          isActive={store.selectedOutputPanel === 'app'}
          onClick$={async () => {
            store.selectedOutputPanel = 'app';
          }}
        />

        {store.enableHtmlOutput ? (
          <ReplTabButton
            text="HTML"
            isActive={store.selectedOutputPanel === 'html'}
            onClick$={async () => {
              store.selectedOutputPanel = 'html';
            }}
          />
        ) : null}

        {store.enableClientOutput ? (
          <ReplTabButton
            text="Symbols"
            isActive={store.selectedOutputPanel === 'symbols'}
            onClick$={async () => {
              store.selectedOutputPanel = 'symbols';
            }}
          />
        ) : null}

        {store.enableClientOutput ? (
          <ReplTabButton
            text="Client Bundles"
            isActive={store.selectedOutputPanel === 'clientBundles'}
            onClick$={async () => {
              store.selectedOutputPanel = 'clientBundles';
            }}
          />
        ) : null}

        {store.enableSsrOutput ? (
          <ReplTabButton
            text="SSR Module"
            isActive={store.selectedOutputPanel === 'serverModules'}
            onClick$={async () => {
              store.selectedOutputPanel = 'serverModules';
            }}
          />
        ) : null}

        <ReplTabButton
          text={`Diagnostics${diagnosticsLen.value > 0 ? ` (${diagnosticsLen.value})` : ``}`}
          cssClass={{ 'repl-tab-diagnostics': true, 'has-errors': diagnosticsLen.value > 0 }}
          isActive={store.selectedOutputPanel === 'diagnostics'}
          onClick$={async () => {
            store.selectedOutputPanel = 'diagnostics';
          }}
        />
      </ReplTabButtons>

      <div
        class={{
          'repl-tab': true,
          'repl-mode-production': input.buildMode === 'production',
          'repl-mode-development': input.buildMode !== 'production',
        }}
      >
        <div
          class={{
            'output-result': true,
            'output-app': true,
            'output-app-active': store.selectedOutputPanel === 'app',
          }}
        >
          {store.isLoading ? (
            <svg class="repl-spinner" xmlns="http://www.w3.org/2000/svg" viewBox="0 0 100 100">
              <circle
                cx="50"
                cy="50"
                r="24"
                stroke-width="4"
                stroke-dasharray="37.69911184307752 37.69911184307752"
                fill="none"
                stroke-linecap="round"
              />
            </svg>
          ) : null}
          {store.serverUrl && <iframe class="repl-server" src={store.serverUrl} />}
        </div>

        {store.selectedOutputPanel === 'html' ? (
          <div class="output-result output-html">
            <CodeBlock language="markup" code={store.html} />
          </div>
        ) : null}

        {store.selectedOutputPanel === 'symbols' ? (
          <ReplOutputSymbols outputs={store.transformedModules} />
        ) : null}

        {store.selectedOutputPanel === 'clientBundles' ? (
          <ReplOutputModules headerText="/build/" outputs={store.clientBundles} />
        ) : null}

        {store.selectedOutputPanel === 'serverModules' ? (
          <ReplOutputModules headerText="/server/" outputs={store.ssrModules} />
        ) : null}

        {store.selectedOutputPanel === 'diagnostics' ? (
          <div class="output-result output-diagnostics">
            {diagnosticsLen.value === 0 ? (
              <p class="no-diagnostics">- No Reported Diagnostics -</p>
            ) : (
              [...store.diagnostics, ...store.monacoDiagnostics].map((d, key) => (
                <p key={key}>{d.message}</p>
              ))
            )}
          </div>
        ) : null}
      </div>
    </div>
  );
});

interface ReplOutputPanelProps {
  input: ReplAppInput;
  store: ReplStore;
}<|MERGE_RESOLUTION|>--- conflicted
+++ resolved
@@ -1,8 +1,4 @@
-<<<<<<< HEAD
 import { component$, useComputed$ } from '@qwik.dev/core';
-=======
-import { component$ } from '@builder.io/qwik';
->>>>>>> 23ed7db9
 import { CodeBlock } from '../components/code-block/code-block';
 import { ReplOutputModules } from './repl-output-modules';
 import { ReplOutputSymbols } from './repl-output-symbols';
@@ -11,17 +7,9 @@
 import type { ReplAppInput, ReplStore } from './types';
 
 export const ReplOutputPanel = component$(({ input, store }: ReplOutputPanelProps) => {
-<<<<<<< HEAD
   const diagnosticsLen = useComputed$(
     () => store.diagnostics.length + store.monacoDiagnostics.length
   );
-  const clientBundlesNoCore = useComputed$(() =>
-    // Qwik Core is not interesting and is large, slowing down the UI
-    store.clientBundles.filter((b) => !b.path.endsWith('qwikCore.js'))
-  );
-=======
-  const diagnosticsLen = store.diagnostics.length + store.monacoDiagnostics.length;
->>>>>>> 23ed7db9
 
   return (
     <div class="repl-panel repl-output-panel">
