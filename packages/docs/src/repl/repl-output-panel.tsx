--- conflicted
+++ resolved
@@ -102,11 +102,7 @@
 
         {store.selectedOutputPanel === 'html' ? (
           <div class="output-result output-html">
-<<<<<<< HEAD
-            <CodeBlock language="markup" code={mutable(store.html)} />
-=======
-            <CodeBlock language="markup" code={store.html} theme="light" />
->>>>>>> c93faa19
+            <CodeBlock language="markup" code={store.html} />
           </div>
         ) : null}
 
