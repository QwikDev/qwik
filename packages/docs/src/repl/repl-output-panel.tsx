import { component$, useComputed$ } from '@qwik.dev/core';
import { CodeBlock } from '../components/code-block/code-block';
import { ReplOutputModules } from './repl-output-modules';
import { ReplOutputSegments } from './repl-output-segments';
import { ReplTabButton } from './repl-tab-button';
import { ReplTabButtons } from './repl-tab-buttons';
import type { ReplAppInput, ReplStore } from './types';
import { _deserialize, _getDomContainer } from '@qwik.dev/core/internal';
import { _dumpState, _preprocessState, _vnode_toString } from '@qwik.dev/core/internal';

export const ReplOutputPanel = component$(({ input, store }: ReplOutputPanelProps) => {
  const diagnosticsLen = useComputed$(
    () => store.diagnostics.length + store.monacoDiagnostics.length
  );

  const domContainerFromResultHtml = useComputed$(() => {
    try {
      const parser = new DOMParser();
      const doc = parser.parseFromString(store.htmlResult.rawHtml, 'text/html');
      return _getDomContainer(doc.documentElement);
    } catch (err) {
      console.error(err);
      return null;
    }
  });

  const parsedState = useComputed$(() => {
    try {
      const container = domContainerFromResultHtml.value;
      const doc = container!.element;
      const qwikStates = doc.querySelectorAll('script[type="qwik/state"]');
      if (qwikStates.length !== 0) {
        const data = qwikStates[qwikStates.length - 1];
        const origState = JSON.parse(data?.textContent || '[]');
        _preprocessState(origState, container as any);
        return origState
          ? _dumpState(origState, false, '', null)
              //remove first new line
              .replace(/\n/, '')
          : 'No state found';
      }
      return 'No state found';
    } catch (err) {
      console.error(err);
      return null;
    }
  });

  const vdomTree = useComputed$(() => {
    try {
      const container = domContainerFromResultHtml.value;
      return _vnode_toString.call(
        container!.rootVNode as any,
        Number.MAX_SAFE_INTEGER,
        '',
        true,
        false,
        false
      );
    } catch (err) {
      console.error(err);
      return null;
    }
  });

  return (
    <div class="repl-panel repl-output-panel">
      <ReplTabButtons>
        <ReplTabButton
          text="App"
          isActive={store.selectedOutputPanel === 'app'}
          onClick$={async () => {
            store.selectedOutputPanel = 'app';
          }}
        />

        {store.enableHtmlOutput ? (
          <ReplTabButton
            text="HTML"
            isActive={store.selectedOutputPanel === 'html'}
            onClick$={async () => {
              store.selectedOutputPanel = 'html';
            }}
          />
        ) : null}

        {store.enableClientOutput ? (
          <ReplTabButton
            text="Segments"
            isActive={store.selectedOutputPanel === 'segments'}
            onClick$={async () => {
              store.selectedOutputPanel = 'segments';
            }}
          />
        ) : null}

        {store.enableClientOutput ? (
          <ReplTabButton
            text="Client Bundles"
            isActive={store.selectedOutputPanel === 'clientBundles'}
            onClick$={async () => {
              store.selectedOutputPanel = 'clientBundles';
            }}
          />
        ) : null}

        {store.enableSsrOutput ? (
          <ReplTabButton
            text="SSR Module"
            isActive={store.selectedOutputPanel === 'serverModules'}
            onClick$={async () => {
              store.selectedOutputPanel = 'serverModules';
            }}
          />
        ) : null}

        <ReplTabButton
          text={`Diagnostics${diagnosticsLen.value > 0 ? ` (${diagnosticsLen.value})` : ``}`}
          cssClass={{ 'repl-tab-diagnostics': true, 'has-errors': diagnosticsLen.value > 0 }}
          isActive={store.selectedOutputPanel === 'diagnostics'}
          onClick$={async () => {
            store.selectedOutputPanel = 'diagnostics';
          }}
        />
      </ReplTabButtons>

      <div
        class={{
          'repl-tab': true,
          'repl-mode-production': input.buildMode === 'production',
          'repl-mode-development': input.buildMode !== 'production',
        }}
      >
        <div
          class={{
            'output-result': true,
            'output-app': true,
            'output-app-active': store.selectedOutputPanel === 'app',
          }}
        >
          {store.isLoading ? (
            <svg class="repl-spinner" xmlns="http://www.w3.org/2000/svg" viewBox="0 0 100 100">
              <circle
                cx="50"
                cy="50"
                r="24"
                stroke-width="4"
                stroke-dasharray="37.69911184307752 37.69911184307752"
                fill="none"
                stroke-linecap="round"
              />
            </svg>
          ) : null}
          {store.serverUrl && <iframe class="repl-server" src={store.serverUrl} />}
        </div>

        {store.selectedOutputPanel === 'html' ? (
<<<<<<< HEAD
          <div class="output-result output-html flex flex-col gap-2">
            <div>
              <span class="code-block-info">HTML</span>
              <CodeBlock
                language="markup"
                code={store.htmlResult.prettyHtml || store.htmlResult.rawHtml}
              />
            </div>
            {parsedState.value ? (
              <div>
                <span class="code-block-info">Parsed State</span>
                <CodeBlock language="clike" code={parsedState.value} />
              </div>
            ) : null}
            {vdomTree.value ? (
              <div>
                <span class="code-block-info">VNode Tree</span>
                <CodeBlock language="markup" code={vdomTree.value} />
              </div>
            ) : null}
=======
          <div class="output-result output-html">
            <CodeBlock language="html" code={store.html} />
>>>>>>> ba8b12a3
          </div>
        ) : null}

        {store.selectedOutputPanel === 'segments' ? (
          <ReplOutputSegments outputs={store.transformedModules} />
        ) : null}

        {store.selectedOutputPanel === 'clientBundles' ? (
          <ReplOutputModules headerText="/build/" outputs={store.clientBundles} />
        ) : null}

        {store.selectedOutputPanel === 'serverModules' ? (
          <ReplOutputModules headerText="/server/" outputs={store.ssrModules} />
        ) : null}

        {store.selectedOutputPanel === 'diagnostics' ? (
          <div class="output-result output-diagnostics">
            {diagnosticsLen.value === 0 ? (
              <p class="no-diagnostics">- No Reported Diagnostics -</p>
            ) : (
              [...store.diagnostics, ...store.monacoDiagnostics].map((d, key) => (
                <p key={key}>{d.message}</p>
              ))
            )}
          </div>
        ) : null}
      </div>
    </div>
  );
});

interface ReplOutputPanelProps {
  input: ReplAppInput;
  store: ReplStore;
}<|MERGE_RESOLUTION|>--- conflicted
+++ resolved
@@ -155,12 +155,11 @@
         </div>
 
         {store.selectedOutputPanel === 'html' ? (
-<<<<<<< HEAD
           <div class="output-result output-html flex flex-col gap-2">
             <div>
               <span class="code-block-info">HTML</span>
               <CodeBlock
-                language="markup"
+                language="html"
                 code={store.htmlResult.prettyHtml || store.htmlResult.rawHtml}
               />
             </div>
@@ -173,13 +172,9 @@
             {vdomTree.value ? (
               <div>
                 <span class="code-block-info">VNode Tree</span>
-                <CodeBlock language="markup" code={vdomTree.value} />
+                <CodeBlock language="html" code={vdomTree.value} />
               </div>
             ) : null}
-=======
-          <div class="output-result output-html">
-            <CodeBlock language="html" code={store.html} />
->>>>>>> ba8b12a3
           </div>
         ) : null}
 
