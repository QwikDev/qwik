--- conflicted
+++ resolved
@@ -1,17 +1,5 @@
 import type { TransformModule } from '@builder.io/qwik/optimizer';
 import { CodeBlock } from '../components/code-block/code-block';
-<<<<<<< HEAD
-import { $, useStore, component$ } from '@builder.io/qwik';
-import type { PathInView } from './types';
-const FILE_MODULE_DIV_ID = 'file-modules-symbol';
-
-export const ReplOutputSymbols = component$(({ outputs }: ReplOutputSymbolsProps) => {
-  const store = useStore<PathInView>({
-    selectedPath: outputs.length ? outputs[0].path : '',
-  });
-  const pathInView$ = $((path: string) => {
-    store.selectedPath = path;
-=======
 import { $, component$, useSignal } from '@builder.io/qwik';
 const FILE_MODULE_DIV_ID = 'file-modules-symbol';
 
@@ -19,7 +7,6 @@
   const selectedPath = useSignal(outputs.length ? outputs[0].path : '');
   const pathInView$ = $((path: string) => {
     selectedPath.value = path;
->>>>>>> 1583bb56
   });
 
   return (
@@ -32,38 +19,6 @@
               <a
                 href="#"
                 onClick$={() => {
-<<<<<<< HEAD
-                  const fileItem = document.querySelector(`[data-file-item="${i}"]`);
-                  if (fileItem) {
-                    store.selectedPath = o.path;
-                    fileItem.scrollIntoView();
-                  }
-                }}
-                class={{
-                  'in-view': store.selectedPath && store.selectedPath === o.path,
-                  '!hidden': true,
-                  'md:!block': true,
-                }}
-                preventdefault:click
-              >
-                {o.hook?.canonicalFilename}
-              </a>
-              <div class="block md:hidden">
-                <div class="file-item" data-file-item={i} key={o.path}>
-                  <div class="file-info">
-                    <span>{o.hook?.canonicalFilename}</span>
-                  </div>
-                  <div class="file-text">
-                    <CodeBlock
-                      pathInView$={pathInView$}
-                      path={o.path}
-                      code={o.code}
-                      observerRootId={FILE_MODULE_DIV_ID}
-                    />
-                  </div>
-                </div>
-              </div>
-=======
                   const fileItem = document.querySelector(`[data-symbol-item="${i}"]`);
                   if (fileItem) {
                     selectedPath.value = o.path;
@@ -75,16 +30,11 @@
               >
                 {o.segment?.canonicalFilename}
               </a>
->>>>>>> 1583bb56
             </div>
           ))}
         </div>
       </div>
-<<<<<<< HEAD
-      <div class="file-modules hidden md:block" id={FILE_MODULE_DIV_ID}>
-=======
       <div class="file-modules" id={FILE_MODULE_DIV_ID}>
->>>>>>> 1583bb56
         {outputs
           .filter((o) => !!o.segment)
           .map((o, i) => (
