<<<<<<< HEAD
import type { NoSerialize } from '@qwik.dev/core';
=======
import type { NoSerialize, Signal } from '@builder.io/qwik';
>>>>>>> 23ed7db9
import type {
  Diagnostic,
  QwikManifest,
  QwikRollupPluginOptions,
  TransformModule,
<<<<<<< HEAD
} from '@qwik.dev/core/optimizer';
=======
} from '@builder.io/qwik/optimizer';
>>>>>>> 23ed7db9

export interface ReplAppInput {
  buildId: number;
  files: ReplModuleInput[];
  version: string;
  buildMode: 'development' | 'production';
  entryStrategy: string;
  debug?: boolean;
}

export type PkgUrls = { [pkgName: string]: { [path: string]: string; version: string } };
export interface ReplInputOptions extends Omit<QwikRollupPluginOptions, 'srcDir'> {
  buildId: number;
  srcInputs: ReplModuleInput[];
  version: string;
  buildMode: 'development' | 'production';
  serverUrl: string | undefined;
  deps: PkgUrls;
}

export interface ReplStore {
  clientId: string;
  html: string;
  transformedModules: TransformModule[];
  clientBundles: ReplModuleOutput[];
  ssrModules: ReplModuleOutput[];
  diagnostics: Diagnostic[];
  monacoDiagnostics: Diagnostic[];
  selectedInputPath: string;
  selectedOutputPanel: OutputPanel;
  selectedOutputDetail: OutputDetail;
  enableHtmlOutput: boolean;
  enableClientOutput: boolean;
  enableSsrOutput: boolean;
  ssrBuild: boolean;
  debug: boolean;
  serverUrl?: string;
  serverWindow: NoSerialize<MessageEventSource> | null;
  versions: string[];
  events: ReplEvent[];
  isLoading: boolean;
}

export interface ReplModuleInput {
  path: string;
  code: string;
  hidden?: boolean;
}

export interface ReplModuleOutput {
  path: string;
  code: string;
  size?: string;
  shorten?: Signal<boolean>;
}

export interface ReplMessageBase {
  type: string;
  clientId: string;
}

export type ReplMessage =
  | ReplUpdateMessage
  | ReplEventMessage
  | ReplReadyMessage
  | ReplAppLoadedMessage
  | ReplResult;

export interface ReplUpdateMessage extends ReplMessageBase {
  type: 'update';
  options: ReplInputOptions;
}

export interface ReplEventMessage extends ReplMessageBase {
  type: 'event';
  event: ReplEvent;
}

export interface ReplReadyMessage extends ReplMessageBase {
  type: 'replready';
}

export interface ReplAppLoadedMessage extends ReplMessageBase {
  type: 'apploaded';
}

export interface ReplEvent {
  start: number;
  end?: number;
  kind:
    | 'console-log'
    | 'console-debug'
    | 'console-warn'
    | 'console-error'
    | 'symbol'
    | 'pause'
    | 'resume'
    | 'client-module'
    | 'prefetch';
  scope: 'ssr' | 'client' | 'build' | 'network';
  message: string[];
  element?: Element;
}

export interface ReplResult extends ReplMessageBase {
  type: 'result';
  buildId: number;
  html: string;
  transformedModules: TransformModule[];
  clientBundles: ReplModuleOutput[];
  ssrModules: ReplModuleOutput[];
  manifest: QwikManifest | undefined;
  diagnostics: Diagnostic[];
  events: ReplEvent[];
}

export type OutputPanel =
  | 'app'
  | 'html'
  | 'symbols'
  | 'clientBundles'
  | 'serverModules'
  | 'diagnostics';

export type OutputDetail = 'options' | 'console';

export interface PathInView {
  selectedPath: string;
}<|MERGE_RESOLUTION|>--- conflicted
+++ resolved
@@ -1,18 +1,10 @@
-<<<<<<< HEAD
-import type { NoSerialize } from '@qwik.dev/core';
-=======
-import type { NoSerialize, Signal } from '@builder.io/qwik';
->>>>>>> 23ed7db9
+import type { NoSerialize, Signal } from '@qwik.dev/core';
 import type {
   Diagnostic,
   QwikManifest,
   QwikRollupPluginOptions,
   TransformModule,
-<<<<<<< HEAD
 } from '@qwik.dev/core/optimizer';
-=======
-} from '@builder.io/qwik/optimizer';
->>>>>>> 23ed7db9
 
 export interface ReplAppInput {
   buildId: number;
