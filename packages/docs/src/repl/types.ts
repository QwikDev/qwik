--- conflicted
+++ resolved
@@ -4,12 +4,8 @@
   QwikManifest,
   QwikRollupPluginOptions,
   TransformModule,
-<<<<<<< HEAD
 } from '@qwik.dev/core/optimizer';
-=======
-} from '@builder.io/qwik/optimizer';
-import type { ReplInstance } from './ui/repl-instance';
->>>>>>> d310c1ac
+import type { ReplInstance } from './repl-instance';
 
 export interface ReplAppInput {
   files: ReplModuleInput[];
@@ -17,7 +13,6 @@
   buildMode: 'development' | 'production';
   entryStrategy: string;
   debug?: boolean;
-  preloader?: boolean;
 }
 
 export type PkgUrls = { [pkgName: string]: { [path: string]: string; version: string } };
@@ -26,23 +21,12 @@
   srcInputs: ReplModuleInput[];
   version: string;
   buildMode: 'development' | 'production';
-<<<<<<< HEAD
-  serverUrl: string | undefined;
-  deps: PkgUrls;
-  preloader: boolean;
-}
-
-export interface ReplStore {
-  clientId: string;
-  htmlResult: ReplHTMLResult;
-=======
   debug?: boolean;
 }
 
 export interface ReplStore {
   replId: string;
   html: string;
->>>>>>> d310c1ac
   transformedModules: TransformModule[];
   clientBundles: ReplModuleOutput[];
   ssrModules: ReplModuleOutput[];
@@ -96,7 +80,7 @@
 
 export interface ReplResult {
   buildId: number;
-  htmlResult: ReplHTMLResult;
+  html: string;
   transformedModules: TransformModule[];
   clientBundles: ReplModuleOutput[];
   ssrModules: ReplModuleOutput[];
@@ -105,11 +89,6 @@
   events: ReplEvent[];
 }
 
-<<<<<<< HEAD
-export interface ReplHTMLResult {
-  rawHtml: string;
-  prettyHtml: string;
-=======
 export interface ReplMessageBase {
   type: string;
   clientId: string;
@@ -141,20 +120,14 @@
   buildId: number;
   error: string;
   stack?: string;
->>>>>>> d310c1ac
 }
 
 export type OutputPanel =
   | 'app'
   | 'html'
-  | 'state'
   | 'segments'
   | 'clientBundles'
   | 'serverModules'
   | 'diagnostics';
 
-export type OutputDetail = 'options' | 'console';
-
-export interface PathInView {
-  selectedPath: string;
-}+export type OutputDetail = 'options' | 'console';