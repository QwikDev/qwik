import { component$, useContextProvider, useStore } from '@qwik.dev/core';
import { Insights } from '@qwik.dev/core/insights';
import {
  RouterOutlet,
  ServiceWorkerRegister,
  useDocumentHead,
  useLocation,
  useQwikRouter,
} from '@qwik.dev/router';
import RealMetricsOptimization from './components/real-metrics-optimization/real-metrics-optimization';
import { BUILDER_PUBLIC_API_KEY } from './constants';
import { GlobalStore, type SiteStore } from './context';
import './global.css';
import { ThemeScript } from './components/router-head/theme-script';
import { Social } from './components/router-head/social';
import { Vendor } from './components/router-head/vendor';

export const uwu = /*javascript*/ `
;(function () {
  try {
    var preferredUwu;
    try {
      preferredUwu = localStorage.getItem('uwu');
    } catch (err) { }

    const isUwuValue = window.location
      && window.location.search
      && window.location.search.match(/uwu=(true|false)/);

    if (isUwuValue) {
      const isUwu = isUwuValue[1] === 'true';
      if (isUwu) {
        try {
          localStorage.setItem('uwu', true);
        } catch (err) { }
        document.documentElement.classList.add('uwu');
        console.log('uwu mode enabled. turn off with ?uwu=false')
        console.log('logo credit to @sawaratsuki1004 via https://github.com/SAWARATSUKI/ServiceLogos');
      } else {
        try {
          localStorage.removeItem('uwu', false);
        } catch (err) { }
      }
    } else if (preferredUwu) {
      document.documentElement.classList.add('uwu');
    }
  } catch (err) { }
})();
`;

export default component$(() => {
  useQwikRouter();
  const head = useDocumentHead();
  const { url } = useLocation();

  const store = useStore<SiteStore>({
    headerMenuOpen: false,
    sideMenuOpen: false,
<<<<<<< HEAD
=======
    theme: 'auto',
    pkgManager: 'pnpm',
>>>>>>> ba8b12a3
  });

  useContextProvider(GlobalStore, store);

  const title = head.title
    ? `${head.title} 📚 Qwik Documentation`
    : `Qwik - Framework reimagined for the edge`;
  const description =
    head.meta.find((m) => m.name === 'description')?.content ||
    `No hydration, auto lazy-loading, edge-optimized, and fun 🎉!`;

  const OGImage = {
    imageURL: '',
    ogImgTitle: '',
    ogImgSubTitle: '' as string | undefined,

    get URL() {
      //turn the title into array with [0] -> Title [1] -> subTitle
      const arrayedTitle = title.split(' | ');
      const ogImageUrl = new URL('https://opengraphqwik.vercel.app/api/og?level=1');

      // biggerTitle
      this.ogImgTitle = arrayedTitle[0];
      //smallerTitle
      this.ogImgSubTitle = arrayedTitle[1]
        ? arrayedTitle[1].replace(' 📚 Qwik Documentation', '')
        : undefined;

      //decide whether or not to show dynamic OGimage or use docs default social card
      if (this.ogImgSubTitle == undefined || this.ogImgTitle == undefined) {
        this.imageURL = new URL(`/logos/social-card.jpg`, url).href;

        return this.imageURL;
      } else {
        ogImageUrl.searchParams.set('title', this.ogImgTitle);
        ogImageUrl.searchParams.set('subtitle', this.ogImgSubTitle);
        // ogImageUrl.searchParams.set('level', this.routeLevel.toString());

        this.imageURL = ogImageUrl.toString();

        return this.imageURL;
      }
    },
  };

  return (
    <>
      <head>
        <meta charset="utf-8" />

        <title>{title}</title>
        <meta name="description" content={description} />
        <link rel="canonical" href={head.frontmatter?.canonical || url.href} />
        <meta name="viewport" content="width=device-width, initial-scale=1.0" />
        <meta name="apple-mobile-web-app-title" content="Qwik" />
        <meta name="application-name" content="Qwik" />
        <meta name="apple-mobile-web-app-title" content="Qwik" />
        <meta name="theme-color" content="#006ce9" />
        <meta name="color-scheme" content="dark light" />

        <link rel="apple-touch-icon" sizes="180x180" href="/favicons/apple-touch-icon.png" />
        <link rel="icon" href="/favicons/favicon.svg" type="image/svg+xml" />

        {import.meta.env.PROD && (
          <>
            <Social title={title} description={description} href={url.href} ogImage={OGImage.URL} />
            <Vendor />
          </>
        )}

        {/* The below are tags that were collected from all the `head` exports in the current route. */}
        {head.meta
          // Skip description because that was already added at the top
          .filter((s) => s.name !== 'description')
          .map((m, key) => (
            <meta key={key} {...m} />
          ))}

        {head.links.map((l, key) => (
          <link key={key} {...l} />
        ))}

        {head.styles.map((s, key) => (
          <style key={key} {...s.props} dangerouslySetInnerHTML={s.style} />
        ))}

        {head.scripts.map((s, key) => (
          <script key={key} {...s.props} dangerouslySetInnerHTML={s.script} />
        ))}

        <ThemeScript />
        <script dangerouslySetInnerHTML={uwu} />

        <ServiceWorkerRegister />

        <script dangerouslySetInnerHTML={`(${collectSymbols})()`} />
        <Insights />
      </head>
      <body
        class={{
          'header-open': store.headerMenuOpen,
          'menu-open': store.sideMenuOpen,
        }}
      >
        {/* This renders the current route, including all Layout components. */}
        <RouterOutlet />
        <RealMetricsOptimization builderApiKey={BUILDER_PUBLIC_API_KEY} />
      </body>
    </>
  );
});

export function collectSymbols() {
  (window as any).symbols = [];
  document.addEventListener('qsymbol', (e) =>
    (window as any).symbols.push((e as any).detail.symbol)
  );
}<|MERGE_RESOLUTION|>--- conflicted
+++ resolved
@@ -56,11 +56,7 @@
   const store = useStore<SiteStore>({
     headerMenuOpen: false,
     sideMenuOpen: false,
-<<<<<<< HEAD
-=======
-    theme: 'auto',
     pkgManager: 'pnpm',
->>>>>>> ba8b12a3
   });
 
   useContextProvider(GlobalStore, store);
