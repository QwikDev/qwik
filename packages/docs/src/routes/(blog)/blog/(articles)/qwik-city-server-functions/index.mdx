--- conflicted
+++ resolved
@@ -73,11 +73,7 @@
 
 Qwik's Data Loader solves the issue of quickly fetching data to be displayed in the HTML. It helps to ensure that the data is available in a timely manner. This helps to improve the user experience and reduce loading times.
 
-<<<<<<< HEAD
-Qwik Router goes a long way to execute all relevant loaders as soon as possible and in parallel to keep latency as low as possible, in addition, loaders are connected to the reactivity system of Qwik powered by [signals](https://qwik.dev/docs/components/state/#usesignal), so new data will automatically and efficiently update all parts of the app that depend on it.
-=======
-Qwik City goes a long way to execute all relevant loaders as soon as possible and in parallel to keep latency as low as possible, in addition, loaders are connected to the reactivity system of Qwik powered by [signals](https://qwik.dev/docs/core/state/#usesignal), so new data will automatically and efficiently update all parts of the app that depend on it.
->>>>>>> 5c1d1162
+Qwik Router goes a long way to execute all relevant loaders as soon as possible and in parallel to keep latency as low as possible, in addition, loaders are connected to the reactivity system of Qwik powered by [signals](https://qwik.dev/docs/core/state/#usesignal), so new data will automatically and efficiently update all parts of the app that depend on it.
 
 ```tsx
 import { loader$ } from '@builder.io/qwik-city';
