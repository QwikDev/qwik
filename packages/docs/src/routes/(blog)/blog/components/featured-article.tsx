import { component$ } from '@builder.io/qwik';
import { Link } from '@builder.io/qwik-city';
import { Image } from 'qwik-image';
import { ClockIcon } from '../icons/clock-icon';
import { blogArticles } from '../../data';
<<<<<<< HEAD
import { component$ } from '@qwik.dev/core';
=======
>>>>>>> c10d2ae7

export const FeaturedArticle = component$(() => {
  return (
    <article class="relative group cursor-pointer">
      <Link href={blogArticles[0].path}>
        <div class="relative max-w-[1200px] overflow-hidden rounded-xl">
          <Image
            layout="fullWidth"
            objectFit="fill"
            class="transform group-hover:scale-105 transition-transform duration-500"
            src={blogArticles[0].image}
            alt={blogArticles[0].title}
          />
        </div>

        <div
          class={{
            'hidden md:block absolute p-14 text-white': true,
            'bottom-0': blogArticles[0].featuredTitlePosition === 'bottom',
            'top-0': blogArticles[0].featuredTitlePosition === 'top',
            hidden: blogArticles[0].featuredTitlePosition === 'none',
          }}
        >
          <h2 class="pb-4 text-3xl font-bold leading-tight hover:text-slate-200 transition-colors">
            {blogArticles[0].title}
          </h2>
          <div class="pb-4">
            {blogArticles[0].tags.map((tag, key) => (
              <span
                key={key}
                class="mb-4 px-3 py-1 mr-2 text-xs text-[#0e201a] bg-white rounded-full backdrop-blur-xs"
              >
                {tag}
              </span>
            ))}
          </div>
          <div class="mb-4 flex items-center space-x-4 text-sm">
            <div class="flex items-center">
              <ClockIcon />
              <span>{blogArticles[0].readingTime || '5'} min read</span>
            </div>
          </div>
        </div>
      </Link>
    </article>
  );
});<|MERGE_RESOLUTION|>--- conflicted
+++ resolved
@@ -1,12 +1,8 @@
-import { component$ } from '@builder.io/qwik';
-import { Link } from '@builder.io/qwik-city';
+import { component$ } from '@qwik.dev/core';
+import { Link } from '@qwik.dev/router';
 import { Image } from 'qwik-image';
+import { blogArticles } from '../../data';
 import { ClockIcon } from '../icons/clock-icon';
-import { blogArticles } from '../../data';
-<<<<<<< HEAD
-import { component$ } from '@qwik.dev/core';
-=======
->>>>>>> c10d2ae7
 
 export const FeaturedArticle = component$(() => {
   return (
