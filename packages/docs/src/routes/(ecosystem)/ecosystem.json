--- conflicted
+++ resolved
@@ -93,14 +93,11 @@
       "imgSrc": "/ecosystem/deno.svg"
     },
     {
-<<<<<<< HEAD
-=======
       "title": "Bun",
       "href": "/docs/deployments/bun/",
       "imgSrc": "/ecosystem/bun.svg"
     },
     {
->>>>>>> fb506e4d
       "title": "Firebase",
       "href": "/docs/deployments/firebase/",
       "imgSrc": "/ecosystem/firebase.svg"
