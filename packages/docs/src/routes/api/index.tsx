<<<<<<< HEAD
import { $, component$, isBrowser, useOn, useSignal, useStore, useTask$ } from '@qwik.dev/core';
=======
import { $, component$, useOn, useSignal, useStore, useTask$, isBrowser } from '@builder.io/qwik';
import { Link } from '@builder.io/qwik-city';

>>>>>>> c10d2ae7
import { toSnakeCase } from '../../utils/utils';

// TODO: load the content of these files using fs instead of importing them
import qwikOptimizerApiData from './qwik-optimizer/api.json';
import qwikRouterMiddlewareAzureSwaApiData from './qwik-router-middleware-azure-swa/api.json';
import qwikRouterMiddlewareCloudflarePagesApiData from './qwik-router-middleware-cloudflare-pages/api.json';
import qwikRouterMiddlewareFirebaseApiData from './qwik-router-middleware-firebase/api.json';
import qwikRouterMiddlewareNetlifyEdgeApiData from './qwik-router-middleware-netlify-edge/api.json';
import qwikRouterMiddlewareNodeApiData from './qwik-router-middleware-node/api.json';
import qwikRouterMiddlewareRequestHandlerApiData from './qwik-router-middleware-request-handler/api.json';
import qwikRouterMiddlewareVercelEdgeApiData from './qwik-router-middleware-vercel-edge/api.json';
import qwikRouterSsgApiData from './qwik-router-ssg/api.json';
import qwikRouterViteAzureSwaApiData from './qwik-router-vite-azure-swa/api.json';
import qwikRouterViteCloudRunApiData from './qwik-router-vite-cloud-run/api.json';
import qwikRouterViteCloudflarePagesApiData from './qwik-router-vite-cloudflare-pages/api.json';
import qwikRouterViteNetlifyEdgeApiData from './qwik-router-vite-netlify-edge/api.json';
import qwikRouterViteNodeServerApiData from './qwik-router-vite-node-server/api.json';
import qwikRouterViteSsgApiData from './qwik-router-vite-ssg/api.json';
import qwikRouterViteVercelApiData from './qwik-router-vite-vercel/api.json';
import qwikRouterApiData from './qwik-router/api.json';
import qwikServerApiData from './qwik-server/api.json';
import qwikTestingApiData from './qwik-testing/api.json';
import qwikApiData from './qwik/api.json';

const _KINDS = new Set<string>();

const apiData = {
  qwik: qwikApiData,
  'qwik-router': qwikRouterApiData,
  'qwik-router-middleware-azure-swa': qwikRouterMiddlewareAzureSwaApiData,
  'qwik-router-middleware-cloudflare-pages': qwikRouterMiddlewareCloudflarePagesApiData,
  'qwik-router-middleware-netlify-edge': qwikRouterMiddlewareNetlifyEdgeApiData,
  'qwik-router-middleware-node': qwikRouterMiddlewareNodeApiData,
  'qwik-router-middleware-request-handler': qwikRouterMiddlewareRequestHandlerApiData,
  'qwik-router-middleware-vercel-edge': qwikRouterMiddlewareVercelEdgeApiData,
  'qwik-router-middleware-firebase': qwikRouterMiddlewareFirebaseApiData,
  'qwik-router-ssg': qwikRouterSsgApiData,
  'qwik-router-vite-azure-swa': qwikRouterViteAzureSwaApiData,
  'qwik-router-vite-cloud-run': qwikRouterViteCloudRunApiData,
  'qwik-router-vite-cloudflare-pages': qwikRouterViteCloudflarePagesApiData,
  'qwik-router-vite-node-server': qwikRouterViteNodeServerApiData,
  'qwik-router-vite-netlify-edge': qwikRouterViteNetlifyEdgeApiData,
  'qwik-router-vite-ssg': qwikRouterViteSsgApiData,
  'qwik-router-vite-vercel': qwikRouterViteVercelApiData,
  'qwik-optimizer': qwikOptimizerApiData,
  'qwik-server': qwikServerApiData,
  'qwik-testing': qwikTestingApiData,
};

const getUniqueKinds = () => {
  if (_KINDS.size) {
    return _KINDS;
  }

  apiData['qwik'].members.forEach((member) => _KINDS.add(toSnakeCase(member.kind)));
  return _KINDS;
};

const getInitialFilterState = () => {
  return (
    Array.from(getUniqueKinds()).reduce((acc: any, kind) => {
      if (typeof kind !== 'string') {
        return acc;
      }
      acc[kind] = true;
      return acc;
    }, {}) || {}
  );
};

export default component$(() => {
  const filters = useStore(getInitialFilterState());

  return (
    <>
      <h1 class="overview">API Reference</h1>

      <h2>Filters</h2>
      <div class="grid sm:grid-cols-2 md:grid-cols-3 lg:grid-cols-4 gap-2 mb-10">
        {Array.from(getUniqueKinds()).map((kind) => (
          <button
            key={`filter-${kind}`}
            onClick$={() => {
              filters[kind] = !filters[kind];
            }}
            class={`filter-item block text-sm rounded-md text-left ${
              filters[kind] ? 'active' : ''
            }`}
            data-kind-label={kind.substring(0, 1).toUpperCase()}
          >
            {kind.split('-').join(' ')}
          </button>
        ))}
      </div>

      <h2>References</h2>
      {Object.keys(apiData).map((key) => (
        <ApiMemberWrapper key={`api-member-wrapper-${apiData[key as keyof typeof apiData].id}`} id={apiData[key as keyof typeof apiData].id} data={apiData[key as keyof typeof apiData]} filters={filters} />
      ))}
    </>
  );
});

export const ApiMemberWrapper = component$(({ id, data, filters }: any) => {
  const isCollapsed = useSignal(true);

  useTask$(({track}) => {
    track(filters);
    if (isBrowser) {
      isCollapsed.value = false;
    }
  });

  // TODO: find a solution to get this work
  useOn('beforematch', $(() => {
    isCollapsed.value = false;
  }));

  if(!data.members.length) {
    return null;
  }

  return (
    <div class={`section ${isCollapsed.value}`}>
      <h2
        data-icon={isCollapsed.value ? '→' : '↓'}
        class="section-title cursor-pointer"
        onClick$={() => isCollapsed.value = !isCollapsed.value }
      >
        <span>{data.id}</span>
      </h2>
      <div hidden={isCollapsed.value ? 'until-found' : false}>
        <ApiMemberList id={id} data={data} filters={filters} />
      </div>
    </div>
  );
});


export const ApiMemberList = component$(({ id, data, filters }: any) => (
  <ul class="grid sm:grid-cols-2 lg:grid-cols-3 pb-5">
    {data.members.map((member: any) => {
      const kind = toSnakeCase(member.kind);

      if (!member.name) {
        return;
      }

      const name = member.name.toLowerCase()
        .replace(/[^a-zA-Z0-9]/g, '')
        .replace(/ /g, '-');


      return (
        <li
          key={`${id}-member-${member.id}-${kind}`}
          data-kind={kind}
          data-kind-label={kind.substring(0, 1).toUpperCase()}
          class={`api-item list-none text-xs ${
            (kind in filters && !filters[kind] && 'hidden') || ''
          }`}
        >
          <Link href={`${data.id}#${name}`}>{member.name}</Link>
        </li>
      );
    })}
  </ul>
));<|MERGE_RESOLUTION|>--- conflicted
+++ resolved
@@ -1,10 +1,5 @@
-<<<<<<< HEAD
 import { $, component$, isBrowser, useOn, useSignal, useStore, useTask$ } from '@qwik.dev/core';
-=======
-import { $, component$, useOn, useSignal, useStore, useTask$, isBrowser } from '@builder.io/qwik';
-import { Link } from '@builder.io/qwik-city';
-
->>>>>>> c10d2ae7
+import { Link } from '@qwik.dev/router';
 import { toSnakeCase } from '../../utils/utils';
 
 // TODO: load the content of these files using fs instead of importing them
