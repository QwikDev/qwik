{
  "id": "qwik-city",
  "package": "@builder.io/qwik-city",
  "members": [
    {
      "name": "Action",
      "id": "action",
      "hierarchy": [
        {
          "name": "Action",
          "id": "action"
        }
      ],
      "kind": "TypeAlias",
      "content": "```typescript\nexport type Action<RETURN, INPUT = Record<string, unknown>, OPTIONAL extends boolean = true> = {\n    (): ActionStore<RETURN, INPUT, OPTIONAL>;\n};\n```\n**References:** [ActionStore](#actionstore)",
      "editUrl": "https://github.com/QwikDev/qwik/tree/main/packages/qwik-city/runtime/src/types.ts",
      "mdFile": "qwik-city.action.md"
    },
    {
      "name": "ActionConstructor",
      "id": "actionconstructor",
      "hierarchy": [
        {
          "name": "ActionConstructor",
          "id": "actionconstructor"
        }
      ],
      "kind": "TypeAlias",
      "content": "```typescript\nexport type ActionConstructor = {\n    <OBJ extends Record<string, any> | void | null, VALIDATOR extends TypedDataValidator, REST extends [DataValidator, ...DataValidator[]]>(actionQrl: (data: GetValidatorType<VALIDATOR>, event: RequestEventAction) => ValueOrPromise<OBJ>, options: {\n        readonly id?: string;\n        readonly validation: [VALIDATOR, ...REST];\n    }): Action<StrictUnion<OBJ | FailReturn<zod.typeToFlattenedError<GetValidatorType<VALIDATOR>>> | FailReturn<FailOfRest<REST>>>, GetValidatorType<VALIDATOR>, false>;\n    <OBJ extends Record<string, any> | void | null, VALIDATOR extends TypedDataValidator>(actionQrl: (data: GetValidatorType<VALIDATOR>, event: RequestEventAction) => ValueOrPromise<OBJ>, options: {\n        readonly id?: string;\n        readonly validation: [VALIDATOR];\n    }): Action<StrictUnion<OBJ | FailReturn<zod.typeToFlattenedError<GetValidatorType<VALIDATOR>>>>, GetValidatorType<VALIDATOR>, false>;\n    <OBJ extends Record<string, any> | void | null, REST extends [DataValidator, ...DataValidator[]]>(actionQrl: (data: JSONObject, event: RequestEventAction) => ValueOrPromise<OBJ>, options: {\n        readonly id?: string;\n        readonly validation: REST;\n    }): Action<StrictUnion<OBJ | FailReturn<FailOfRest<REST>>>>;\n    <OBJ extends Record<string, any> | void | null, VALIDATOR extends TypedDataValidator, REST extends [DataValidator, ...DataValidator[]]>(actionQrl: (data: GetValidatorType<VALIDATOR>, event: RequestEventAction) => ValueOrPromise<OBJ>, options: VALIDATOR, ...rest: REST): Action<StrictUnion<OBJ | FailReturn<zod.typeToFlattenedError<GetValidatorType<VALIDATOR>>> | FailReturn<FailOfRest<REST>>>, GetValidatorType<VALIDATOR>, false>;\n    <OBJ extends Record<string, any> | void | null, VALIDATOR extends TypedDataValidator>(actionQrl: (data: GetValidatorType<VALIDATOR>, event: RequestEventAction) => ValueOrPromise<OBJ>, options: VALIDATOR): Action<StrictUnion<OBJ | FailReturn<zod.typeToFlattenedError<GetValidatorType<VALIDATOR>>>>, GetValidatorType<VALIDATOR>, false>;\n    <OBJ extends Record<string, any> | void | null, REST extends [DataValidator, ...DataValidator[]]>(actionQrl: (form: JSONObject, event: RequestEventAction) => ValueOrPromise<OBJ>, ...rest: REST): Action<StrictUnion<OBJ | FailReturn<FailOfRest<REST>>>>;\n    <OBJ>(actionQrl: (form: JSONObject, event: RequestEventAction) => ValueOrPromise<OBJ>, options?: {\n        readonly id?: string;\n    }): Action<StrictUnion<OBJ>>;\n};\n```\n**References:** [TypedDataValidator](#typeddatavalidator)<!-- -->, [DataValidator](#datavalidator)<!-- -->, [GetValidatorType](#getvalidatortype)<!-- -->, [Action](#action)<!-- -->, [StrictUnion](#strictunion)<!-- -->, [FailReturn](#failreturn)<!-- -->, [FailOfRest](#failofrest)<!-- -->, [JSONObject](#jsonobject)",
      "editUrl": "https://github.com/QwikDev/qwik/tree/main/packages/qwik-city/runtime/src/types.ts",
      "mdFile": "qwik-city.actionconstructor.md"
    },
    {
      "name": "ActionReturn",
      "id": "actionreturn",
      "hierarchy": [
        {
          "name": "ActionReturn",
          "id": "actionreturn"
        }
      ],
      "kind": "TypeAlias",
      "content": "```typescript\nexport type ActionReturn<RETURN> = {\n    readonly status?: number;\n    readonly value: RETURN;\n};\n```",
      "editUrl": "https://github.com/QwikDev/qwik/tree/main/packages/qwik-city/runtime/src/types.ts",
      "mdFile": "qwik-city.actionreturn.md"
    },
    {
      "name": "ActionStore",
      "id": "actionstore",
      "hierarchy": [
        {
          "name": "ActionStore",
          "id": "actionstore"
        }
      ],
      "kind": "TypeAlias",
      "content": "```typescript\nexport type ActionStore<RETURN, INPUT, OPTIONAL extends boolean = true> = {\n    readonly actionPath: string;\n    readonly isRunning: boolean;\n    readonly status?: number;\n    readonly formData: FormData | undefined;\n    readonly value: RETURN | undefined;\n    readonly submit: QRL<OPTIONAL extends true ? (form?: INPUT | FormData | SubmitEvent) => Promise<ActionReturn<RETURN>> : (form: INPUT | FormData | SubmitEvent) => Promise<ActionReturn<RETURN>>>;\n};\n```\n**References:** [ActionReturn](#actionreturn)",
      "editUrl": "https://github.com/QwikDev/qwik/tree/main/packages/qwik-city/runtime/src/types.ts",
      "mdFile": "qwik-city.actionstore.md"
    },
    {
      "name": "ContentHeading",
      "id": "contentheading",
      "hierarchy": [
        {
          "name": "ContentHeading",
          "id": "contentheading"
        }
      ],
      "kind": "Interface",
      "content": "```typescript\nexport interface ContentHeading \n```\n\n\n<table><thead><tr><th>\n\nProperty\n\n\n</th><th>\n\nModifiers\n\n\n</th><th>\n\nType\n\n\n</th><th>\n\nDescription\n\n\n</th></tr></thead>\n<tbody><tr><td>\n\n[id](#)\n\n\n</td><td>\n\n`readonly`\n\n\n</td><td>\n\nstring\n\n\n</td><td>\n\n\n</td></tr>\n<tr><td>\n\n[level](#)\n\n\n</td><td>\n\n`readonly`\n\n\n</td><td>\n\nnumber\n\n\n</td><td>\n\n\n</td></tr>\n<tr><td>\n\n[text](#)\n\n\n</td><td>\n\n`readonly`\n\n\n</td><td>\n\nstring\n\n\n</td><td>\n\n\n</td></tr>\n</tbody></table>",
      "editUrl": "https://github.com/QwikDev/qwik/tree/main/packages/qwik-city/runtime/src/types.ts",
      "mdFile": "qwik-city.contentheading.md"
    },
    {
      "name": "ContentMenu",
      "id": "contentmenu",
      "hierarchy": [
        {
          "name": "ContentMenu",
          "id": "contentmenu"
        }
      ],
      "kind": "Interface",
      "content": "```typescript\nexport interface ContentMenu \n```\n\n\n<table><thead><tr><th>\n\nProperty\n\n\n</th><th>\n\nModifiers\n\n\n</th><th>\n\nType\n\n\n</th><th>\n\nDescription\n\n\n</th></tr></thead>\n<tbody><tr><td>\n\n[href?](#)\n\n\n</td><td>\n\n`readonly`\n\n\n</td><td>\n\nstring\n\n\n</td><td>\n\n_(Optional)_\n\n\n</td></tr>\n<tr><td>\n\n[items?](#)\n\n\n</td><td>\n\n`readonly`\n\n\n</td><td>\n\n[ContentMenu](#contentmenu)<!-- -->\\[\\]\n\n\n</td><td>\n\n_(Optional)_\n\n\n</td></tr>\n<tr><td>\n\n[text](#)\n\n\n</td><td>\n\n`readonly`\n\n\n</td><td>\n\nstring\n\n\n</td><td>\n\n\n</td></tr>\n</tbody></table>",
      "editUrl": "https://github.com/QwikDev/qwik/tree/main/packages/qwik-city/runtime/src/types.ts",
      "mdFile": "qwik-city.contentmenu.md"
    },
    {
      "name": "DataValidator",
      "id": "datavalidator",
      "hierarchy": [
        {
          "name": "DataValidator",
          "id": "datavalidator"
        }
      ],
      "kind": "TypeAlias",
      "content": "```typescript\nexport type DataValidator<T extends Record<string, any> = {}> = {\n    validate(ev: RequestEvent, data: unknown): Promise<ValidatorReturn<T>>;\n};\n```\n**References:** [ValidatorReturn](#validatorreturn)",
      "editUrl": "https://github.com/QwikDev/qwik/tree/main/packages/qwik-city/runtime/src/types.ts",
      "mdFile": "qwik-city.datavalidator.md"
    },
    {
      "name": "DocumentHead",
      "id": "documenthead",
      "hierarchy": [
        {
          "name": "DocumentHead",
          "id": "documenthead"
        }
      ],
      "kind": "TypeAlias",
      "content": "```typescript\nexport type DocumentHead = DocumentHeadValue | ((props: DocumentHeadProps) => DocumentHeadValue);\n```\n**References:** [DocumentHeadValue](#documentheadvalue)<!-- -->, [DocumentHeadProps](#documentheadprops)",
      "editUrl": "https://github.com/QwikDev/qwik/tree/main/packages/qwik-city/runtime/src/types.ts",
      "mdFile": "qwik-city.documenthead.md"
    },
    {
      "name": "DocumentHeadProps",
      "id": "documentheadprops",
      "hierarchy": [
        {
          "name": "DocumentHeadProps",
          "id": "documentheadprops"
        }
      ],
      "kind": "Interface",
      "content": "```typescript\nexport interface DocumentHeadProps extends RouteLocation \n```\n**Extends:** [RouteLocation](#routelocation)\n\n\n<table><thead><tr><th>\n\nProperty\n\n\n</th><th>\n\nModifiers\n\n\n</th><th>\n\nType\n\n\n</th><th>\n\nDescription\n\n\n</th></tr></thead>\n<tbody><tr><td>\n\n[head](#)\n\n\n</td><td>\n\n`readonly`\n\n\n</td><td>\n\n[ResolvedDocumentHead](#resolveddocumenthead)\n\n\n</td><td>\n\n\n</td></tr>\n<tr><td>\n\n[resolveValue](#)\n\n\n</td><td>\n\n`readonly`\n\n\n</td><td>\n\nResolveSyncValue\n\n\n</td><td>\n\n\n</td></tr>\n<tr><td>\n\n[withLocale](#)\n\n\n</td><td>\n\n`readonly`\n\n\n</td><td>\n\n&lt;T&gt;(fn: () =&gt; T) =&gt; T\n\n\n</td><td>\n\n\n</td></tr>\n</tbody></table>",
      "editUrl": "https://github.com/QwikDev/qwik/tree/main/packages/qwik-city/runtime/src/types.ts",
      "mdFile": "qwik-city.documentheadprops.md"
    },
    {
      "name": "DocumentHeadValue",
      "id": "documentheadvalue",
      "hierarchy": [
        {
          "name": "DocumentHeadValue",
          "id": "documentheadvalue"
        }
      ],
      "kind": "Interface",
      "content": "```typescript\nexport interface DocumentHeadValue<FrontMatter extends Record<string, any> = Record<string, unknown>> \n```\n\n\n<table><thead><tr><th>\n\nProperty\n\n\n</th><th>\n\nModifiers\n\n\n</th><th>\n\nType\n\n\n</th><th>\n\nDescription\n\n\n</th></tr></thead>\n<tbody><tr><td>\n\n[frontmatter?](#)\n\n\n</td><td>\n\n`readonly`\n\n\n</td><td>\n\nReadonly&lt;FrontMatter&gt;\n\n\n</td><td>\n\n_(Optional)_ Arbitrary object containing custom data. When the document head is created from markdown files, the frontmatter attributes that are not recognized as a well-known meta names (such as title, description, author, etc...), are stored in this property.\n\n\n</td></tr>\n<tr><td>\n\n[links?](#)\n\n\n</td><td>\n\n`readonly`\n\n\n</td><td>\n\nreadonly [DocumentLink](#documentlink)<!-- -->\\[\\]\n\n\n</td><td>\n\n_(Optional)_ Used to manually append `<link>` elements to the `<head>`<!-- -->.\n\n\n</td></tr>\n<tr><td>\n\n[meta?](#)\n\n\n</td><td>\n\n`readonly`\n\n\n</td><td>\n\nreadonly [DocumentMeta](#documentmeta)<!-- -->\\[\\]\n\n\n</td><td>\n\n_(Optional)_ Used to manually set meta tags in the head. Additionally, the `data` property could be used to set arbitrary data which the `<head>` component could later use to generate `<meta>` tags.\n\n\n</td></tr>\n<tr><td>\n\n[scripts?](#)\n\n\n</td><td>\n\n`readonly`\n\n\n</td><td>\n\nreadonly [DocumentScript](#documentscript)<!-- -->\\[\\]\n\n\n</td><td>\n\n_(Optional)_ Used to manually append `<script>` elements to the `<head>`<!-- -->.\n\n\n</td></tr>\n<tr><td>\n\n[styles?](#)\n\n\n</td><td>\n\n`readonly`\n\n\n</td><td>\n\nreadonly [DocumentStyle](#documentstyle)<!-- -->\\[\\]\n\n\n</td><td>\n\n_(Optional)_ Used to manually append `<style>` elements to the `<head>`<!-- -->.\n\n\n</td></tr>\n<tr><td>\n\n[title?](#)\n\n\n</td><td>\n\n`readonly`\n\n\n</td><td>\n\nstring\n\n\n</td><td>\n\n_(Optional)_ Sets `document.title`<!-- -->.\n\n\n</td></tr>\n</tbody></table>",
      "editUrl": "https://github.com/QwikDev/qwik/tree/main/packages/qwik-city/runtime/src/types.ts",
      "mdFile": "qwik-city.documentheadvalue.md"
    },
    {
      "name": "DocumentLink",
      "id": "documentlink",
      "hierarchy": [
        {
          "name": "DocumentLink",
          "id": "documentlink"
        }
      ],
      "kind": "Interface",
      "content": "```typescript\nexport interface DocumentLink \n```\n\n\n<table><thead><tr><th>\n\nProperty\n\n\n</th><th>\n\nModifiers\n\n\n</th><th>\n\nType\n\n\n</th><th>\n\nDescription\n\n\n</th></tr></thead>\n<tbody><tr><td>\n\n[as?](#)\n\n\n</td><td>\n\n\n</td><td>\n\nstring\n\n\n</td><td>\n\n_(Optional)_\n\n\n</td></tr>\n<tr><td>\n\n[crossorigin?](#)\n\n\n</td><td>\n\n\n</td><td>\n\nstring\n\n\n</td><td>\n\n_(Optional)_\n\n\n</td></tr>\n<tr><td>\n\n[disabled?](#)\n\n\n</td><td>\n\n\n</td><td>\n\nboolean\n\n\n</td><td>\n\n_(Optional)_\n\n\n</td></tr>\n<tr><td>\n\n[href?](#)\n\n\n</td><td>\n\n\n</td><td>\n\nstring\n\n\n</td><td>\n\n_(Optional)_\n\n\n</td></tr>\n<tr><td>\n\n[hreflang?](#)\n\n\n</td><td>\n\n\n</td><td>\n\nstring\n\n\n</td><td>\n\n_(Optional)_\n\n\n</td></tr>\n<tr><td>\n\n[id?](#)\n\n\n</td><td>\n\n\n</td><td>\n\nstring\n\n\n</td><td>\n\n_(Optional)_\n\n\n</td></tr>\n<tr><td>\n\n[imagesizes?](#)\n\n\n</td><td>\n\n\n</td><td>\n\nstring\n\n\n</td><td>\n\n_(Optional)_\n\n\n</td></tr>\n<tr><td>\n\n[imagesrcset?](#)\n\n\n</td><td>\n\n\n</td><td>\n\nstring\n\n\n</td><td>\n\n_(Optional)_\n\n\n</td></tr>\n<tr><td>\n\n[integrity?](#)\n\n\n</td><td>\n\n\n</td><td>\n\nstring\n\n\n</td><td>\n\n_(Optional)_\n\n\n</td></tr>\n<tr><td>\n\n[key?](#)\n\n\n</td><td>\n\n\n</td><td>\n\nstring\n\n\n</td><td>\n\n_(Optional)_\n\n\n</td></tr>\n<tr><td>\n\n[media?](#)\n\n\n</td><td>\n\n\n</td><td>\n\nstring\n\n\n</td><td>\n\n_(Optional)_\n\n\n</td></tr>\n<tr><td>\n\n[prefetch?](#)\n\n\n</td><td>\n\n\n</td><td>\n\nstring\n\n\n</td><td>\n\n_(Optional)_\n\n\n</td></tr>\n<tr><td>\n\n[referrerpolicy?](#)\n\n\n</td><td>\n\n\n</td><td>\n\nstring\n\n\n</td><td>\n\n_(Optional)_\n\n\n</td></tr>\n<tr><td>\n\n[rel?](#)\n\n\n</td><td>\n\n\n</td><td>\n\nstring\n\n\n</td><td>\n\n_(Optional)_\n\n\n</td></tr>\n<tr><td>\n\n[sizes?](#)\n\n\n</td><td>\n\n\n</td><td>\n\nstring\n\n\n</td><td>\n\n_(Optional)_\n\n\n</td></tr>\n<tr><td>\n\n[title?](#)\n\n\n</td><td>\n\n\n</td><td>\n\nstring\n\n\n</td><td>\n\n_(Optional)_\n\n\n</td></tr>\n<tr><td>\n\n[type?](#)\n\n\n</td><td>\n\n\n</td><td>\n\nstring\n\n\n</td><td>\n\n_(Optional)_\n\n\n</td></tr>\n</tbody></table>",
      "editUrl": "https://github.com/QwikDev/qwik/tree/main/packages/qwik-city/runtime/src/types.ts",
      "mdFile": "qwik-city.documentlink.md"
    },
    {
      "name": "DocumentMeta",
      "id": "documentmeta",
      "hierarchy": [
        {
          "name": "DocumentMeta",
          "id": "documentmeta"
        }
      ],
      "kind": "Interface",
      "content": "```typescript\nexport interface DocumentMeta \n```\n\n\n<table><thead><tr><th>\n\nProperty\n\n\n</th><th>\n\nModifiers\n\n\n</th><th>\n\nType\n\n\n</th><th>\n\nDescription\n\n\n</th></tr></thead>\n<tbody><tr><td>\n\n[content?](#)\n\n\n</td><td>\n\n`readonly`\n\n\n</td><td>\n\nstring\n\n\n</td><td>\n\n_(Optional)_\n\n\n</td></tr>\n<tr><td>\n\n[httpEquiv?](#)\n\n\n</td><td>\n\n`readonly`\n\n\n</td><td>\n\nstring\n\n\n</td><td>\n\n_(Optional)_\n\n\n</td></tr>\n<tr><td>\n\n[itemprop?](#)\n\n\n</td><td>\n\n`readonly`\n\n\n</td><td>\n\nstring\n\n\n</td><td>\n\n_(Optional)_\n\n\n</td></tr>\n<tr><td>\n\n[key?](#)\n\n\n</td><td>\n\n`readonly`\n\n\n</td><td>\n\nstring\n\n\n</td><td>\n\n_(Optional)_\n\n\n</td></tr>\n<tr><td>\n\n[media?](#)\n\n\n</td><td>\n\n`readonly`\n\n\n</td><td>\n\nstring\n\n\n</td><td>\n\n_(Optional)_\n\n\n</td></tr>\n<tr><td>\n\n[name?](#)\n\n\n</td><td>\n\n`readonly`\n\n\n</td><td>\n\nstring\n\n\n</td><td>\n\n_(Optional)_\n\n\n</td></tr>\n<tr><td>\n\n[property?](#)\n\n\n</td><td>\n\n`readonly`\n\n\n</td><td>\n\nstring\n\n\n</td><td>\n\n_(Optional)_\n\n\n</td></tr>\n</tbody></table>",
      "editUrl": "https://github.com/QwikDev/qwik/tree/main/packages/qwik-city/runtime/src/types.ts",
      "mdFile": "qwik-city.documentmeta.md"
    },
    {
      "name": "DocumentScript",
      "id": "documentscript",
      "hierarchy": [
        {
          "name": "DocumentScript",
          "id": "documentscript"
        }
      ],
      "kind": "Interface",
      "content": "> This API is provided as an alpha preview for developers and may change based on feedback that we receive. Do not use this API in a production environment.\n> \n\n\n\n```typescript\nexport interface DocumentScript \n```\n\n\n<table><thead><tr><th>\n\nProperty\n\n\n</th><th>\n\nModifiers\n\n\n</th><th>\n\nType\n\n\n</th><th>\n\nDescription\n\n\n</th></tr></thead>\n<tbody><tr><td>\n\n[key?](#)\n\n\n</td><td>\n\n`readonly`\n\n\n</td><td>\n\nstring\n\n\n</td><td>\n\n**_(ALPHA)_** _(Optional)_\n\n\n</td></tr>\n<tr><td>\n\n[props?](#)\n\n\n</td><td>\n\n`readonly`\n\n\n</td><td>\n\nReadonly&lt;QwikIntrinsicElements\\['script'\\]&gt;\n\n\n</td><td>\n\n**_(ALPHA)_** _(Optional)_\n\n\n</td></tr>\n<tr><td>\n\n[script?](#)\n\n\n</td><td>\n\n`readonly`\n\n\n</td><td>\n\nstring\n\n\n</td><td>\n\n**_(ALPHA)_** _(Optional)_\n\n\n</td></tr>\n</tbody></table>",
      "editUrl": "https://github.com/QwikDev/qwik/tree/main/packages/qwik-city/runtime/src/types.ts",
      "mdFile": "qwik-city.documentscript.md"
    },
    {
      "name": "DocumentStyle",
      "id": "documentstyle",
      "hierarchy": [
        {
          "name": "DocumentStyle",
          "id": "documentstyle"
        }
      ],
      "kind": "Interface",
      "content": "```typescript\nexport interface DocumentStyle \n```\n\n\n<table><thead><tr><th>\n\nProperty\n\n\n</th><th>\n\nModifiers\n\n\n</th><th>\n\nType\n\n\n</th><th>\n\nDescription\n\n\n</th></tr></thead>\n<tbody><tr><td>\n\n[key?](#)\n\n\n</td><td>\n\n`readonly`\n\n\n</td><td>\n\nstring\n\n\n</td><td>\n\n_(Optional)_\n\n\n</td></tr>\n<tr><td>\n\n[props?](#)\n\n\n</td><td>\n\n`readonly`\n\n\n</td><td>\n\nReadonly&lt;QwikIntrinsicElements\\['style'\\]&gt;\n\n\n</td><td>\n\n_(Optional)_\n\n\n</td></tr>\n<tr><td>\n\n[style](#)\n\n\n</td><td>\n\n`readonly`\n\n\n</td><td>\n\nstring\n\n\n</td><td>\n\n\n</td></tr>\n</tbody></table>",
      "editUrl": "https://github.com/QwikDev/qwik/tree/main/packages/qwik-city/runtime/src/types.ts",
      "mdFile": "qwik-city.documentstyle.md"
    },
    {
      "name": "FailOfRest",
      "id": "failofrest",
      "hierarchy": [
        {
          "name": "FailOfRest",
          "id": "failofrest"
        }
      ],
      "kind": "TypeAlias",
      "content": "```typescript\nexport type FailOfRest<REST extends readonly DataValidator[]> = REST extends readonly DataValidator<infer ERROR>[] ? ERROR : never;\n```\n**References:** [DataValidator](#datavalidator)",
      "editUrl": "https://github.com/QwikDev/qwik/tree/main/packages/qwik-city/runtime/src/types.ts",
      "mdFile": "qwik-city.failofrest.md"
    },
    {
      "name": "FailReturn",
      "id": "failreturn",
      "hierarchy": [
        {
          "name": "FailReturn",
          "id": "failreturn"
        }
      ],
      "kind": "TypeAlias",
      "content": "```typescript\nexport type FailReturn<T> = T & Failed;\n```",
      "editUrl": "https://github.com/QwikDev/qwik/tree/main/packages/qwik-city/runtime/src/types.ts",
      "mdFile": "qwik-city.failreturn.md"
    },
    {
      "name": "Form",
      "id": "form",
      "hierarchy": [
        {
          "name": "Form",
          "id": "form"
        }
      ],
      "kind": "Function",
      "content": "```typescript\nForm: <O, I>({ action, spaReset, reloadDocument, onSubmit$, ...rest }: FormProps<O, I>, key: string | null) => import(\"@builder.io/qwik\").JSXOutput\n```\n\n\n<table><thead><tr><th>\n\nParameter\n\n\n</th><th>\n\nType\n\n\n</th><th>\n\nDescription\n\n\n</th></tr></thead>\n<tbody><tr><td>\n\n{ action, spaReset, reloadDocument, onSubmit$, ...rest }\n\n\n</td><td>\n\n[FormProps](#formprops)<!-- -->&lt;O, I&gt;\n\n\n</td><td>\n\n\n</td></tr>\n<tr><td>\n\nkey\n\n\n</td><td>\n\nstring \\| null\n\n\n</td><td>\n\n\n</td></tr>\n</tbody></table>\n**Returns:**\n\nimport(\"@builder.io/qwik\").JSXOutput",
      "editUrl": "https://github.com/QwikDev/qwik/tree/main/packages/qwik-city/runtime/src/form-component.tsx",
      "mdFile": "qwik-city.form.md"
    },
    {
      "name": "FormProps",
      "id": "formprops",
      "hierarchy": [
        {
          "name": "FormProps",
          "id": "formprops"
        }
      ],
      "kind": "Interface",
      "content": "```typescript\nexport interface FormProps<O, I> extends Omit<QwikJSX.IntrinsicElements['form'], 'action' | 'method'> \n```\n**Extends:** Omit&lt;QwikJSX.IntrinsicElements\\['form'\\], 'action' \\| 'method'&gt;\n\n\n<table><thead><tr><th>\n\nProperty\n\n\n</th><th>\n\nModifiers\n\n\n</th><th>\n\nType\n\n\n</th><th>\n\nDescription\n\n\n</th></tr></thead>\n<tbody><tr><td>\n\n[action?](#)\n\n\n</td><td>\n\n\n</td><td>\n\n[ActionStore](#actionstore)<!-- -->&lt;O, I, true \\| false&gt;\n\n\n</td><td>\n\n_(Optional)_ Reference to the action returned by `action()`<!-- -->.\n\n\n</td></tr>\n<tr><td>\n\n[key?](#)\n\n\n</td><td>\n\n\n</td><td>\n\nstring \\| number \\| null\n\n\n</td><td>\n\n_(Optional)_\n\n\n</td></tr>\n<tr><td>\n\n[onSubmit$?](#)\n\n\n</td><td>\n\n\n</td><td>\n\n(event: Event, form: HTMLFormElement) =&gt; ValueOrPromise&lt;void&gt;\n\n\n</td><td>\n\n_(Optional)_ Event handler executed right when the form is submitted.\n\n\n</td></tr>\n<tr><td>\n\n[onSubmitCompleted$?](#)\n\n\n</td><td>\n\n\n</td><td>\n\n(event: CustomEvent&lt;[FormSubmitCompletedDetail](#formsubmitsuccessdetail)<!-- -->&lt;O&gt;&gt;, form: HTMLFormElement) =&gt; ValueOrPromise&lt;void&gt;\n\n\n</td><td>\n\n_(Optional)_ Event handler executed right after the action is executed successfully and returns some data.\n\n\n</td></tr>\n<tr><td>\n\n[reloadDocument?](#)\n\n\n</td><td>\n\n\n</td><td>\n\nboolean\n\n\n</td><td>\n\n_(Optional)_ When `true` the form submission will cause a full page reload, even if SPA mode is enabled and JS is available.\n\n\n</td></tr>\n<tr><td>\n\n[spaReset?](#)\n\n\n</td><td>\n\n\n</td><td>\n\nboolean\n\n\n</td><td>\n\n_(Optional)_ When `true` all the form inputs will be reset in SPA mode, just like happens in a full page form submission.\n\nDefaults to `false`\n\n\n</td></tr>\n</tbody></table>",
      "editUrl": "https://github.com/QwikDev/qwik/tree/main/packages/qwik-city/runtime/src/form-component.tsx",
      "mdFile": "qwik-city.formprops.md"
    },
    {
      "name": "FormSubmitSuccessDetail",
      "id": "formsubmitsuccessdetail",
      "hierarchy": [
        {
          "name": "FormSubmitSuccessDetail",
          "id": "formsubmitsuccessdetail"
        }
      ],
      "kind": "Interface",
      "content": "```typescript\nexport interface FormSubmitCompletedDetail<T> \n```\n\n\n<table><thead><tr><th>\n\nProperty\n\n\n</th><th>\n\nModifiers\n\n\n</th><th>\n\nType\n\n\n</th><th>\n\nDescription\n\n\n</th></tr></thead>\n<tbody><tr><td>\n\n[status](#)\n\n\n</td><td>\n\n\n</td><td>\n\nnumber\n\n\n</td><td>\n\n\n</td></tr>\n<tr><td>\n\n[value](#)\n\n\n</td><td>\n\n\n</td><td>\n\nT\n\n\n</td><td>\n\n\n</td></tr>\n</tbody></table>",
      "editUrl": "https://github.com/QwikDev/qwik/tree/main/packages/qwik-city/runtime/src/form-component.tsx",
      "mdFile": "qwik-city.formsubmitsuccessdetail.md"
    },
    {
      "name": "GetValidatorType",
      "id": "getvalidatortype",
      "hierarchy": [
        {
          "name": "GetValidatorType",
          "id": "getvalidatortype"
        }
      ],
      "kind": "TypeAlias",
      "content": "```typescript\nexport type GetValidatorType<VALIDATOR extends TypedDataValidator> = VALIDATOR extends TypedDataValidator<infer TYPE> ? zod.infer<TYPE> : never;\n```\n**References:** [TypedDataValidator](#typeddatavalidator)",
      "editUrl": "https://github.com/QwikDev/qwik/tree/main/packages/qwik-city/runtime/src/types.ts",
      "mdFile": "qwik-city.getvalidatortype.md"
    },
    {
      "name": "globalAction$",
      "id": "globalaction_",
      "hierarchy": [
        {
          "name": "globalAction$",
          "id": "globalaction_"
        }
      ],
      "kind": "Variable",
      "content": "```typescript\nglobalAction$: ActionConstructor\n```",
      "editUrl": "https://github.com/QwikDev/qwik/tree/main/packages/qwik-city/runtime/src/server-functions.ts",
      "mdFile": "qwik-city.globalaction_.md"
    },
    {
      "name": "globalActionQrl",
      "id": "globalactionqrl",
      "hierarchy": [
        {
          "name": "globalActionQrl",
          "id": "globalactionqrl"
        }
      ],
      "kind": "Variable",
      "content": "```typescript\nglobalActionQrl: ActionConstructorQRL\n```",
      "editUrl": "https://github.com/QwikDev/qwik/tree/main/packages/qwik-city/runtime/src/server-functions.ts",
      "mdFile": "qwik-city.globalactionqrl.md"
    },
    {
      "name": "JSONObject",
      "id": "jsonobject",
      "hierarchy": [
        {
          "name": "JSONObject",
          "id": "jsonobject"
        }
      ],
      "kind": "TypeAlias",
      "content": "```typescript\nexport type JSONObject = {\n    [x: string]: JSONValue;\n};\n```\n**References:** [JSONValue](#jsonvalue)",
      "editUrl": "https://github.com/QwikDev/qwik/tree/main/packages/qwik-city/runtime/src/types.ts",
      "mdFile": "qwik-city.jsonobject.md"
    },
    {
      "name": "JSONValue",
      "id": "jsonvalue",
      "hierarchy": [
        {
          "name": "JSONValue",
          "id": "jsonvalue"
        }
      ],
      "kind": "TypeAlias",
      "content": "```typescript\nexport type JSONValue = string | number | boolean | {\n    [x: string]: JSONValue;\n} | Array<JSONValue>;\n```\n**References:** [JSONValue](#jsonvalue)",
      "editUrl": "https://github.com/QwikDev/qwik/tree/main/packages/qwik-city/runtime/src/types.ts",
      "mdFile": "qwik-city.jsonvalue.md"
    },
    {
      "name": "Link",
      "id": "link",
      "hierarchy": [
        {
          "name": "Link",
          "id": "link"
        }
      ],
      "kind": "Variable",
      "content": "```typescript\nLink: import(\"@builder.io/qwik\").Component<LinkProps>\n```",
      "editUrl": "https://github.com/QwikDev/qwik/tree/main/packages/qwik-city/runtime/src/link-component.tsx",
      "mdFile": "qwik-city.link.md"
    },
    {
      "name": "LinkProps",
      "id": "linkprops",
      "hierarchy": [
        {
          "name": "LinkProps",
          "id": "linkprops"
        }
      ],
      "kind": "Interface",
      "content": "```typescript\nexport interface LinkProps extends AnchorAttributes \n```\n**Extends:** AnchorAttributes\n\n\n<table><thead><tr><th>\n\nProperty\n\n\n</th><th>\n\nModifiers\n\n\n</th><th>\n\nType\n\n\n</th><th>\n\nDescription\n\n\n</th></tr></thead>\n<tbody><tr><td>\n\n[prefetch?](#)\n\n\n</td><td>\n\n\n</td><td>\n\nboolean \\| 'js'\n\n\n</td><td>\n\n_(Optional)_ \\*\\*Defaults to \\_true\\_.\\*\\*\n\nWhether Qwik should prefetch and cache the target page of this \\*\\*`Link`<!-- -->\\*\\*, this includes invoking any \\*\\*`routeLoader$`<!-- -->\\*\\*, \\*\\*`onGet`<!-- -->\\*\\*, etc.\n\nThis \\*\\*improves UX performance\\*\\* for client-side (\\*\\*SPA\\*\\*) navigations.\n\nPrefetching occurs when a the Link enters the viewport in production (\\*\\*`on:qvisibile`<!-- -->\\*\\*), or with \\*\\*`mouseover`<!-- -->/`focus`<!-- -->\\*\\* during dev.\n\nPrefetching will not occur if the user has the \\*\\*data saver\\*\\* setting enabled.\n\nSetting this value to \\*\\*`\"js\"`<!-- -->\\*\\* will prefetch only javascript bundles required to render this page on the client, \\*\\*`false`<!-- -->\\*\\* will disable prefetching altogether.\n\n\n</td></tr>\n<tr><td>\n\n[reload?](#)\n\n\n</td><td>\n\n\n</td><td>\n\nboolean\n\n\n</td><td>\n\n_(Optional)_\n\n\n</td></tr>\n<tr><td>\n\n[replaceState?](#)\n\n\n</td><td>\n\n\n</td><td>\n\nboolean\n\n\n</td><td>\n\n_(Optional)_\n\n\n</td></tr>\n<tr><td>\n\n[scroll?](#)\n\n\n</td><td>\n\n\n</td><td>\n\nboolean\n\n\n</td><td>\n\n_(Optional)_\n\n\n</td></tr>\n</tbody></table>",
      "editUrl": "https://github.com/QwikDev/qwik/tree/main/packages/qwik-city/runtime/src/link-component.tsx",
      "mdFile": "qwik-city.linkprops.md"
    },
    {
      "name": "Loader_2",
      "id": "loader_2",
      "hierarchy": [
        {
          "name": "Loader_2",
          "id": "loader_2"
        }
      ],
      "kind": "TypeAlias",
      "content": "```typescript\nexport type Loader<RETURN> = {\n    (): LoaderSignal<RETURN>;\n};\n```\n**References:** [LoaderSignal](#loadersignal)",
      "editUrl": "https://github.com/QwikDev/qwik/tree/main/packages/qwik-city/runtime/src/types.ts",
      "mdFile": "qwik-city.loader_2.md"
    },
    {
      "name": "LoaderSignal",
      "id": "loadersignal",
      "hierarchy": [
        {
          "name": "LoaderSignal",
          "id": "loadersignal"
        }
      ],
      "kind": "TypeAlias",
      "content": "```typescript\nexport type LoaderSignal<TYPE> = TYPE extends () => ValueOrPromise<infer VALIDATOR> ? ReadonlySignal<ValueOrPromise<VALIDATOR>> : ReadonlySignal<TYPE>;\n```",
      "editUrl": "https://github.com/QwikDev/qwik/tree/main/packages/qwik-city/runtime/src/types.ts",
      "mdFile": "qwik-city.loadersignal.md"
    },
    {
      "name": "MenuData",
      "id": "menudata",
      "hierarchy": [
        {
          "name": "MenuData",
          "id": "menudata"
        }
      ],
      "kind": "TypeAlias",
      "content": "```typescript\nexport type MenuData = [pathname: string, menuLoader: MenuModuleLoader];\n```",
      "editUrl": "https://github.com/QwikDev/qwik/tree/main/packages/qwik-city/runtime/src/types.ts",
      "mdFile": "qwik-city.menudata.md"
    },
    {
      "name": "NavigationType",
      "id": "navigationtype",
      "hierarchy": [
        {
          "name": "NavigationType",
          "id": "navigationtype"
        }
      ],
      "kind": "TypeAlias",
      "content": "```typescript\nexport type NavigationType = 'initial' | 'form' | 'link' | 'popstate';\n```",
      "editUrl": "https://github.com/QwikDev/qwik/tree/main/packages/qwik-city/runtime/src/types.ts",
      "mdFile": "qwik-city.navigationtype.md"
    },
    {
      "name": "PageModule",
      "id": "pagemodule",
      "hierarchy": [
        {
          "name": "PageModule",
          "id": "pagemodule"
        }
      ],
      "kind": "Interface",
      "content": "```typescript\nexport interface PageModule extends RouteModule \n```\n**Extends:** RouteModule\n\n\n<table><thead><tr><th>\n\nProperty\n\n\n</th><th>\n\nModifiers\n\n\n</th><th>\n\nType\n\n\n</th><th>\n\nDescription\n\n\n</th></tr></thead>\n<tbody><tr><td>\n\n[default](#)\n\n\n</td><td>\n\n`readonly`\n\n\n</td><td>\n\nunknown\n\n\n</td><td>\n\n\n</td></tr>\n<tr><td>\n\n[head?](#)\n\n\n</td><td>\n\n`readonly`\n\n\n</td><td>\n\nContentModuleHead\n\n\n</td><td>\n\n_(Optional)_\n\n\n</td></tr>\n<tr><td>\n\n[headings?](#)\n\n\n</td><td>\n\n`readonly`\n\n\n</td><td>\n\n[ContentHeading](#contentheading)<!-- -->\\[\\]\n\n\n</td><td>\n\n_(Optional)_\n\n\n</td></tr>\n<tr><td>\n\n[onStaticGenerate?](#)\n\n\n</td><td>\n\n`readonly`\n\n\n</td><td>\n\n[StaticGenerateHandler](#staticgeneratehandler)\n\n\n</td><td>\n\n_(Optional)_\n\n\n</td></tr>\n</tbody></table>",
      "editUrl": "https://github.com/QwikDev/qwik/tree/main/packages/qwik-city/runtime/src/types.ts",
      "mdFile": "qwik-city.pagemodule.md"
    },
    {
      "name": "PathParams",
      "id": "pathparams",
      "hierarchy": [
        {
          "name": "PathParams",
          "id": "pathparams"
        }
      ],
      "kind": "TypeAlias",
      "content": "```typescript\nexport declare type PathParams = Record<string, string>;\n```",
      "editUrl": "https://github.com/QwikDev/qwik/tree/main/packages/qwik-city/runtime/src/types.ts",
      "mdFile": "qwik-city.pathparams.md"
    },
    {
      "name": "QwikCityMockProps",
      "id": "qwikcitymockprops",
      "hierarchy": [
        {
          "name": "QwikCityMockProps",
          "id": "qwikcitymockprops"
        }
      ],
      "kind": "Interface",
      "content": "```typescript\nexport interface QwikCityMockProps \n```\n\n\n<table><thead><tr><th>\n\nProperty\n\n\n</th><th>\n\nModifiers\n\n\n</th><th>\n\nType\n\n\n</th><th>\n\nDescription\n\n\n</th></tr></thead>\n<tbody><tr><td>\n\n[goto?](#)\n\n\n</td><td>\n\n\n</td><td>\n\n[RouteNavigate](#routenavigate)\n\n\n</td><td>\n\n_(Optional)_\n\n\n</td></tr>\n<tr><td>\n\n[params?](#)\n\n\n</td><td>\n\n\n</td><td>\n\nRecord&lt;string, string&gt;\n\n\n</td><td>\n\n_(Optional)_\n\n\n</td></tr>\n<tr><td>\n\n[url?](#)\n\n\n</td><td>\n\n\n</td><td>\n\nstring\n\n\n</td><td>\n\n_(Optional)_\n\n\n</td></tr>\n</tbody></table>",
      "editUrl": "https://github.com/QwikDev/qwik/tree/main/packages/qwik-city/runtime/src/qwik-city-component.tsx",
      "mdFile": "qwik-city.qwikcitymockprops.md"
    },
    {
      "name": "QwikCityMockProvider",
      "id": "qwikcitymockprovider",
      "hierarchy": [
        {
          "name": "QwikCityMockProvider",
          "id": "qwikcitymockprovider"
        }
      ],
      "kind": "Variable",
      "content": "```typescript\nQwikCityMockProvider: import(\"@builder.io/qwik\").Component<QwikCityMockProps>\n```",
      "editUrl": "https://github.com/QwikDev/qwik/tree/main/packages/qwik-city/runtime/src/qwik-city-component.tsx",
      "mdFile": "qwik-city.qwikcitymockprovider.md"
    },
    {
      "name": "QwikCityPlan",
      "id": "qwikcityplan",
      "hierarchy": [
        {
          "name": "QwikCityPlan",
          "id": "qwikcityplan"
        }
      ],
      "kind": "Interface",
      "content": "```typescript\nexport interface QwikCityPlan \n```\n\n\n<table><thead><tr><th>\n\nProperty\n\n\n</th><th>\n\nModifiers\n\n\n</th><th>\n\nType\n\n\n</th><th>\n\nDescription\n\n\n</th></tr></thead>\n<tbody><tr><td>\n\n[basePathname?](#)\n\n\n</td><td>\n\n`readonly`\n\n\n</td><td>\n\nstring\n\n\n</td><td>\n\n_(Optional)_\n\n\n</td></tr>\n<tr><td>\n\n[cacheModules?](#)\n\n\n</td><td>\n\n`readonly`\n\n\n</td><td>\n\nboolean\n\n\n</td><td>\n\n_(Optional)_\n\n\n</td></tr>\n<tr><td>\n\n[menus?](#)\n\n\n</td><td>\n\n`readonly`\n\n\n</td><td>\n\n[MenuData](#menudata)<!-- -->\\[\\]\n\n\n</td><td>\n\n_(Optional)_\n\n\n</td></tr>\n<tr><td>\n\n[routes](#)\n\n\n</td><td>\n\n`readonly`\n\n\n</td><td>\n\n[RouteData](#routedata)<!-- -->\\[\\]\n\n\n</td><td>\n\n\n</td></tr>\n<tr><td>\n\n[serverPlugins?](#)\n\n\n</td><td>\n\n`readonly`\n\n\n</td><td>\n\nRouteModule\\[\\]\n\n\n</td><td>\n\n_(Optional)_\n\n\n</td></tr>\n<tr><td>\n\n[trailingSlash?](#)\n\n\n</td><td>\n\n`readonly`\n\n\n</td><td>\n\nboolean\n\n\n</td><td>\n\n_(Optional)_\n\n\n</td></tr>\n</tbody></table>",
      "editUrl": "https://github.com/QwikDev/qwik/tree/main/packages/qwik-city/runtime/src/types.ts",
      "mdFile": "qwik-city.qwikcityplan.md"
    },
    {
      "name": "QwikCityProps",
      "id": "qwikcityprops",
      "hierarchy": [
        {
          "name": "QwikCityProps",
          "id": "qwikcityprops"
        }
      ],
      "kind": "Interface",
      "content": "```typescript\nexport interface QwikCityProps \n```\n\n\n<table><thead><tr><th>\n\nProperty\n\n\n</th><th>\n\nModifiers\n\n\n</th><th>\n\nType\n\n\n</th><th>\n\nDescription\n\n\n</th></tr></thead>\n<tbody><tr><td>\n\n[viewTransition?](#)\n\n\n</td><td>\n\n\n</td><td>\n\nboolean\n\n\n</td><td>\n\n_(Optional)_ Enable the ViewTransition API\n\nDefault: `true`\n\n\n</td></tr>\n</tbody></table>",
      "editUrl": "https://github.com/QwikDev/qwik/tree/main/packages/qwik-city/runtime/src/qwik-city-component.tsx",
      "mdFile": "qwik-city.qwikcityprops.md"
    },
    {
      "name": "QwikCityProvider",
      "id": "qwikcityprovider",
      "hierarchy": [
        {
          "name": "QwikCityProvider",
          "id": "qwikcityprovider"
        }
      ],
      "kind": "Variable",
      "content": "```typescript\nQwikCityProvider: import(\"@builder.io/qwik\").Component<QwikCityProps>\n```",
      "editUrl": "https://github.com/QwikDev/qwik/tree/main/packages/qwik-city/runtime/src/qwik-city-component.tsx",
      "mdFile": "qwik-city.qwikcityprovider.md"
    },
    {
      "name": "ResolvedDocumentHead",
      "id": "resolveddocumenthead",
      "hierarchy": [
        {
          "name": "ResolvedDocumentHead",
          "id": "resolveddocumenthead"
        }
      ],
      "kind": "TypeAlias",
      "content": "```typescript\nexport type ResolvedDocumentHead<FrontMatter extends Record<string, any> = Record<string, unknown>> = Required<DocumentHeadValue<FrontMatter>>;\n```\n**References:** [DocumentHeadValue](#documentheadvalue)",
      "editUrl": "https://github.com/QwikDev/qwik/tree/main/packages/qwik-city/runtime/src/types.ts",
      "mdFile": "qwik-city.resolveddocumenthead.md"
    },
    {
      "name": "routeAction$",
      "id": "routeaction_",
      "hierarchy": [
        {
          "name": "routeAction$",
          "id": "routeaction_"
        }
      ],
      "kind": "Variable",
      "content": "```typescript\nrouteAction$: ActionConstructor\n```",
      "editUrl": "https://github.com/QwikDev/qwik/tree/main/packages/qwik-city/runtime/src/server-functions.ts",
      "mdFile": "qwik-city.routeaction_.md"
    },
    {
      "name": "routeActionQrl",
      "id": "routeactionqrl",
      "hierarchy": [
        {
          "name": "routeActionQrl",
          "id": "routeactionqrl"
        }
      ],
      "kind": "Variable",
      "content": "```typescript\nrouteActionQrl: ActionConstructorQRL\n```",
      "editUrl": "https://github.com/QwikDev/qwik/tree/main/packages/qwik-city/runtime/src/server-functions.ts",
      "mdFile": "qwik-city.routeactionqrl.md"
    },
    {
      "name": "RouteData",
      "id": "routedata",
      "hierarchy": [
        {
          "name": "RouteData",
          "id": "routedata"
        }
      ],
      "kind": "TypeAlias",
      "content": "```typescript\nexport type RouteData = [routeName: string, loaders: ModuleLoader[]] | [\n    routeName: string,\n    loaders: ModuleLoader[],\n    originalPathname: string,\n    routeBundleNames: string[]\n];\n```",
      "editUrl": "https://github.com/QwikDev/qwik/tree/main/packages/qwik-city/runtime/src/types.ts",
      "mdFile": "qwik-city.routedata.md"
    },
    {
      "name": "routeLoader$",
      "id": "routeloader_",
      "hierarchy": [
        {
          "name": "routeLoader$",
          "id": "routeloader_"
        }
      ],
      "kind": "Variable",
      "content": "```typescript\nrouteLoader$: LoaderConstructor\n```",
      "editUrl": "https://github.com/QwikDev/qwik/tree/main/packages/qwik-city/runtime/src/server-functions.ts",
      "mdFile": "qwik-city.routeloader_.md"
    },
    {
      "name": "routeLoaderQrl",
      "id": "routeloaderqrl",
      "hierarchy": [
        {
          "name": "routeLoaderQrl",
          "id": "routeloaderqrl"
        }
      ],
      "kind": "Variable",
      "content": "```typescript\nrouteLoaderQrl: LoaderConstructorQRL\n```",
      "editUrl": "https://github.com/QwikDev/qwik/tree/main/packages/qwik-city/runtime/src/server-functions.ts",
      "mdFile": "qwik-city.routeloaderqrl.md"
    },
    {
      "name": "RouteLocation",
      "id": "routelocation",
      "hierarchy": [
        {
          "name": "RouteLocation",
          "id": "routelocation"
        }
      ],
      "kind": "Interface",
      "content": "```typescript\nexport interface RouteLocation \n```\n\n\n<table><thead><tr><th>\n\nProperty\n\n\n</th><th>\n\nModifiers\n\n\n</th><th>\n\nType\n\n\n</th><th>\n\nDescription\n\n\n</th></tr></thead>\n<tbody><tr><td>\n\n[isNavigating](#)\n\n\n</td><td>\n\n`readonly`\n\n\n</td><td>\n\nboolean\n\n\n</td><td>\n\n\n</td></tr>\n<tr><td>\n\n[params](#)\n\n\n</td><td>\n\n`readonly`\n\n\n</td><td>\n\nReadonly&lt;Record&lt;string, string&gt;&gt;\n\n\n</td><td>\n\n\n</td></tr>\n<tr><td>\n\n[prevUrl](#)\n\n\n</td><td>\n\n`readonly`\n\n\n</td><td>\n\nURL \\| undefined\n\n\n</td><td>\n\n\n</td></tr>\n<tr><td>\n\n[url](#)\n\n\n</td><td>\n\n`readonly`\n\n\n</td><td>\n\nURL\n\n\n</td><td>\n\n\n</td></tr>\n</tbody></table>",
      "editUrl": "https://github.com/QwikDev/qwik/tree/main/packages/qwik-city/runtime/src/types.ts",
      "mdFile": "qwik-city.routelocation.md"
    },
    {
      "name": "RouteNavigate",
      "id": "routenavigate",
      "hierarchy": [
        {
          "name": "RouteNavigate",
          "id": "routenavigate"
        }
      ],
      "kind": "TypeAlias",
      "content": "```typescript\nexport type RouteNavigate = QRL<(path?: string, options?: {\n    type?: Exclude<NavigationType, 'initial'>;\n    forceReload?: boolean;\n    replaceState?: boolean;\n    scroll?: boolean;\n} | boolean) => Promise<void>>;\n```\n**References:** [NavigationType](#navigationtype)",
      "editUrl": "https://github.com/QwikDev/qwik/tree/main/packages/qwik-city/runtime/src/types.ts",
      "mdFile": "qwik-city.routenavigate.md"
    },
    {
      "name": "RouterOutlet",
      "id": "routeroutlet",
      "hierarchy": [
        {
          "name": "RouterOutlet",
          "id": "routeroutlet"
        }
      ],
      "kind": "Variable",
      "content": "```typescript\nRouterOutlet: import(\"@builder.io/qwik\").Component<unknown>\n```",
      "editUrl": "https://github.com/QwikDev/qwik/tree/main/packages/qwik-city/runtime/src/router-outlet-component.tsx",
      "mdFile": "qwik-city.routeroutlet.md"
    },
    {
      "name": "server$",
      "id": "server_",
      "hierarchy": [
        {
          "name": "server$",
          "id": "server_"
        }
      ],
      "kind": "Function",
      "content": "```typescript\nserver$: <T extends ServerFunction>(first: T) => ServerQRL<T>\n```\n\n\n<table><thead><tr><th>\n\nParameter\n\n\n</th><th>\n\nType\n\n\n</th><th>\n\nDescription\n\n\n</th></tr></thead>\n<tbody><tr><td>\n\nfirst\n\n\n</td><td>\n\nT\n\n\n</td><td>\n\n\n</td></tr>\n</tbody></table>\n**Returns:**\n\n[ServerQRL](#serverqrl)<!-- -->&lt;T&gt;",
      "editUrl": "https://github.com/QwikDev/qwik/tree/main/packages/qwik-city/runtime/src/server-functions.ts",
      "mdFile": "qwik-city.server_.md"
    },
    {
      "name": "ServerFunction",
      "id": "serverfunction",
      "hierarchy": [
        {
          "name": "ServerFunction",
          "id": "serverfunction"
        }
      ],
      "kind": "TypeAlias",
      "content": "```typescript\nexport type ServerFunction = {\n    (this: RequestEventBase, ...args: any[]): any;\n};\n```",
      "editUrl": "https://github.com/QwikDev/qwik/tree/main/packages/qwik-city/runtime/src/types.ts",
      "mdFile": "qwik-city.serverfunction.md"
    },
    {
      "name": "serverQrl",
      "id": "serverqrl",
      "hierarchy": [
        {
          "name": "serverQrl",
          "id": "serverqrl"
        }
      ],
      "kind": "Function",
      "content": "You can pass an AbortSignal as the first argument of a `server$` function and it will use it to abort the fetch when fired.\n\n\n```typescript\nexport type ServerQRL<T extends ServerFunction> = QRL<((abort: AbortSignal, ...args: Parameters<T>) => ReturnType<T>) | ((...args: Parameters<T>) => ReturnType<T>)>;\n```\n**References:** [ServerFunction](#serverfunction)",
      "editUrl": "https://github.com/QwikDev/qwik/tree/main/packages/qwik-city/runtime/src/server-functions.ts",
      "mdFile": "qwik-city.serverqrl.md"
    },
    {
      "name": "ServerQRL",
      "id": "serverqrl",
      "hierarchy": [
        {
          "name": "ServerQRL",
          "id": "serverqrl"
        }
      ],
      "kind": "TypeAlias",
      "content": "You can pass an AbortSignal as the first argument of a `server$` function and it will use it to abort the fetch when fired.\n\n\n```typescript\nexport type ServerQRL<T extends ServerFunction> = QRL<((abort: AbortSignal, ...args: Parameters<T>) => ReturnType<T>) | ((...args: Parameters<T>) => ReturnType<T>)>;\n```\n**References:** [ServerFunction](#serverfunction)",
      "editUrl": "https://github.com/QwikDev/qwik/tree/main/packages/qwik-city/runtime/src/types.ts",
      "mdFile": "qwik-city.serverqrl.md"
    },
    {
      "name": "ServiceWorkerRegister",
      "id": "serviceworkerregister",
      "hierarchy": [
        {
          "name": "ServiceWorkerRegister",
          "id": "serviceworkerregister"
        }
      ],
      "kind": "Function",
      "content": "```typescript\nServiceWorkerRegister: (props: {\n    nonce?: string;\n}) => import(\"@builder.io/qwik\").JSXNode<\"script\">\n```\n\n\n<table><thead><tr><th>\n\nParameter\n\n\n</th><th>\n\nType\n\n\n</th><th>\n\nDescription\n\n\n</th></tr></thead>\n<tbody><tr><td>\n\nprops\n\n\n</td><td>\n\n{ nonce?: string; }\n\n\n</td><td>\n\n\n</td></tr>\n</tbody></table>\n**Returns:**\n\nimport(\"@builder.io/qwik\").JSXNode&lt;\"script\"&gt;",
      "editUrl": "https://github.com/QwikDev/qwik/tree/main/packages/qwik-city/runtime/src/sw-component.tsx",
      "mdFile": "qwik-city.serviceworkerregister.md"
    },
    {
      "name": "StaticGenerate",
      "id": "staticgenerate",
      "hierarchy": [
        {
          "name": "StaticGenerate",
          "id": "staticgenerate"
        }
      ],
      "kind": "Interface",
      "content": "```typescript\nexport interface StaticGenerate \n```\n\n\n<table><thead><tr><th>\n\nProperty\n\n\n</th><th>\n\nModifiers\n\n\n</th><th>\n\nType\n\n\n</th><th>\n\nDescription\n\n\n</th></tr></thead>\n<tbody><tr><td>\n\n[params?](#)\n\n\n</td><td>\n\n\n</td><td>\n\n[PathParams](#pathparams)<!-- -->\\[\\]\n\n\n</td><td>\n\n_(Optional)_\n\n\n</td></tr>\n</tbody></table>",
      "editUrl": "https://github.com/QwikDev/qwik/tree/main/packages/qwik-city/runtime/src/types.ts",
      "mdFile": "qwik-city.staticgenerate.md"
    },
    {
      "name": "StaticGenerateHandler",
      "id": "staticgeneratehandler",
      "hierarchy": [
        {
          "name": "StaticGenerateHandler",
          "id": "staticgeneratehandler"
        }
      ],
      "kind": "TypeAlias",
      "content": "```typescript\nexport type StaticGenerateHandler = ({ env, }: {\n    env: EnvGetter;\n}) => Promise<StaticGenerate> | StaticGenerate;\n```\n**References:** [StaticGenerate](#staticgenerate)",
      "editUrl": "https://github.com/QwikDev/qwik/tree/main/packages/qwik-city/runtime/src/types.ts",
      "mdFile": "qwik-city.staticgeneratehandler.md"
    },
    {
      "name": "StrictUnion",
      "id": "strictunion",
      "hierarchy": [
        {
          "name": "StrictUnion",
          "id": "strictunion"
        }
      ],
      "kind": "TypeAlias",
      "content": "```typescript\nexport type StrictUnion<T> = Prettify<StrictUnionHelper<T, T>>;\n```",
      "editUrl": "https://github.com/QwikDev/qwik/tree/main/packages/qwik-city/runtime/src/types.ts",
      "mdFile": "qwik-city.strictunion.md"
    },
    {
      "name": "TypedDataValidator",
      "id": "typeddatavalidator",
      "hierarchy": [
        {
          "name": "TypedDataValidator",
          "id": "typeddatavalidator"
        }
      ],
      "kind": "TypeAlias",
      "content": "```typescript\nexport type TypedDataValidator<T extends zod.ZodType = zod.ZodType> = {\n    __zod: zod.ZodSchema<T>;\n    validate(ev: RequestEvent, data: unknown): Promise<zod.SafeParseReturnType<T, T>>;\n};\n```",
      "editUrl": "https://github.com/QwikDev/qwik/tree/main/packages/qwik-city/runtime/src/types.ts",
      "mdFile": "qwik-city.typeddatavalidator.md"
    },
    {
      "name": "useContent",
      "id": "usecontent",
      "hierarchy": [
        {
          "name": "useContent",
          "id": "usecontent"
        }
      ],
      "kind": "Function",
      "content": "```typescript\nuseContent: () => import(\"./types\").ContentState\n```\n**Returns:**\n\nimport(\"./types\").ContentState",
      "editUrl": "https://github.com/QwikDev/qwik/tree/main/packages/qwik-city/runtime/src/use-functions.ts",
      "mdFile": "qwik-city.usecontent.md"
    },
    {
      "name": "useDocumentHead",
      "id": "usedocumenthead",
      "hierarchy": [
        {
          "name": "useDocumentHead",
          "id": "usedocumenthead"
        }
      ],
      "kind": "Function",
      "content": "Returns the document head for the current page. The generic type describes the front matter.\n\n\n```typescript\nuseDocumentHead: <FrontMatter extends Record<string, unknown> = Record<string, any>>() => Required<ResolvedDocumentHead<FrontMatter>>\n```\n**Returns:**\n\nRequired&lt;[ResolvedDocumentHead](#resolveddocumenthead)<!-- -->&lt;FrontMatter&gt;&gt;",
<<<<<<< HEAD
      "editUrl": "https://github.com/BuilderIO/qwik/tree/main/packages/qwik-city/runtime/src/use-functions.ts",
=======
      "editUrl": "https://github.com/QwikDev/qwik/tree/main/packages/qwik-city/runtime/src/use-functions.ts",
>>>>>>> 362bb3e0
      "mdFile": "qwik-city.usedocumenthead.md"
    },
    {
      "name": "useLocation",
      "id": "uselocation",
      "hierarchy": [
        {
          "name": "useLocation",
          "id": "uselocation"
        }
      ],
      "kind": "Function",
      "content": "```typescript\nuseLocation: () => RouteLocation\n```\n**Returns:**\n\n[RouteLocation](#routelocation)",
      "editUrl": "https://github.com/QwikDev/qwik/tree/main/packages/qwik-city/runtime/src/use-functions.ts",
      "mdFile": "qwik-city.uselocation.md"
    },
    {
      "name": "useNavigate",
      "id": "usenavigate",
      "hierarchy": [
        {
          "name": "useNavigate",
          "id": "usenavigate"
        }
      ],
      "kind": "Function",
      "content": "```typescript\nuseNavigate: () => RouteNavigate\n```\n**Returns:**\n\n[RouteNavigate](#routenavigate)",
      "editUrl": "https://github.com/QwikDev/qwik/tree/main/packages/qwik-city/runtime/src/use-functions.ts",
      "mdFile": "qwik-city.usenavigate.md"
    },
    {
      "name": "validator$",
      "id": "validator_",
      "hierarchy": [
        {
          "name": "validator$",
          "id": "validator_"
        }
      ],
      "kind": "Variable",
      "content": "```typescript\nvalidator$: ValidatorConstructor\n```",
      "editUrl": "https://github.com/QwikDev/qwik/tree/main/packages/qwik-city/runtime/src/server-functions.ts",
      "mdFile": "qwik-city.validator_.md"
    },
    {
      "name": "validatorQrl",
      "id": "validatorqrl",
      "hierarchy": [
        {
          "name": "validatorQrl",
          "id": "validatorqrl"
        }
      ],
      "kind": "Variable",
      "content": "```typescript\nvalidatorQrl: ValidatorConstructorQRL\n```",
      "editUrl": "https://github.com/QwikDev/qwik/tree/main/packages/qwik-city/runtime/src/server-functions.ts",
      "mdFile": "qwik-city.validatorqrl.md"
    },
    {
      "name": "ValidatorReturn",
      "id": "validatorreturn",
      "hierarchy": [
        {
          "name": "ValidatorReturn",
          "id": "validatorreturn"
        }
      ],
      "kind": "TypeAlias",
      "content": "```typescript\nexport type ValidatorReturn<T extends Record<string, any> = {}> = ValidatorReturnSuccess | ValidatorReturnFail<T>;\n```",
      "editUrl": "https://github.com/QwikDev/qwik/tree/main/packages/qwik-city/runtime/src/types.ts",
      "mdFile": "qwik-city.validatorreturn.md"
    },
    {
      "name": "zod$",
      "id": "zod_",
      "hierarchy": [
        {
          "name": "zod$",
          "id": "zod_"
        }
      ],
      "kind": "Variable",
      "content": "```typescript\nzod$: ZodConstructor\n```",
      "editUrl": "https://github.com/QwikDev/qwik/tree/main/packages/qwik-city/runtime/src/server-functions.ts",
      "mdFile": "qwik-city.zod_.md"
    },
    {
      "name": "ZodConstructor",
      "id": "zodconstructor",
      "hierarchy": [
        {
          "name": "ZodConstructor",
          "id": "zodconstructor"
        }
      ],
      "kind": "TypeAlias",
      "content": "```typescript\nexport type ZodConstructor = {\n    <T extends zod.ZodRawShape>(schema: T): TypedDataValidator<zod.ZodObject<T>>;\n    <T extends zod.ZodRawShape>(schema: (z: typeof zod, ev: RequestEvent) => T): TypedDataValidator<zod.ZodObject<T>>;\n    <T extends zod.Schema>(schema: T): TypedDataValidator<T>;\n    <T extends zod.Schema>(schema: (z: typeof zod, ev: RequestEvent) => T): TypedDataValidator<T>;\n};\n```\n**References:** [TypedDataValidator](#typeddatavalidator)",
      "editUrl": "https://github.com/QwikDev/qwik/tree/main/packages/qwik-city/runtime/src/types.ts",
      "mdFile": "qwik-city.zodconstructor.md"
    },
    {
      "name": "zodQrl",
      "id": "zodqrl",
      "hierarchy": [
        {
          "name": "zodQrl",
          "id": "zodqrl"
        }
      ],
      "kind": "Variable",
      "content": "```typescript\nzodQrl: ZodConstructorQRL\n```",
      "editUrl": "https://github.com/QwikDev/qwik/tree/main/packages/qwik-city/runtime/src/server-functions.ts",
      "mdFile": "qwik-city.zodqrl.md"
    }
  ]
}<|MERGE_RESOLUTION|>--- conflicted
+++ resolved
@@ -797,11 +797,7 @@
       ],
       "kind": "Function",
       "content": "Returns the document head for the current page. The generic type describes the front matter.\n\n\n```typescript\nuseDocumentHead: <FrontMatter extends Record<string, unknown> = Record<string, any>>() => Required<ResolvedDocumentHead<FrontMatter>>\n```\n**Returns:**\n\nRequired&lt;[ResolvedDocumentHead](#resolveddocumenthead)<!-- -->&lt;FrontMatter&gt;&gt;",
-<<<<<<< HEAD
-      "editUrl": "https://github.com/BuilderIO/qwik/tree/main/packages/qwik-city/runtime/src/use-functions.ts",
-=======
       "editUrl": "https://github.com/QwikDev/qwik/tree/main/packages/qwik-city/runtime/src/use-functions.ts",
->>>>>>> 362bb3e0
       "mdFile": "qwik-city.usedocumenthead.md"
     },
     {
