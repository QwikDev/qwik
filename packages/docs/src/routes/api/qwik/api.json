{
  "id": "qwik",
  "package": "@qwik.dev/qwik",
  "members": [
    {
      "name": "\"q:slot\"",
      "id": "componentbaseprops-_q_slot_",
      "hierarchy": [
        {
          "name": "ComponentBaseProps",
          "id": "componentbaseprops-_q_slot_"
        },
        {
          "name": "\"q:slot\"",
          "id": "componentbaseprops-_q_slot_"
        }
      ],
      "kind": "PropertySignature",
      "content": "```typescript\n'q:slot'?: string;\n```",
      "mdFile": "core.componentbaseprops._q_slot_.md"
    },
    {
      "name": "\"xlink:actuate\"",
      "id": "svgattributes-_xlink_actuate_",
      "hierarchy": [
        {
          "name": "SVGAttributes",
          "id": "svgattributes-_xlink_actuate_"
        },
        {
          "name": "\"xlink:actuate\"",
          "id": "svgattributes-_xlink_actuate_"
        }
      ],
      "kind": "PropertySignature",
      "content": "```typescript\n'xlink:actuate'?: string | undefined;\n```",
      "mdFile": "core.svgattributes._xlink_actuate_.md"
    },
    {
      "name": "\"xlink:arcrole\"",
      "id": "svgattributes-_xlink_arcrole_",
      "hierarchy": [
        {
          "name": "SVGAttributes",
          "id": "svgattributes-_xlink_arcrole_"
        },
        {
          "name": "\"xlink:arcrole\"",
          "id": "svgattributes-_xlink_arcrole_"
        }
      ],
      "kind": "PropertySignature",
      "content": "```typescript\n'xlink:arcrole'?: string | undefined;\n```",
      "mdFile": "core.svgattributes._xlink_arcrole_.md"
    },
    {
      "name": "\"xlink:href\"",
      "id": "svgattributes-_xlink_href_",
      "hierarchy": [
        {
          "name": "SVGAttributes",
          "id": "svgattributes-_xlink_href_"
        },
        {
          "name": "\"xlink:href\"",
          "id": "svgattributes-_xlink_href_"
        }
      ],
      "kind": "PropertySignature",
      "content": "```typescript\n'xlink:href'?: string | undefined;\n```",
      "mdFile": "core.svgattributes._xlink_href_.md"
    },
    {
      "name": "\"xlink:role\"",
      "id": "svgattributes-_xlink_role_",
      "hierarchy": [
        {
          "name": "SVGAttributes",
          "id": "svgattributes-_xlink_role_"
        },
        {
          "name": "\"xlink:role\"",
          "id": "svgattributes-_xlink_role_"
        }
      ],
      "kind": "PropertySignature",
      "content": "```typescript\n'xlink:role'?: string | undefined;\n```",
      "mdFile": "core.svgattributes._xlink_role_.md"
    },
    {
      "name": "\"xlink:show\"",
      "id": "svgattributes-_xlink_show_",
      "hierarchy": [
        {
          "name": "SVGAttributes",
          "id": "svgattributes-_xlink_show_"
        },
        {
          "name": "\"xlink:show\"",
          "id": "svgattributes-_xlink_show_"
        }
      ],
      "kind": "PropertySignature",
      "content": "```typescript\n'xlink:show'?: string | undefined;\n```",
      "mdFile": "core.svgattributes._xlink_show_.md"
    },
    {
      "name": "\"xlink:title\"",
      "id": "svgattributes-_xlink_title_",
      "hierarchy": [
        {
          "name": "SVGAttributes",
          "id": "svgattributes-_xlink_title_"
        },
        {
          "name": "\"xlink:title\"",
          "id": "svgattributes-_xlink_title_"
        }
      ],
      "kind": "PropertySignature",
      "content": "```typescript\n'xlink:title'?: string | undefined;\n```",
      "mdFile": "core.svgattributes._xlink_title_.md"
    },
    {
      "name": "\"xlink:type\"",
      "id": "svgattributes-_xlink_type_",
      "hierarchy": [
        {
          "name": "SVGAttributes",
          "id": "svgattributes-_xlink_type_"
        },
        {
          "name": "\"xlink:type\"",
          "id": "svgattributes-_xlink_type_"
        }
      ],
      "kind": "PropertySignature",
      "content": "```typescript\n'xlink:type'?: string | undefined;\n```",
      "mdFile": "core.svgattributes._xlink_type_.md"
    },
    {
      "name": "\"xml:base\"",
      "id": "svgattributes-_xml_base_",
      "hierarchy": [
        {
          "name": "SVGAttributes",
          "id": "svgattributes-_xml_base_"
        },
        {
          "name": "\"xml:base\"",
          "id": "svgattributes-_xml_base_"
        }
      ],
      "kind": "PropertySignature",
      "content": "```typescript\n'xml:base'?: string | undefined;\n```",
      "mdFile": "core.svgattributes._xml_base_.md"
    },
    {
      "name": "\"xml:lang\"",
      "id": "svgattributes-_xml_lang_",
      "hierarchy": [
        {
          "name": "SVGAttributes",
          "id": "svgattributes-_xml_lang_"
        },
        {
          "name": "\"xml:lang\"",
          "id": "svgattributes-_xml_lang_"
        }
      ],
      "kind": "PropertySignature",
      "content": "```typescript\n'xml:lang'?: string | undefined;\n```",
      "mdFile": "core.svgattributes._xml_lang_.md"
    },
    {
      "name": "\"xml:space\"",
      "id": "svgattributes-_xml_space_",
      "hierarchy": [
        {
          "name": "SVGAttributes",
          "id": "svgattributes-_xml_space_"
        },
        {
          "name": "\"xml:space\"",
          "id": "svgattributes-_xml_space_"
        }
      ],
      "kind": "PropertySignature",
      "content": "```typescript\n'xml:space'?: string | undefined;\n```",
      "mdFile": "core.svgattributes._xml_space_.md"
    },
    {
      "name": "\"xmlns:xlink\"",
      "id": "svgattributes-_xmlns_xlink_",
      "hierarchy": [
        {
          "name": "SVGAttributes",
          "id": "svgattributes-_xmlns_xlink_"
        },
        {
          "name": "\"xmlns:xlink\"",
          "id": "svgattributes-_xmlns_xlink_"
        }
      ],
      "kind": "PropertySignature",
      "content": "```typescript\n'xmlns:xlink'?: string | undefined;\n```",
      "mdFile": "core.svgattributes._xmlns_xlink_.md"
    },
    {
      "name": "$",
      "id": "_",
      "hierarchy": [
        {
          "name": "$",
          "id": "_"
        }
      ],
      "kind": "Function",
      "content": "Qwik Optimizer marker function.\n\nUse `$(...)` to tell Qwik Optimizer to extract the expression in `$(...)` into a lazy-loadable resource referenced by `QRL`<!-- -->.\n\n\n```typescript\n$: <T>(expression: T) => QRL<T>\n```\n\n\n<table><thead><tr><th>\n\nParameter\n\n\n</th><th>\n\nType\n\n\n</th><th>\n\nDescription\n\n\n</th></tr></thead>\n<tbody><tr><td>\n\nexpression\n\n\n</td><td>\n\nT\n\n\n</td><td>\n\nExpression which should be lazy loaded\n\n\n</td></tr>\n</tbody></table>\n**Returns:**\n\n[QRL](#qrl)<!-- -->&lt;T&gt;",
      "editUrl": "https://github.com/QwikDev/qwik/tree/main/packages/qwik/src/core/shared/qrl/qrl.public.ts",
      "mdFile": "core._.md"
    },
    {
      "name": "cache",
      "id": "resourcectx-cache",
      "hierarchy": [
        {
          "name": "ResourceCtx",
          "id": "resourcectx-cache"
        },
        {
          "name": "cache",
          "id": "resourcectx-cache"
        }
      ],
      "kind": "MethodSignature",
      "content": "```typescript\ncache(policyOrMilliseconds: number | 'immutable'): void;\n```\n\n\n<table><thead><tr><th>\n\nParameter\n\n\n</th><th>\n\nType\n\n\n</th><th>\n\nDescription\n\n\n</th></tr></thead>\n<tbody><tr><td>\n\npolicyOrMilliseconds\n\n\n</td><td>\n\nnumber \\| 'immutable'\n\n\n</td><td>\n\n\n</td></tr>\n</tbody></table>\n**Returns:**\n\nvoid",
      "mdFile": "core.resourcectx.cache.md"
    },
    {
      "name": "ClassList",
      "id": "classlist",
      "hierarchy": [
        {
          "name": "ClassList",
          "id": "classlist"
        }
      ],
      "kind": "TypeAlias",
      "content": "A class list can be a string, a boolean, an array, or an object.\n\nIf it's an array, each item is a class list and they are all added.\n\nIf it's an object, then the keys are class name strings, and the values are booleans that determine if the class name string should be added or not.\n\n\n```typescript\nexport type ClassList = string | undefined | null | false | Record<string, boolean | string | number | null | undefined> | ClassList[];\n```\n**References:** [ClassList](#classlist)",
      "editUrl": "https://github.com/QwikDev/qwik/tree/main/packages/qwik/src/core/shared/jsx/types/jsx-qwik-attributes.ts",
      "mdFile": "core.classlist.md"
    },
    {
      "name": "cleanup",
      "id": "renderresult-cleanup",
      "hierarchy": [
        {
          "name": "RenderResult",
          "id": "renderresult-cleanup"
        },
        {
          "name": "cleanup",
          "id": "renderresult-cleanup"
        }
      ],
      "kind": "MethodSignature",
      "content": "```typescript\ncleanup(): void;\n```\n**Returns:**\n\nvoid",
      "mdFile": "core.renderresult.cleanup.md"
    },
    {
      "name": "Component",
      "id": "component",
      "hierarchy": [
        {
          "name": "Component",
          "id": "component"
        }
      ],
      "kind": "TypeAlias",
      "content": "Type representing the Qwik component.\n\n`Component` is the type returned by invoking `component$`<!-- -->.\n\n```tsx\ninterface MyComponentProps {\n  someProp: string;\n}\nconst MyComponent: Component<MyComponentProps> = component$((props: MyComponentProps) => {\n  return <span>{props.someProp}</span>;\n});\n```\n\n\n```typescript\nexport type Component<PROPS = unknown> = FunctionComponent<PublicProps<PROPS>>;\n```\n**References:** [FunctionComponent](#functioncomponent)<!-- -->, [PublicProps](#publicprops)",
      "editUrl": "https://github.com/QwikDev/qwik/tree/main/packages/qwik/src/core/shared/component.public.ts",
      "mdFile": "core.component.md"
    },
    {
      "name": "component$",
      "id": "component_",
      "hierarchy": [
        {
          "name": "component$",
          "id": "component_"
        }
      ],
      "kind": "Function",
      "content": "Declare a Qwik component that can be used to create UI.\n\nUse `component$` to declare a Qwik component. A Qwik component is a special kind of component that allows the Qwik framework to lazy load and execute the component independently of other Qwik components as well as lazy load the component's life-cycle hooks and event handlers.\n\nSide note: You can also declare regular (standard JSX) components that will have standard synchronous behavior.\n\nQwik component is a facade that describes how the component should be used without forcing the implementation of the component to be eagerly loaded. A minimum Qwik definition consists of:\n\n\\#\\#\\# Example\n\nAn example showing how to create a counter component:\n\n```tsx\nexport interface CounterProps {\n  initialValue?: number;\n  step?: number;\n}\nexport const Counter = component$((props: CounterProps) => {\n  const state = useStore({ count: props.initialValue || 0 });\n  return (\n    <div>\n      <span>{state.count}</span>\n      <button onClick$={() => (state.count += props.step || 1)}>+</button>\n    </div>\n  );\n});\n```\n- `component$` is how a component gets declared. - `{ value?: number; step?: number }` declares the public (props) interface of the component. - `{ count: number }` declares the private (state) interface of the component.\n\nThe above can then be used like so:\n\n```tsx\nexport const OtherComponent = component$(() => {\n  return <Counter initialValue={100} />;\n});\n```\nSee also: `component`<!-- -->, `useCleanup`<!-- -->, `onResume`<!-- -->, `onPause`<!-- -->, `useOn`<!-- -->, `useOnDocument`<!-- -->, `useOnWindow`<!-- -->, `useStyles`\n\n\n```typescript\ncomponent$: <PROPS = unknown>(onMount: OnRenderFn<PROPS>) => Component<PROPS>\n```\n\n\n<table><thead><tr><th>\n\nParameter\n\n\n</th><th>\n\nType\n\n\n</th><th>\n\nDescription\n\n\n</th></tr></thead>\n<tbody><tr><td>\n\nonMount\n\n\n</td><td>\n\n[OnRenderFn](#onrenderfn)<!-- -->&lt;PROPS&gt;\n\n\n</td><td>\n\n\n</td></tr>\n</tbody></table>\n**Returns:**\n\n[Component](#component)<!-- -->&lt;PROPS&gt;",
      "editUrl": "https://github.com/QwikDev/qwik/tree/main/packages/qwik/src/core/shared/component.public.ts",
      "mdFile": "core.component_.md"
    },
    {
      "name": "ComponentBaseProps",
      "id": "componentbaseprops",
      "hierarchy": [
        {
          "name": "ComponentBaseProps",
          "id": "componentbaseprops"
        }
      ],
      "kind": "Interface",
      "content": "```typescript\nexport interface ComponentBaseProps \n```\n\n\n<table><thead><tr><th>\n\nProperty\n\n\n</th><th>\n\nModifiers\n\n\n</th><th>\n\nType\n\n\n</th><th>\n\nDescription\n\n\n</th></tr></thead>\n<tbody><tr><td>\n\n[\"q:slot\"?](#componentbaseprops-_q_slot_)\n\n\n</td><td>\n\n\n</td><td>\n\nstring\n\n\n</td><td>\n\n_(Optional)_\n\n\n</td></tr>\n<tr><td>\n\n[key?](#)\n\n\n</td><td>\n\n\n</td><td>\n\nstring \\| number \\| null \\| undefined\n\n\n</td><td>\n\n_(Optional)_\n\n\n</td></tr>\n</tbody></table>",
      "editUrl": "https://github.com/QwikDev/qwik/tree/main/packages/qwik/src/core/shared/jsx/types/jsx-qwik-attributes.ts",
      "mdFile": "core.componentbaseprops.md"
    },
    {
      "name": "ComputedFn",
      "id": "computedfn",
      "hierarchy": [
        {
          "name": "ComputedFn",
          "id": "computedfn"
        }
      ],
      "kind": "TypeAlias",
      "content": "```typescript\nexport type ComputedFn<T> = () => T;\n```",
      "editUrl": "https://github.com/QwikDev/qwik/tree/main/packages/qwik/src/core/use/use-computed.ts",
      "mdFile": "core.computedfn.md"
    },
    {
      "name": "ComputedSignal",
      "id": "computedsignal",
      "hierarchy": [
        {
          "name": "ComputedSignal",
          "id": "computedsignal"
        }
      ],
      "kind": "Interface",
      "content": "A computed signal is a signal which is calculated from other signals. When the signals change, the computed signal is recalculated, and if the result changed, all tasks which are tracking the signal will be re-run and all components that read the signal will be re-rendered.\n\n\n```typescript\nexport interface ComputedSignal<T> extends ReadonlySignal<T> \n```\n**Extends:** [ReadonlySignal](#readonlysignal)<!-- -->&lt;T&gt;\n\n\n<table><thead><tr><th>\n\nMethod\n\n\n</th><th>\n\nDescription\n\n\n</th></tr></thead>\n<tbody><tr><td>\n\n[force()](#computedsignal-force)\n\n\n</td><td>\n\nUse this to force recalculation and running subscribers, for example when the calculated value mutates but remains the same object. Useful for third-party libraries.\n\n\n</td></tr>\n</tbody></table>",
      "editUrl": "https://github.com/QwikDev/qwik/tree/main/packages/qwik/src/core/signal/signal.public.ts",
      "mdFile": "core.computedsignal.md"
    },
    {
      "name": "ContextId",
      "id": "contextid",
      "hierarchy": [
        {
          "name": "ContextId",
          "id": "contextid"
        }
      ],
      "kind": "Interface",
      "content": "ContextId is a typesafe ID for your context.\n\nContext is a way to pass stores to the child components without prop-drilling.\n\nUse `createContextId()` to create a `ContextId`<!-- -->. A `ContextId` is just a serializable identifier for the context. It is not the context value itself. See `useContextProvider()` and `useContext()` for the values. Qwik needs a serializable ID for the context so that the it can track context providers and consumers in a way that survives resumability.\n\n\\#\\#\\# Example\n\n```tsx\n// Declare the Context type.\ninterface TodosStore {\n  items: string[];\n}\n// Create a Context ID (no data is saved here.)\n// You will use this ID to both create and retrieve the Context.\nexport const TodosContext = createContextId<TodosStore>('Todos');\n\n// Example of providing context to child components.\nexport const App = component$(() => {\n  useContextProvider(\n    TodosContext,\n    useStore<TodosStore>({\n      items: ['Learn Qwik', 'Build Qwik app', 'Profit'],\n    })\n  );\n\n  return <Items />;\n});\n\n// Example of retrieving the context provided by a parent component.\nexport const Items = component$(() => {\n  const todos = useContext(TodosContext);\n  return (\n    <ul>\n      {todos.items.map((item) => (\n        <li>{item}</li>\n      ))}\n    </ul>\n  );\n});\n\n```\n\n\n```typescript\nexport interface ContextId<STATE> \n```\n\n\n<table><thead><tr><th>\n\nProperty\n\n\n</th><th>\n\nModifiers\n\n\n</th><th>\n\nType\n\n\n</th><th>\n\nDescription\n\n\n</th></tr></thead>\n<tbody><tr><td>\n\n[\\_\\_brand\\_context\\_type\\_\\_](#)\n\n\n</td><td>\n\n`readonly`\n\n\n</td><td>\n\nSTATE\n\n\n</td><td>\n\nDesign-time property to store type information for the context.\n\n\n</td></tr>\n<tr><td>\n\n[id](#)\n\n\n</td><td>\n\n`readonly`\n\n\n</td><td>\n\nstring\n\n\n</td><td>\n\nA unique ID for the context.\n\n\n</td></tr>\n</tbody></table>",
      "editUrl": "https://github.com/QwikDev/qwik/tree/main/packages/qwik/src/core/use/use-context.ts",
      "mdFile": "core.contextid.md"
    },
    {
      "name": "CorePlatform",
      "id": "coreplatform",
      "hierarchy": [
        {
          "name": "CorePlatform",
          "id": "coreplatform"
        }
      ],
      "kind": "Interface",
      "content": "Low-level API for platform abstraction.\n\nDifferent platforms (browser, node, service workers) may have different ways of handling things such as `requestAnimationFrame` and imports. To make Qwik platform-independent Qwik uses the `CorePlatform` API to access the platform API.\n\n`CorePlatform` also is responsible for importing symbols. The import map is different on the client (browser) then on the server. For this reason, the server has a manifest that is used to map symbols to javascript chunks. The manifest is encapsulated in `CorePlatform`<!-- -->, for this reason, the `CorePlatform` can't be global as there may be multiple applications running at server concurrently.\n\nThis is a low-level API and there should not be a need for you to access this.\n\n\n```typescript\nexport interface CorePlatform \n```\n\n\n<table><thead><tr><th>\n\nProperty\n\n\n</th><th>\n\nModifiers\n\n\n</th><th>\n\nType\n\n\n</th><th>\n\nDescription\n\n\n</th></tr></thead>\n<tbody><tr><td>\n\n[chunkForSymbol](#)\n\n\n</td><td>\n\n\n</td><td>\n\n(symbolName: string, chunk: string \\| null, parent?: string) =&gt; readonly \\[symbol: string, chunk: string\\] \\| undefined\n\n\n</td><td>\n\nRetrieve chunk name for the symbol.\n\nWhen the application is running on the server the symbols may be imported from different files (as server build is typically a single javascript chunk.) For this reason, it is necessary to convert the chunks from server format to client (browser) format. This is done by looking up symbols (which are globally unique) in the manifest. (Manifest is the mapping of symbols to the client chunk names.)\n\n\n</td></tr>\n<tr><td>\n\n[importSymbol](#)\n\n\n</td><td>\n\n\n</td><td>\n\n(containerEl: Element \\| undefined, url: string \\| URL \\| undefined \\| null, symbol: string) =&gt; [ValueOrPromise](#valueorpromise)<!-- -->&lt;any&gt;\n\n\n</td><td>\n\nRetrieve a symbol value from QRL.\n\nQwik needs to lazy load data and closures. For this Qwik uses QRLs that are serializable references of resources that are needed. The QRLs contain all the information necessary to retrieve the reference using `importSymbol`<!-- -->.\n\nWhy not use `import()`<!-- -->? Because `import()` is relative to the current file, and the current file is always the Qwik framework. So QRLs have additional information that allows them to serialize imports relative to application base rather than the Qwik framework file.\n\n\n</td></tr>\n<tr><td>\n\n[isServer](#)\n\n\n</td><td>\n\n\n</td><td>\n\nboolean\n\n\n</td><td>\n\nTrue of running on the server platform.\n\n\n</td></tr>\n<tr><td>\n\n[nextTick](#)\n\n\n</td><td>\n\n\n</td><td>\n\n(fn: () =&gt; any) =&gt; Promise&lt;any&gt;\n\n\n</td><td>\n\nPerform operation on next tick.\n\n\n</td></tr>\n<tr><td>\n\n[raf](#)\n\n\n</td><td>\n\n\n</td><td>\n\n(fn: () =&gt; any) =&gt; Promise&lt;any&gt;\n\n\n</td><td>\n\nPerform operation on next request-animation-frame.\n\n\n</td></tr>\n</tbody></table>",
      "editUrl": "https://github.com/QwikDev/qwik/tree/main/packages/qwik/src/core/shared/platform/types.ts",
      "mdFile": "core.coreplatform.md"
    },
    {
      "name": "CorrectedToggleEvent",
      "id": "correctedtoggleevent",
      "hierarchy": [
        {
          "name": "CorrectedToggleEvent",
          "id": "correctedtoggleevent"
        }
      ],
      "kind": "Interface",
      "content": "This corrects the TS definition for ToggleEvent\n\n\n```typescript\nexport interface CorrectedToggleEvent extends Event \n```\n**Extends:** Event\n\n\n<table><thead><tr><th>\n\nProperty\n\n\n</th><th>\n\nModifiers\n\n\n</th><th>\n\nType\n\n\n</th><th>\n\nDescription\n\n\n</th></tr></thead>\n<tbody><tr><td>\n\n[newState](#)\n\n\n</td><td>\n\n`readonly`\n\n\n</td><td>\n\n'open' \\| 'closed'\n\n\n</td><td>\n\n\n</td></tr>\n<tr><td>\n\n[prevState](#)\n\n\n</td><td>\n\n`readonly`\n\n\n</td><td>\n\n'open' \\| 'closed'\n\n\n</td><td>\n\n\n</td></tr>\n</tbody></table>",
      "editUrl": "https://github.com/QwikDev/qwik/tree/main/packages/qwik/src/core/shared/jsx/types/jsx-qwik-attributes.ts",
      "mdFile": "core.correctedtoggleevent.md"
    },
    {
      "name": "createComputed$",
      "id": "createcomputed_",
      "hierarchy": [
        {
          "name": "createComputed$",
          "id": "createcomputed_"
        }
      ],
      "kind": "Function",
      "content": "Create a computed signal which is calculated from the given QRL. A computed signal is a signal which is calculated from other signals. When the signals change, the computed signal is recalculated.\n\nThe QRL must be a function which returns the value of the signal. The function must not have side effects, and it must be synchronous.\n\nIf you need the function to be async, use `useSignal` and `useTask$` instead.\n\n\n```typescript\ncreateComputed$: <T>(qrl: () => T) => T extends Promise<any> ? never : ComputedSignal<T>\n```\n\n\n<table><thead><tr><th>\n\nParameter\n\n\n</th><th>\n\nType\n\n\n</th><th>\n\nDescription\n\n\n</th></tr></thead>\n<tbody><tr><td>\n\nqrl\n\n\n</td><td>\n\n() =&gt; T\n\n\n</td><td>\n\n\n</td></tr>\n</tbody></table>\n**Returns:**\n\nT extends Promise&lt;any&gt; ? never : [ComputedSignal](#computedsignal)<!-- -->&lt;T&gt;",
      "editUrl": "https://github.com/QwikDev/qwik/tree/main/packages/qwik/src/core/signal/signal.public.ts",
      "mdFile": "core.createcomputed_.md"
    },
    {
      "name": "createContextId",
      "id": "createcontextid",
      "hierarchy": [
        {
          "name": "createContextId",
          "id": "createcontextid"
        }
      ],
      "kind": "Function",
      "content": "Create a context ID to be used in your application. The name should be written with no spaces.\n\nContext is a way to pass stores to the child components without prop-drilling.\n\nUse `createContextId()` to create a `ContextId`<!-- -->. A `ContextId` is just a serializable identifier for the context. It is not the context value itself. See `useContextProvider()` and `useContext()` for the values. Qwik needs a serializable ID for the context so that the it can track context providers and consumers in a way that survives resumability.\n\n\\#\\#\\# Example\n\n```tsx\n// Declare the Context type.\ninterface TodosStore {\n  items: string[];\n}\n// Create a Context ID (no data is saved here.)\n// You will use this ID to both create and retrieve the Context.\nexport const TodosContext = createContextId<TodosStore>('Todos');\n\n// Example of providing context to child components.\nexport const App = component$(() => {\n  useContextProvider(\n    TodosContext,\n    useStore<TodosStore>({\n      items: ['Learn Qwik', 'Build Qwik app', 'Profit'],\n    })\n  );\n\n  return <Items />;\n});\n\n// Example of retrieving the context provided by a parent component.\nexport const Items = component$(() => {\n  const todos = useContext(TodosContext);\n  return (\n    <ul>\n      {todos.items.map((item) => (\n        <li>{item}</li>\n      ))}\n    </ul>\n  );\n});\n\n```\n\n\n```typescript\ncreateContextId: <STATE = unknown>(name: string) => ContextId<STATE>\n```\n\n\n<table><thead><tr><th>\n\nParameter\n\n\n</th><th>\n\nType\n\n\n</th><th>\n\nDescription\n\n\n</th></tr></thead>\n<tbody><tr><td>\n\nname\n\n\n</td><td>\n\nstring\n\n\n</td><td>\n\nThe name of the context.\n\n\n</td></tr>\n</tbody></table>\n**Returns:**\n\n[ContextId](#contextid)<!-- -->&lt;STATE&gt;",
      "editUrl": "https://github.com/QwikDev/qwik/tree/main/packages/qwik/src/core/use/use-context.ts",
      "mdFile": "core.createcontextid.md"
    },
    {
      "name": "createSerializer$",
      "id": "createserializer_",
      "hierarchy": [
        {
          "name": "createSerializer$",
          "id": "createserializer_"
        }
      ],
      "kind": "Function",
      "content": "Create a signal that holds a custom serializable value. See [useSerializer$](#useserializer_) for more details.\n\n\n```typescript\ncreateSerializer$: <T, S>(arg: SerializerArg<T, S>) => T extends Promise<any> ? never : SerializerSignal<T>\n```\n\n\n<table><thead><tr><th>\n\nParameter\n\n\n</th><th>\n\nType\n\n\n</th><th>\n\nDescription\n\n\n</th></tr></thead>\n<tbody><tr><td>\n\narg\n\n\n</td><td>\n\nSerializerArg&lt;T, S&gt;\n\n\n</td><td>\n\n\n</td></tr>\n</tbody></table>\n**Returns:**\n\nT extends Promise&lt;any&gt; ? never : SerializerSignal&lt;T&gt;",
      "editUrl": "https://github.com/QwikDev/qwik/tree/main/packages/qwik/src/core/signal/signal.public.ts",
      "mdFile": "core.createserializer_.md"
    },
    {
      "name": "createSignal",
      "id": "createsignal",
      "hierarchy": [
        {
          "name": "createSignal",
          "id": "createsignal"
        }
      ],
      "kind": "Variable",
      "content": "Creates a Signal with the given value. If no value is given, the signal is created with `undefined`<!-- -->.\n\n\n```typescript\ncreateSignal: {\n    <T>(): Signal<T | undefined>;\n    <T>(value: T): Signal<T>;\n}\n```",
      "editUrl": "https://github.com/QwikDev/qwik/tree/main/packages/qwik/src/core/signal/signal.public.ts",
      "mdFile": "core.createsignal.md"
    },
    {
      "name": "CSSProperties",
      "id": "cssproperties",
      "hierarchy": [
        {
          "name": "CSSProperties",
          "id": "cssproperties"
        }
      ],
      "kind": "Interface",
      "content": "```typescript\nexport interface CSSProperties extends CSS.Properties<string | number>, CSS.PropertiesHyphen<string | number> \n```\n**Extends:** CSS.Properties&lt;string \\| number&gt;, CSS.PropertiesHyphen&lt;string \\| number&gt;",
      "editUrl": "https://github.com/QwikDev/qwik/tree/main/packages/qwik/src/core/shared/jsx/types/jsx-generated.ts",
      "mdFile": "core.cssproperties.md"
    },
    {
      "name": "DevJSX",
      "id": "devjsx",
      "hierarchy": [
        {
          "name": "DevJSX",
          "id": "devjsx"
        }
      ],
      "kind": "Interface",
      "content": "```typescript\nexport interface DevJSX \n```\n\n\n<table><thead><tr><th>\n\nProperty\n\n\n</th><th>\n\nModifiers\n\n\n</th><th>\n\nType\n\n\n</th><th>\n\nDescription\n\n\n</th></tr></thead>\n<tbody><tr><td>\n\n[columnNumber](#)\n\n\n</td><td>\n\n\n</td><td>\n\nnumber\n\n\n</td><td>\n\n\n</td></tr>\n<tr><td>\n\n[fileName](#)\n\n\n</td><td>\n\n\n</td><td>\n\nstring\n\n\n</td><td>\n\n\n</td></tr>\n<tr><td>\n\n[lineNumber](#)\n\n\n</td><td>\n\n\n</td><td>\n\nnumber\n\n\n</td><td>\n\n\n</td></tr>\n<tr><td>\n\n[stack?](#)\n\n\n</td><td>\n\n\n</td><td>\n\nstring\n\n\n</td><td>\n\n_(Optional)_\n\n\n</td></tr>\n</tbody></table>",
      "editUrl": "https://github.com/QwikDev/qwik/tree/main/packages/qwik/src/core/shared/jsx/types/jsx-node.ts",
      "mdFile": "core.devjsx.md"
    },
    {
      "name": "DOMAttributes",
      "id": "domattributes",
      "hierarchy": [
        {
          "name": "DOMAttributes",
          "id": "domattributes"
        }
      ],
      "kind": "Interface",
      "content": "The Qwik-specific attributes that DOM elements accept\n\n\n```typescript\nexport interface DOMAttributes<EL extends Element> extends DOMAttributesBase<EL>, QwikEvents<EL> \n```\n**Extends:** DOMAttributesBase&lt;EL&gt;, QwikEvents&lt;EL&gt;\n\n\n<table><thead><tr><th>\n\nProperty\n\n\n</th><th>\n\nModifiers\n\n\n</th><th>\n\nType\n\n\n</th><th>\n\nDescription\n\n\n</th></tr></thead>\n<tbody><tr><td>\n\n[class?](#)\n\n\n</td><td>\n\n\n</td><td>\n\n[ClassList](#classlist) \\| [Signal](#signal)<!-- -->&lt;[ClassList](#classlist)<!-- -->&gt; \\| undefined\n\n\n</td><td>\n\n_(Optional)_\n\n\n</td></tr>\n</tbody></table>",
<<<<<<< HEAD
      "editUrl": "https://github.com/QwikDev/qwik/tree/main/packages/qwik/src/core/shared/jsx/types/jsx-qwik-attributes.ts",
      "mdFile": "core.domattributes.md"
=======
      "editUrl": "https://github.com/QwikDev/qwik/tree/main/packages/qwik/src/core/render/jsx/types/jsx-qwik-attributes.ts",
      "mdFile": "qwik.domattributes.md"
    },
    {
      "name": "EagernessOptions",
      "id": "eagernessoptions",
      "hierarchy": [
        {
          "name": "EagernessOptions",
          "id": "eagernessoptions"
        }
      ],
      "kind": "TypeAlias",
      "content": "> Warning: This API is now obsolete.\n> \n> use useVisibleTask$ or useResource$, useTask$ is for running tasks as part of the initial SSR render\n> \n\n\n```typescript\nexport type EagernessOptions = 'visible' | 'load' | 'idle';\n```",
      "editUrl": "https://github.com/QwikDev/qwik/tree/main/packages/qwik/src/core/use/use-task.ts",
      "mdFile": "qwik.eagernessoptions.md"
>>>>>>> cffd700e
    },
    {
      "name": "Element",
      "id": "qwikjsx-element",
      "hierarchy": [
        {
          "name": "QwikJSX",
          "id": "qwikjsx-element"
        },
        {
          "name": "Element",
          "id": "qwikjsx-element"
        }
      ],
      "kind": "TypeAlias",
      "content": "```typescript\ntype Element = JSXOutput;\n```\n**References:** [JSXOutput](#jsxoutput)",
      "mdFile": "core.qwikjsx.element.md"
    },
    {
      "name": "ElementChildrenAttribute",
      "id": "qwikjsx-elementchildrenattribute",
      "hierarchy": [
        {
          "name": "QwikJSX",
          "id": "qwikjsx-elementchildrenattribute"
        },
        {
          "name": "ElementChildrenAttribute",
          "id": "qwikjsx-elementchildrenattribute"
        }
      ],
      "kind": "Interface",
      "content": "```typescript\ninterface ElementChildrenAttribute \n```\n\n\n<table><thead><tr><th>\n\nProperty\n\n\n</th><th>\n\nModifiers\n\n\n</th><th>\n\nType\n\n\n</th><th>\n\nDescription\n\n\n</th></tr></thead>\n<tbody><tr><td>\n\n[children](#)\n\n\n</td><td>\n\n\n</td><td>\n\n[JSXChildren](#jsxchildren)\n\n\n</td><td>\n\n\n</td></tr>\n</tbody></table>",
      "mdFile": "core.qwikjsx.elementchildrenattribute.md"
    },
    {
      "name": "ElementType",
      "id": "qwikjsx-elementtype",
      "hierarchy": [
        {
          "name": "QwikJSX",
          "id": "qwikjsx-elementtype"
        },
        {
          "name": "ElementType",
          "id": "qwikjsx-elementtype"
        }
      ],
      "kind": "TypeAlias",
      "content": "```typescript\ntype ElementType = string | FunctionComponent<Record<any, any>>;\n```\n**References:** [FunctionComponent](#functioncomponent)",
      "mdFile": "core.qwikjsx.elementtype.md"
    },
    {
      "name": "ErrorBoundaryStore",
      "id": "errorboundarystore",
      "hierarchy": [
        {
          "name": "ErrorBoundaryStore",
          "id": "errorboundarystore"
        }
      ],
      "kind": "Interface",
      "content": "```typescript\nexport interface ErrorBoundaryStore \n```\n\n\n<table><thead><tr><th>\n\nProperty\n\n\n</th><th>\n\nModifiers\n\n\n</th><th>\n\nType\n\n\n</th><th>\n\nDescription\n\n\n</th></tr></thead>\n<tbody><tr><td>\n\n[error](#)\n\n\n</td><td>\n\n\n</td><td>\n\nany \\| undefined\n\n\n</td><td>\n\n\n</td></tr>\n</tbody></table>",
      "editUrl": "https://github.com/QwikDev/qwik/tree/main/packages/qwik/src/core/shared/error/error-handling.ts",
      "mdFile": "core.errorboundarystore.md"
    },
    {
      "name": "event$",
      "id": "event_",
      "hierarchy": [
        {
          "name": "event$",
          "id": "event_"
        }
      ],
      "kind": "Function",
      "content": "```typescript\nevent$: <T>(qrl: T) => import(\"./qrl.public\").QRL<T>\n```\n\n\n<table><thead><tr><th>\n\nParameter\n\n\n</th><th>\n\nType\n\n\n</th><th>\n\nDescription\n\n\n</th></tr></thead>\n<tbody><tr><td>\n\nqrl\n\n\n</td><td>\n\nT\n\n\n</td><td>\n\n\n</td></tr>\n</tbody></table>\n**Returns:**\n\nimport(\"./qrl.public\").[QRL](#qrl)<!-- -->&lt;T&gt;",
      "editUrl": "https://github.com/QwikDev/qwik/tree/main/packages/qwik/src/core/shared/qrl/qrl.public.dollar.ts",
      "mdFile": "core.event_.md"
    },
    {
      "name": "EventHandler",
      "id": "eventhandler",
      "hierarchy": [
        {
          "name": "EventHandler",
          "id": "eventhandler"
        }
      ],
      "kind": "TypeAlias",
      "content": "A DOM event handler\n\n\n```typescript\nexport type EventHandler<EV = Event, EL = Element> = {\n    bivarianceHack(event: EV, element: EL): any;\n}['bivarianceHack'];\n```",
      "editUrl": "https://github.com/QwikDev/qwik/tree/main/packages/qwik/src/core/shared/jsx/types/jsx-qwik-attributes.ts",
      "mdFile": "core.eventhandler.md"
    },
    {
      "name": "force",
      "id": "computedsignal-force",
      "hierarchy": [
        {
          "name": "ComputedSignal",
          "id": "computedsignal-force"
        },
        {
          "name": "force",
          "id": "computedsignal-force"
        }
      ],
      "kind": "MethodSignature",
      "content": "Use this to force recalculation and running subscribers, for example when the calculated value mutates but remains the same object. Useful for third-party libraries.\n\n\n```typescript\nforce(): void;\n```\n**Returns:**\n\nvoid",
      "mdFile": "core.computedsignal.force.md"
    },
    {
      "name": "Fragment",
      "id": "fragment",
      "hierarchy": [
        {
          "name": "Fragment",
          "id": "fragment"
        }
      ],
      "kind": "Variable",
      "content": "```typescript\nFragment: FunctionComponent<{\n    children?: any;\n    key?: string | number | null;\n}>\n```",
      "editUrl": "https://github.com/QwikDev/qwik/tree/main/packages/qwik/src/core/shared/jsx/jsx-runtime.ts",
      "mdFile": "core.fragment.md"
    },
    {
      "name": "FunctionComponent",
      "id": "functioncomponent",
      "hierarchy": [
        {
          "name": "FunctionComponent",
          "id": "functioncomponent"
        }
      ],
      "kind": "TypeAlias",
      "content": "Any function taking a props object that returns JSXOutput.\n\nThe `key`<!-- -->, `flags` and `dev` parameters are for internal use.\n\n\n```typescript\nexport type FunctionComponent<P = unknown> = {\n    renderFn(props: P, key: string | null, flags: number, dev?: DevJSX): JSXOutput;\n}['renderFn'];\n```\n**References:** [DevJSX](#devjsx)<!-- -->, [JSXOutput](#jsxoutput)",
      "editUrl": "https://github.com/QwikDev/qwik/tree/main/packages/qwik/src/core/shared/jsx/types/jsx-node.ts",
      "mdFile": "core.functioncomponent.md"
    },
    {
      "name": "getDomContainer",
      "id": "getdomcontainer",
      "hierarchy": [
        {
          "name": "getDomContainer",
          "id": "getdomcontainer"
        }
      ],
      "kind": "Function",
      "content": "```typescript\nexport declare function getDomContainer(element: Element | VNode): IClientContainer;\n```\n\n\n<table><thead><tr><th>\n\nParameter\n\n\n</th><th>\n\nType\n\n\n</th><th>\n\nDescription\n\n\n</th></tr></thead>\n<tbody><tr><td>\n\nelement\n\n\n</td><td>\n\nElement \\| VNode\n\n\n</td><td>\n\n\n</td></tr>\n</tbody></table>\n**Returns:**\n\nIClientContainer",
      "editUrl": "https://github.com/QwikDev/qwik/tree/main/packages/qwik/src/core/client/dom-container.ts",
      "mdFile": "core.getdomcontainer.md"
    },
    {
      "name": "getLocale",
      "id": "getlocale",
      "hierarchy": [
        {
          "name": "getLocale",
          "id": "getlocale"
        }
      ],
      "kind": "Function",
      "content": "Retrieve the current locale.\n\nIf no current locale and there is no `defaultLocale` the function throws an error.\n\n\n```typescript\nexport declare function getLocale(defaultLocale?: string): string;\n```\n\n\n<table><thead><tr><th>\n\nParameter\n\n\n</th><th>\n\nType\n\n\n</th><th>\n\nDescription\n\n\n</th></tr></thead>\n<tbody><tr><td>\n\ndefaultLocale\n\n\n</td><td>\n\nstring\n\n\n</td><td>\n\n_(Optional)_\n\n\n</td></tr>\n</tbody></table>\n**Returns:**\n\nstring\n\nThe locale.",
      "editUrl": "https://github.com/QwikDev/qwik/tree/main/packages/qwik/src/core/use/use-locale.ts",
      "mdFile": "core.getlocale.md"
    },
    {
      "name": "getPlatform",
      "id": "getplatform",
      "hierarchy": [
        {
          "name": "getPlatform",
          "id": "getplatform"
        }
      ],
      "kind": "Function",
      "content": "Retrieve the `CorePlatform`<!-- -->.\n\nThe `CorePlatform` is also responsible for retrieving the Manifest, that contains mappings from symbols to javascript import chunks. For this reason, `CorePlatform` can't be global, but is specific to the application currently running. On server it is possible that many different applications are running in a single server instance, and for this reason the `CorePlatform` is associated with the application document.\n\n\n```typescript\ngetPlatform: () => CorePlatform\n```\n**Returns:**\n\n[CorePlatform](#coreplatform)",
      "editUrl": "https://github.com/QwikDev/qwik/tree/main/packages/qwik/src/core/shared/platform/platform.ts",
      "mdFile": "core.getplatform.md"
    },
    {
      "name": "h",
      "id": "h",
      "hierarchy": [
        {
          "name": "h",
          "id": "h"
        }
      ],
      "kind": "Function",
      "content": "The legacy transform, used in special cases like `<div {...props} key=\"key\" />`<!-- -->. Note that the children are spread arguments, instead of a prop like in jsx() calls.\n\nAlso note that this disables optimizations.\n\n\n```typescript\nexport declare function h<TYPE extends string | FunctionComponent<PROPS>, PROPS extends {} = {}>(type: TYPE, props?: PROPS | null, ...children: any[]): JSXNode<TYPE>;\n```\n\n\n<table><thead><tr><th>\n\nParameter\n\n\n</th><th>\n\nType\n\n\n</th><th>\n\nDescription\n\n\n</th></tr></thead>\n<tbody><tr><td>\n\ntype\n\n\n</td><td>\n\nTYPE\n\n\n</td><td>\n\n\n</td></tr>\n<tr><td>\n\nprops\n\n\n</td><td>\n\nPROPS \\| null\n\n\n</td><td>\n\n_(Optional)_\n\n\n</td></tr>\n<tr><td>\n\nchildren\n\n\n</td><td>\n\nany\\[\\]\n\n\n</td><td>\n\n\n</td></tr>\n</tbody></table>\n**Returns:**\n\n[JSXNode](#jsxnode)<!-- -->&lt;TYPE&gt;",
      "editUrl": "https://github.com/QwikDev/qwik/tree/main/packages/qwik/src/core/shared/jsx/jsx-runtime.ts",
      "mdFile": "core.h.md"
    },
    {
      "name": "implicit$FirstArg",
      "id": "implicit_firstarg",
      "hierarchy": [
        {
          "name": "implicit$FirstArg",
          "id": "implicit_firstarg"
        }
      ],
      "kind": "Function",
      "content": "Create a `____$(...)` convenience method from `___(...)`<!-- -->.\n\nIt is very common for functions to take a lazy-loadable resource as a first argument. For this reason, the Qwik Optimizer automatically extracts the first argument from any function which ends in `$`<!-- -->.\n\nThis means that `foo$(arg0)` and `foo($(arg0))` are equivalent with respect to Qwik Optimizer. The former is just a shorthand for the latter.\n\nFor example, these function calls are equivalent:\n\n- `component$(() => {...})` is same as `component($(() => {...}))`\n\n```tsx\nexport function myApi(callback: QRL<() => void>): void {\n  // ...\n}\n\nexport const myApi$ = implicit$FirstArg(myApi);\n// type of myApi$: (callback: () => void): void\n\n// can be used as:\nmyApi$(() => console.log('callback'));\n\n// will be transpiled to:\n// FILE: <current file>\nmyApi(qrl('./chunk-abc.js', 'callback'));\n\n// FILE: chunk-abc.js\nexport const callback = () => console.log('callback');\n```\n\n\n```typescript\nimplicit$FirstArg: <FIRST, REST extends any[], RET>(fn: (qrl: QRL<FIRST>, ...rest: REST) => RET) => ((qrl: FIRST, ...rest: REST) => RET)\n```\n\n\n<table><thead><tr><th>\n\nParameter\n\n\n</th><th>\n\nType\n\n\n</th><th>\n\nDescription\n\n\n</th></tr></thead>\n<tbody><tr><td>\n\nfn\n\n\n</td><td>\n\n(qrl: [QRL](#qrl)<!-- -->&lt;FIRST&gt;, ...rest: REST) =&gt; RET\n\n\n</td><td>\n\nA function that should have its first argument automatically `$`<!-- -->.\n\n\n</td></tr>\n</tbody></table>\n**Returns:**\n\n((qrl: FIRST, ...rest: REST) =&gt; RET)",
      "editUrl": "https://github.com/QwikDev/qwik/tree/main/packages/qwik/src/core/shared/qrl/implicit_dollar.ts",
      "mdFile": "core.implicit_firstarg.md"
    },
    {
      "name": "IntrinsicAttributes",
      "id": "qwikjsx-intrinsicattributes",
      "hierarchy": [
        {
          "name": "QwikJSX",
          "id": "qwikjsx-intrinsicattributes"
        },
        {
          "name": "IntrinsicAttributes",
          "id": "qwikjsx-intrinsicattributes"
        }
      ],
      "kind": "Interface",
      "content": "```typescript\ninterface IntrinsicAttributes extends QwikIntrinsicAttributes \n```\n**Extends:** QwikIntrinsicAttributes",
      "mdFile": "core.qwikjsx.intrinsicattributes.md"
    },
    {
      "name": "IntrinsicElements",
      "id": "qwikjsx-intrinsicelements",
      "hierarchy": [
        {
          "name": "QwikJSX",
          "id": "qwikjsx-intrinsicelements"
        },
        {
          "name": "IntrinsicElements",
          "id": "qwikjsx-intrinsicelements"
        }
      ],
      "kind": "Interface",
      "content": "```typescript\ninterface IntrinsicElements extends LenientQwikElements \n```\n**Extends:** LenientQwikElements",
      "mdFile": "core.qwikjsx.intrinsicelements.md"
    },
    {
      "name": "isSignal",
      "id": "issignal",
      "hierarchy": [
        {
          "name": "isSignal",
          "id": "issignal"
        }
      ],
      "kind": "Function",
      "content": "```typescript\nisSignal: (value: any) => value is Signal<unknown>\n```\n\n\n<table><thead><tr><th>\n\nParameter\n\n\n</th><th>\n\nType\n\n\n</th><th>\n\nDescription\n\n\n</th></tr></thead>\n<tbody><tr><td>\n\nvalue\n\n\n</td><td>\n\nany\n\n\n</td><td>\n\n\n</td></tr>\n</tbody></table>\n**Returns:**\n\nvalue is [Signal](#signal)<!-- -->&lt;unknown&gt;",
      "editUrl": "https://github.com/QwikDev/qwik/tree/main/packages/qwik/src/core/signal/signal.ts",
      "mdFile": "core.issignal.md"
    },
    {
      "name": "jsx",
      "id": "jsx",
      "hierarchy": [
        {
          "name": "jsx",
          "id": "jsx"
        }
      ],
      "kind": "Function",
      "content": "Used by the JSX transpilers to create a JSXNode. Note that the optimizer will not use this, instead using \\_jsxSplit and \\_jsxSorted directly.\n\n\n```typescript\njsx: <T extends string | FunctionComponent<any>>(type: T, props: T extends FunctionComponent<infer PROPS> ? PROPS : Props, key?: string | number | null) => JSXNode<T>\n```\n\n\n<table><thead><tr><th>\n\nParameter\n\n\n</th><th>\n\nType\n\n\n</th><th>\n\nDescription\n\n\n</th></tr></thead>\n<tbody><tr><td>\n\ntype\n\n\n</td><td>\n\nT\n\n\n</td><td>\n\n\n</td></tr>\n<tr><td>\n\nprops\n\n\n</td><td>\n\nT extends [FunctionComponent](#functioncomponent)<!-- -->&lt;infer PROPS&gt; ? PROPS : Props\n\n\n</td><td>\n\n\n</td></tr>\n<tr><td>\n\nkey\n\n\n</td><td>\n\nstring \\| number \\| null\n\n\n</td><td>\n\n_(Optional)_\n\n\n</td></tr>\n</tbody></table>\n**Returns:**\n\n[JSXNode](#jsxnode)<!-- -->&lt;T&gt;",
      "editUrl": "https://github.com/QwikDev/qwik/tree/main/packages/qwik/src/core/shared/jsx/jsx-runtime.ts",
      "mdFile": "core.jsx.md"
    },
    {
      "name": "JSXChildren",
      "id": "jsxchildren",
      "hierarchy": [
        {
          "name": "JSXChildren",
          "id": "jsxchildren"
        }
      ],
      "kind": "TypeAlias",
      "content": "```typescript\nexport type JSXChildren = string | number | boolean | null | undefined | Function | RegExp | JSXChildren[] | Promise<JSXChildren> | Signal<JSXChildren> | JSXNode;\n```\n**References:** [JSXChildren](#jsxchildren)<!-- -->, [Signal](#signal)<!-- -->, [JSXNode](#jsxnode)",
      "editUrl": "https://github.com/QwikDev/qwik/tree/main/packages/qwik/src/core/shared/jsx/types/jsx-qwik-attributes.ts",
      "mdFile": "core.jsxchildren.md"
    },
    {
      "name": "jsxDEV",
      "id": "jsxdev",
      "hierarchy": [
        {
          "name": "jsxDEV",
          "id": "jsxdev"
        }
      ],
      "kind": "Function",
      "content": "```typescript\njsxDEV: <T extends string | FunctionComponent<Props>>(type: T, props: T extends FunctionComponent<infer PROPS> ? PROPS : Props, key: string | number | null | undefined, _isStatic: boolean, opts: JsxDevOpts, _ctx: unknown) => JSXNode<T>\n```\n\n\n<table><thead><tr><th>\n\nParameter\n\n\n</th><th>\n\nType\n\n\n</th><th>\n\nDescription\n\n\n</th></tr></thead>\n<tbody><tr><td>\n\ntype\n\n\n</td><td>\n\nT\n\n\n</td><td>\n\n\n</td></tr>\n<tr><td>\n\nprops\n\n\n</td><td>\n\nT extends [FunctionComponent](#functioncomponent)<!-- -->&lt;infer PROPS&gt; ? PROPS : Props\n\n\n</td><td>\n\n\n</td></tr>\n<tr><td>\n\nkey\n\n\n</td><td>\n\nstring \\| number \\| null \\| undefined\n\n\n</td><td>\n\n\n</td></tr>\n<tr><td>\n\n\\_isStatic\n\n\n</td><td>\n\nboolean\n\n\n</td><td>\n\n\n</td></tr>\n<tr><td>\n\nopts\n\n\n</td><td>\n\nJsxDevOpts\n\n\n</td><td>\n\n\n</td></tr>\n<tr><td>\n\n\\_ctx\n\n\n</td><td>\n\nunknown\n\n\n</td><td>\n\n\n</td></tr>\n</tbody></table>\n**Returns:**\n\n[JSXNode](#jsxnode)<!-- -->&lt;T&gt;",
      "editUrl": "https://github.com/QwikDev/qwik/tree/main/packages/qwik/src/core/shared/jsx/jsx-runtime.ts",
      "mdFile": "core.jsxdev.md"
    },
    {
      "name": "JSXNode",
      "id": "jsxnode",
      "hierarchy": [
        {
          "name": "JSXNode",
          "id": "jsxnode"
        }
      ],
      "kind": "Interface",
      "content": "A JSX Node, an internal structure. You probably want to use `JSXOutput` instead.\n\n\n```typescript\nexport interface JSXNode<T extends string | FunctionComponent | unknown = unknown> \n```\n\n\n<table><thead><tr><th>\n\nProperty\n\n\n</th><th>\n\nModifiers\n\n\n</th><th>\n\nType\n\n\n</th><th>\n\nDescription\n\n\n</th></tr></thead>\n<tbody><tr><td>\n\n[children](#)\n\n\n</td><td>\n\n\n</td><td>\n\n[JSXChildren](#jsxchildren) \\| null\n\n\n</td><td>\n\n\n</td></tr>\n<tr><td>\n\n[dev?](#)\n\n\n</td><td>\n\n\n</td><td>\n\n[DevJSX](#devjsx)\n\n\n</td><td>\n\n_(Optional)_\n\n\n</td></tr>\n<tr><td>\n\n[key](#)\n\n\n</td><td>\n\n\n</td><td>\n\nstring \\| null\n\n\n</td><td>\n\n\n</td></tr>\n<tr><td>\n\n[props](#)\n\n\n</td><td>\n\n\n</td><td>\n\nT extends [FunctionComponent](#functioncomponent)<!-- -->&lt;infer P&gt; ? P : Record&lt;any, unknown&gt;\n\n\n</td><td>\n\n\n</td></tr>\n<tr><td>\n\n[type](#)\n\n\n</td><td>\n\n\n</td><td>\n\nT\n\n\n</td><td>\n\n\n</td></tr>\n</tbody></table>",
      "editUrl": "https://github.com/QwikDev/qwik/tree/main/packages/qwik/src/core/shared/jsx/types/jsx-node.ts",
      "mdFile": "core.jsxnode.md"
    },
    {
      "name": "JSXOutput",
      "id": "jsxoutput",
      "hierarchy": [
        {
          "name": "JSXOutput",
          "id": "jsxoutput"
        }
      ],
      "kind": "TypeAlias",
      "content": "Any valid output for a component\n\n\n```typescript\nexport type JSXOutput = JSXNode | string | number | boolean | null | undefined | JSXOutput[];\n```\n**References:** [JSXNode](#jsxnode)<!-- -->, [JSXOutput](#jsxoutput)",
      "editUrl": "https://github.com/QwikDev/qwik/tree/main/packages/qwik/src/core/shared/jsx/types/jsx-node.ts",
      "mdFile": "core.jsxoutput.md"
    },
    {
      "name": "JSXTagName",
      "id": "jsxtagname",
      "hierarchy": [
        {
          "name": "JSXTagName",
          "id": "jsxtagname"
        }
      ],
      "kind": "TypeAlias",
      "content": "```typescript\nexport type JSXTagName = keyof HTMLElementTagNameMap | Omit<string, keyof HTMLElementTagNameMap>;\n```",
      "editUrl": "https://github.com/QwikDev/qwik/tree/main/packages/qwik/src/core/shared/jsx/types/jsx-qwik-attributes.ts",
      "mdFile": "core.jsxtagname.md"
    },
    {
      "name": "KnownEventNames",
      "id": "knowneventnames",
      "hierarchy": [
        {
          "name": "KnownEventNames",
          "id": "knowneventnames"
        }
      ],
      "kind": "TypeAlias",
      "content": "The names of events that Qwik knows about. They are all lowercase, but on the JSX side, they are PascalCase for nicer DX. (`onAuxClick$` vs `onauxclick$`<!-- -->)\n\n\n```typescript\nexport type KnownEventNames = LiteralUnion<AllEventKeys, string>;\n```",
      "editUrl": "https://github.com/QwikDev/qwik/tree/main/packages/qwik/src/core/shared/jsx/types/jsx-qwik-events.ts",
      "mdFile": "core.knowneventnames.md"
    },
    {
      "name": "NativeAnimationEvent",
      "id": "nativeanimationevent",
      "hierarchy": [
        {
          "name": "NativeAnimationEvent",
          "id": "nativeanimationevent"
        }
      ],
      "kind": "TypeAlias",
      "content": "> Warning: This API is now obsolete.\n> \n> Use `AnimationEvent` and use the second argument to the handler function for the current event target\n> \n\n\n```typescript\nexport type NativeAnimationEvent = AnimationEvent;\n```",
      "editUrl": "https://github.com/QwikDev/qwik/tree/main/packages/qwik/src/core/shared/jsx/types/jsx-qwik-events.ts",
      "mdFile": "core.nativeanimationevent.md"
    },
    {
      "name": "NativeClipboardEvent",
      "id": "nativeclipboardevent",
      "hierarchy": [
        {
          "name": "NativeClipboardEvent",
          "id": "nativeclipboardevent"
        }
      ],
      "kind": "TypeAlias",
      "content": "> Warning: This API is now obsolete.\n> \n> Use `ClipboardEvent` and use the second argument to the handler function for the current event target\n> \n\n\n```typescript\nexport type NativeClipboardEvent = ClipboardEvent;\n```",
      "editUrl": "https://github.com/QwikDev/qwik/tree/main/packages/qwik/src/core/shared/jsx/types/jsx-qwik-events.ts",
      "mdFile": "core.nativeclipboardevent.md"
    },
    {
      "name": "NativeCompositionEvent",
      "id": "nativecompositionevent",
      "hierarchy": [
        {
          "name": "NativeCompositionEvent",
          "id": "nativecompositionevent"
        }
      ],
      "kind": "TypeAlias",
      "content": "> Warning: This API is now obsolete.\n> \n> Use `CompositionEvent` and use the second argument to the handler function for the current event target\n> \n\n\n```typescript\nexport type NativeCompositionEvent = CompositionEvent;\n```",
      "editUrl": "https://github.com/QwikDev/qwik/tree/main/packages/qwik/src/core/shared/jsx/types/jsx-qwik-events.ts",
      "mdFile": "core.nativecompositionevent.md"
    },
    {
      "name": "NativeDragEvent",
      "id": "nativedragevent",
      "hierarchy": [
        {
          "name": "NativeDragEvent",
          "id": "nativedragevent"
        }
      ],
      "kind": "TypeAlias",
      "content": "> Warning: This API is now obsolete.\n> \n> Use `DragEvent` and use the second argument to the handler function for the current event target\n> \n\n\n```typescript\nexport type NativeDragEvent = DragEvent;\n```",
      "editUrl": "https://github.com/QwikDev/qwik/tree/main/packages/qwik/src/core/shared/jsx/types/jsx-qwik-events.ts",
      "mdFile": "core.nativedragevent.md"
    },
    {
      "name": "NativeFocusEvent",
      "id": "nativefocusevent",
      "hierarchy": [
        {
          "name": "NativeFocusEvent",
          "id": "nativefocusevent"
        }
      ],
      "kind": "TypeAlias",
      "content": "> Warning: This API is now obsolete.\n> \n> Use `FocusEvent` and use the second argument to the handler function for the current event target\n> \n\n\n```typescript\nexport type NativeFocusEvent = FocusEvent;\n```",
      "editUrl": "https://github.com/QwikDev/qwik/tree/main/packages/qwik/src/core/shared/jsx/types/jsx-qwik-events.ts",
      "mdFile": "core.nativefocusevent.md"
    },
    {
      "name": "NativeKeyboardEvent",
      "id": "nativekeyboardevent",
      "hierarchy": [
        {
          "name": "NativeKeyboardEvent",
          "id": "nativekeyboardevent"
        }
      ],
      "kind": "TypeAlias",
      "content": "> Warning: This API is now obsolete.\n> \n> Use `KeyboardEvent` and use the second argument to the handler function for the current event target\n> \n\n\n```typescript\nexport type NativeKeyboardEvent = KeyboardEvent;\n```",
      "editUrl": "https://github.com/QwikDev/qwik/tree/main/packages/qwik/src/core/shared/jsx/types/jsx-qwik-events.ts",
      "mdFile": "core.nativekeyboardevent.md"
    },
    {
      "name": "NativeMouseEvent",
      "id": "nativemouseevent",
      "hierarchy": [
        {
          "name": "NativeMouseEvent",
          "id": "nativemouseevent"
        }
      ],
      "kind": "TypeAlias",
      "content": "> Warning: This API is now obsolete.\n> \n> Use `MouseEvent` and use the second argument to the handler function for the current event target\n> \n\n\n```typescript\nexport type NativeMouseEvent = MouseEvent;\n```",
      "editUrl": "https://github.com/QwikDev/qwik/tree/main/packages/qwik/src/core/shared/jsx/types/jsx-qwik-events.ts",
      "mdFile": "core.nativemouseevent.md"
    },
    {
      "name": "NativePointerEvent",
      "id": "nativepointerevent",
      "hierarchy": [
        {
          "name": "NativePointerEvent",
          "id": "nativepointerevent"
        }
      ],
      "kind": "TypeAlias",
      "content": "> Warning: This API is now obsolete.\n> \n> Use `PointerEvent` and use the second argument to the handler function for the current event target\n> \n\n\n```typescript\nexport type NativePointerEvent = PointerEvent;\n```",
      "editUrl": "https://github.com/QwikDev/qwik/tree/main/packages/qwik/src/core/shared/jsx/types/jsx-qwik-events.ts",
      "mdFile": "core.nativepointerevent.md"
    },
    {
      "name": "NativeTouchEvent",
      "id": "nativetouchevent",
      "hierarchy": [
        {
          "name": "NativeTouchEvent",
          "id": "nativetouchevent"
        }
      ],
      "kind": "TypeAlias",
      "content": "> Warning: This API is now obsolete.\n> \n> Use `TouchEvent` and use the second argument to the handler function for the current event target\n> \n\n\n```typescript\nexport type NativeTouchEvent = TouchEvent;\n```",
      "editUrl": "https://github.com/QwikDev/qwik/tree/main/packages/qwik/src/core/shared/jsx/types/jsx-qwik-events.ts",
      "mdFile": "core.nativetouchevent.md"
    },
    {
      "name": "NativeTransitionEvent",
      "id": "nativetransitionevent",
      "hierarchy": [
        {
          "name": "NativeTransitionEvent",
          "id": "nativetransitionevent"
        }
      ],
      "kind": "TypeAlias",
      "content": "> Warning: This API is now obsolete.\n> \n> Use `TransitionEvent` and use the second argument to the handler function for the current event target\n> \n\n\n```typescript\nexport type NativeTransitionEvent = TransitionEvent;\n```",
      "editUrl": "https://github.com/QwikDev/qwik/tree/main/packages/qwik/src/core/shared/jsx/types/jsx-qwik-events.ts",
      "mdFile": "core.nativetransitionevent.md"
    },
    {
      "name": "NativeUIEvent",
      "id": "nativeuievent",
      "hierarchy": [
        {
          "name": "NativeUIEvent",
          "id": "nativeuievent"
        }
      ],
      "kind": "TypeAlias",
      "content": "> Warning: This API is now obsolete.\n> \n> Use `UIEvent` and use the second argument to the handler function for the current event target\n> \n\n\n```typescript\nexport type NativeUIEvent = UIEvent;\n```",
      "editUrl": "https://github.com/QwikDev/qwik/tree/main/packages/qwik/src/core/shared/jsx/types/jsx-qwik-events.ts",
      "mdFile": "core.nativeuievent.md"
    },
    {
      "name": "NativeWheelEvent",
      "id": "nativewheelevent",
      "hierarchy": [
        {
          "name": "NativeWheelEvent",
          "id": "nativewheelevent"
        }
      ],
      "kind": "TypeAlias",
      "content": "> Warning: This API is now obsolete.\n> \n> Use `WheelEvent` and use the second argument to the handler function for the current event target\n> \n\n\n```typescript\nexport type NativeWheelEvent = WheelEvent;\n```",
      "editUrl": "https://github.com/QwikDev/qwik/tree/main/packages/qwik/src/core/shared/jsx/types/jsx-qwik-events.ts",
      "mdFile": "core.nativewheelevent.md"
    },
    {
      "name": "noSerialize",
      "id": "noserialize",
      "hierarchy": [
        {
          "name": "noSerialize",
          "id": "noserialize"
        }
      ],
      "kind": "Function",
      "content": "Returned type of the `noSerialize()` function. It will be TYPE or undefined.\n\n\n```typescript\nexport type NoSerialize<T> = (T & {\n    __no_serialize__: true;\n}) | undefined;\n```",
      "editUrl": "https://github.com/QwikDev/qwik/tree/main/packages/qwik/src/core/shared/utils/serialize-utils.ts",
      "mdFile": "core.noserialize.md"
    },
    {
      "name": "NoSerialize",
      "id": "noserialize",
      "hierarchy": [
        {
          "name": "NoSerialize",
          "id": "noserialize"
        }
      ],
      "kind": "TypeAlias",
      "content": "Returned type of the `noSerialize()` function. It will be TYPE or undefined.\n\n\n```typescript\nexport type NoSerialize<T> = (T & {\n    __no_serialize__: true;\n}) | undefined;\n```",
      "editUrl": "https://github.com/QwikDev/qwik/tree/main/packages/qwik/src/core/shared/utils/serialize-utils.ts",
      "mdFile": "core.noserialize.md"
    },
    {
      "name": "NoSerializeSymbol",
      "id": "noserializesymbol",
      "hierarchy": [
        {
          "name": "NoSerializeSymbol",
          "id": "noserializesymbol"
        }
      ],
      "kind": "Variable",
      "content": "If an object has this property, it will not be serialized. Use this on prototypes to avoid having to call `noSerialize()` on every object.\n\n\n```typescript\nNoSerializeSymbol: unique symbol\n```",
      "editUrl": "https://github.com/QwikDev/qwik/tree/main/packages/qwik/src/core/shared/utils/serialize-utils.ts",
      "mdFile": "core.noserializesymbol.md"
    },
    {
      "name": "OnRenderFn",
      "id": "onrenderfn",
      "hierarchy": [
        {
          "name": "OnRenderFn",
          "id": "onrenderfn"
        }
      ],
      "kind": "TypeAlias",
      "content": "```typescript\nexport type OnRenderFn<PROPS> = (props: PROPS) => JSXOutput;\n```\n**References:** [JSXOutput](#jsxoutput)",
      "editUrl": "https://github.com/QwikDev/qwik/tree/main/packages/qwik/src/core/shared/component.public.ts",
      "mdFile": "core.onrenderfn.md"
    },
    {
      "name": "OnVisibleTaskOptions",
      "id": "onvisibletaskoptions",
      "hierarchy": [
        {
          "name": "OnVisibleTaskOptions",
          "id": "onvisibletaskoptions"
        }
      ],
      "kind": "Interface",
      "content": "```typescript\nexport interface OnVisibleTaskOptions \n```\n\n\n<table><thead><tr><th>\n\nProperty\n\n\n</th><th>\n\nModifiers\n\n\n</th><th>\n\nType\n\n\n</th><th>\n\nDescription\n\n\n</th></tr></thead>\n<tbody><tr><td>\n\n[strategy?](#)\n\n\n</td><td>\n\n\n</td><td>\n\n[VisibleTaskStrategy](#visibletaskstrategy)\n\n\n</td><td>\n\n_(Optional)_ The strategy to use to determine when the \"VisibleTask\" should first execute.\n\n- `intersection-observer`<!-- -->: the task will first execute when the element is visible in the viewport, under the hood it uses the IntersectionObserver API. - `document-ready`<!-- -->: the task will first execute when the document is ready, under the hood it uses the document `load` event. - `document-idle`<!-- -->: the task will first execute when the document is idle, under the hood it uses the requestIdleCallback API.\n\n\n</td></tr>\n</tbody></table>",
      "editUrl": "https://github.com/QwikDev/qwik/tree/main/packages/qwik/src/core/use/use-visible-task.ts",
      "mdFile": "core.onvisibletaskoptions.md"
    },
    {
      "name": "PrefetchGraph",
      "id": "prefetchgraph",
      "hierarchy": [
        {
          "name": "PrefetchGraph",
          "id": "prefetchgraph"
        }
      ],
      "kind": "Function",
      "content": "> This API is provided as a beta preview for developers and may change based on feedback that we receive. Do not use this API in a production environment.\n> \n\nLoad the prefetch graph for the container.\n\nEach Qwik container needs to include its own prefetch graph.\n\n\n```typescript\nPrefetchGraph: (opts?: {\n    base?: string;\n    manifestHash?: string;\n    manifestURL?: string;\n    nonce?: string;\n}) => JSXOutput\n```\n\n\n<table><thead><tr><th>\n\nParameter\n\n\n</th><th>\n\nType\n\n\n</th><th>\n\nDescription\n\n\n</th></tr></thead>\n<tbody><tr><td>\n\nopts\n\n\n</td><td>\n\n{ base?: string; manifestHash?: string; manifestURL?: string; nonce?: string; }\n\n\n</td><td>\n\n_(Optional)_ Options for the loading prefetch graph.\n\n- `base` - Base of the graph. For a default installation this will default to the q:base value `/build/`<!-- -->. But if more than one MFE is installed on the page, then each MFE needs to have its own base. - `manifestHash` - Hash of the manifest file to load. If not provided the hash will be extracted from the container attribute `q:manifest-hash` and assume the default build file `${base}/q-bundle-graph-${manifestHash}.json`<!-- -->. - `manifestURL` - URL of the manifest file to load if non-standard bundle graph location name.\n\n\n</td></tr>\n</tbody></table>\n**Returns:**\n\n[JSXOutput](#jsxoutput)",
      "editUrl": "https://github.com/QwikDev/qwik/tree/main/packages/qwik/src/core/shared/prefetch-service-worker/prefetch.ts",
      "mdFile": "core.prefetchgraph.md"
    },
    {
      "name": "PrefetchServiceWorker",
      "id": "prefetchserviceworker",
      "hierarchy": [
        {
          "name": "PrefetchServiceWorker",
          "id": "prefetchserviceworker"
        }
      ],
      "kind": "Function",
<<<<<<< HEAD
      "content": "> This API is provided as a beta preview for developers and may change based on feedback that we receive. Do not use this API in a production environment.\n> \n\nInstall a service worker which will prefetch the bundles.\n\nThere can only be one service worker per page. Because there can be many separate Qwik Containers on the page each container needs to load its prefetch graph using `PrefetchGraph` component.\n\n\n```typescript\nPrefetchServiceWorker: (opts: {\n    base?: string;\n    scope?: string;\n    path?: string;\n    verbose?: boolean;\n    fetchBundleGraph?: boolean;\n    nonce?: string;\n}) => JSXOutput\n```\n\n\n<table><thead><tr><th>\n\nParameter\n\n\n</th><th>\n\nType\n\n\n</th><th>\n\nDescription\n\n\n</th></tr></thead>\n<tbody><tr><td>\n\nopts\n\n\n</td><td>\n\n{ base?: string; scope?: string; path?: string; verbose?: boolean; fetchBundleGraph?: boolean; nonce?: string; }\n\n\n</td><td>\n\nOptions for the prefetch service worker.\n\n- `base` - Base URL for the service worker. Default is `import.meta.env.BASE_URL`<!-- -->, which is defined by Vite's `config.base` and defaults to `/`<!-- -->. - `scope` - Base URL for when the service-worker will activate. Default is `/` - `path` - Path to the service worker. Default is `qwik-prefetch-service-worker.js` unless you pass a path that starts with a `/` then the base is ignored. Default is `qwik-prefetch-service-worker.js` - `verbose` - Verbose logging for the service worker installation. Default is `false` - `nonce` - Optional nonce value for security purposes, defaults to `undefined`<!-- -->.\n\n\n</td></tr>\n</tbody></table>\n**Returns:**\n\n[JSXOutput](#jsxoutput)",
      "editUrl": "https://github.com/QwikDev/qwik/tree/main/packages/qwik/src/core/shared/prefetch-service-worker/prefetch.ts",
      "mdFile": "core.prefetchserviceworker.md"
=======
      "content": "> This API is provided as an alpha preview for developers and may change based on feedback that we receive. Do not use this API in a production environment.\n> \n\nInstall a service worker which will prefetch the bundles.\n\nThere can only be one service worker per page. Because there can be many separate Qwik Containers on the page each container needs to load its prefetch graph using `PrefetchGraph` component.\n\n\n```typescript\nPrefetchServiceWorker: (opts: {\n    base?: string;\n    scope?: string;\n    path?: string;\n    verbose?: boolean;\n    fetchBundleGraph?: boolean;\n    nonce?: string;\n}) => JSXNode<'script'>\n```\n\n\n<table><thead><tr><th>\n\nParameter\n\n\n</th><th>\n\nType\n\n\n</th><th>\n\nDescription\n\n\n</th></tr></thead>\n<tbody><tr><td>\n\nopts\n\n\n</td><td>\n\n{ base?: string; scope?: string; path?: string; verbose?: boolean; fetchBundleGraph?: boolean; nonce?: string; }\n\n\n</td><td>\n\nOptions for the prefetch service worker.\n\n- `base` - Base URL for the service worker `import.meta.env.BASE_URL` or `/`<!-- -->. Default is `import.meta.env.BASE_URL` - `scope` - Base URL for when the service-worker will activate. Default is `/` - `path` - Path to the service worker. Default is `qwik-prefetch-service-worker.js` unless you pass a path that starts with a `/` then the base is ignored. Default is `qwik-prefetch-service-worker.js` - `verbose` - Verbose logging for the service worker installation. Default is `false` - `nonce` - Optional nonce value for security purposes, defaults to `undefined`<!-- -->.\n\n\n</td></tr>\n</tbody></table>\n**Returns:**\n\n[JSXNode](#jsxnode)<!-- -->&lt;'script'&gt;",
      "editUrl": "https://github.com/QwikDev/qwik/tree/main/packages/qwik/src/core/components/prefetch.ts",
      "mdFile": "qwik.prefetchserviceworker.md"
    },
    {
      "name": "ProgressHTMLAttributes",
      "id": "progresshtmlattributes",
      "hierarchy": [
        {
          "name": "ProgressHTMLAttributes",
          "id": "progresshtmlattributes"
        }
      ],
      "kind": "Interface",
      "content": "```typescript\nexport interface ProgressHTMLAttributes<T extends Element> extends Attrs<'progress', T> \n```\n**Extends:** Attrs&lt;'progress', T&gt;",
      "editUrl": "https://github.com/QwikDev/qwik/tree/main/packages/qwik/src/core/render/jsx/types/jsx-generated.ts",
      "mdFile": "qwik.progresshtmlattributes.md"
    },
    {
      "name": "PropFnInterface",
      "id": "propfninterface",
      "hierarchy": [
        {
          "name": "PropFnInterface",
          "id": "propfninterface"
        }
      ],
      "kind": "TypeAlias",
      "content": "> Warning: This API is now obsolete.\n> \n> Use `QRL<>` instead\n> \n\n\n```typescript\nexport type PropFnInterface<ARGS extends any[], RET> = {\n    __qwik_serializable__?: any;\n    (...args: ARGS): Promise<RET>;\n};\n```",
      "editUrl": "https://github.com/QwikDev/qwik/tree/main/packages/qwik/src/core/qrl/qrl.public.ts",
      "mdFile": "qwik.propfninterface.md"
>>>>>>> cffd700e
    },
    {
      "name": "PropFunction",
      "id": "propfunction",
      "hierarchy": [
        {
          "name": "PropFunction",
          "id": "propfunction"
        }
      ],
      "kind": "TypeAlias",
      "content": "Alias for `QRL<T>`<!-- -->. Of historic relevance only.\n\n\n```typescript\nexport type PropFunction<T> = QRL<T>;\n```\n**References:** [QRL](#qrl)",
      "editUrl": "https://github.com/QwikDev/qwik/tree/main/packages/qwik/src/core/shared/qrl/qrl.public.ts",
      "mdFile": "core.propfunction.md"
    },
    {
      "name": "PropsOf",
      "id": "propsof",
      "hierarchy": [
        {
          "name": "PropsOf",
          "id": "propsof"
        }
      ],
      "kind": "TypeAlias",
      "content": "Infers `Props` from the component or tag.\n\n\n```typescript\nexport type PropsOf<COMP> = COMP extends string ? COMP extends keyof QwikIntrinsicElements ? QwikIntrinsicElements[COMP] : QwikIntrinsicElements['span'] : NonNullable<COMP> extends never ? never : COMP extends FunctionComponent<infer PROPS> ? PROPS extends Record<any, infer V> ? IsAny<V> extends true ? never : ObjectProps<PROPS> : COMP extends Component<infer OrigProps> ? ObjectProps<OrigProps> : PROPS : never;\n```\n**References:** [QwikIntrinsicElements](#qwikintrinsicelements)<!-- -->, [FunctionComponent](#functioncomponent)<!-- -->, [Component](#component)\n\n\n\n```tsx\nconst Desc = component$(({desc, ...props}: { desc: string } & PropsOf<'div'>) => {\n return <div {...props}>{desc}</div>;\n});\n\nconst TitleBox = component$(({title, ...props}: { title: string } & PropsOf<Box>) => {\n  return <Box {...props}><h1>{title}</h1></Box>;\n});\n```",
      "editUrl": "https://github.com/QwikDev/qwik/tree/main/packages/qwik/src/core/shared/component.public.ts",
      "mdFile": "core.propsof.md"
    },
    {
      "name": "PublicProps",
      "id": "publicprops",
      "hierarchy": [
        {
          "name": "PublicProps",
          "id": "publicprops"
        }
      ],
      "kind": "TypeAlias",
      "content": "Extends the defined component PROPS, adding the default ones (children and q:slot) and allowing plain functions to QRL arguments.\n\n\n```typescript\nexport type PublicProps<PROPS> = (PROPS extends Record<any, any> ? Omit<PROPS, `${string}$`> & _Only$<PROPS> : unknown extends PROPS ? {} : PROPS) & ComponentBaseProps & ComponentChildren<PROPS>;\n```\n**References:** [ComponentBaseProps](#componentbaseprops)",
      "editUrl": "https://github.com/QwikDev/qwik/tree/main/packages/qwik/src/core/shared/component.public.ts",
      "mdFile": "core.publicprops.md"
    },
    {
      "name": "qrl",
      "id": "qrl",
      "hierarchy": [
        {
          "name": "qrl",
          "id": "qrl"
        }
      ],
      "kind": "Function",
      "content": "The `QRL` type represents a lazy-loadable AND serializable resource.\n\nQRL stands for Qwik URL.\n\nUse `QRL` when you want to refer to a lazy-loaded resource. `QRL`<!-- -->s are most often used for code (functions) but can also be used for other resources such as `string`<!-- -->s in the case of styles.\n\n`QRL` is an opaque token that is generated by the Qwik Optimizer. (Do not rely on any properties in `QRL` as it may change between versions.)\n\n\\#\\# Creating `QRL` references\n\nCreating `QRL` is done using `$(...)` function. `$(...)` is a special marker for the Qwik Optimizer that marks that the code should be extracted into a lazy-loaded symbol.\n\n```tsx\nuseOnDocument(\n  'mousemove',\n  $((event) => console.log('mousemove', event))\n);\n```\nIn the above code, the Qwik Optimizer detects `$(...)` and transforms the code as shown below:\n\n```tsx\n// FILE: <current file>\nuseOnDocument('mousemove', qrl('./chunk-abc.js', 'onMousemove'));\n\n// FILE: chunk-abc.js\nexport const onMousemove = () => console.log('mousemove');\n```\nNOTE: `qrl(...)` is a result of Qwik Optimizer transformation. You should never have to invoke this function directly in your application. The `qrl(...)` function should be invoked only after the Qwik Optimizer transformation.\n\n\\#\\# Using `QRL`<!-- -->s\n\nUse `QRL` type in your application when you want to get a lazy-loadable reference to a resource (most likely a function).\n\n```tsx\n// Example of declaring a custom functions which takes callback as QRL.\nexport function useMyFunction(callback: QRL<() => void>) {\n  doExtraStuff();\n  // The callback passed to `onDocument` requires `QRL`.\n  useOnDocument('mousemove', callback);\n}\n```\nIn the above example, the way to think about the code is that you are not asking for a callback function but rather a reference to a lazy-loadable callback function. Specifically, the function loading should be delayed until it is actually needed. In the above example, the function would not load until after a `mousemove` event on `document` fires.\n\n\\#\\# Resolving `QRL` references\n\nAt times it may be necessary to resolve a `QRL` reference to the actual value. This can be performed using `QRL.resolve(..)` function.\n\n```tsx\n// Assume you have QRL reference to a greet function\nconst lazyGreet: QRL<() => void> = $(() => console.log('Hello World!'));\n\n// Use `qrlImport` to load / resolve the reference.\nconst greet: () => void = await lazyGreet.resolve();\n\n//  Invoke it\ngreet();\n```\nNOTE: `element` is needed because `QRL`<!-- -->s are relative and need a base location to resolve against. The base location is encoded in the HTML in the form of `<div q:base=\"/url\">`<!-- -->.\n\n\\#\\# `QRL.resolved`\n\nOnce `QRL.resolve()` returns, the value is stored under `QRL.resolved`<!-- -->. This allows the value to be used without having to await `QRL.resolve()` again.\n\n\\#\\# Question: Why not just use `import()`<!-- -->?\n\nAt first glance, `QRL` serves the same purpose as `import()`<!-- -->. However, there are three subtle differences that need to be taken into account.\n\n1. `QRL`<!-- -->s must be serializable into HTML. 2. `QRL`<!-- -->s must be resolved by framework relative to `q:base`<!-- -->. 3. `QRL`<!-- -->s must be able to capture lexically scoped variables. 4. `QRL`<!-- -->s encapsulate the difference between running with and without Qwik Optimizer. 5. `QRL`<!-- -->s allow expressing lazy-loaded boundaries without thinking about chunk and symbol names.\n\nLet's assume that you intend to write code such as this:\n\n```tsx\nreturn <button onClick={() => (await import('./chunk-abc.js')).onClick}>\n```\nThe above code needs to be serialized into DOM such as:\n\n```\n<div q:base=\"/build/\">\n  <button on:click=\"./chunk-abc.js#onClick\">...</button>\n</div>\n```\n1. Notice there is no easy way to extract chunk (`./chunk-abc.js`<!-- -->) and symbol (`onClick`<!-- -->) into HTML. 2. Notice that even if you could extract it, the `import('./chunk-abc.js')` would become relative to where the `import()` file is declared. Because it is our framework doing the load, the `./chunk-abc.js` would become relative to the framework file. This is not correct, as it should be relative to the original file generated by the bundler. 3. Next, the framework needs to resolve the `./chunk-abc.js` and needs a base location that is encoded in the HTML. 4. The QRL needs to be able to capture lexically scoped variables. (`import()` only allows loading top-level symbols which don't capture variables.) 5. As a developer, you don't want to think about `import` and naming the chunks and symbols. You just want to say: \"this should be lazy.\"\n\nThese are the main reasons why Qwik introduces its own concept of `QRL`<!-- -->.\n\n\n```typescript\nexport type QRL<TYPE = unknown> = {\n    __qwik_serializable__?: any;\n    __brand__QRL__: TYPE;\n    resolve(): Promise<TYPE>;\n    resolved: undefined | TYPE;\n    getCaptured(): unknown[] | null;\n    getSymbol(): string;\n    getHash(): string;\n    dev: QRLDev | null;\n} & BivariantQrlFn<QrlArgs<TYPE>, QrlReturn<TYPE>>;\n```",
      "editUrl": "https://github.com/QwikDev/qwik/tree/main/packages/qwik/src/core/shared/qrl/qrl.ts",
      "mdFile": "core.qrl.md"
    },
    {
      "name": "QRL",
      "id": "qrl",
      "hierarchy": [
        {
          "name": "QRL",
          "id": "qrl"
        }
      ],
      "kind": "TypeAlias",
      "content": "The `QRL` type represents a lazy-loadable AND serializable resource.\n\nQRL stands for Qwik URL.\n\nUse `QRL` when you want to refer to a lazy-loaded resource. `QRL`<!-- -->s are most often used for code (functions) but can also be used for other resources such as `string`<!-- -->s in the case of styles.\n\n`QRL` is an opaque token that is generated by the Qwik Optimizer. (Do not rely on any properties in `QRL` as it may change between versions.)\n\n\\#\\# Creating `QRL` references\n\nCreating `QRL` is done using `$(...)` function. `$(...)` is a special marker for the Qwik Optimizer that marks that the code should be extracted into a lazy-loaded symbol.\n\n```tsx\nuseOnDocument(\n  'mousemove',\n  $((event) => console.log('mousemove', event))\n);\n```\nIn the above code, the Qwik Optimizer detects `$(...)` and transforms the code as shown below:\n\n```tsx\n// FILE: <current file>\nuseOnDocument('mousemove', qrl('./chunk-abc.js', 'onMousemove'));\n\n// FILE: chunk-abc.js\nexport const onMousemove = () => console.log('mousemove');\n```\nNOTE: `qrl(...)` is a result of Qwik Optimizer transformation. You should never have to invoke this function directly in your application. The `qrl(...)` function should be invoked only after the Qwik Optimizer transformation.\n\n\\#\\# Using `QRL`<!-- -->s\n\nUse `QRL` type in your application when you want to get a lazy-loadable reference to a resource (most likely a function).\n\n```tsx\n// Example of declaring a custom functions which takes callback as QRL.\nexport function useMyFunction(callback: QRL<() => void>) {\n  doExtraStuff();\n  // The callback passed to `onDocument` requires `QRL`.\n  useOnDocument('mousemove', callback);\n}\n```\nIn the above example, the way to think about the code is that you are not asking for a callback function but rather a reference to a lazy-loadable callback function. Specifically, the function loading should be delayed until it is actually needed. In the above example, the function would not load until after a `mousemove` event on `document` fires.\n\n\\#\\# Resolving `QRL` references\n\nAt times it may be necessary to resolve a `QRL` reference to the actual value. This can be performed using `QRL.resolve(..)` function.\n\n```tsx\n// Assume you have QRL reference to a greet function\nconst lazyGreet: QRL<() => void> = $(() => console.log('Hello World!'));\n\n// Use `qrlImport` to load / resolve the reference.\nconst greet: () => void = await lazyGreet.resolve();\n\n//  Invoke it\ngreet();\n```\nNOTE: `element` is needed because `QRL`<!-- -->s are relative and need a base location to resolve against. The base location is encoded in the HTML in the form of `<div q:base=\"/url\">`<!-- -->.\n\n\\#\\# `QRL.resolved`\n\nOnce `QRL.resolve()` returns, the value is stored under `QRL.resolved`<!-- -->. This allows the value to be used without having to await `QRL.resolve()` again.\n\n\\#\\# Question: Why not just use `import()`<!-- -->?\n\nAt first glance, `QRL` serves the same purpose as `import()`<!-- -->. However, there are three subtle differences that need to be taken into account.\n\n1. `QRL`<!-- -->s must be serializable into HTML. 2. `QRL`<!-- -->s must be resolved by framework relative to `q:base`<!-- -->. 3. `QRL`<!-- -->s must be able to capture lexically scoped variables. 4. `QRL`<!-- -->s encapsulate the difference between running with and without Qwik Optimizer. 5. `QRL`<!-- -->s allow expressing lazy-loaded boundaries without thinking about chunk and symbol names.\n\nLet's assume that you intend to write code such as this:\n\n```tsx\nreturn <button onClick={() => (await import('./chunk-abc.js')).onClick}>\n```\nThe above code needs to be serialized into DOM such as:\n\n```\n<div q:base=\"/build/\">\n  <button on:click=\"./chunk-abc.js#onClick\">...</button>\n</div>\n```\n1. Notice there is no easy way to extract chunk (`./chunk-abc.js`<!-- -->) and symbol (`onClick`<!-- -->) into HTML. 2. Notice that even if you could extract it, the `import('./chunk-abc.js')` would become relative to where the `import()` file is declared. Because it is our framework doing the load, the `./chunk-abc.js` would become relative to the framework file. This is not correct, as it should be relative to the original file generated by the bundler. 3. Next, the framework needs to resolve the `./chunk-abc.js` and needs a base location that is encoded in the HTML. 4. The QRL needs to be able to capture lexically scoped variables. (`import()` only allows loading top-level symbols which don't capture variables.) 5. As a developer, you don't want to think about `import` and naming the chunks and symbols. You just want to say: \"this should be lazy.\"\n\nThese are the main reasons why Qwik introduces its own concept of `QRL`<!-- -->.\n\n\n```typescript\nexport type QRL<TYPE = unknown> = {\n    __qwik_serializable__?: any;\n    __brand__QRL__: TYPE;\n    resolve(): Promise<TYPE>;\n    resolved: undefined | TYPE;\n    getCaptured(): unknown[] | null;\n    getSymbol(): string;\n    getHash(): string;\n    dev: QRLDev | null;\n} & BivariantQrlFn<QrlArgs<TYPE>, QrlReturn<TYPE>>;\n```",
      "editUrl": "https://github.com/QwikDev/qwik/tree/main/packages/qwik/src/core/shared/qrl/qrl.public.ts",
      "mdFile": "core.qrl.md"
    },
    {
      "name": "QRLEventHandlerMulti",
      "id": "qrleventhandlermulti",
      "hierarchy": [
        {
          "name": "QRLEventHandlerMulti",
          "id": "qrleventhandlermulti"
        }
      ],
      "kind": "TypeAlias",
      "content": "An event handler for Qwik events, can be a handler QRL or an array of handler QRLs.\n\n\n```typescript\nexport type QRLEventHandlerMulti<EV extends Event, EL> = QRL<EventHandler<EV, EL>> | undefined | null | QRLEventHandlerMulti<EV, EL>[] | EventHandler<EV, EL>;\n```\n**References:** [QRL](#qrl)<!-- -->, [EventHandler](#eventhandler)<!-- -->, [QRLEventHandlerMulti](#qrleventhandlermulti)",
      "editUrl": "https://github.com/QwikDev/qwik/tree/main/packages/qwik/src/core/shared/jsx/types/jsx-qwik-attributes.ts",
      "mdFile": "core.qrleventhandlermulti.md"
    },
    {
      "name": "QwikAnimationEvent",
      "id": "qwikanimationevent",
      "hierarchy": [
        {
          "name": "QwikAnimationEvent",
          "id": "qwikanimationevent"
        }
      ],
      "kind": "TypeAlias",
      "content": "> Warning: This API is now obsolete.\n> \n> Use `AnimationEvent` and use the second argument to the handler function for the current event target\n> \n\n\n```typescript\nexport type QwikAnimationEvent<T = Element> = NativeAnimationEvent;\n```\n**References:** [NativeAnimationEvent](#nativeanimationevent)",
      "editUrl": "https://github.com/QwikDev/qwik/tree/main/packages/qwik/src/core/shared/jsx/types/jsx-qwik-events.ts",
      "mdFile": "core.qwikanimationevent.md"
    },
    {
      "name": "QwikAttributes",
      "id": "qwikattributes",
      "hierarchy": [
        {
          "name": "QwikAttributes",
          "id": "qwikattributes"
        }
      ],
      "kind": "Interface",
      "content": "The Qwik DOM attributes without plain handlers, for use as function parameters\n\n\n```typescript\nexport interface QwikAttributes<EL extends Element> extends DOMAttributesBase<EL>, QwikEvents<EL, false> \n```\n**Extends:** DOMAttributesBase&lt;EL&gt;, QwikEvents&lt;EL, false&gt;\n\n\n<table><thead><tr><th>\n\nProperty\n\n\n</th><th>\n\nModifiers\n\n\n</th><th>\n\nType\n\n\n</th><th>\n\nDescription\n\n\n</th></tr></thead>\n<tbody><tr><td>\n\n[class?](#)\n\n\n</td><td>\n\n\n</td><td>\n\n[ClassList](#classlist) \\| undefined\n\n\n</td><td>\n\n_(Optional)_\n\n\n</td></tr>\n</tbody></table>",
      "editUrl": "https://github.com/QwikDev/qwik/tree/main/packages/qwik/src/core/shared/jsx/types/jsx-qwik-attributes.ts",
      "mdFile": "core.qwikattributes.md"
    },
    {
      "name": "QwikChangeEvent",
      "id": "qwikchangeevent",
      "hierarchy": [
        {
          "name": "QwikChangeEvent",
          "id": "qwikchangeevent"
        }
      ],
      "kind": "TypeAlias",
      "content": "> Warning: This API is now obsolete.\n> \n> Use `Event` and use the second argument to the handler function for the current event target. Also note that in Qwik, onInput$ with the InputEvent is the event that behaves like onChange in React.\n> \n\n\n```typescript\nexport type QwikChangeEvent<T = Element> = Event;\n```",
      "editUrl": "https://github.com/QwikDev/qwik/tree/main/packages/qwik/src/core/shared/jsx/types/jsx-qwik-events.ts",
      "mdFile": "core.qwikchangeevent.md"
    },
    {
      "name": "QwikClipboardEvent",
      "id": "qwikclipboardevent",
      "hierarchy": [
        {
          "name": "QwikClipboardEvent",
          "id": "qwikclipboardevent"
        }
      ],
      "kind": "TypeAlias",
      "content": "> Warning: This API is now obsolete.\n> \n> Use `ClipboardEvent` and use the second argument to the handler function for the current event target\n> \n\n\n```typescript\nexport type QwikClipboardEvent<T = Element> = NativeClipboardEvent;\n```\n**References:** [NativeClipboardEvent](#nativeclipboardevent)",
      "editUrl": "https://github.com/QwikDev/qwik/tree/main/packages/qwik/src/core/shared/jsx/types/jsx-qwik-events.ts",
      "mdFile": "core.qwikclipboardevent.md"
    },
    {
      "name": "QwikCompositionEvent",
      "id": "qwikcompositionevent",
      "hierarchy": [
        {
          "name": "QwikCompositionEvent",
          "id": "qwikcompositionevent"
        }
      ],
      "kind": "TypeAlias",
      "content": "> Warning: This API is now obsolete.\n> \n> Use `CompositionEvent` and use the second argument to the handler function for the current event target\n> \n\n\n```typescript\nexport type QwikCompositionEvent<T = Element> = NativeCompositionEvent;\n```\n**References:** [NativeCompositionEvent](#nativecompositionevent)",
      "editUrl": "https://github.com/QwikDev/qwik/tree/main/packages/qwik/src/core/shared/jsx/types/jsx-qwik-events.ts",
      "mdFile": "core.qwikcompositionevent.md"
    },
    {
      "name": "QwikDOMAttributes",
      "id": "qwikdomattributes",
      "hierarchy": [
        {
          "name": "QwikDOMAttributes",
          "id": "qwikdomattributes"
        }
      ],
      "kind": "Interface",
      "content": "```typescript\nexport interface QwikDOMAttributes extends DOMAttributes<Element> \n```\n**Extends:** [DOMAttributes](#domattributes)<!-- -->&lt;Element&gt;",
      "editUrl": "https://github.com/QwikDev/qwik/tree/main/packages/qwik/src/core/shared/jsx/types/jsx-qwik.ts",
      "mdFile": "core.qwikdomattributes.md"
    },
    {
      "name": "QwikDragEvent",
      "id": "qwikdragevent",
      "hierarchy": [
        {
          "name": "QwikDragEvent",
          "id": "qwikdragevent"
        }
      ],
      "kind": "TypeAlias",
      "content": "> Warning: This API is now obsolete.\n> \n> Use `DragEvent` and use the second argument to the handler function for the current event target\n> \n\n\n```typescript\nexport type QwikDragEvent<T = Element> = NativeDragEvent;\n```\n**References:** [NativeDragEvent](#nativedragevent)",
      "editUrl": "https://github.com/QwikDev/qwik/tree/main/packages/qwik/src/core/shared/jsx/types/jsx-qwik-events.ts",
      "mdFile": "core.qwikdragevent.md"
    },
    {
      "name": "QwikFocusEvent",
      "id": "qwikfocusevent",
      "hierarchy": [
        {
          "name": "QwikFocusEvent",
          "id": "qwikfocusevent"
        }
      ],
      "kind": "TypeAlias",
      "content": "> Warning: This API is now obsolete.\n> \n> Use `FocusEvent` and use the second argument to the handler function for the current event target\n> \n\n\n```typescript\nexport type QwikFocusEvent<T = Element> = NativeFocusEvent;\n```\n**References:** [NativeFocusEvent](#nativefocusevent)",
      "editUrl": "https://github.com/QwikDev/qwik/tree/main/packages/qwik/src/core/shared/jsx/types/jsx-qwik-events.ts",
      "mdFile": "core.qwikfocusevent.md"
    },
    {
      "name": "QwikHTMLElements",
      "id": "qwikhtmlelements",
      "hierarchy": [
        {
          "name": "QwikHTMLElements",
          "id": "qwikhtmlelements"
        }
      ],
      "kind": "TypeAlias",
      "content": "The DOM props without plain handlers, for use inside functions\n\n\n```typescript\nexport type QwikHTMLElements = {\n    [tag in keyof HTMLElementTagNameMap]: Augmented<HTMLElementTagNameMap[tag], SpecialAttrs[tag]> & HTMLElementAttrs & QwikAttributes<HTMLElementTagNameMap[tag]>;\n};\n```\n**References:** [QwikAttributes](#qwikattributes)",
      "editUrl": "https://github.com/QwikDev/qwik/tree/main/packages/qwik/src/core/shared/jsx/types/jsx-generated.ts",
      "mdFile": "core.qwikhtmlelements.md"
    },
    {
      "name": "QwikIdleEvent",
      "id": "qwikidleevent",
      "hierarchy": [
        {
          "name": "QwikIdleEvent",
          "id": "qwikidleevent"
        }
      ],
      "kind": "TypeAlias",
      "content": "Emitted by qwik-loader on document when the document first becomes idle\n\n\n```typescript\nexport type QwikIdleEvent = CustomEvent<{}>;\n```",
      "editUrl": "https://github.com/QwikDev/qwik/tree/main/packages/qwik/src/core/shared/jsx/types/jsx-qwik-events.ts",
      "mdFile": "core.qwikidleevent.md"
    },
    {
      "name": "QwikInitEvent",
      "id": "qwikinitevent",
      "hierarchy": [
        {
          "name": "QwikInitEvent",
          "id": "qwikinitevent"
        }
      ],
      "kind": "TypeAlias",
      "content": "Emitted by qwik-loader on document when the document first becomes interactive\n\n\n```typescript\nexport type QwikInitEvent = CustomEvent<{}>;\n```",
      "editUrl": "https://github.com/QwikDev/qwik/tree/main/packages/qwik/src/core/shared/jsx/types/jsx-qwik-events.ts",
      "mdFile": "core.qwikinitevent.md"
    },
    {
      "name": "QwikIntrinsicElements",
      "id": "qwikintrinsicelements",
      "hierarchy": [
        {
          "name": "QwikIntrinsicElements",
          "id": "qwikintrinsicelements"
        }
      ],
      "kind": "Interface",
      "content": "The interface holds available attributes of both native DOM elements and custom Qwik elements. An example showing how to define a customizable wrapper component:\n\n```tsx\nimport { component$, Slot, type QwikIntrinsicElements } from \"@qwik.dev/core\";\n\ntype WrapperProps = {\n  attributes?: QwikIntrinsicElements[\"div\"];\n};\n\nexport default component$<WrapperProps>(({ attributes }) => {\n  return (\n    <div {...attributes} class=\"p-2\">\n      <Slot />\n    </div>\n  );\n});\n```\nNote: It is shorter to use `PropsOf<'div'>`\n\n\n```typescript\nexport interface QwikIntrinsicElements extends QwikHTMLElements, QwikSVGElements \n```\n**Extends:** [QwikHTMLElements](#qwikhtmlelements)<!-- -->, [QwikSVGElements](#qwiksvgelements)",
      "editUrl": "https://github.com/QwikDev/qwik/tree/main/packages/qwik/src/core/shared/jsx/types/jsx-qwik-elements.ts",
      "mdFile": "core.qwikintrinsicelements.md"
    },
    {
      "name": "QwikInvalidEvent",
      "id": "qwikinvalidevent",
      "hierarchy": [
        {
          "name": "QwikInvalidEvent",
          "id": "qwikinvalidevent"
        }
      ],
      "kind": "TypeAlias",
      "content": "> Warning: This API is now obsolete.\n> \n> Use `Event` and use the second argument to the handler function for the current event target\n> \n\n\n```typescript\nexport type QwikInvalidEvent<T = Element> = Event;\n```",
      "editUrl": "https://github.com/QwikDev/qwik/tree/main/packages/qwik/src/core/shared/jsx/types/jsx-qwik-events.ts",
      "mdFile": "core.qwikinvalidevent.md"
    },
    {
      "name": "QwikJSX",
      "id": "qwikjsx",
      "hierarchy": [
        {
          "name": "QwikJSX",
          "id": "qwikjsx"
        }
      ],
      "kind": "Namespace",
      "content": "```typescript\nexport declare namespace QwikJSX \n```\n\n\n<table><thead><tr><th>\n\nInterface\n\n\n</th><th>\n\nDescription\n\n\n</th></tr></thead>\n<tbody><tr><td>\n\n[ElementChildrenAttribute](#qwikjsx-elementchildrenattribute)\n\n\n</td><td>\n\n\n</td></tr>\n<tr><td>\n\n[IntrinsicAttributes](#qwikjsx-intrinsicattributes)\n\n\n</td><td>\n\n\n</td></tr>\n<tr><td>\n\n[IntrinsicElements](#qwikjsx-intrinsicelements)\n\n\n</td><td>\n\n\n</td></tr>\n</tbody></table>\n\n\n<table><thead><tr><th>\n\nType Alias\n\n\n</th><th>\n\nDescription\n\n\n</th></tr></thead>\n<tbody><tr><td>\n\n[Element](#qwikjsx-element)\n\n\n</td><td>\n\n\n</td></tr>\n<tr><td>\n\n[ElementType](#qwikjsx-elementtype)\n\n\n</td><td>\n\n\n</td></tr>\n</tbody></table>",
      "editUrl": "https://github.com/QwikDev/qwik/tree/main/packages/qwik/src/core/shared/jsx/types/jsx-qwik.ts",
      "mdFile": "core.qwikjsx.md"
    },
    {
      "name": "QwikKeyboardEvent",
      "id": "qwikkeyboardevent",
      "hierarchy": [
        {
          "name": "QwikKeyboardEvent",
          "id": "qwikkeyboardevent"
        }
      ],
      "kind": "TypeAlias",
      "content": "> Warning: This API is now obsolete.\n> \n> Use `KeyboardEvent` and use the second argument to the handler function for the current event target\n> \n\n\n```typescript\nexport type QwikKeyboardEvent<T = Element> = NativeKeyboardEvent;\n```\n**References:** [NativeKeyboardEvent](#nativekeyboardevent)",
      "editUrl": "https://github.com/QwikDev/qwik/tree/main/packages/qwik/src/core/shared/jsx/types/jsx-qwik-events.ts",
      "mdFile": "core.qwikkeyboardevent.md"
    },
    {
      "name": "QwikMouseEvent",
      "id": "qwikmouseevent",
      "hierarchy": [
        {
          "name": "QwikMouseEvent",
          "id": "qwikmouseevent"
        }
      ],
      "kind": "TypeAlias",
      "content": "> Warning: This API is now obsolete.\n> \n> Use `MouseEvent` and use the second argument to the handler function for the current event target\n> \n\n\n```typescript\nexport type QwikMouseEvent<T = Element, E = NativeMouseEvent> = E;\n```\n**References:** [NativeMouseEvent](#nativemouseevent)",
      "editUrl": "https://github.com/QwikDev/qwik/tree/main/packages/qwik/src/core/shared/jsx/types/jsx-qwik-events.ts",
      "mdFile": "core.qwikmouseevent.md"
    },
    {
      "name": "QwikPointerEvent",
      "id": "qwikpointerevent",
      "hierarchy": [
        {
          "name": "QwikPointerEvent",
          "id": "qwikpointerevent"
        }
      ],
      "kind": "TypeAlias",
      "content": "> Warning: This API is now obsolete.\n> \n> Use `PointerEvent` and use the second argument to the handler function for the current event target\n> \n\n\n```typescript\nexport type QwikPointerEvent<T = Element> = NativePointerEvent;\n```\n**References:** [NativePointerEvent](#nativepointerevent)",
      "editUrl": "https://github.com/QwikDev/qwik/tree/main/packages/qwik/src/core/shared/jsx/types/jsx-qwik-events.ts",
      "mdFile": "core.qwikpointerevent.md"
    },
    {
      "name": "QwikSubmitEvent",
      "id": "qwiksubmitevent",
      "hierarchy": [
        {
          "name": "QwikSubmitEvent",
          "id": "qwiksubmitevent"
        }
      ],
      "kind": "TypeAlias",
      "content": "> Warning: This API is now obsolete.\n> \n> Use `SubmitEvent` and use the second argument to the handler function for the current event target\n> \n\n\n```typescript\nexport type QwikSubmitEvent<T = Element> = SubmitEvent;\n```",
      "editUrl": "https://github.com/QwikDev/qwik/tree/main/packages/qwik/src/core/shared/jsx/types/jsx-qwik-events.ts",
      "mdFile": "core.qwiksubmitevent.md"
    },
    {
      "name": "QwikSVGElements",
      "id": "qwiksvgelements",
      "hierarchy": [
        {
          "name": "QwikSVGElements",
          "id": "qwiksvgelements"
        }
      ],
      "kind": "TypeAlias",
      "content": "The SVG props without plain handlers, for use inside functions\n\n\n```typescript\nexport type QwikSVGElements = {\n    [K in keyof Omit<SVGElementTagNameMap, keyof HTMLElementTagNameMap>]: SVGProps<SVGElementTagNameMap[K]>;\n};\n```",
      "editUrl": "https://github.com/QwikDev/qwik/tree/main/packages/qwik/src/core/shared/jsx/types/jsx-generated.ts",
      "mdFile": "core.qwiksvgelements.md"
    },
    {
      "name": "QwikSymbolEvent",
      "id": "qwiksymbolevent",
      "hierarchy": [
        {
          "name": "QwikSymbolEvent",
          "id": "qwiksymbolevent"
        }
      ],
      "kind": "TypeAlias",
      "content": "Emitted by qwik-loader when a module was lazily loaded\n\n\n```typescript\nexport type QwikSymbolEvent = CustomEvent<{\n    qBase: string;\n    qManifest: string;\n    qVersion: string;\n    href: string;\n    symbol: string;\n    element: Element;\n    reqTime: number;\n}>;\n```",
      "editUrl": "https://github.com/QwikDev/qwik/tree/main/packages/qwik/src/core/shared/jsx/types/jsx-qwik-events.ts",
      "mdFile": "core.qwiksymbolevent.md"
    },
    {
      "name": "QwikTouchEvent",
      "id": "qwiktouchevent",
      "hierarchy": [
        {
          "name": "QwikTouchEvent",
          "id": "qwiktouchevent"
        }
      ],
      "kind": "TypeAlias",
      "content": "> Warning: This API is now obsolete.\n> \n> Use `TouchEvent` and use the second argument to the handler function for the current event target\n> \n\n\n```typescript\nexport type QwikTouchEvent<T = Element> = NativeTouchEvent;\n```\n**References:** [NativeTouchEvent](#nativetouchevent)",
      "editUrl": "https://github.com/QwikDev/qwik/tree/main/packages/qwik/src/core/shared/jsx/types/jsx-qwik-events.ts",
      "mdFile": "core.qwiktouchevent.md"
    },
    {
      "name": "QwikTransitionEvent",
      "id": "qwiktransitionevent",
      "hierarchy": [
        {
          "name": "QwikTransitionEvent",
          "id": "qwiktransitionevent"
        }
      ],
      "kind": "TypeAlias",
      "content": "> Warning: This API is now obsolete.\n> \n> Use `TransitionEvent` and use the second argument to the handler function for the current event target\n> \n\n\n```typescript\nexport type QwikTransitionEvent<T = Element> = NativeTransitionEvent;\n```\n**References:** [NativeTransitionEvent](#nativetransitionevent)",
      "editUrl": "https://github.com/QwikDev/qwik/tree/main/packages/qwik/src/core/shared/jsx/types/jsx-qwik-events.ts",
      "mdFile": "core.qwiktransitionevent.md"
    },
    {
      "name": "QwikUIEvent",
      "id": "qwikuievent",
      "hierarchy": [
        {
          "name": "QwikUIEvent",
          "id": "qwikuievent"
        }
      ],
      "kind": "TypeAlias",
      "content": "> Warning: This API is now obsolete.\n> \n> Use `UIEvent` and use the second argument to the handler function for the current event target\n> \n\n\n```typescript\nexport type QwikUIEvent<T = Element> = NativeUIEvent;\n```\n**References:** [NativeUIEvent](#nativeuievent)",
      "editUrl": "https://github.com/QwikDev/qwik/tree/main/packages/qwik/src/core/shared/jsx/types/jsx-qwik-events.ts",
      "mdFile": "core.qwikuievent.md"
    },
    {
      "name": "QwikVisibleEvent",
      "id": "qwikvisibleevent",
      "hierarchy": [
        {
          "name": "QwikVisibleEvent",
          "id": "qwikvisibleevent"
        }
      ],
      "kind": "TypeAlias",
      "content": "Emitted by qwik-loader when an element becomes visible. Used by `useVisibleTask$`\n\n\n```typescript\nexport type QwikVisibleEvent = CustomEvent<IntersectionObserverEntry>;\n```",
      "editUrl": "https://github.com/QwikDev/qwik/tree/main/packages/qwik/src/core/shared/jsx/types/jsx-qwik-events.ts",
      "mdFile": "core.qwikvisibleevent.md"
    },
    {
      "name": "QwikWheelEvent",
      "id": "qwikwheelevent",
      "hierarchy": [
        {
          "name": "QwikWheelEvent",
          "id": "qwikwheelevent"
        }
      ],
      "kind": "TypeAlias",
      "content": "> Warning: This API is now obsolete.\n> \n> Use `WheelEvent` and use the second argument to the handler function for the current event target\n> \n\n\n```typescript\nexport type QwikWheelEvent<T = Element> = NativeWheelEvent;\n```\n**References:** [NativeWheelEvent](#nativewheelevent)",
      "editUrl": "https://github.com/QwikDev/qwik/tree/main/packages/qwik/src/core/shared/jsx/types/jsx-qwik-events.ts",
      "mdFile": "core.qwikwheelevent.md"
    },
    {
      "name": "ReadonlySignal",
      "id": "readonlysignal",
      "hierarchy": [
        {
          "name": "ReadonlySignal",
          "id": "readonlysignal"
        }
      ],
      "kind": "Interface",
      "content": "```typescript\nexport interface ReadonlySignal<T = unknown> \n```\n\n\n<table><thead><tr><th>\n\nProperty\n\n\n</th><th>\n\nModifiers\n\n\n</th><th>\n\nType\n\n\n</th><th>\n\nDescription\n\n\n</th></tr></thead>\n<tbody><tr><td>\n\n[value](#)\n\n\n</td><td>\n\n`readonly`\n\n\n</td><td>\n\nT\n\n\n</td><td>\n\n\n</td></tr>\n</tbody></table>",
      "editUrl": "https://github.com/QwikDev/qwik/tree/main/packages/qwik/src/core/signal/signal.public.ts",
      "mdFile": "core.readonlysignal.md"
    },
    {
      "name": "render",
      "id": "render",
      "hierarchy": [
        {
          "name": "render",
          "id": "render"
        }
      ],
      "kind": "Function",
      "content": "Render JSX.\n\nUse this method to render JSX. This function does reconciling which means it always tries to reuse what is already in the DOM (rather then destroy and recreate content.) It returns a cleanup function you could use for cleaning up subscriptions.\n\n\n```typescript\nrender: (parent: Element | Document, jsxNode: JSXOutput | FunctionComponent<any>, opts?: RenderOptions) => Promise<RenderResult>\n```\n\n\n<table><thead><tr><th>\n\nParameter\n\n\n</th><th>\n\nType\n\n\n</th><th>\n\nDescription\n\n\n</th></tr></thead>\n<tbody><tr><td>\n\nparent\n\n\n</td><td>\n\nElement \\| Document\n\n\n</td><td>\n\nElement which will act as a parent to `jsxNode`<!-- -->. When possible the rendering will try to reuse existing nodes.\n\n\n</td></tr>\n<tr><td>\n\njsxNode\n\n\n</td><td>\n\n[JSXOutput](#jsxoutput) \\| [FunctionComponent](#functioncomponent)<!-- -->&lt;any&gt;\n\n\n</td><td>\n\nJSX to render\n\n\n</td></tr>\n<tr><td>\n\nopts\n\n\n</td><td>\n\n[RenderOptions](#renderoptions)\n\n\n</td><td>\n\n_(Optional)_\n\n\n</td></tr>\n</tbody></table>\n**Returns:**\n\nPromise&lt;[RenderResult](#renderresult)<!-- -->&gt;\n\nAn object containing a cleanup function.",
      "editUrl": "https://github.com/QwikDev/qwik/tree/main/packages/qwik/src/core/client/dom-render.ts",
      "mdFile": "core.render.md"
    },
    {
      "name": "RenderOnce",
      "id": "renderonce",
      "hierarchy": [
        {
          "name": "RenderOnce",
          "id": "renderonce"
        }
      ],
      "kind": "Variable",
      "content": "```typescript\nRenderOnce: FunctionComponent<{\n    children?: unknown;\n    key?: string | number | null | undefined;\n}>\n```",
      "editUrl": "https://github.com/QwikDev/qwik/tree/main/packages/qwik/src/core/shared/jsx/jsx-runtime.ts",
      "mdFile": "core.renderonce.md"
    },
    {
      "name": "RenderOptions",
      "id": "renderoptions",
      "hierarchy": [
        {
          "name": "RenderOptions",
          "id": "renderoptions"
        }
      ],
      "kind": "Interface",
      "content": "```typescript\nexport interface RenderOptions \n```\n\n\n<table><thead><tr><th>\n\nProperty\n\n\n</th><th>\n\nModifiers\n\n\n</th><th>\n\nType\n\n\n</th><th>\n\nDescription\n\n\n</th></tr></thead>\n<tbody><tr><td>\n\n[serverData?](#)\n\n\n</td><td>\n\n\n</td><td>\n\nRecord&lt;string, any&gt;\n\n\n</td><td>\n\n_(Optional)_\n\n\n</td></tr>\n</tbody></table>",
      "editUrl": "https://github.com/QwikDev/qwik/tree/main/packages/qwik/src/core/client/types.ts",
      "mdFile": "core.renderoptions.md"
    },
    {
      "name": "RenderResult",
      "id": "renderresult",
      "hierarchy": [
        {
          "name": "RenderResult",
          "id": "renderresult"
        }
      ],
      "kind": "Interface",
      "content": "```typescript\nexport interface RenderResult \n```\n\n\n<table><thead><tr><th>\n\nMethod\n\n\n</th><th>\n\nDescription\n\n\n</th></tr></thead>\n<tbody><tr><td>\n\n[cleanup()](#renderresult-cleanup)\n\n\n</td><td>\n\n\n</td></tr>\n</tbody></table>",
      "editUrl": "https://github.com/QwikDev/qwik/tree/main/packages/qwik/src/core/client/types.ts",
      "mdFile": "core.renderresult.md"
    },
    {
      "name": "RenderSSROptions",
      "id": "renderssroptions",
      "hierarchy": [
        {
          "name": "RenderSSROptions",
          "id": "renderssroptions"
        }
      ],
      "kind": "Interface",
      "content": "```typescript\nexport interface RenderSSROptions \n```\n\n\n<table><thead><tr><th>\n\nProperty\n\n\n</th><th>\n\nModifiers\n\n\n</th><th>\n\nType\n\n\n</th><th>\n\nDescription\n\n\n</th></tr></thead>\n<tbody><tr><td>\n\n[base?](#)\n\n\n</td><td>\n\n\n</td><td>\n\nstring\n\n\n</td><td>\n\n_(Optional)_\n\n\n</td></tr>\n<tr><td>\n\n[containerAttributes](#)\n\n\n</td><td>\n\n\n</td><td>\n\nRecord&lt;string, string&gt;\n\n\n</td><td>\n\n\n</td></tr>\n<tr><td>\n\n[containerTagName](#)\n\n\n</td><td>\n\n\n</td><td>\n\nstring\n\n\n</td><td>\n\n\n</td></tr>\n<tr><td>\n\n[manifestHash](#)\n\n\n</td><td>\n\n\n</td><td>\n\nstring\n\n\n</td><td>\n\n\n</td></tr>\n<tr><td>\n\n[serverData?](#)\n\n\n</td><td>\n\n\n</td><td>\n\nRecord&lt;string, any&gt;\n\n\n</td><td>\n\n_(Optional)_\n\n\n</td></tr>\n<tr><td>\n\n[stream](#)\n\n\n</td><td>\n\n\n</td><td>\n\nStreamWriter\n\n\n</td><td>\n\n\n</td></tr>\n</tbody></table>",
      "editUrl": "https://github.com/QwikDev/qwik/tree/main/packages/qwik/src/core/ssr/ssr-types.ts",
      "mdFile": "core.renderssroptions.md"
    },
    {
      "name": "Resource",
      "id": "resource",
      "hierarchy": [
        {
          "name": "Resource",
          "id": "resource"
        }
      ],
      "kind": "Function",
      "content": "This method works like an async memoized function that runs whenever some tracked value changes and returns some data.\n\n`useResource` however returns immediate a `ResourceReturn` object that contains the data and a state that indicates if the data is available or not.\n\nThe status can be one of the following:\n\n- `pending` - the data is not yet available. - `resolved` - the data is available. - `rejected` - the data is not available due to an error or timeout.\n\nBe careful when using a `try/catch` statement in `useResource$`<!-- -->. If you catch the error and don't re-throw it (or a new Error), the resource status will never be `rejected`<!-- -->.\n\n\\#\\#\\# Example\n\nExample showing how `useResource` to perform a fetch to request the weather, whenever the input city name changes.\n\n```tsx\nconst Cmp = component$(() => {\n  const cityS = useSignal('');\n\n  const weatherResource = useResource$(async ({ track, cleanup }) => {\n    const cityName = track(cityS);\n    const abortController = new AbortController();\n    cleanup(() => abortController.abort('cleanup'));\n    const res = await fetch(`http://weatherdata.com?city=${cityName}`, {\n      signal: abortController.signal,\n    });\n    const data = await res.json();\n    return data as { temp: number };\n  });\n\n  return (\n    <div>\n      <input name=\"city\" bind:value={cityS} />\n      <Resource\n        value={weatherResource}\n        onResolved={(weather) => {\n          return <div>Temperature: {weather.temp}</div>;\n        }}\n      />\n    </div>\n  );\n});\n```\n\n\n```typescript\nResource: <T>(props: ResourceProps<T>) => JSXOutput\n```\n\n\n<table><thead><tr><th>\n\nParameter\n\n\n</th><th>\n\nType\n\n\n</th><th>\n\nDescription\n\n\n</th></tr></thead>\n<tbody><tr><td>\n\nprops\n\n\n</td><td>\n\n[ResourceProps](#resourceprops)<!-- -->&lt;T&gt;\n\n\n</td><td>\n\n\n</td></tr>\n</tbody></table>\n**Returns:**\n\n[JSXOutput](#jsxoutput)",
      "editUrl": "https://github.com/QwikDev/qwik/tree/main/packages/qwik/src/core/use/use-resource.ts",
      "mdFile": "core.resource.md"
    },
    {
      "name": "ResourceCtx",
      "id": "resourcectx",
      "hierarchy": [
        {
          "name": "ResourceCtx",
          "id": "resourcectx"
        }
      ],
      "kind": "Interface",
      "content": "```typescript\nexport interface ResourceCtx<T> \n```\n\n\n<table><thead><tr><th>\n\nProperty\n\n\n</th><th>\n\nModifiers\n\n\n</th><th>\n\nType\n\n\n</th><th>\n\nDescription\n\n\n</th></tr></thead>\n<tbody><tr><td>\n\n[previous](#)\n\n\n</td><td>\n\n`readonly`\n\n\n</td><td>\n\nT \\| undefined\n\n\n</td><td>\n\n\n</td></tr>\n<tr><td>\n\n[track](#)\n\n\n</td><td>\n\n`readonly`\n\n\n</td><td>\n\n[Tracker](#tracker)\n\n\n</td><td>\n\n\n</td></tr>\n</tbody></table>\n\n\n<table><thead><tr><th>\n\nMethod\n\n\n</th><th>\n\nDescription\n\n\n</th></tr></thead>\n<tbody><tr><td>\n\n[cache(policyOrMilliseconds)](#resourcectx-cache)\n\n\n</td><td>\n\n\n</td></tr>\n<tr><td>\n\n[cleanup(callback)](#)\n\n\n</td><td>\n\n\n</td></tr>\n</tbody></table>",
      "editUrl": "https://github.com/QwikDev/qwik/tree/main/packages/qwik/src/core/use/use-resource.ts",
      "mdFile": "core.resourcectx.md"
    },
    {
      "name": "ResourceFn",
      "id": "resourcefn",
      "hierarchy": [
        {
          "name": "ResourceFn",
          "id": "resourcefn"
        }
      ],
      "kind": "TypeAlias",
      "content": "```typescript\nexport type ResourceFn<T> = (ctx: ResourceCtx<unknown>) => ValueOrPromise<T>;\n```\n**References:** [ResourceCtx](#resourcectx)<!-- -->, [ValueOrPromise](#valueorpromise)",
      "editUrl": "https://github.com/QwikDev/qwik/tree/main/packages/qwik/src/core/use/use-resource.ts",
      "mdFile": "core.resourcefn.md"
    },
    {
      "name": "ResourceOptions",
      "id": "resourceoptions",
      "hierarchy": [
        {
          "name": "ResourceOptions",
          "id": "resourceoptions"
        }
      ],
      "kind": "Interface",
      "content": "Options to pass to `useResource$()`\n\n\n```typescript\nexport interface ResourceOptions \n```\n\n\n<table><thead><tr><th>\n\nProperty\n\n\n</th><th>\n\nModifiers\n\n\n</th><th>\n\nType\n\n\n</th><th>\n\nDescription\n\n\n</th></tr></thead>\n<tbody><tr><td>\n\n[timeout?](#)\n\n\n</td><td>\n\n\n</td><td>\n\nnumber\n\n\n</td><td>\n\n_(Optional)_ Timeout in milliseconds. If the resource takes more than the specified millisecond, it will timeout. Resulting on a rejected resource.\n\n\n</td></tr>\n</tbody></table>",
      "editUrl": "https://github.com/QwikDev/qwik/tree/main/packages/qwik/src/core/use/use-resource.ts",
      "mdFile": "core.resourceoptions.md"
    },
    {
      "name": "ResourcePending",
      "id": "resourcepending",
      "hierarchy": [
        {
          "name": "ResourcePending",
          "id": "resourcepending"
        }
      ],
      "kind": "Interface",
      "content": "```typescript\nexport interface ResourcePending<T> \n```\n\n\n<table><thead><tr><th>\n\nProperty\n\n\n</th><th>\n\nModifiers\n\n\n</th><th>\n\nType\n\n\n</th><th>\n\nDescription\n\n\n</th></tr></thead>\n<tbody><tr><td>\n\n[loading](#)\n\n\n</td><td>\n\n`readonly`\n\n\n</td><td>\n\nboolean\n\n\n</td><td>\n\n\n</td></tr>\n<tr><td>\n\n[value](#)\n\n\n</td><td>\n\n`readonly`\n\n\n</td><td>\n\nPromise&lt;T&gt;\n\n\n</td><td>\n\n\n</td></tr>\n</tbody></table>",
      "editUrl": "https://github.com/QwikDev/qwik/tree/main/packages/qwik/src/core/use/use-resource.ts",
      "mdFile": "core.resourcepending.md"
    },
    {
      "name": "ResourceProps",
      "id": "resourceprops",
      "hierarchy": [
        {
          "name": "ResourceProps",
          "id": "resourceprops"
        }
      ],
      "kind": "Interface",
      "content": "```typescript\nexport interface ResourceProps<T> \n```\n\n\n<table><thead><tr><th>\n\nProperty\n\n\n</th><th>\n\nModifiers\n\n\n</th><th>\n\nType\n\n\n</th><th>\n\nDescription\n\n\n</th></tr></thead>\n<tbody><tr><td>\n\n[onPending?](#)\n\n\n</td><td>\n\n\n</td><td>\n\n() =&gt; [JSXOutput](#jsxoutput)\n\n\n</td><td>\n\n_(Optional)_\n\n\n</td></tr>\n<tr><td>\n\n[onRejected?](#)\n\n\n</td><td>\n\n\n</td><td>\n\n(reason: Error) =&gt; [JSXOutput](#jsxoutput)\n\n\n</td><td>\n\n_(Optional)_\n\n\n</td></tr>\n<tr><td>\n\n[onResolved](#)\n\n\n</td><td>\n\n\n</td><td>\n\n(value: T) =&gt; [JSXOutput](#jsxoutput)\n\n\n</td><td>\n\n\n</td></tr>\n<tr><td>\n\n[value](#)\n\n\n</td><td>\n\n`readonly`\n\n\n</td><td>\n\n[ResourceReturn](#resourcereturn)<!-- -->&lt;T&gt; \\| [Signal](#signal)<!-- -->&lt;Promise&lt;T&gt; \\| T&gt; \\| Promise&lt;T&gt;\n\n\n</td><td>\n\n\n</td></tr>\n</tbody></table>",
      "editUrl": "https://github.com/QwikDev/qwik/tree/main/packages/qwik/src/core/use/use-resource.ts",
      "mdFile": "core.resourceprops.md"
    },
    {
      "name": "ResourceRejected",
      "id": "resourcerejected",
      "hierarchy": [
        {
          "name": "ResourceRejected",
          "id": "resourcerejected"
        }
      ],
      "kind": "Interface",
      "content": "```typescript\nexport interface ResourceRejected<T> \n```\n\n\n<table><thead><tr><th>\n\nProperty\n\n\n</th><th>\n\nModifiers\n\n\n</th><th>\n\nType\n\n\n</th><th>\n\nDescription\n\n\n</th></tr></thead>\n<tbody><tr><td>\n\n[loading](#)\n\n\n</td><td>\n\n`readonly`\n\n\n</td><td>\n\nboolean\n\n\n</td><td>\n\n\n</td></tr>\n<tr><td>\n\n[value](#)\n\n\n</td><td>\n\n`readonly`\n\n\n</td><td>\n\nPromise&lt;T&gt;\n\n\n</td><td>\n\n\n</td></tr>\n</tbody></table>",
      "editUrl": "https://github.com/QwikDev/qwik/tree/main/packages/qwik/src/core/use/use-resource.ts",
      "mdFile": "core.resourcerejected.md"
    },
    {
      "name": "ResourceResolved",
      "id": "resourceresolved",
      "hierarchy": [
        {
          "name": "ResourceResolved",
          "id": "resourceresolved"
        }
      ],
      "kind": "Interface",
      "content": "```typescript\nexport interface ResourceResolved<T> \n```\n\n\n<table><thead><tr><th>\n\nProperty\n\n\n</th><th>\n\nModifiers\n\n\n</th><th>\n\nType\n\n\n</th><th>\n\nDescription\n\n\n</th></tr></thead>\n<tbody><tr><td>\n\n[loading](#)\n\n\n</td><td>\n\n`readonly`\n\n\n</td><td>\n\nboolean\n\n\n</td><td>\n\n\n</td></tr>\n<tr><td>\n\n[value](#)\n\n\n</td><td>\n\n`readonly`\n\n\n</td><td>\n\nPromise&lt;T&gt;\n\n\n</td><td>\n\n\n</td></tr>\n</tbody></table>",
      "editUrl": "https://github.com/QwikDev/qwik/tree/main/packages/qwik/src/core/use/use-resource.ts",
      "mdFile": "core.resourceresolved.md"
    },
    {
      "name": "ResourceReturn",
      "id": "resourcereturn",
      "hierarchy": [
        {
          "name": "ResourceReturn",
          "id": "resourcereturn"
        }
      ],
      "kind": "TypeAlias",
      "content": "```typescript\nexport type ResourceReturn<T> = ResourcePending<T> | ResourceResolved<T> | ResourceRejected<T>;\n```\n**References:** [ResourcePending](#resourcepending)<!-- -->, [ResourceResolved](#resourceresolved)<!-- -->, [ResourceRejected](#resourcerejected)",
      "editUrl": "https://github.com/QwikDev/qwik/tree/main/packages/qwik/src/core/use/use-resource.ts",
      "mdFile": "core.resourcereturn.md"
    },
    {
      "name": "SerializerSymbol",
      "id": "serializersymbol",
      "hierarchy": [
        {
          "name": "SerializerSymbol",
          "id": "serializersymbol"
        }
      ],
      "kind": "Variable",
      "content": "If an object has this property as a function, it will be called with the object and should return a serializable value.\n\nThis can be used to clean up, integrate with other libraries, etc.\n\nThe type your object should conform to is:\n\n```ts\n{\n  [SerializerSymbol]: (this: YourType, toSerialize: YourType) => YourSerializableType;\n}\n```\n\n\n```typescript\nSerializerSymbol: unique symbol\n```",
      "editUrl": "https://github.com/QwikDev/qwik/tree/main/packages/qwik/src/core/shared/utils/serialize-utils.ts",
      "mdFile": "core.serializersymbol.md"
    },
    {
      "name": "setPlatform",
      "id": "setplatform",
      "hierarchy": [
        {
          "name": "setPlatform",
          "id": "setplatform"
        }
      ],
      "kind": "Function",
      "content": "Sets the `CorePlatform`<!-- -->.\n\nThis is useful to override the platform in tests to change the behavior of, `requestAnimationFrame`<!-- -->, and import resolution.\n\n\n```typescript\nsetPlatform: (plt: CorePlatform) => CorePlatform\n```\n\n\n<table><thead><tr><th>\n\nParameter\n\n\n</th><th>\n\nType\n\n\n</th><th>\n\nDescription\n\n\n</th></tr></thead>\n<tbody><tr><td>\n\nplt\n\n\n</td><td>\n\n[CorePlatform](#coreplatform)\n\n\n</td><td>\n\n\n</td></tr>\n</tbody></table>\n**Returns:**\n\n[CorePlatform](#coreplatform)",
      "editUrl": "https://github.com/QwikDev/qwik/tree/main/packages/qwik/src/core/shared/platform/platform.ts",
      "mdFile": "core.setplatform.md"
    },
    {
      "name": "Signal",
      "id": "signal",
      "hierarchy": [
        {
          "name": "Signal",
          "id": "signal"
        }
      ],
      "kind": "Interface",
      "content": "A signal is a reactive value which can be read and written. When the signal is written, all tasks which are tracking the signal will be re-run and all components that read the signal will be re-rendered.\n\nFurthermore, when a signal value is passed as a prop to a component, the optimizer will automatically forward the signal. This means that `return <div title={signal.value}>hi</div>` will update the `title` attribute when the signal changes without having to re-render the component.\n\n\n```typescript\nexport interface Signal<T = any> extends ReadonlySignal<T> \n```\n**Extends:** [ReadonlySignal](#readonlysignal)<!-- -->&lt;T&gt;\n\n\n<table><thead><tr><th>\n\nProperty\n\n\n</th><th>\n\nModifiers\n\n\n</th><th>\n\nType\n\n\n</th><th>\n\nDescription\n\n\n</th></tr></thead>\n<tbody><tr><td>\n\n[value](#)\n\n\n</td><td>\n\n\n</td><td>\n\nT\n\n\n</td><td>\n\n\n</td></tr>\n</tbody></table>",
      "editUrl": "https://github.com/QwikDev/qwik/tree/main/packages/qwik/src/core/signal/signal.public.ts",
      "mdFile": "core.signal.md"
    },
    {
      "name": "SkipRender",
      "id": "skiprender",
      "hierarchy": [
        {
          "name": "SkipRender",
          "id": "skiprender"
        }
      ],
      "kind": "Variable",
      "content": "```typescript\nSkipRender: JSXNode\n```",
      "editUrl": "https://github.com/QwikDev/qwik/tree/main/packages/qwik/src/core/shared/jsx/utils.public.ts",
      "mdFile": "core.skiprender.md"
    },
    {
      "name": "Slot",
      "id": "slot",
      "hierarchy": [
        {
          "name": "Slot",
          "id": "slot"
        }
      ],
      "kind": "Variable",
      "content": "Allows to project the children of the current component. <Slot/> can only be used within the context of a component defined with `component$`<!-- -->.\n\n\n```typescript\nSlot: FunctionComponent<{\n    name?: string;\n    children?: JSXChildren;\n}>\n```",
      "editUrl": "https://github.com/QwikDev/qwik/tree/main/packages/qwik/src/core/shared/jsx/slot.public.ts",
      "mdFile": "core.slot.md"
    },
    {
      "name": "SnapshotListener",
      "id": "snapshotlistener",
      "hierarchy": [
        {
          "name": "SnapshotListener",
          "id": "snapshotlistener"
        }
      ],
      "kind": "Interface",
      "content": "```typescript\nexport interface SnapshotListener \n```\n\n\n<table><thead><tr><th>\n\nProperty\n\n\n</th><th>\n\nModifiers\n\n\n</th><th>\n\nType\n\n\n</th><th>\n\nDescription\n\n\n</th></tr></thead>\n<tbody><tr><td>\n\n[el](#)\n\n\n</td><td>\n\n\n</td><td>\n\nElement\n\n\n</td><td>\n\n\n</td></tr>\n<tr><td>\n\n[key](#)\n\n\n</td><td>\n\n\n</td><td>\n\nstring\n\n\n</td><td>\n\n\n</td></tr>\n<tr><td>\n\n[qrl](#)\n\n\n</td><td>\n\n\n</td><td>\n\n[QRL](#qrl)<!-- -->&lt;any&gt;\n\n\n</td><td>\n\n\n</td></tr>\n</tbody></table>",
      "editUrl": "https://github.com/QwikDev/qwik/tree/main/packages/qwik/src/core/ssr/ssr-types.ts",
      "mdFile": "core.snapshotlistener.md"
    },
    {
      "name": "SnapshotMeta",
      "id": "snapshotmeta",
      "hierarchy": [
        {
          "name": "SnapshotMeta",
          "id": "snapshotmeta"
        }
      ],
      "kind": "TypeAlias",
      "content": "```typescript\nexport type SnapshotMeta = Record<string, SnapshotMetaValue>;\n```\n**References:** [SnapshotMetaValue](#snapshotmetavalue)",
      "editUrl": "https://github.com/QwikDev/qwik/tree/main/packages/qwik/src/core/ssr/ssr-types.ts",
      "mdFile": "core.snapshotmeta.md"
    },
    {
      "name": "SnapshotMetaValue",
      "id": "snapshotmetavalue",
      "hierarchy": [
        {
          "name": "SnapshotMetaValue",
          "id": "snapshotmetavalue"
        }
      ],
      "kind": "Interface",
      "content": "```typescript\nexport interface SnapshotMetaValue \n```\n\n\n<table><thead><tr><th>\n\nProperty\n\n\n</th><th>\n\nModifiers\n\n\n</th><th>\n\nType\n\n\n</th><th>\n\nDescription\n\n\n</th></tr></thead>\n<tbody><tr><td>\n\n[c?](#)\n\n\n</td><td>\n\n\n</td><td>\n\nstring\n\n\n</td><td>\n\n_(Optional)_\n\n\n</td></tr>\n<tr><td>\n\n[h?](#)\n\n\n</td><td>\n\n\n</td><td>\n\nstring\n\n\n</td><td>\n\n_(Optional)_\n\n\n</td></tr>\n<tr><td>\n\n[s?](#)\n\n\n</td><td>\n\n\n</td><td>\n\nstring\n\n\n</td><td>\n\n_(Optional)_\n\n\n</td></tr>\n<tr><td>\n\n[w?](#)\n\n\n</td><td>\n\n\n</td><td>\n\nstring\n\n\n</td><td>\n\n_(Optional)_\n\n\n</td></tr>\n</tbody></table>",
      "editUrl": "https://github.com/QwikDev/qwik/tree/main/packages/qwik/src/core/ssr/ssr-types.ts",
      "mdFile": "core.snapshotmetavalue.md"
    },
    {
      "name": "SnapshotResult",
      "id": "snapshotresult",
      "hierarchy": [
        {
          "name": "SnapshotResult",
          "id": "snapshotresult"
        }
      ],
      "kind": "Interface",
      "content": "```typescript\nexport interface SnapshotResult \n```\n\n\n<table><thead><tr><th>\n\nProperty\n\n\n</th><th>\n\nModifiers\n\n\n</th><th>\n\nType\n\n\n</th><th>\n\nDescription\n\n\n</th></tr></thead>\n<tbody><tr><td>\n\n[funcs](#)\n\n\n</td><td>\n\n\n</td><td>\n\nstring\\[\\]\n\n\n</td><td>\n\n\n</td></tr>\n<tr><td>\n\n[mode](#)\n\n\n</td><td>\n\n\n</td><td>\n\n'render' \\| 'listeners' \\| 'static'\n\n\n</td><td>\n\n\n</td></tr>\n<tr><td>\n\n[objs?](#)\n\n\n</td><td>\n\n\n</td><td>\n\nany\\[\\]\n\n\n</td><td>\n\n_(Optional)_\n\n\n</td></tr>\n<tr><td>\n\n[qrls](#)\n\n\n</td><td>\n\n\n</td><td>\n\n[QRL](#qrl)<!-- -->\\[\\]\n\n\n</td><td>\n\n\n</td></tr>\n<tr><td>\n\n[resources](#)\n\n\n</td><td>\n\n\n</td><td>\n\nResourceReturnInternal&lt;any&gt;\\[\\]\n\n\n</td><td>\n\n\n</td></tr>\n<tr><td>\n\n[state?](#)\n\n\n</td><td>\n\n\n</td><td>\n\n[SnapshotState](#snapshotstate)\n\n\n</td><td>\n\n_(Optional)_\n\n\n</td></tr>\n</tbody></table>",
      "editUrl": "https://github.com/QwikDev/qwik/tree/main/packages/qwik/src/core/ssr/ssr-types.ts",
      "mdFile": "core.snapshotresult.md"
    },
    {
      "name": "SnapshotState",
      "id": "snapshotstate",
      "hierarchy": [
        {
          "name": "SnapshotState",
          "id": "snapshotstate"
        }
      ],
      "kind": "Interface",
      "content": "> Warning: This API is now obsolete.\n> \n> not longer used in v2\n> \n\n\n```typescript\nexport interface SnapshotState \n```\n\n\n<table><thead><tr><th>\n\nProperty\n\n\n</th><th>\n\nModifiers\n\n\n</th><th>\n\nType\n\n\n</th><th>\n\nDescription\n\n\n</th></tr></thead>\n<tbody><tr><td>\n\n[ctx](#)\n\n\n</td><td>\n\n\n</td><td>\n\n[SnapshotMeta](#snapshotmeta)\n\n\n</td><td>\n\n\n</td></tr>\n<tr><td>\n\n[objs](#)\n\n\n</td><td>\n\n\n</td><td>\n\nany\\[\\]\n\n\n</td><td>\n\n\n</td></tr>\n<tr><td>\n\n[refs](#)\n\n\n</td><td>\n\n\n</td><td>\n\nRecord&lt;string, string&gt;\n\n\n</td><td>\n\n\n</td></tr>\n<tr><td>\n\n[subs](#)\n\n\n</td><td>\n\n\n</td><td>\n\nany\\[\\]\n\n\n</td><td>\n\n\n</td></tr>\n</tbody></table>",
      "editUrl": "https://github.com/QwikDev/qwik/tree/main/packages/qwik/src/core/ssr/ssr-types.ts",
      "mdFile": "core.snapshotstate.md"
    },
    {
      "name": "SSRComment",
      "id": "ssrcomment",
      "hierarchy": [
        {
          "name": "SSRComment",
          "id": "ssrcomment"
        }
      ],
      "kind": "Variable",
      "content": "```typescript\nSSRComment: FunctionComponent<{\n    data: string;\n}>\n```",
      "editUrl": "https://github.com/QwikDev/qwik/tree/main/packages/qwik/src/core/shared/jsx/utils.public.ts",
      "mdFile": "core.ssrcomment.md"
    },
    {
      "name": "SSRHintProps",
      "id": "ssrhintprops",
      "hierarchy": [
        {
          "name": "SSRHintProps",
          "id": "ssrhintprops"
        }
      ],
      "kind": "TypeAlias",
      "content": "```typescript\nexport type SSRHintProps = {\n    dynamic?: boolean;\n};\n```",
      "editUrl": "https://github.com/QwikDev/qwik/tree/main/packages/qwik/src/core/shared/jsx/utils.public.ts",
      "mdFile": "core.ssrhintprops.md"
    },
    {
      "name": "SSRRaw",
      "id": "ssrraw",
      "hierarchy": [
        {
          "name": "SSRRaw",
          "id": "ssrraw"
        }
      ],
      "kind": "Variable",
      "content": "```typescript\nSSRRaw: FunctionComponent<{\n    data: string;\n}>\n```",
      "editUrl": "https://github.com/QwikDev/qwik/tree/main/packages/qwik/src/core/shared/jsx/utils.public.ts",
      "mdFile": "core.ssrraw.md"
    },
    {
      "name": "SSRStream",
      "id": "ssrstream",
      "hierarchy": [
        {
          "name": "SSRStream",
          "id": "ssrstream"
        }
      ],
      "kind": "Variable",
      "content": "```typescript\nSSRStream: FunctionComponent<SSRStreamProps>\n```",
      "editUrl": "https://github.com/QwikDev/qwik/tree/main/packages/qwik/src/core/shared/jsx/utils.public.ts",
      "mdFile": "core.ssrstream.md"
    },
    {
      "name": "SSRStreamBlock",
      "id": "ssrstreamblock",
      "hierarchy": [
        {
          "name": "SSRStreamBlock",
          "id": "ssrstreamblock"
        }
      ],
      "kind": "Variable",
      "content": "```typescript\nSSRStreamBlock: FunctionComponent<{\n    children?: JSXOutput;\n}>\n```",
      "editUrl": "https://github.com/QwikDev/qwik/tree/main/packages/qwik/src/core/shared/jsx/utils.public.ts",
      "mdFile": "core.ssrstreamblock.md"
    },
    {
      "name": "SSRStreamChildren",
      "id": "ssrstreamchildren",
      "hierarchy": [
        {
          "name": "SSRStreamChildren",
          "id": "ssrstreamchildren"
        }
      ],
      "kind": "TypeAlias",
      "content": "```typescript\nexport type SSRStreamChildren = AsyncGenerator<JSXChildren, void, any> | ((stream: StreamWriter) => Promise<void>) | (() => AsyncGenerator<JSXChildren, void, any>);\n```\n**References:** [JSXChildren](#jsxchildren)",
      "editUrl": "https://github.com/QwikDev/qwik/tree/main/packages/qwik/src/core/shared/jsx/utils.public.ts",
      "mdFile": "core.ssrstreamchildren.md"
    },
    {
      "name": "SSRStreamProps",
      "id": "ssrstreamprops",
      "hierarchy": [
        {
          "name": "SSRStreamProps",
          "id": "ssrstreamprops"
        }
      ],
      "kind": "TypeAlias",
      "content": "```typescript\nexport type SSRStreamProps = {\n    children: SSRStreamChildren;\n};\n```\n**References:** [SSRStreamChildren](#ssrstreamchildren)",
      "editUrl": "https://github.com/QwikDev/qwik/tree/main/packages/qwik/src/core/shared/jsx/utils.public.ts",
      "mdFile": "core.ssrstreamprops.md"
    },
    {
      "name": "SVGAttributes",
      "id": "svgattributes",
      "hierarchy": [
        {
          "name": "SVGAttributes",
          "id": "svgattributes"
        }
      ],
      "kind": "Interface",
      "content": "The TS types don't include the SVG attributes so we have to define them ourselves\n\nNOTE: These props are probably not complete\n\n\n```typescript\nexport interface SVGAttributes<T extends Element = Element> extends AriaAttributes \n```\n**Extends:** AriaAttributes\n\n\n<table><thead><tr><th>\n\nProperty\n\n\n</th><th>\n\nModifiers\n\n\n</th><th>\n\nType\n\n\n</th><th>\n\nDescription\n\n\n</th></tr></thead>\n<tbody><tr><td>\n\n[\"accent-height\"?](#)\n\n\n</td><td>\n\n\n</td><td>\n\nnumber \\| string \\| undefined\n\n\n</td><td>\n\n_(Optional)_\n\n\n</td></tr>\n<tr><td>\n\n[\"alignment-baseline\"?](#)\n\n\n</td><td>\n\n\n</td><td>\n\n'auto' \\| 'baseline' \\| 'before-edge' \\| 'text-before-edge' \\| 'middle' \\| 'central' \\| 'after-edge' \\| 'text-after-edge' \\| 'ideographic' \\| 'alphabetic' \\| 'hanging' \\| 'mathematical' \\| 'inherit' \\| undefined\n\n\n</td><td>\n\n_(Optional)_\n\n\n</td></tr>\n<tr><td>\n\n[\"arabic-form\"?](#)\n\n\n</td><td>\n\n\n</td><td>\n\n'initial' \\| 'medial' \\| 'terminal' \\| 'isolated' \\| undefined\n\n\n</td><td>\n\n_(Optional)_\n\n\n</td></tr>\n<tr><td>\n\n[\"baseline-shift\"?](#)\n\n\n</td><td>\n\n\n</td><td>\n\nnumber \\| string \\| undefined\n\n\n</td><td>\n\n_(Optional)_\n\n\n</td></tr>\n<tr><td>\n\n[\"cap-height\"?](#)\n\n\n</td><td>\n\n\n</td><td>\n\nnumber \\| string \\| undefined\n\n\n</td><td>\n\n_(Optional)_\n\n\n</td></tr>\n<tr><td>\n\n[\"clip-path\"?](#)\n\n\n</td><td>\n\n\n</td><td>\n\nstring \\| undefined\n\n\n</td><td>\n\n_(Optional)_\n\n\n</td></tr>\n<tr><td>\n\n[\"clip-rule\"?](#)\n\n\n</td><td>\n\n\n</td><td>\n\nnumber \\| string \\| undefined\n\n\n</td><td>\n\n_(Optional)_\n\n\n</td></tr>\n<tr><td>\n\n[\"color-interpolation-filters\"?](#)\n\n\n</td><td>\n\n\n</td><td>\n\n'auto' \\| 's-rGB' \\| 'linear-rGB' \\| 'inherit' \\| undefined\n\n\n</td><td>\n\n_(Optional)_\n\n\n</td></tr>\n<tr><td>\n\n[\"color-interpolation\"?](#)\n\n\n</td><td>\n\n\n</td><td>\n\nnumber \\| string \\| undefined\n\n\n</td><td>\n\n_(Optional)_\n\n\n</td></tr>\n<tr><td>\n\n[\"color-profile\"?](#)\n\n\n</td><td>\n\n\n</td><td>\n\nnumber \\| string \\| undefined\n\n\n</td><td>\n\n_(Optional)_\n\n\n</td></tr>\n<tr><td>\n\n[\"color-rendering\"?](#)\n\n\n</td><td>\n\n\n</td><td>\n\nnumber \\| string \\| undefined\n\n\n</td><td>\n\n_(Optional)_\n\n\n</td></tr>\n<tr><td>\n\n[\"dominant-baseline\"?](#)\n\n\n</td><td>\n\n\n</td><td>\n\nnumber \\| string \\| undefined\n\n\n</td><td>\n\n_(Optional)_\n\n\n</td></tr>\n<tr><td>\n\n[\"edge-mode\"?](#)\n\n\n</td><td>\n\n\n</td><td>\n\nnumber \\| string \\| undefined\n\n\n</td><td>\n\n_(Optional)_\n\n\n</td></tr>\n<tr><td>\n\n[\"enable-background\"?](#)\n\n\n</td><td>\n\n\n</td><td>\n\nnumber \\| string \\| undefined\n\n\n</td><td>\n\n_(Optional)_\n\n\n</td></tr>\n<tr><td>\n\n[\"fill-opacity\"?](#)\n\n\n</td><td>\n\n\n</td><td>\n\nnumber \\| string \\| undefined\n\n\n</td><td>\n\n_(Optional)_\n\n\n</td></tr>\n<tr><td>\n\n[\"fill-rule\"?](#)\n\n\n</td><td>\n\n\n</td><td>\n\n'nonzero' \\| 'evenodd' \\| 'inherit' \\| undefined\n\n\n</td><td>\n\n_(Optional)_\n\n\n</td></tr>\n<tr><td>\n\n[\"flood-color\"?](#)\n\n\n</td><td>\n\n\n</td><td>\n\nnumber \\| string \\| undefined\n\n\n</td><td>\n\n_(Optional)_\n\n\n</td></tr>\n<tr><td>\n\n[\"flood-opacity\"?](#)\n\n\n</td><td>\n\n\n</td><td>\n\nnumber \\| string \\| undefined\n\n\n</td><td>\n\n_(Optional)_\n\n\n</td></tr>\n<tr><td>\n\n[\"font-family\"?](#)\n\n\n</td><td>\n\n\n</td><td>\n\nstring \\| undefined\n\n\n</td><td>\n\n_(Optional)_\n\n\n</td></tr>\n<tr><td>\n\n[\"font-size-adjust\"?](#)\n\n\n</td><td>\n\n\n</td><td>\n\nnumber \\| string \\| undefined\n\n\n</td><td>\n\n_(Optional)_\n\n\n</td></tr>\n<tr><td>\n\n[\"font-size\"?](#)\n\n\n</td><td>\n\n\n</td><td>\n\nnumber \\| string \\| undefined\n\n\n</td><td>\n\n_(Optional)_\n\n\n</td></tr>\n<tr><td>\n\n[\"font-stretch\"?](#)\n\n\n</td><td>\n\n\n</td><td>\n\nnumber \\| string \\| undefined\n\n\n</td><td>\n\n_(Optional)_\n\n\n</td></tr>\n<tr><td>\n\n[\"font-style\"?](#)\n\n\n</td><td>\n\n\n</td><td>\n\nnumber \\| string \\| undefined\n\n\n</td><td>\n\n_(Optional)_\n\n\n</td></tr>\n<tr><td>\n\n[\"font-variant\"?](#)\n\n\n</td><td>\n\n\n</td><td>\n\nnumber \\| string \\| undefined\n\n\n</td><td>\n\n_(Optional)_\n\n\n</td></tr>\n<tr><td>\n\n[\"font-weight\"?](#)\n\n\n</td><td>\n\n\n</td><td>\n\nnumber \\| string \\| undefined\n\n\n</td><td>\n\n_(Optional)_\n\n\n</td></tr>\n<tr><td>\n\n[\"glyph-name\"?](#)\n\n\n</td><td>\n\n\n</td><td>\n\nnumber \\| string \\| undefined\n\n\n</td><td>\n\n_(Optional)_\n\n\n</td></tr>\n<tr><td>\n\n[\"glyph-orientation-horizontal\"?](#)\n\n\n</td><td>\n\n\n</td><td>\n\nnumber \\| string \\| undefined\n\n\n</td><td>\n\n_(Optional)_\n\n\n</td></tr>\n<tr><td>\n\n[\"glyph-orientation-vertical\"?](#)\n\n\n</td><td>\n\n\n</td><td>\n\nnumber \\| string \\| undefined\n\n\n</td><td>\n\n_(Optional)_\n\n\n</td></tr>\n<tr><td>\n\n[\"horiz-adv-x\"?](#)\n\n\n</td><td>\n\n\n</td><td>\n\nnumber \\| string \\| undefined\n\n\n</td><td>\n\n_(Optional)_\n\n\n</td></tr>\n<tr><td>\n\n[\"horiz-origin-x\"?](#)\n\n\n</td><td>\n\n\n</td><td>\n\nnumber \\| string \\| undefined\n\n\n</td><td>\n\n_(Optional)_\n\n\n</td></tr>\n<tr><td>\n\n[\"image-rendering\"?](#)\n\n\n</td><td>\n\n\n</td><td>\n\nnumber \\| string \\| undefined\n\n\n</td><td>\n\n_(Optional)_\n\n\n</td></tr>\n<tr><td>\n\n[\"letter-spacing\"?](#)\n\n\n</td><td>\n\n\n</td><td>\n\nnumber \\| string \\| undefined\n\n\n</td><td>\n\n_(Optional)_\n\n\n</td></tr>\n<tr><td>\n\n[\"lighting-color\"?](#)\n\n\n</td><td>\n\n\n</td><td>\n\nnumber \\| string \\| undefined\n\n\n</td><td>\n\n_(Optional)_\n\n\n</td></tr>\n<tr><td>\n\n[\"marker-end\"?](#)\n\n\n</td><td>\n\n\n</td><td>\n\nstring \\| undefined\n\n\n</td><td>\n\n_(Optional)_\n\n\n</td></tr>\n<tr><td>\n\n[\"marker-mid\"?](#)\n\n\n</td><td>\n\n\n</td><td>\n\nstring \\| undefined\n\n\n</td><td>\n\n_(Optional)_\n\n\n</td></tr>\n<tr><td>\n\n[\"marker-start\"?](#)\n\n\n</td><td>\n\n\n</td><td>\n\nstring \\| undefined\n\n\n</td><td>\n\n_(Optional)_\n\n\n</td></tr>\n<tr><td>\n\n[\"overline-position\"?](#)\n\n\n</td><td>\n\n\n</td><td>\n\nnumber \\| string \\| undefined\n\n\n</td><td>\n\n_(Optional)_\n\n\n</td></tr>\n<tr><td>\n\n[\"overline-thickness\"?](#)\n\n\n</td><td>\n\n\n</td><td>\n\nnumber \\| string \\| undefined\n\n\n</td><td>\n\n_(Optional)_\n\n\n</td></tr>\n<tr><td>\n\n[\"paint-order\"?](#)\n\n\n</td><td>\n\n\n</td><td>\n\nnumber \\| string \\| undefined\n\n\n</td><td>\n\n_(Optional)_\n\n\n</td></tr>\n<tr><td>\n\n[\"pointer-events\"?](#)\n\n\n</td><td>\n\n\n</td><td>\n\nnumber \\| string \\| undefined\n\n\n</td><td>\n\n_(Optional)_\n\n\n</td></tr>\n<tr><td>\n\n[\"rendering-intent\"?](#)\n\n\n</td><td>\n\n\n</td><td>\n\nnumber \\| string \\| undefined\n\n\n</td><td>\n\n_(Optional)_\n\n\n</td></tr>\n<tr><td>\n\n[\"shape-rendering\"?](#)\n\n\n</td><td>\n\n\n</td><td>\n\nnumber \\| string \\| undefined\n\n\n</td><td>\n\n_(Optional)_\n\n\n</td></tr>\n<tr><td>\n\n[\"stop-color\"?](#)\n\n\n</td><td>\n\n\n</td><td>\n\nstring \\| undefined\n\n\n</td><td>\n\n_(Optional)_\n\n\n</td></tr>\n<tr><td>\n\n[\"stop-opacity\"?](#)\n\n\n</td><td>\n\n\n</td><td>\n\nnumber \\| string \\| undefined\n\n\n</td><td>\n\n_(Optional)_\n\n\n</td></tr>\n<tr><td>\n\n[\"strikethrough-position\"?](#)\n\n\n</td><td>\n\n\n</td><td>\n\nnumber \\| string \\| undefined\n\n\n</td><td>\n\n_(Optional)_\n\n\n</td></tr>\n<tr><td>\n\n[\"strikethrough-thickness\"?](#)\n\n\n</td><td>\n\n\n</td><td>\n\nnumber \\| string \\| undefined\n\n\n</td><td>\n\n_(Optional)_\n\n\n</td></tr>\n<tr><td>\n\n[\"stroke-dasharray\"?](#)\n\n\n</td><td>\n\n\n</td><td>\n\nstring \\| number \\| undefined\n\n\n</td><td>\n\n_(Optional)_\n\n\n</td></tr>\n<tr><td>\n\n[\"stroke-dashoffset\"?](#)\n\n\n</td><td>\n\n\n</td><td>\n\nstring \\| number \\| undefined\n\n\n</td><td>\n\n_(Optional)_\n\n\n</td></tr>\n<tr><td>\n\n[\"stroke-linecap\"?](#)\n\n\n</td><td>\n\n\n</td><td>\n\n'butt' \\| 'round' \\| 'square' \\| 'inherit' \\| undefined\n\n\n</td><td>\n\n_(Optional)_\n\n\n</td></tr>\n<tr><td>\n\n[\"stroke-linejoin\"?](#)\n\n\n</td><td>\n\n\n</td><td>\n\n'miter' \\| 'round' \\| 'bevel' \\| 'inherit' \\| undefined\n\n\n</td><td>\n\n_(Optional)_\n\n\n</td></tr>\n<tr><td>\n\n[\"stroke-miterlimit\"?](#)\n\n\n</td><td>\n\n\n</td><td>\n\nstring \\| undefined\n\n\n</td><td>\n\n_(Optional)_\n\n\n</td></tr>\n<tr><td>\n\n[\"stroke-opacity\"?](#)\n\n\n</td><td>\n\n\n</td><td>\n\nnumber \\| string \\| undefined\n\n\n</td><td>\n\n_(Optional)_\n\n\n</td></tr>\n<tr><td>\n\n[\"stroke-width\"?](#)\n\n\n</td><td>\n\n\n</td><td>\n\nnumber \\| string \\| undefined\n\n\n</td><td>\n\n_(Optional)_\n\n\n</td></tr>\n<tr><td>\n\n[\"text-anchor\"?](#)\n\n\n</td><td>\n\n\n</td><td>\n\nstring \\| undefined\n\n\n</td><td>\n\n_(Optional)_\n\n\n</td></tr>\n<tr><td>\n\n[\"text-decoration\"?](#)\n\n\n</td><td>\n\n\n</td><td>\n\nnumber \\| string \\| undefined\n\n\n</td><td>\n\n_(Optional)_\n\n\n</td></tr>\n<tr><td>\n\n[\"text-rendering\"?](#)\n\n\n</td><td>\n\n\n</td><td>\n\nnumber \\| string \\| undefined\n\n\n</td><td>\n\n_(Optional)_\n\n\n</td></tr>\n<tr><td>\n\n[\"underline-position\"?](#)\n\n\n</td><td>\n\n\n</td><td>\n\nnumber \\| string \\| undefined\n\n\n</td><td>\n\n_(Optional)_\n\n\n</td></tr>\n<tr><td>\n\n[\"underline-thickness\"?](#)\n\n\n</td><td>\n\n\n</td><td>\n\nnumber \\| string \\| undefined\n\n\n</td><td>\n\n_(Optional)_\n\n\n</td></tr>\n<tr><td>\n\n[\"unicode-bidi\"?](#)\n\n\n</td><td>\n\n\n</td><td>\n\nnumber \\| string \\| undefined\n\n\n</td><td>\n\n_(Optional)_\n\n\n</td></tr>\n<tr><td>\n\n[\"unicode-range\"?](#)\n\n\n</td><td>\n\n\n</td><td>\n\nnumber \\| string \\| undefined\n\n\n</td><td>\n\n_(Optional)_\n\n\n</td></tr>\n<tr><td>\n\n[\"units-per-em\"?](#)\n\n\n</td><td>\n\n\n</td><td>\n\nnumber \\| string \\| undefined\n\n\n</td><td>\n\n_(Optional)_\n\n\n</td></tr>\n<tr><td>\n\n[\"v-alphabetic\"?](#)\n\n\n</td><td>\n\n\n</td><td>\n\nnumber \\| string \\| undefined\n\n\n</td><td>\n\n_(Optional)_\n\n\n</td></tr>\n<tr><td>\n\n[\"v-hanging\"?](#)\n\n\n</td><td>\n\n\n</td><td>\n\nnumber \\| string \\| undefined\n\n\n</td><td>\n\n_(Optional)_\n\n\n</td></tr>\n<tr><td>\n\n[\"v-ideographic\"?](#)\n\n\n</td><td>\n\n\n</td><td>\n\nnumber \\| string \\| undefined\n\n\n</td><td>\n\n_(Optional)_\n\n\n</td></tr>\n<tr><td>\n\n[\"v-mathematical\"?](#)\n\n\n</td><td>\n\n\n</td><td>\n\nnumber \\| string \\| undefined\n\n\n</td><td>\n\n_(Optional)_\n\n\n</td></tr>\n<tr><td>\n\n[\"vector-effect\"?](#)\n\n\n</td><td>\n\n\n</td><td>\n\nnumber \\| string \\| undefined\n\n\n</td><td>\n\n_(Optional)_\n\n\n</td></tr>\n<tr><td>\n\n[\"vert-adv-y\"?](#)\n\n\n</td><td>\n\n\n</td><td>\n\nnumber \\| string \\| undefined\n\n\n</td><td>\n\n_(Optional)_\n\n\n</td></tr>\n<tr><td>\n\n[\"vert-origin-x\"?](#)\n\n\n</td><td>\n\n\n</td><td>\n\nnumber \\| string \\| undefined\n\n\n</td><td>\n\n_(Optional)_\n\n\n</td></tr>\n<tr><td>\n\n[\"vert-origin-y\"?](#)\n\n\n</td><td>\n\n\n</td><td>\n\nnumber \\| string \\| undefined\n\n\n</td><td>\n\n_(Optional)_\n\n\n</td></tr>\n<tr><td>\n\n[\"word-spacing\"?](#)\n\n\n</td><td>\n\n\n</td><td>\n\nnumber \\| string \\| undefined\n\n\n</td><td>\n\n_(Optional)_\n\n\n</td></tr>\n<tr><td>\n\n[\"writing-mode\"?](#)\n\n\n</td><td>\n\n\n</td><td>\n\nnumber \\| string \\| undefined\n\n\n</td><td>\n\n_(Optional)_\n\n\n</td></tr>\n<tr><td>\n\n[\"x-channel-selector\"?](#)\n\n\n</td><td>\n\n\n</td><td>\n\nstring \\| undefined\n\n\n</td><td>\n\n_(Optional)_\n\n\n</td></tr>\n<tr><td>\n\n[\"x-height\"?](#)\n\n\n</td><td>\n\n\n</td><td>\n\nnumber \\| string \\| undefined\n\n\n</td><td>\n\n_(Optional)_\n\n\n</td></tr>\n<tr><td>\n\n[\"xlink:actuate\"?](#svgattributes-_xlink_actuate_)\n\n\n</td><td>\n\n\n</td><td>\n\nstring \\| undefined\n\n\n</td><td>\n\n_(Optional)_\n\n\n</td></tr>\n<tr><td>\n\n[\"xlink:arcrole\"?](#svgattributes-_xlink_arcrole_)\n\n\n</td><td>\n\n\n</td><td>\n\nstring \\| undefined\n\n\n</td><td>\n\n_(Optional)_\n\n\n</td></tr>\n<tr><td>\n\n[\"xlink:href\"?](#svgattributes-_xlink_href_)\n\n\n</td><td>\n\n\n</td><td>\n\nstring \\| undefined\n\n\n</td><td>\n\n_(Optional)_\n\n\n</td></tr>\n<tr><td>\n\n[\"xlink:role\"?](#svgattributes-_xlink_role_)\n\n\n</td><td>\n\n\n</td><td>\n\nstring \\| undefined\n\n\n</td><td>\n\n_(Optional)_\n\n\n</td></tr>\n<tr><td>\n\n[\"xlink:show\"?](#svgattributes-_xlink_show_)\n\n\n</td><td>\n\n\n</td><td>\n\nstring \\| undefined\n\n\n</td><td>\n\n_(Optional)_\n\n\n</td></tr>\n<tr><td>\n\n[\"xlink:title\"?](#svgattributes-_xlink_title_)\n\n\n</td><td>\n\n\n</td><td>\n\nstring \\| undefined\n\n\n</td><td>\n\n_(Optional)_\n\n\n</td></tr>\n<tr><td>\n\n[\"xlink:type\"?](#svgattributes-_xlink_type_)\n\n\n</td><td>\n\n\n</td><td>\n\nstring \\| undefined\n\n\n</td><td>\n\n_(Optional)_\n\n\n</td></tr>\n<tr><td>\n\n[\"xml:base\"?](#svgattributes-_xml_base_)\n\n\n</td><td>\n\n\n</td><td>\n\nstring \\| undefined\n\n\n</td><td>\n\n_(Optional)_\n\n\n</td></tr>\n<tr><td>\n\n[\"xml:lang\"?](#svgattributes-_xml_lang_)\n\n\n</td><td>\n\n\n</td><td>\n\nstring \\| undefined\n\n\n</td><td>\n\n_(Optional)_\n\n\n</td></tr>\n<tr><td>\n\n[\"xml:space\"?](#svgattributes-_xml_space_)\n\n\n</td><td>\n\n\n</td><td>\n\nstring \\| undefined\n\n\n</td><td>\n\n_(Optional)_\n\n\n</td></tr>\n<tr><td>\n\n[\"xmlns:xlink\"?](#svgattributes-_xmlns_xlink_)\n\n\n</td><td>\n\n\n</td><td>\n\nstring \\| undefined\n\n\n</td><td>\n\n_(Optional)_\n\n\n</td></tr>\n<tr><td>\n\n[accumulate?](#)\n\n\n</td><td>\n\n\n</td><td>\n\n'none' \\| 'sum' \\| undefined\n\n\n</td><td>\n\n_(Optional)_\n\n\n</td></tr>\n<tr><td>\n\n[additive?](#)\n\n\n</td><td>\n\n\n</td><td>\n\n'replace' \\| 'sum' \\| undefined\n\n\n</td><td>\n\n_(Optional)_\n\n\n</td></tr>\n<tr><td>\n\n[allowReorder?](#)\n\n\n</td><td>\n\n\n</td><td>\n\n'no' \\| 'yes' \\| undefined\n\n\n</td><td>\n\n_(Optional)_\n\n\n</td></tr>\n<tr><td>\n\n[alphabetic?](#)\n\n\n</td><td>\n\n\n</td><td>\n\nnumber \\| string \\| undefined\n\n\n</td><td>\n\n_(Optional)_\n\n\n</td></tr>\n<tr><td>\n\n[amplitude?](#)\n\n\n</td><td>\n\n\n</td><td>\n\nnumber \\| string \\| undefined\n\n\n</td><td>\n\n_(Optional)_\n\n\n</td></tr>\n<tr><td>\n\n[ascent?](#)\n\n\n</td><td>\n\n\n</td><td>\n\nnumber \\| string \\| undefined\n\n\n</td><td>\n\n_(Optional)_\n\n\n</td></tr>\n<tr><td>\n\n[attributeName?](#)\n\n\n</td><td>\n\n\n</td><td>\n\nstring \\| undefined\n\n\n</td><td>\n\n_(Optional)_\n\n\n</td></tr>\n<tr><td>\n\n[attributeType?](#)\n\n\n</td><td>\n\n\n</td><td>\n\nstring \\| undefined\n\n\n</td><td>\n\n_(Optional)_\n\n\n</td></tr>\n<tr><td>\n\n[autoReverse?](#)\n\n\n</td><td>\n\n\n</td><td>\n\nBooleanish \\| undefined\n\n\n</td><td>\n\n_(Optional)_\n\n\n</td></tr>\n<tr><td>\n\n[azimuth?](#)\n\n\n</td><td>\n\n\n</td><td>\n\nnumber \\| string \\| undefined\n\n\n</td><td>\n\n_(Optional)_\n\n\n</td></tr>\n<tr><td>\n\n[baseFrequency?](#)\n\n\n</td><td>\n\n\n</td><td>\n\nnumber \\| string \\| undefined\n\n\n</td><td>\n\n_(Optional)_\n\n\n</td></tr>\n<tr><td>\n\n[baseProfile?](#)\n\n\n</td><td>\n\n\n</td><td>\n\nnumber \\| string \\| undefined\n\n\n</td><td>\n\n_(Optional)_\n\n\n</td></tr>\n<tr><td>\n\n[bbox?](#)\n\n\n</td><td>\n\n\n</td><td>\n\nnumber \\| string \\| undefined\n\n\n</td><td>\n\n_(Optional)_\n\n\n</td></tr>\n<tr><td>\n\n[begin?](#)\n\n\n</td><td>\n\n\n</td><td>\n\nnumber \\| string \\| undefined\n\n\n</td><td>\n\n_(Optional)_\n\n\n</td></tr>\n<tr><td>\n\n[bias?](#)\n\n\n</td><td>\n\n\n</td><td>\n\nnumber \\| string \\| undefined\n\n\n</td><td>\n\n_(Optional)_\n\n\n</td></tr>\n<tr><td>\n\n[by?](#)\n\n\n</td><td>\n\n\n</td><td>\n\nnumber \\| string \\| undefined\n\n\n</td><td>\n\n_(Optional)_\n\n\n</td></tr>\n<tr><td>\n\n[calcMode?](#)\n\n\n</td><td>\n\n\n</td><td>\n\nnumber \\| string \\| undefined\n\n\n</td><td>\n\n_(Optional)_\n\n\n</td></tr>\n<tr><td>\n\n[clip?](#)\n\n\n</td><td>\n\n\n</td><td>\n\nnumber \\| string \\| undefined\n\n\n</td><td>\n\n_(Optional)_\n\n\n</td></tr>\n<tr><td>\n\n[clipPathUnits?](#)\n\n\n</td><td>\n\n\n</td><td>\n\nnumber \\| string \\| undefined\n\n\n</td><td>\n\n_(Optional)_\n\n\n</td></tr>\n<tr><td>\n\n[color?](#)\n\n\n</td><td>\n\n\n</td><td>\n\nstring \\| undefined\n\n\n</td><td>\n\n_(Optional)_\n\n\n</td></tr>\n<tr><td>\n\n[contentScriptType?](#)\n\n\n</td><td>\n\n\n</td><td>\n\nnumber \\| string \\| undefined\n\n\n</td><td>\n\n_(Optional)_\n\n\n</td></tr>\n<tr><td>\n\n[contentStyleType?](#)\n\n\n</td><td>\n\n\n</td><td>\n\nnumber \\| string \\| undefined\n\n\n</td><td>\n\n_(Optional)_\n\n\n</td></tr>\n<tr><td>\n\n[crossOrigin?](#)\n\n\n</td><td>\n\n\n</td><td>\n\nHTMLCrossOriginAttribute\n\n\n</td><td>\n\n_(Optional)_\n\n\n</td></tr>\n<tr><td>\n\n[cursor?](#)\n\n\n</td><td>\n\n\n</td><td>\n\nnumber \\| string\n\n\n</td><td>\n\n_(Optional)_\n\n\n</td></tr>\n<tr><td>\n\n[cx?](#)\n\n\n</td><td>\n\n\n</td><td>\n\nnumber \\| string \\| undefined\n\n\n</td><td>\n\n_(Optional)_\n\n\n</td></tr>\n<tr><td>\n\n[cy?](#)\n\n\n</td><td>\n\n\n</td><td>\n\nnumber \\| string \\| undefined\n\n\n</td><td>\n\n_(Optional)_\n\n\n</td></tr>\n<tr><td>\n\n[d?](#)\n\n\n</td><td>\n\n\n</td><td>\n\nstring \\| undefined\n\n\n</td><td>\n\n_(Optional)_\n\n\n</td></tr>\n<tr><td>\n\n[decelerate?](#)\n\n\n</td><td>\n\n\n</td><td>\n\nnumber \\| string \\| undefined\n\n\n</td><td>\n\n_(Optional)_\n\n\n</td></tr>\n<tr><td>\n\n[descent?](#)\n\n\n</td><td>\n\n\n</td><td>\n\nnumber \\| string \\| undefined\n\n\n</td><td>\n\n_(Optional)_\n\n\n</td></tr>\n<tr><td>\n\n[diffuseConstant?](#)\n\n\n</td><td>\n\n\n</td><td>\n\nnumber \\| string \\| undefined\n\n\n</td><td>\n\n_(Optional)_\n\n\n</td></tr>\n<tr><td>\n\n[direction?](#)\n\n\n</td><td>\n\n\n</td><td>\n\nnumber \\| string \\| undefined\n\n\n</td><td>\n\n_(Optional)_\n\n\n</td></tr>\n<tr><td>\n\n[display?](#)\n\n\n</td><td>\n\n\n</td><td>\n\nnumber \\| string \\| undefined\n\n\n</td><td>\n\n_(Optional)_\n\n\n</td></tr>\n<tr><td>\n\n[divisor?](#)\n\n\n</td><td>\n\n\n</td><td>\n\nnumber \\| string \\| undefined\n\n\n</td><td>\n\n_(Optional)_\n\n\n</td></tr>\n<tr><td>\n\n[dur?](#)\n\n\n</td><td>\n\n\n</td><td>\n\nnumber \\| string \\| undefined\n\n\n</td><td>\n\n_(Optional)_\n\n\n</td></tr>\n<tr><td>\n\n[dx?](#)\n\n\n</td><td>\n\n\n</td><td>\n\nnumber \\| string \\| undefined\n\n\n</td><td>\n\n_(Optional)_\n\n\n</td></tr>\n<tr><td>\n\n[dy?](#)\n\n\n</td><td>\n\n\n</td><td>\n\nnumber \\| string \\| undefined\n\n\n</td><td>\n\n_(Optional)_\n\n\n</td></tr>\n<tr><td>\n\n[elevation?](#)\n\n\n</td><td>\n\n\n</td><td>\n\nnumber \\| string \\| undefined\n\n\n</td><td>\n\n_(Optional)_\n\n\n</td></tr>\n<tr><td>\n\n[end?](#)\n\n\n</td><td>\n\n\n</td><td>\n\nnumber \\| string \\| undefined\n\n\n</td><td>\n\n_(Optional)_\n\n\n</td></tr>\n<tr><td>\n\n[exponent?](#)\n\n\n</td><td>\n\n\n</td><td>\n\nnumber \\| string \\| undefined\n\n\n</td><td>\n\n_(Optional)_\n\n\n</td></tr>\n<tr><td>\n\n[externalResourcesRequired?](#)\n\n\n</td><td>\n\n\n</td><td>\n\nnumber \\| string \\| undefined\n\n\n</td><td>\n\n_(Optional)_\n\n\n</td></tr>\n<tr><td>\n\n[fill?](#)\n\n\n</td><td>\n\n\n</td><td>\n\nstring \\| undefined\n\n\n</td><td>\n\n_(Optional)_\n\n\n</td></tr>\n<tr><td>\n\n[filter?](#)\n\n\n</td><td>\n\n\n</td><td>\n\nstring \\| undefined\n\n\n</td><td>\n\n_(Optional)_\n\n\n</td></tr>\n<tr><td>\n\n[filterRes?](#)\n\n\n</td><td>\n\n\n</td><td>\n\nnumber \\| string \\| undefined\n\n\n</td><td>\n\n_(Optional)_\n\n\n</td></tr>\n<tr><td>\n\n[filterUnits?](#)\n\n\n</td><td>\n\n\n</td><td>\n\nnumber \\| string \\| undefined\n\n\n</td><td>\n\n_(Optional)_\n\n\n</td></tr>\n<tr><td>\n\n[focusable?](#)\n\n\n</td><td>\n\n\n</td><td>\n\nnumber \\| string \\| undefined\n\n\n</td><td>\n\n_(Optional)_\n\n\n</td></tr>\n<tr><td>\n\n[format?](#)\n\n\n</td><td>\n\n\n</td><td>\n\nnumber \\| string \\| undefined\n\n\n</td><td>\n\n_(Optional)_\n\n\n</td></tr>\n<tr><td>\n\n[fr?](#)\n\n\n</td><td>\n\n\n</td><td>\n\nnumber \\| string \\| undefined\n\n\n</td><td>\n\n_(Optional)_\n\n\n</td></tr>\n<tr><td>\n\n[from?](#)\n\n\n</td><td>\n\n\n</td><td>\n\nnumber \\| string \\| undefined\n\n\n</td><td>\n\n_(Optional)_\n\n\n</td></tr>\n<tr><td>\n\n[fx?](#)\n\n\n</td><td>\n\n\n</td><td>\n\nnumber \\| string \\| undefined\n\n\n</td><td>\n\n_(Optional)_\n\n\n</td></tr>\n<tr><td>\n\n[fy?](#)\n\n\n</td><td>\n\n\n</td><td>\n\nnumber \\| string \\| undefined\n\n\n</td><td>\n\n_(Optional)_\n\n\n</td></tr>\n<tr><td>\n\n[g1?](#)\n\n\n</td><td>\n\n\n</td><td>\n\nnumber \\| string \\| undefined\n\n\n</td><td>\n\n_(Optional)_\n\n\n</td></tr>\n<tr><td>\n\n[g2?](#)\n\n\n</td><td>\n\n\n</td><td>\n\nnumber \\| string \\| undefined\n\n\n</td><td>\n\n_(Optional)_\n\n\n</td></tr>\n<tr><td>\n\n[glyphRef?](#)\n\n\n</td><td>\n\n\n</td><td>\n\nnumber \\| string \\| undefined\n\n\n</td><td>\n\n_(Optional)_\n\n\n</td></tr>\n<tr><td>\n\n[gradientTransform?](#)\n\n\n</td><td>\n\n\n</td><td>\n\nstring \\| undefined\n\n\n</td><td>\n\n_(Optional)_\n\n\n</td></tr>\n<tr><td>\n\n[gradientUnits?](#)\n\n\n</td><td>\n\n\n</td><td>\n\nstring \\| undefined\n\n\n</td><td>\n\n_(Optional)_\n\n\n</td></tr>\n<tr><td>\n\n[hanging?](#)\n\n\n</td><td>\n\n\n</td><td>\n\nnumber \\| string \\| undefined\n\n\n</td><td>\n\n_(Optional)_\n\n\n</td></tr>\n<tr><td>\n\n[height?](#)\n\n\n</td><td>\n\n\n</td><td>\n\nSize \\| undefined\n\n\n</td><td>\n\n_(Optional)_\n\n\n</td></tr>\n<tr><td>\n\n[href?](#)\n\n\n</td><td>\n\n\n</td><td>\n\nstring \\| undefined\n\n\n</td><td>\n\n_(Optional)_\n\n\n</td></tr>\n<tr><td>\n\n[id?](#)\n\n\n</td><td>\n\n\n</td><td>\n\nstring \\| undefined\n\n\n</td><td>\n\n_(Optional)_\n\n\n</td></tr>\n<tr><td>\n\n[ideographic?](#)\n\n\n</td><td>\n\n\n</td><td>\n\nnumber \\| string \\| undefined\n\n\n</td><td>\n\n_(Optional)_\n\n\n</td></tr>\n<tr><td>\n\n[in?](#)\n\n\n</td><td>\n\n\n</td><td>\n\nstring \\| undefined\n\n\n</td><td>\n\n_(Optional)_\n\n\n</td></tr>\n<tr><td>\n\n[in2?](#)\n\n\n</td><td>\n\n\n</td><td>\n\nnumber \\| string \\| undefined\n\n\n</td><td>\n\n_(Optional)_\n\n\n</td></tr>\n<tr><td>\n\n[intercept?](#)\n\n\n</td><td>\n\n\n</td><td>\n\nnumber \\| string \\| undefined\n\n\n</td><td>\n\n_(Optional)_\n\n\n</td></tr>\n<tr><td>\n\n[k?](#)\n\n\n</td><td>\n\n\n</td><td>\n\nnumber \\| string \\| undefined\n\n\n</td><td>\n\n_(Optional)_\n\n\n</td></tr>\n<tr><td>\n\n[k1?](#)\n\n\n</td><td>\n\n\n</td><td>\n\nnumber \\| string \\| undefined\n\n\n</td><td>\n\n_(Optional)_\n\n\n</td></tr>\n<tr><td>\n\n[k2?](#)\n\n\n</td><td>\n\n\n</td><td>\n\nnumber \\| string \\| undefined\n\n\n</td><td>\n\n_(Optional)_\n\n\n</td></tr>\n<tr><td>\n\n[k3?](#)\n\n\n</td><td>\n\n\n</td><td>\n\nnumber \\| string \\| undefined\n\n\n</td><td>\n\n_(Optional)_\n\n\n</td></tr>\n<tr><td>\n\n[k4?](#)\n\n\n</td><td>\n\n\n</td><td>\n\nnumber \\| string \\| undefined\n\n\n</td><td>\n\n_(Optional)_\n\n\n</td></tr>\n<tr><td>\n\n[kernelMatrix?](#)\n\n\n</td><td>\n\n\n</td><td>\n\nnumber \\| string \\| undefined\n\n\n</td><td>\n\n_(Optional)_\n\n\n</td></tr>\n<tr><td>\n\n[kernelUnitLength?](#)\n\n\n</td><td>\n\n\n</td><td>\n\nnumber \\| string \\| undefined\n\n\n</td><td>\n\n_(Optional)_\n\n\n</td></tr>\n<tr><td>\n\n[kerning?](#)\n\n\n</td><td>\n\n\n</td><td>\n\nnumber \\| string \\| undefined\n\n\n</td><td>\n\n_(Optional)_\n\n\n</td></tr>\n<tr><td>\n\n[keyPoints?](#)\n\n\n</td><td>\n\n\n</td><td>\n\nnumber \\| string \\| undefined\n\n\n</td><td>\n\n_(Optional)_\n\n\n</td></tr>\n<tr><td>\n\n[keySplines?](#)\n\n\n</td><td>\n\n\n</td><td>\n\nnumber \\| string \\| undefined\n\n\n</td><td>\n\n_(Optional)_\n\n\n</td></tr>\n<tr><td>\n\n[keyTimes?](#)\n\n\n</td><td>\n\n\n</td><td>\n\nnumber \\| string \\| undefined\n\n\n</td><td>\n\n_(Optional)_\n\n\n</td></tr>\n<tr><td>\n\n[lang?](#)\n\n\n</td><td>\n\n\n</td><td>\n\nstring \\| undefined\n\n\n</td><td>\n\n_(Optional)_\n\n\n</td></tr>\n<tr><td>\n\n[lengthAdjust?](#)\n\n\n</td><td>\n\n\n</td><td>\n\nnumber \\| string \\| undefined\n\n\n</td><td>\n\n_(Optional)_\n\n\n</td></tr>\n<tr><td>\n\n[limitingConeAngle?](#)\n\n\n</td><td>\n\n\n</td><td>\n\nnumber \\| string \\| undefined\n\n\n</td><td>\n\n_(Optional)_\n\n\n</td></tr>\n<tr><td>\n\n[local?](#)\n\n\n</td><td>\n\n\n</td><td>\n\nnumber \\| string \\| undefined\n\n\n</td><td>\n\n_(Optional)_\n\n\n</td></tr>\n<tr><td>\n\n[markerHeight?](#)\n\n\n</td><td>\n\n\n</td><td>\n\nnumber \\| string \\| undefined\n\n\n</td><td>\n\n_(Optional)_\n\n\n</td></tr>\n<tr><td>\n\n[markerUnits?](#)\n\n\n</td><td>\n\n\n</td><td>\n\nnumber \\| string \\| undefined\n\n\n</td><td>\n\n_(Optional)_\n\n\n</td></tr>\n<tr><td>\n\n[markerWidth?](#)\n\n\n</td><td>\n\n\n</td><td>\n\nnumber \\| string \\| undefined\n\n\n</td><td>\n\n_(Optional)_\n\n\n</td></tr>\n<tr><td>\n\n[mask?](#)\n\n\n</td><td>\n\n\n</td><td>\n\nstring \\| undefined\n\n\n</td><td>\n\n_(Optional)_\n\n\n</td></tr>\n<tr><td>\n\n[maskContentUnits?](#)\n\n\n</td><td>\n\n\n</td><td>\n\nnumber \\| string \\| undefined\n\n\n</td><td>\n\n_(Optional)_\n\n\n</td></tr>\n<tr><td>\n\n[maskUnits?](#)\n\n\n</td><td>\n\n\n</td><td>\n\nnumber \\| string \\| undefined\n\n\n</td><td>\n\n_(Optional)_\n\n\n</td></tr>\n<tr><td>\n\n[mathematical?](#)\n\n\n</td><td>\n\n\n</td><td>\n\nnumber \\| string \\| undefined\n\n\n</td><td>\n\n_(Optional)_\n\n\n</td></tr>\n<tr><td>\n\n[max?](#)\n\n\n</td><td>\n\n\n</td><td>\n\nnumber \\| string \\| undefined\n\n\n</td><td>\n\n_(Optional)_\n\n\n</td></tr>\n<tr><td>\n\n[media?](#)\n\n\n</td><td>\n\n\n</td><td>\n\nstring \\| undefined\n\n\n</td><td>\n\n_(Optional)_\n\n\n</td></tr>\n<tr><td>\n\n[method?](#)\n\n\n</td><td>\n\n\n</td><td>\n\nstring \\| undefined\n\n\n</td><td>\n\n_(Optional)_\n\n\n</td></tr>\n<tr><td>\n\n[min?](#)\n\n\n</td><td>\n\n\n</td><td>\n\nnumber \\| string \\| undefined\n\n\n</td><td>\n\n_(Optional)_\n\n\n</td></tr>\n<tr><td>\n\n[mode?](#)\n\n\n</td><td>\n\n\n</td><td>\n\nnumber \\| string \\| undefined\n\n\n</td><td>\n\n_(Optional)_\n\n\n</td></tr>\n<tr><td>\n\n[name?](#)\n\n\n</td><td>\n\n\n</td><td>\n\nstring \\| undefined\n\n\n</td><td>\n\n_(Optional)_\n\n\n</td></tr>\n<tr><td>\n\n[numOctaves?](#)\n\n\n</td><td>\n\n\n</td><td>\n\nnumber \\| string \\| undefined\n\n\n</td><td>\n\n_(Optional)_\n\n\n</td></tr>\n<tr><td>\n\n[offset?](#)\n\n\n</td><td>\n\n\n</td><td>\n\nnumber \\| string \\| undefined\n\n\n</td><td>\n\n_(Optional)_\n\n\n</td></tr>\n<tr><td>\n\n[opacity?](#)\n\n\n</td><td>\n\n\n</td><td>\n\nnumber \\| string \\| undefined\n\n\n</td><td>\n\n_(Optional)_\n\n\n</td></tr>\n<tr><td>\n\n[operator?](#)\n\n\n</td><td>\n\n\n</td><td>\n\nnumber \\| string \\| undefined\n\n\n</td><td>\n\n_(Optional)_\n\n\n</td></tr>\n<tr><td>\n\n[order?](#)\n\n\n</td><td>\n\n\n</td><td>\n\nnumber \\| string \\| undefined\n\n\n</td><td>\n\n_(Optional)_\n\n\n</td></tr>\n<tr><td>\n\n[orient?](#)\n\n\n</td><td>\n\n\n</td><td>\n\nnumber \\| string \\| undefined\n\n\n</td><td>\n\n_(Optional)_\n\n\n</td></tr>\n<tr><td>\n\n[orientation?](#)\n\n\n</td><td>\n\n\n</td><td>\n\nnumber \\| string \\| undefined\n\n\n</td><td>\n\n_(Optional)_\n\n\n</td></tr>\n<tr><td>\n\n[origin?](#)\n\n\n</td><td>\n\n\n</td><td>\n\nnumber \\| string \\| undefined\n\n\n</td><td>\n\n_(Optional)_\n\n\n</td></tr>\n<tr><td>\n\n[overflow?](#)\n\n\n</td><td>\n\n\n</td><td>\n\nnumber \\| string \\| undefined\n\n\n</td><td>\n\n_(Optional)_\n\n\n</td></tr>\n<tr><td>\n\n[panose1?](#)\n\n\n</td><td>\n\n\n</td><td>\n\nnumber \\| string \\| undefined\n\n\n</td><td>\n\n_(Optional)_\n\n\n</td></tr>\n<tr><td>\n\n[path?](#)\n\n\n</td><td>\n\n\n</td><td>\n\nstring \\| undefined\n\n\n</td><td>\n\n_(Optional)_\n\n\n</td></tr>\n<tr><td>\n\n[pathLength?](#)\n\n\n</td><td>\n\n\n</td><td>\n\nnumber \\| string \\| undefined\n\n\n</td><td>\n\n_(Optional)_\n\n\n</td></tr>\n<tr><td>\n\n[patternContentUnits?](#)\n\n\n</td><td>\n\n\n</td><td>\n\nstring \\| undefined\n\n\n</td><td>\n\n_(Optional)_\n\n\n</td></tr>\n<tr><td>\n\n[patternTransform?](#)\n\n\n</td><td>\n\n\n</td><td>\n\nnumber \\| string \\| undefined\n\n\n</td><td>\n\n_(Optional)_\n\n\n</td></tr>\n<tr><td>\n\n[patternUnits?](#)\n\n\n</td><td>\n\n\n</td><td>\n\nstring \\| undefined\n\n\n</td><td>\n\n_(Optional)_\n\n\n</td></tr>\n<tr><td>\n\n[points?](#)\n\n\n</td><td>\n\n\n</td><td>\n\nstring \\| undefined\n\n\n</td><td>\n\n_(Optional)_\n\n\n</td></tr>\n<tr><td>\n\n[pointsAtX?](#)\n\n\n</td><td>\n\n\n</td><td>\n\nnumber \\| string \\| undefined\n\n\n</td><td>\n\n_(Optional)_\n\n\n</td></tr>\n<tr><td>\n\n[pointsAtY?](#)\n\n\n</td><td>\n\n\n</td><td>\n\nnumber \\| string \\| undefined\n\n\n</td><td>\n\n_(Optional)_\n\n\n</td></tr>\n<tr><td>\n\n[pointsAtZ?](#)\n\n\n</td><td>\n\n\n</td><td>\n\nnumber \\| string \\| undefined\n\n\n</td><td>\n\n_(Optional)_\n\n\n</td></tr>\n<tr><td>\n\n[preserveAlpha?](#)\n\n\n</td><td>\n\n\n</td><td>\n\nnumber \\| string \\| undefined\n\n\n</td><td>\n\n_(Optional)_\n\n\n</td></tr>\n<tr><td>\n\n[preserveAspectRatio?](#)\n\n\n</td><td>\n\n\n</td><td>\n\nstring \\| undefined\n\n\n</td><td>\n\n_(Optional)_\n\n\n</td></tr>\n<tr><td>\n\n[primitiveUnits?](#)\n\n\n</td><td>\n\n\n</td><td>\n\nnumber \\| string \\| undefined\n\n\n</td><td>\n\n_(Optional)_\n\n\n</td></tr>\n<tr><td>\n\n[r?](#)\n\n\n</td><td>\n\n\n</td><td>\n\nnumber \\| string \\| undefined\n\n\n</td><td>\n\n_(Optional)_\n\n\n</td></tr>\n<tr><td>\n\n[radius?](#)\n\n\n</td><td>\n\n\n</td><td>\n\nnumber \\| string \\| undefined\n\n\n</td><td>\n\n_(Optional)_\n\n\n</td></tr>\n<tr><td>\n\n[refX?](#)\n\n\n</td><td>\n\n\n</td><td>\n\nnumber \\| string \\| undefined\n\n\n</td><td>\n\n_(Optional)_\n\n\n</td></tr>\n<tr><td>\n\n[refY?](#)\n\n\n</td><td>\n\n\n</td><td>\n\nnumber \\| string \\| undefined\n\n\n</td><td>\n\n_(Optional)_\n\n\n</td></tr>\n<tr><td>\n\n[repeatCount?](#)\n\n\n</td><td>\n\n\n</td><td>\n\nnumber \\| string \\| undefined\n\n\n</td><td>\n\n_(Optional)_\n\n\n</td></tr>\n<tr><td>\n\n[repeatDur?](#)\n\n\n</td><td>\n\n\n</td><td>\n\nnumber \\| string \\| undefined\n\n\n</td><td>\n\n_(Optional)_\n\n\n</td></tr>\n<tr><td>\n\n[requiredextensions?](#)\n\n\n</td><td>\n\n\n</td><td>\n\nnumber \\| string \\| undefined\n\n\n</td><td>\n\n_(Optional)_\n\n\n</td></tr>\n<tr><td>\n\n[requiredFeatures?](#)\n\n\n</td><td>\n\n\n</td><td>\n\nnumber \\| string \\| undefined\n\n\n</td><td>\n\n_(Optional)_\n\n\n</td></tr>\n<tr><td>\n\n[restart?](#)\n\n\n</td><td>\n\n\n</td><td>\n\nnumber \\| string \\| undefined\n\n\n</td><td>\n\n_(Optional)_\n\n\n</td></tr>\n<tr><td>\n\n[result?](#)\n\n\n</td><td>\n\n\n</td><td>\n\nstring \\| undefined\n\n\n</td><td>\n\n_(Optional)_\n\n\n</td></tr>\n<tr><td>\n\n[role?](#)\n\n\n</td><td>\n\n\n</td><td>\n\nstring \\| undefined\n\n\n</td><td>\n\n_(Optional)_\n\n\n</td></tr>\n<tr><td>\n\n[rotate?](#)\n\n\n</td><td>\n\n\n</td><td>\n\nnumber \\| string \\| undefined\n\n\n</td><td>\n\n_(Optional)_\n\n\n</td></tr>\n<tr><td>\n\n[rx?](#)\n\n\n</td><td>\n\n\n</td><td>\n\nnumber \\| string \\| undefined\n\n\n</td><td>\n\n_(Optional)_\n\n\n</td></tr>\n<tr><td>\n\n[ry?](#)\n\n\n</td><td>\n\n\n</td><td>\n\nnumber \\| string \\| undefined\n\n\n</td><td>\n\n_(Optional)_\n\n\n</td></tr>\n<tr><td>\n\n[scale?](#)\n\n\n</td><td>\n\n\n</td><td>\n\nnumber \\| string \\| undefined\n\n\n</td><td>\n\n_(Optional)_\n\n\n</td></tr>\n<tr><td>\n\n[seed?](#)\n\n\n</td><td>\n\n\n</td><td>\n\nnumber \\| string \\| undefined\n\n\n</td><td>\n\n_(Optional)_\n\n\n</td></tr>\n<tr><td>\n\n[slope?](#)\n\n\n</td><td>\n\n\n</td><td>\n\nnumber \\| string \\| undefined\n\n\n</td><td>\n\n_(Optional)_\n\n\n</td></tr>\n<tr><td>\n\n[spacing?](#)\n\n\n</td><td>\n\n\n</td><td>\n\nnumber \\| string \\| undefined\n\n\n</td><td>\n\n_(Optional)_\n\n\n</td></tr>\n<tr><td>\n\n[specularConstant?](#)\n\n\n</td><td>\n\n\n</td><td>\n\nnumber \\| string \\| undefined\n\n\n</td><td>\n\n_(Optional)_\n\n\n</td></tr>\n<tr><td>\n\n[specularExponent?](#)\n\n\n</td><td>\n\n\n</td><td>\n\nnumber \\| string \\| undefined\n\n\n</td><td>\n\n_(Optional)_\n\n\n</td></tr>\n<tr><td>\n\n[speed?](#)\n\n\n</td><td>\n\n\n</td><td>\n\nnumber \\| string \\| undefined\n\n\n</td><td>\n\n_(Optional)_\n\n\n</td></tr>\n<tr><td>\n\n[spreadMethod?](#)\n\n\n</td><td>\n\n\n</td><td>\n\nstring \\| undefined\n\n\n</td><td>\n\n_(Optional)_\n\n\n</td></tr>\n<tr><td>\n\n[startOffset?](#)\n\n\n</td><td>\n\n\n</td><td>\n\nnumber \\| string \\| undefined\n\n\n</td><td>\n\n_(Optional)_\n\n\n</td></tr>\n<tr><td>\n\n[stdDeviation?](#)\n\n\n</td><td>\n\n\n</td><td>\n\nnumber \\| string \\| undefined\n\n\n</td><td>\n\n_(Optional)_\n\n\n</td></tr>\n<tr><td>\n\n[stemh?](#)\n\n\n</td><td>\n\n\n</td><td>\n\nnumber \\| string \\| undefined\n\n\n</td><td>\n\n_(Optional)_\n\n\n</td></tr>\n<tr><td>\n\n[stemv?](#)\n\n\n</td><td>\n\n\n</td><td>\n\nnumber \\| string \\| undefined\n\n\n</td><td>\n\n_(Optional)_\n\n\n</td></tr>\n<tr><td>\n\n[stitchTiles?](#)\n\n\n</td><td>\n\n\n</td><td>\n\nnumber \\| string \\| undefined\n\n\n</td><td>\n\n_(Optional)_\n\n\n</td></tr>\n<tr><td>\n\n[string?](#)\n\n\n</td><td>\n\n\n</td><td>\n\nnumber \\| string \\| undefined\n\n\n</td><td>\n\n_(Optional)_\n\n\n</td></tr>\n<tr><td>\n\n[stroke?](#)\n\n\n</td><td>\n\n\n</td><td>\n\nstring \\| undefined\n\n\n</td><td>\n\n_(Optional)_\n\n\n</td></tr>\n<tr><td>\n\n[style?](#)\n\n\n</td><td>\n\n\n</td><td>\n\n[CSSProperties](#cssproperties) \\| string \\| undefined\n\n\n</td><td>\n\n_(Optional)_\n\n\n</td></tr>\n<tr><td>\n\n[surfaceScale?](#)\n\n\n</td><td>\n\n\n</td><td>\n\nnumber \\| string \\| undefined\n\n\n</td><td>\n\n_(Optional)_\n\n\n</td></tr>\n<tr><td>\n\n[systemLanguage?](#)\n\n\n</td><td>\n\n\n</td><td>\n\nnumber \\| string \\| undefined\n\n\n</td><td>\n\n_(Optional)_\n\n\n</td></tr>\n<tr><td>\n\n[tabindex?](#)\n\n\n</td><td>\n\n\n</td><td>\n\nnumber \\| undefined\n\n\n</td><td>\n\n_(Optional)_\n\n\n</td></tr>\n<tr><td>\n\n[tableValues?](#)\n\n\n</td><td>\n\n\n</td><td>\n\nnumber \\| string \\| undefined\n\n\n</td><td>\n\n_(Optional)_\n\n\n</td></tr>\n<tr><td>\n\n[target?](#)\n\n\n</td><td>\n\n\n</td><td>\n\nstring \\| undefined\n\n\n</td><td>\n\n_(Optional)_\n\n\n</td></tr>\n<tr><td>\n\n[targetX?](#)\n\n\n</td><td>\n\n\n</td><td>\n\nnumber \\| string \\| undefined\n\n\n</td><td>\n\n_(Optional)_\n\n\n</td></tr>\n<tr><td>\n\n[targetY?](#)\n\n\n</td><td>\n\n\n</td><td>\n\nnumber \\| string \\| undefined\n\n\n</td><td>\n\n_(Optional)_\n\n\n</td></tr>\n<tr><td>\n\n[textLength?](#)\n\n\n</td><td>\n\n\n</td><td>\n\nnumber \\| string \\| undefined\n\n\n</td><td>\n\n_(Optional)_\n\n\n</td></tr>\n<tr><td>\n\n[to?](#)\n\n\n</td><td>\n\n\n</td><td>\n\nnumber \\| string \\| undefined\n\n\n</td><td>\n\n_(Optional)_\n\n\n</td></tr>\n<tr><td>\n\n[transform?](#)\n\n\n</td><td>\n\n\n</td><td>\n\nstring \\| undefined\n\n\n</td><td>\n\n_(Optional)_\n\n\n</td></tr>\n<tr><td>\n\n[type?](#)\n\n\n</td><td>\n\n\n</td><td>\n\nstring \\| undefined\n\n\n</td><td>\n\n_(Optional)_\n\n\n</td></tr>\n<tr><td>\n\n[u1?](#)\n\n\n</td><td>\n\n\n</td><td>\n\nnumber \\| string \\| undefined\n\n\n</td><td>\n\n_(Optional)_\n\n\n</td></tr>\n<tr><td>\n\n[u2?](#)\n\n\n</td><td>\n\n\n</td><td>\n\nnumber \\| string \\| undefined\n\n\n</td><td>\n\n_(Optional)_\n\n\n</td></tr>\n<tr><td>\n\n[unicode?](#)\n\n\n</td><td>\n\n\n</td><td>\n\nnumber \\| string \\| undefined\n\n\n</td><td>\n\n_(Optional)_\n\n\n</td></tr>\n<tr><td>\n\n[values?](#)\n\n\n</td><td>\n\n\n</td><td>\n\nstring \\| undefined\n\n\n</td><td>\n\n_(Optional)_\n\n\n</td></tr>\n<tr><td>\n\n[version?](#)\n\n\n</td><td>\n\n\n</td><td>\n\nstring \\| undefined\n\n\n</td><td>\n\n_(Optional)_\n\n\n</td></tr>\n<tr><td>\n\n[viewBox?](#)\n\n\n</td><td>\n\n\n</td><td>\n\nstring \\| undefined\n\n\n</td><td>\n\n_(Optional)_\n\n\n</td></tr>\n<tr><td>\n\n[viewTarget?](#)\n\n\n</td><td>\n\n\n</td><td>\n\nnumber \\| string \\| undefined\n\n\n</td><td>\n\n_(Optional)_\n\n\n</td></tr>\n<tr><td>\n\n[visibility?](#)\n\n\n</td><td>\n\n\n</td><td>\n\nnumber \\| string \\| undefined\n\n\n</td><td>\n\n_(Optional)_\n\n\n</td></tr>\n<tr><td>\n\n[width?](#)\n\n\n</td><td>\n\n\n</td><td>\n\nSize \\| undefined\n\n\n</td><td>\n\n_(Optional)_\n\n\n</td></tr>\n<tr><td>\n\n[widths?](#)\n\n\n</td><td>\n\n\n</td><td>\n\nnumber \\| string \\| undefined\n\n\n</td><td>\n\n_(Optional)_\n\n\n</td></tr>\n<tr><td>\n\n[x?](#)\n\n\n</td><td>\n\n\n</td><td>\n\nnumber \\| string \\| undefined\n\n\n</td><td>\n\n_(Optional)_\n\n\n</td></tr>\n<tr><td>\n\n[x1?](#)\n\n\n</td><td>\n\n\n</td><td>\n\nnumber \\| string \\| undefined\n\n\n</td><td>\n\n_(Optional)_\n\n\n</td></tr>\n<tr><td>\n\n[x2?](#)\n\n\n</td><td>\n\n\n</td><td>\n\nnumber \\| string \\| undefined\n\n\n</td><td>\n\n_(Optional)_\n\n\n</td></tr>\n<tr><td>\n\n[xmlns?](#)\n\n\n</td><td>\n\n\n</td><td>\n\nstring \\| undefined\n\n\n</td><td>\n\n_(Optional)_\n\n\n</td></tr>\n<tr><td>\n\n[y?](#)\n\n\n</td><td>\n\n\n</td><td>\n\nnumber \\| string \\| undefined\n\n\n</td><td>\n\n_(Optional)_\n\n\n</td></tr>\n<tr><td>\n\n[y1?](#)\n\n\n</td><td>\n\n\n</td><td>\n\nnumber \\| string \\| undefined\n\n\n</td><td>\n\n_(Optional)_\n\n\n</td></tr>\n<tr><td>\n\n[y2?](#)\n\n\n</td><td>\n\n\n</td><td>\n\nnumber \\| string \\| undefined\n\n\n</td><td>\n\n_(Optional)_\n\n\n</td></tr>\n<tr><td>\n\n[yChannelSelector?](#)\n\n\n</td><td>\n\n\n</td><td>\n\nstring \\| undefined\n\n\n</td><td>\n\n_(Optional)_\n\n\n</td></tr>\n<tr><td>\n\n[z?](#)\n\n\n</td><td>\n\n\n</td><td>\n\nnumber \\| string \\| undefined\n\n\n</td><td>\n\n_(Optional)_\n\n\n</td></tr>\n<tr><td>\n\n[zoomAndPan?](#)\n\n\n</td><td>\n\n\n</td><td>\n\nstring \\| undefined\n\n\n</td><td>\n\n_(Optional)_\n\n\n</td></tr>\n</tbody></table>",
      "editUrl": "https://github.com/QwikDev/qwik/tree/main/packages/qwik/src/core/shared/jsx/types/jsx-generated.ts",
      "mdFile": "core.svgattributes.md"
    },
    {
      "name": "sync$",
      "id": "sync_",
      "hierarchy": [
        {
          "name": "sync$",
          "id": "sync_"
        }
      ],
      "kind": "Function",
      "content": "Extract function into a synchronously loadable QRL.\n\nNOTE: Synchronous QRLs functions can't close over any variables, including exports.\n\n\n```typescript\nsync$: <T extends Function>(fn: T) => SyncQRL<T>\n```\n\n\n<table><thead><tr><th>\n\nParameter\n\n\n</th><th>\n\nType\n\n\n</th><th>\n\nDescription\n\n\n</th></tr></thead>\n<tbody><tr><td>\n\nfn\n\n\n</td><td>\n\nT\n\n\n</td><td>\n\nFunction to extract.\n\n\n</td></tr>\n</tbody></table>\n**Returns:**\n\n[SyncQRL](#syncqrl)<!-- -->&lt;T&gt;",
      "editUrl": "https://github.com/QwikDev/qwik/tree/main/packages/qwik/src/core/shared/qrl/qrl.public.ts",
      "mdFile": "core.sync_.md"
    },
    {
      "name": "SyncQRL",
      "id": "syncqrl",
      "hierarchy": [
        {
          "name": "SyncQRL",
          "id": "syncqrl"
        }
      ],
      "kind": "Interface",
      "content": "```typescript\nexport interface SyncQRL<TYPE extends Function = any> extends QRL<TYPE> \n```\n**Extends:** [QRL](#qrl)<!-- -->&lt;TYPE&gt;\n\n\n<table><thead><tr><th>\n\nProperty\n\n\n</th><th>\n\nModifiers\n\n\n</th><th>\n\nType\n\n\n</th><th>\n\nDescription\n\n\n</th></tr></thead>\n<tbody><tr><td>\n\n[\\_\\_brand\\_\\_SyncQRL\\_\\_](#)\n\n\n</td><td>\n\n\n</td><td>\n\nTYPE\n\n\n</td><td>\n\n\n</td></tr>\n<tr><td>\n\n[dev](#)\n\n\n</td><td>\n\n\n</td><td>\n\nQRLDev \\| null\n\n\n</td><td>\n\n\n</td></tr>\n<tr><td>\n\n[resolved](#)\n\n\n</td><td>\n\n\n</td><td>\n\nTYPE\n\n\n</td><td>\n\n\n</td></tr>\n</tbody></table>",
      "editUrl": "https://github.com/QwikDev/qwik/tree/main/packages/qwik/src/core/shared/qrl/qrl.public.ts",
      "mdFile": "core.syncqrl.md"
    },
    {
      "name": "TaskCtx",
      "id": "taskctx",
      "hierarchy": [
        {
          "name": "TaskCtx",
          "id": "taskctx"
        }
      ],
      "kind": "Interface",
      "content": "```typescript\nexport interface TaskCtx \n```\n\n\n<table><thead><tr><th>\n\nProperty\n\n\n</th><th>\n\nModifiers\n\n\n</th><th>\n\nType\n\n\n</th><th>\n\nDescription\n\n\n</th></tr></thead>\n<tbody><tr><td>\n\n[track](#)\n\n\n</td><td>\n\n\n</td><td>\n\n[Tracker](#tracker)\n\n\n</td><td>\n\n\n</td></tr>\n</tbody></table>\n\n\n<table><thead><tr><th>\n\nMethod\n\n\n</th><th>\n\nDescription\n\n\n</th></tr></thead>\n<tbody><tr><td>\n\n[cleanup(callback)](#)\n\n\n</td><td>\n\n\n</td></tr>\n</tbody></table>",
      "editUrl": "https://github.com/QwikDev/qwik/tree/main/packages/qwik/src/core/use/use-task.ts",
      "mdFile": "core.taskctx.md"
    },
    {
      "name": "TaskFn",
      "id": "taskfn",
      "hierarchy": [
        {
          "name": "TaskFn",
          "id": "taskfn"
        }
      ],
      "kind": "TypeAlias",
      "content": "```typescript\nexport type TaskFn = (ctx: TaskCtx) => ValueOrPromise<void | (() => void)>;\n```\n**References:** [TaskCtx](#taskctx)<!-- -->, [ValueOrPromise](#valueorpromise)",
      "editUrl": "https://github.com/QwikDev/qwik/tree/main/packages/qwik/src/core/use/use-task.ts",
      "mdFile": "core.taskfn.md"
    },
    {
      "name": "Tracker",
      "id": "tracker",
      "hierarchy": [
        {
          "name": "Tracker",
          "id": "tracker"
        }
      ],
      "kind": "Interface",
      "content": "Used to signal to Qwik which state should be watched for changes.\n\nThe `Tracker` is passed into the `taskFn` of `useTask`<!-- -->. It is intended to be used to wrap state objects in a read proxy which signals to Qwik which properties should be watched for changes. A change to any of the properties causes the `taskFn` to rerun.\n\n\\#\\#\\# Example\n\nThe `obs` passed into the `taskFn` is used to mark `state.count` as a property of interest. Any changes to the `state.count` property will cause the `taskFn` to rerun.\n\n```tsx\nconst Cmp = component$(() => {\n  const store = useStore({ count: 0, doubleCount: 0 });\n  const signal = useSignal(0);\n  useTask$(({ track }) => {\n    // Any signals or stores accessed inside the task will be tracked\n    const count = track(() => store.count);\n    // You can also pass a signal to track() directly\n    const signalCount = track(signal);\n    store.doubleCount = count + signalCount;\n  });\n  return (\n    <div>\n      <span>\n        {store.count} / {store.doubleCount}\n      </span>\n      <button\n        onClick$={() => {\n          store.count++;\n          signal.value++;\n        }}\n      >\n        +\n      </button>\n    </div>\n  );\n});\n```\n\n\n```typescript\nexport interface Tracker \n```",
      "editUrl": "https://github.com/QwikDev/qwik/tree/main/packages/qwik/src/core/use/use-task.ts",
      "mdFile": "core.tracker.md"
    },
    {
      "name": "untrack",
      "id": "untrack",
      "hierarchy": [
        {
          "name": "untrack",
          "id": "untrack"
        }
      ],
      "kind": "Function",
      "content": "Don't track listeners for this callback\n\n\n```typescript\nuntrack: <T>(fn: () => T) => T\n```\n\n\n<table><thead><tr><th>\n\nParameter\n\n\n</th><th>\n\nType\n\n\n</th><th>\n\nDescription\n\n\n</th></tr></thead>\n<tbody><tr><td>\n\nfn\n\n\n</td><td>\n\n() =&gt; T\n\n\n</td><td>\n\n\n</td></tr>\n</tbody></table>\n**Returns:**\n\nT",
      "editUrl": "https://github.com/QwikDev/qwik/tree/main/packages/qwik/src/core/use/use-core.ts",
      "mdFile": "core.untrack.md"
    },
    {
      "name": "unwrapStore",
      "id": "unwrapstore",
      "hierarchy": [
        {
          "name": "unwrapStore",
          "id": "unwrapstore"
        }
      ],
      "kind": "Function",
      "content": "Get the original object that was wrapped by the store. Useful if you want to clone a store (structuredClone, IndexedDB,...)\n\n\n```typescript\nunwrapStore: <T>(value: T) => T\n```\n\n\n<table><thead><tr><th>\n\nParameter\n\n\n</th><th>\n\nType\n\n\n</th><th>\n\nDescription\n\n\n</th></tr></thead>\n<tbody><tr><td>\n\nvalue\n\n\n</td><td>\n\nT\n\n\n</td><td>\n\n\n</td></tr>\n</tbody></table>\n**Returns:**\n\nT",
      "editUrl": "https://github.com/QwikDev/qwik/tree/main/packages/qwik/src/core/signal/store.ts",
      "mdFile": "core.unwrapstore.md"
    },
    {
      "name": "useComputed$",
      "id": "usecomputed_",
      "hierarchy": [
        {
          "name": "useComputed$",
          "id": "usecomputed_"
        }
      ],
      "kind": "Function",
      "content": "Creates a computed signal which is calculated from the given function. A computed signal is a signal which is calculated from other signals. When the signals change, the computed signal is recalculated, and if the result changed, all tasks which are tracking the signal will be re-run and all components that read the signal will be re-rendered.\n\nThe function must be synchronous and must not have any side effects.\n\n\n```typescript\nuseComputed$: <T>(qrl: ComputedFn<T>) => T extends Promise<any> ? never : ReadonlySignal<T>\n```\n\n\n<table><thead><tr><th>\n\nParameter\n\n\n</th><th>\n\nType\n\n\n</th><th>\n\nDescription\n\n\n</th></tr></thead>\n<tbody><tr><td>\n\nqrl\n\n\n</td><td>\n\n[ComputedFn](#computedfn)<!-- -->&lt;T&gt;\n\n\n</td><td>\n\n\n</td></tr>\n</tbody></table>\n**Returns:**\n\nT extends Promise&lt;any&gt; ? never : [ReadonlySignal](#readonlysignal)<!-- -->&lt;T&gt;",
      "editUrl": "https://github.com/QwikDev/qwik/tree/main/packages/qwik/src/core/use/use-computed.ts",
      "mdFile": "core.usecomputed_.md"
    },
    {
      "name": "useConstant",
      "id": "useconstant",
      "hierarchy": [
        {
          "name": "useConstant",
          "id": "useconstant"
        }
      ],
      "kind": "Function",
      "content": "Stores a value which is retained for the lifetime of the component. Subsequent calls to `useConstant` will always return the first value given.\n\nIf the value is a function, the function is invoked once to calculate the actual value.\n\n\n```typescript\nuseConstant: <T>(value: (() => T) | T) => T\n```\n\n\n<table><thead><tr><th>\n\nParameter\n\n\n</th><th>\n\nType\n\n\n</th><th>\n\nDescription\n\n\n</th></tr></thead>\n<tbody><tr><td>\n\nvalue\n\n\n</td><td>\n\n(() =&gt; T) \\| T\n\n\n</td><td>\n\n\n</td></tr>\n</tbody></table>\n**Returns:**\n\nT",
      "editUrl": "https://github.com/QwikDev/qwik/tree/main/packages/qwik/src/core/use/use-signal.ts",
      "mdFile": "core.useconstant.md"
    },
    {
      "name": "useContext",
      "id": "usecontext",
      "hierarchy": [
        {
          "name": "useContext",
          "id": "usecontext"
        }
      ],
      "kind": "Variable",
      "content": "Retrieve Context value.\n\nUse `useContext()` to retrieve the value of context in a component. To retrieve a value a parent component needs to invoke `useContextProvider()` to assign a value.\n\n\\#\\#\\# Example\n\n```tsx\n// Declare the Context type.\ninterface TodosStore {\n  items: string[];\n}\n// Create a Context ID (no data is saved here.)\n// You will use this ID to both create and retrieve the Context.\nexport const TodosContext = createContextId<TodosStore>('Todos');\n\n// Example of providing context to child components.\nexport const App = component$(() => {\n  useContextProvider(\n    TodosContext,\n    useStore<TodosStore>({\n      items: ['Learn Qwik', 'Build Qwik app', 'Profit'],\n    })\n  );\n\n  return <Items />;\n});\n\n// Example of retrieving the context provided by a parent component.\nexport const Items = component$(() => {\n  const todos = useContext(TodosContext);\n  return (\n    <ul>\n      {todos.items.map((item) => (\n        <li>{item}</li>\n      ))}\n    </ul>\n  );\n});\n\n```\n\n\n```typescript\nuseContext: UseContext\n```",
      "editUrl": "https://github.com/QwikDev/qwik/tree/main/packages/qwik/src/core/use/use-context.ts",
      "mdFile": "core.usecontext.md"
    },
    {
      "name": "useContextProvider",
      "id": "usecontextprovider",
      "hierarchy": [
        {
          "name": "useContextProvider",
          "id": "usecontextprovider"
        }
      ],
      "kind": "Function",
      "content": "Assign a value to a Context.\n\nUse `useContextProvider()` to assign a value to a context. The assignment happens in the component's function. Once assigned, use `useContext()` in any child component to retrieve the value.\n\nContext is a way to pass stores to the child components without prop-drilling. Note that scalar values are allowed, but for reactivity you need signals or stores.\n\n\\#\\#\\# Example\n\n```tsx\n// Declare the Context type.\ninterface TodosStore {\n  items: string[];\n}\n// Create a Context ID (no data is saved here.)\n// You will use this ID to both create and retrieve the Context.\nexport const TodosContext = createContextId<TodosStore>('Todos');\n\n// Example of providing context to child components.\nexport const App = component$(() => {\n  useContextProvider(\n    TodosContext,\n    useStore<TodosStore>({\n      items: ['Learn Qwik', 'Build Qwik app', 'Profit'],\n    })\n  );\n\n  return <Items />;\n});\n\n// Example of retrieving the context provided by a parent component.\nexport const Items = component$(() => {\n  const todos = useContext(TodosContext);\n  return (\n    <ul>\n      {todos.items.map((item) => (\n        <li>{item}</li>\n      ))}\n    </ul>\n  );\n});\n\n```\n\n\n```typescript\nuseContextProvider: <STATE>(context: ContextId<STATE>, newValue: STATE) => void\n```\n\n\n<table><thead><tr><th>\n\nParameter\n\n\n</th><th>\n\nType\n\n\n</th><th>\n\nDescription\n\n\n</th></tr></thead>\n<tbody><tr><td>\n\ncontext\n\n\n</td><td>\n\n[ContextId](#contextid)<!-- -->&lt;STATE&gt;\n\n\n</td><td>\n\nThe context to assign a value to.\n\n\n</td></tr>\n<tr><td>\n\nnewValue\n\n\n</td><td>\n\nSTATE\n\n\n</td><td>\n\n\n</td></tr>\n</tbody></table>\n**Returns:**\n\nvoid",
      "editUrl": "https://github.com/QwikDev/qwik/tree/main/packages/qwik/src/core/use/use-context.ts",
      "mdFile": "core.usecontextprovider.md"
    },
    {
      "name": "useErrorBoundary",
      "id": "useerrorboundary",
      "hierarchy": [
        {
          "name": "useErrorBoundary",
          "id": "useerrorboundary"
        }
      ],
      "kind": "Function",
      "content": "```typescript\nuseErrorBoundary: () => ErrorBoundaryStore\n```\n**Returns:**\n\n[ErrorBoundaryStore](#errorboundarystore)",
      "editUrl": "https://github.com/QwikDev/qwik/tree/main/packages/qwik/src/core/use/use-error-boundary.ts",
      "mdFile": "core.useerrorboundary.md"
    },
    {
      "name": "useId",
      "id": "useid",
      "hierarchy": [
        {
          "name": "useId",
          "id": "useid"
        }
      ],
      "kind": "Function",
      "content": "```typescript\nuseId: () => string\n```\n**Returns:**\n\nstring",
      "editUrl": "https://github.com/QwikDev/qwik/tree/main/packages/qwik/src/core/use/use-id.ts",
      "mdFile": "core.useid.md"
    },
    {
      "name": "useOn",
      "id": "useon",
      "hierarchy": [
        {
          "name": "useOn",
          "id": "useon"
        }
      ],
      "kind": "Function",
      "content": "Register a listener on the current component's host element.\n\nUsed to programmatically add event listeners. Useful from custom `use*` methods, which do not have access to the JSX. Otherwise, it's adding a JSX listener in the `<div>` is a better idea.\n\n\n```typescript\nuseOn: <T extends KnownEventNames>(event: T | T[], eventQrl: EventQRL<T>) => void\n```\n\n\n<table><thead><tr><th>\n\nParameter\n\n\n</th><th>\n\nType\n\n\n</th><th>\n\nDescription\n\n\n</th></tr></thead>\n<tbody><tr><td>\n\nevent\n\n\n</td><td>\n\nT \\| T\\[\\]\n\n\n</td><td>\n\n\n</td></tr>\n<tr><td>\n\neventQrl\n\n\n</td><td>\n\nEventQRL&lt;T&gt;\n\n\n</td><td>\n\n\n</td></tr>\n</tbody></table>\n**Returns:**\n\nvoid",
      "editUrl": "https://github.com/QwikDev/qwik/tree/main/packages/qwik/src/core/use/use-on.ts",
      "mdFile": "core.useon.md"
    },
    {
      "name": "useOnDocument",
      "id": "useondocument",
      "hierarchy": [
        {
          "name": "useOnDocument",
          "id": "useondocument"
        }
      ],
      "kind": "Function",
      "content": "Register a listener on `document`<!-- -->.\n\nUsed to programmatically add event listeners. Useful from custom `use*` methods, which do not have access to the JSX.\n\n\n```typescript\nuseOnDocument: <T extends KnownEventNames>(event: T | T[], eventQrl: EventQRL<T>) => void\n```\n\n\n<table><thead><tr><th>\n\nParameter\n\n\n</th><th>\n\nType\n\n\n</th><th>\n\nDescription\n\n\n</th></tr></thead>\n<tbody><tr><td>\n\nevent\n\n\n</td><td>\n\nT \\| T\\[\\]\n\n\n</td><td>\n\n\n</td></tr>\n<tr><td>\n\neventQrl\n\n\n</td><td>\n\nEventQRL&lt;T&gt;\n\n\n</td><td>\n\n\n</td></tr>\n</tbody></table>\n**Returns:**\n\nvoid",
      "editUrl": "https://github.com/QwikDev/qwik/tree/main/packages/qwik/src/core/use/use-on.ts",
      "mdFile": "core.useondocument.md"
    },
    {
      "name": "useOnWindow",
      "id": "useonwindow",
      "hierarchy": [
        {
          "name": "useOnWindow",
          "id": "useonwindow"
        }
      ],
      "kind": "Function",
      "content": "Register a listener on `window`<!-- -->.\n\nUsed to programmatically add event listeners. Useful from custom `use*` methods, which do not have access to the JSX.\n\n\n```typescript\nuseOnWindow: <T extends KnownEventNames>(event: T | T[], eventQrl: EventQRL<T>) => void\n```\n\n\n<table><thead><tr><th>\n\nParameter\n\n\n</th><th>\n\nType\n\n\n</th><th>\n\nDescription\n\n\n</th></tr></thead>\n<tbody><tr><td>\n\nevent\n\n\n</td><td>\n\nT \\| T\\[\\]\n\n\n</td><td>\n\n\n</td></tr>\n<tr><td>\n\neventQrl\n\n\n</td><td>\n\nEventQRL&lt;T&gt;\n\n\n</td><td>\n\n\n</td></tr>\n</tbody></table>\n**Returns:**\n\nvoid",
      "editUrl": "https://github.com/QwikDev/qwik/tree/main/packages/qwik/src/core/use/use-on.ts",
      "mdFile": "core.useonwindow.md"
    },
    {
      "name": "useResource$",
      "id": "useresource_",
      "hierarchy": [
        {
          "name": "useResource$",
          "id": "useresource_"
        }
      ],
      "kind": "Function",
      "content": "This method works like an async memoized function that runs whenever some tracked value changes and returns some data.\n\n`useResource` however returns immediate a `ResourceReturn` object that contains the data and a state that indicates if the data is available or not.\n\nThe status can be one of the following:\n\n- `pending` - the data is not yet available. - `resolved` - the data is available. - `rejected` - the data is not available due to an error or timeout.\n\nBe careful when using a `try/catch` statement in `useResource$`<!-- -->. If you catch the error and don't re-throw it (or a new Error), the resource status will never be `rejected`<!-- -->.\n\n\\#\\#\\# Example\n\nExample showing how `useResource` to perform a fetch to request the weather, whenever the input city name changes.\n\n```tsx\nconst Cmp = component$(() => {\n  const cityS = useSignal('');\n\n  const weatherResource = useResource$(async ({ track, cleanup }) => {\n    const cityName = track(cityS);\n    const abortController = new AbortController();\n    cleanup(() => abortController.abort('cleanup'));\n    const res = await fetch(`http://weatherdata.com?city=${cityName}`, {\n      signal: abortController.signal,\n    });\n    const data = await res.json();\n    return data as { temp: number };\n  });\n\n  return (\n    <div>\n      <input name=\"city\" bind:value={cityS} />\n      <Resource\n        value={weatherResource}\n        onResolved={(weather) => {\n          return <div>Temperature: {weather.temp}</div>;\n        }}\n      />\n    </div>\n  );\n});\n```\n\n\n```typescript\nuseResource$: <T>(generatorFn: ResourceFn<T>, opts?: ResourceOptions) => ResourceReturn<T>\n```\n\n\n<table><thead><tr><th>\n\nParameter\n\n\n</th><th>\n\nType\n\n\n</th><th>\n\nDescription\n\n\n</th></tr></thead>\n<tbody><tr><td>\n\ngeneratorFn\n\n\n</td><td>\n\n[ResourceFn](#resourcefn)<!-- -->&lt;T&gt;\n\n\n</td><td>\n\n\n</td></tr>\n<tr><td>\n\nopts\n\n\n</td><td>\n\n[ResourceOptions](#resourceoptions)\n\n\n</td><td>\n\n_(Optional)_\n\n\n</td></tr>\n</tbody></table>\n**Returns:**\n\n[ResourceReturn](#resourcereturn)<!-- -->&lt;T&gt;",
      "editUrl": "https://github.com/QwikDev/qwik/tree/main/packages/qwik/src/core/use/use-resource-dollar.ts",
      "mdFile": "core.useresource_.md"
    },
    {
      "name": "useSerializer$",
      "id": "useserializer_",
      "hierarchy": [
        {
          "name": "useSerializer$",
          "id": "useserializer_"
        }
      ],
      "kind": "Variable",
      "content": "Creates a signal which holds a custom serializable value. It requires that the value implements the `CustomSerializable` type, which means having a function under the `[SerializeSymbol]` property that returns a serializable value when called.\n\nThe `fn` you pass is called with the result of the serialization (in the browser, only when the value is needed), or `undefined` when not yet initialized. If you refer to other signals, `fn` will be called when those change just like computed signals, and then the argument will be the previous output, not the serialized result.\n\nThis is useful when using third party libraries that use custom objects that are not serializable.\n\nNote that the `fn` is called lazily, so it won't impact container resume.\n\n\n```typescript\nuseSerializer$: typeof createSerializer$\n```\n\n\n\n```tsx\nclass MyCustomSerializable {\n  constructor(public n: number) {}\n  inc() {\n    this.n++;\n  }\n}\nconst Cmp = component$(() => {\n  const custom = useSerializer$({\n    deserialize: (data) => new MyCustomSerializable(data),\n    serialize: (data) => data.n,\n    initial: 2,\n  });\n  return <div onClick$={() => custom.value.inc()}>{custom.value.n}</div>;\n});\n```\n\n\nWhen using a Signal as the data to create the object, you need to pass the configuration as a function, and you can then also provide the `update` function to update the object when the signal changes.\n\nBy returning an object from `update`<!-- -->, you signal that the listeners have to be notified. You can mutate the current object but you should return it so that it will trigger listeners.\n\n```tsx\nconst Cmp = component$(() => {\n  const n = useSignal(2);\n  const custom = useSerializer$(() =>\n    ({\n      deserialize: () => new MyCustomSerializable(n.value),\n      update: (current) => {\n        current.n = n.value;\n        return current;\n      }\n    })\n  );\n  return <div onClick$={() => n.value++}>{custom.value.n}</div>;\n});\n```",
      "editUrl": "https://github.com/QwikDev/qwik/tree/main/packages/qwik/src/core/use/use-serializer.ts",
      "mdFile": "core.useserializer_.md"
    },
    {
      "name": "useServerData",
      "id": "useserverdata",
      "hierarchy": [
        {
          "name": "useServerData",
          "id": "useserverdata"
        }
      ],
      "kind": "Function",
      "content": "```typescript\nexport declare function useServerData<T>(key: string): T | undefined;\n```\n\n\n<table><thead><tr><th>\n\nParameter\n\n\n</th><th>\n\nType\n\n\n</th><th>\n\nDescription\n\n\n</th></tr></thead>\n<tbody><tr><td>\n\nkey\n\n\n</td><td>\n\nstring\n\n\n</td><td>\n\n\n</td></tr>\n</tbody></table>\n**Returns:**\n\nT \\| undefined",
      "editUrl": "https://github.com/QwikDev/qwik/tree/main/packages/qwik/src/core/use/use-env-data.ts",
      "mdFile": "core.useserverdata.md"
    },
    {
      "name": "useSignal",
      "id": "usesignal",
      "hierarchy": [
        {
          "name": "useSignal",
          "id": "usesignal"
        }
      ],
      "kind": "Variable",
      "content": "```typescript\nuseSignal: UseSignal\n```",
      "editUrl": "https://github.com/QwikDev/qwik/tree/main/packages/qwik/src/core/use/use-signal.ts",
      "mdFile": "core.usesignal.md"
    },
    {
      "name": "UseSignal",
      "id": "usesignal",
      "hierarchy": [
        {
          "name": "UseSignal",
          "id": "usesignal"
        }
      ],
      "kind": "Interface",
      "content": "```typescript\nuseSignal: UseSignal\n```",
      "editUrl": "https://github.com/QwikDev/qwik/tree/main/packages/qwik/src/core/use/use-signal.ts",
      "mdFile": "core.usesignal.md"
    },
    {
      "name": "useStore",
      "id": "usestore",
      "hierarchy": [
        {
          "name": "useStore",
          "id": "usestore"
        }
      ],
      "kind": "Function",
      "content": "Creates an object that Qwik can track across serializations.\n\nUse `useStore` to create a state for your application. The returned object is a proxy that has a unique ID. The ID of the object is used in the `QRL`<!-- -->s to refer to the store.\n\n\\#\\#\\# Example\n\nExample showing how `useStore` is used in Counter example to keep track of the count.\n\n```tsx\nconst Stores = component$(() => {\n  const counter = useCounter(1);\n\n  // Reactivity happens even for nested objects and arrays\n  const userData = useStore({\n    name: 'Manu',\n    address: {\n      address: '',\n      city: '',\n    },\n    orgs: [],\n  });\n\n  // useStore() can also accept a function to calculate the initial value\n  const state = useStore(() => {\n    return {\n      value: expensiveInitialValue(),\n    };\n  });\n\n  return (\n    <div>\n      <div>Counter: {counter.value}</div>\n      <Child userData={userData} state={state} />\n    </div>\n  );\n});\n\nfunction useCounter(step: number) {\n  // Multiple stores can be created in custom hooks for convenience and composability\n  const counterStore = useStore({\n    value: 0,\n  });\n  useVisibleTask$(() => {\n    // Only runs in the client\n    const timer = setInterval(() => {\n      counterStore.value += step;\n    }, 500);\n    return () => {\n      clearInterval(timer);\n    };\n  });\n  return counterStore;\n}\n```\n\n\n```typescript\nuseStore: <STATE extends object>(initialState: STATE | (() => STATE), opts?: UseStoreOptions) => STATE\n```\n\n\n<table><thead><tr><th>\n\nParameter\n\n\n</th><th>\n\nType\n\n\n</th><th>\n\nDescription\n\n\n</th></tr></thead>\n<tbody><tr><td>\n\ninitialState\n\n\n</td><td>\n\nSTATE \\| (() =&gt; STATE)\n\n\n</td><td>\n\n\n</td></tr>\n<tr><td>\n\nopts\n\n\n</td><td>\n\n[UseStoreOptions](#usestoreoptions)\n\n\n</td><td>\n\n_(Optional)_\n\n\n</td></tr>\n</tbody></table>\n**Returns:**\n\nSTATE",
      "editUrl": "https://github.com/QwikDev/qwik/tree/main/packages/qwik/src/core/use/use-store.public.ts",
      "mdFile": "core.usestore.md"
    },
    {
      "name": "UseStoreOptions",
      "id": "usestoreoptions",
      "hierarchy": [
        {
          "name": "UseStoreOptions",
          "id": "usestoreoptions"
        }
      ],
      "kind": "Interface",
      "content": "```typescript\nexport interface UseStoreOptions \n```\n\n\n<table><thead><tr><th>\n\nProperty\n\n\n</th><th>\n\nModifiers\n\n\n</th><th>\n\nType\n\n\n</th><th>\n\nDescription\n\n\n</th></tr></thead>\n<tbody><tr><td>\n\n[deep?](#)\n\n\n</td><td>\n\n\n</td><td>\n\nboolean\n\n\n</td><td>\n\n_(Optional)_ If `true` then all nested objects and arrays will be tracked as well. Default is `true`<!-- -->.\n\n\n</td></tr>\n<tr><td>\n\n[reactive?](#)\n\n\n</td><td>\n\n\n</td><td>\n\nboolean\n\n\n</td><td>\n\n_(Optional)_ If `false` then the object will not be tracked for changes. Default is `true`<!-- -->.\n\n\n</td></tr>\n</tbody></table>",
      "editUrl": "https://github.com/QwikDev/qwik/tree/main/packages/qwik/src/core/use/use-store.public.ts",
      "mdFile": "core.usestoreoptions.md"
    },
    {
      "name": "useStyles$",
      "id": "usestyles_",
      "hierarchy": [
        {
          "name": "useStyles$",
          "id": "usestyles_"
        }
      ],
      "kind": "Function",
      "content": "A lazy-loadable reference to a component's styles.\n\nComponent styles allow Qwik to lazy load the style information for the component only when needed. (And avoid double loading it in case of SSR hydration.)\n\n```tsx\nimport styles from './code-block.css?inline';\n\nexport const CmpStyles = component$(() => {\n  useStyles$(styles);\n\n  return <div>Some text</div>;\n});\n```\n\n\n```typescript\nuseStyles$: (qrl: string) => UseStyles\n```\n\n\n<table><thead><tr><th>\n\nParameter\n\n\n</th><th>\n\nType\n\n\n</th><th>\n\nDescription\n\n\n</th></tr></thead>\n<tbody><tr><td>\n\nqrl\n\n\n</td><td>\n\nstring\n\n\n</td><td>\n\n\n</td></tr>\n</tbody></table>\n**Returns:**\n\nUseStyles",
      "editUrl": "https://github.com/QwikDev/qwik/tree/main/packages/qwik/src/core/use/use-styles.ts",
      "mdFile": "core.usestyles_.md"
    },
    {
      "name": "UseStylesScoped",
      "id": "usestylesscoped",
      "hierarchy": [
        {
          "name": "UseStylesScoped",
          "id": "usestylesscoped"
        }
      ],
      "kind": "Interface",
      "content": "```typescript\nexport interface UseStylesScoped \n```\n\n\n<table><thead><tr><th>\n\nProperty\n\n\n</th><th>\n\nModifiers\n\n\n</th><th>\n\nType\n\n\n</th><th>\n\nDescription\n\n\n</th></tr></thead>\n<tbody><tr><td>\n\n[scopeId](#)\n\n\n</td><td>\n\n\n</td><td>\n\nstring\n\n\n</td><td>\n\n\n</td></tr>\n</tbody></table>",
      "editUrl": "https://github.com/QwikDev/qwik/tree/main/packages/qwik/src/core/use/use-styles.ts",
      "mdFile": "core.usestylesscoped.md"
    },
    {
      "name": "useStylesScoped$",
      "id": "usestylesscoped_",
      "hierarchy": [
        {
          "name": "useStylesScoped$",
          "id": "usestylesscoped_"
        }
      ],
      "kind": "Function",
      "content": "A lazy-loadable reference to a component's styles, that is scoped to the component.\n\nComponent styles allow Qwik to lazy load the style information for the component only when needed. (And avoid double loading it in case of SSR hydration.)\n\n```tsx\nimport scoped from './code-block.css?inline';\n\nexport const CmpScopedStyles = component$(() => {\n  useStylesScoped$(scoped);\n\n  return <div>Some text</div>;\n});\n```\n\n\n```typescript\nuseStylesScoped$: (qrl: string) => UseStylesScoped\n```\n\n\n<table><thead><tr><th>\n\nParameter\n\n\n</th><th>\n\nType\n\n\n</th><th>\n\nDescription\n\n\n</th></tr></thead>\n<tbody><tr><td>\n\nqrl\n\n\n</td><td>\n\nstring\n\n\n</td><td>\n\n\n</td></tr>\n</tbody></table>\n**Returns:**\n\n[UseStylesScoped](#usestylesscoped)",
      "editUrl": "https://github.com/QwikDev/qwik/tree/main/packages/qwik/src/core/use/use-styles.ts",
      "mdFile": "core.usestylesscoped_.md"
    },
    {
      "name": "useTask$",
      "id": "usetask_",
      "hierarchy": [
        {
          "name": "useTask$",
          "id": "usetask_"
        }
      ],
      "kind": "Function",
<<<<<<< HEAD
      "content": "Reruns the `taskFn` when the observed inputs change.\n\nUse `useTask` to observe changes on a set of inputs, and then re-execute the `taskFn` when those inputs change.\n\nThe `taskFn` only executes if the observed inputs change. To observe the inputs, use the `obs` function to wrap property reads. This creates subscriptions that will trigger the `taskFn` to rerun.\n\n\n```typescript\nuseTask$: (qrl: import(\"./use-task\").TaskFn) => void\n```\n\n\n<table><thead><tr><th>\n\nParameter\n\n\n</th><th>\n\nType\n\n\n</th><th>\n\nDescription\n\n\n</th></tr></thead>\n<tbody><tr><td>\n\nqrl\n\n\n</td><td>\n\nimport(\"./use-task\").[TaskFn](#taskfn)\n\n\n</td><td>\n\n\n</td></tr>\n</tbody></table>\n**Returns:**\n\nvoid",
      "editUrl": "https://github.com/QwikDev/qwik/tree/main/packages/qwik/src/core/use/use-task-dollar.ts",
      "mdFile": "core.usetask_.md"
=======
      "content": "Reruns the `taskFn` when the observed inputs change.\n\nUse `useTask` to observe changes on a set of inputs, and then re-execute the `taskFn` when those inputs change.\n\nThe `taskFn` only executes if the observed inputs change. To observe the inputs, use the `obs` function to wrap property reads. This creates subscriptions that will trigger the `taskFn` to rerun.\n\n\n```typescript\nuseTask$: (qrl: TaskFn, opts?: UseTaskOptions | undefined) => void\n```\n\n\n<table><thead><tr><th>\n\nParameter\n\n\n</th><th>\n\nType\n\n\n</th><th>\n\nDescription\n\n\n</th></tr></thead>\n<tbody><tr><td>\n\nqrl\n\n\n</td><td>\n\n[TaskFn](#taskfn)\n\n\n</td><td>\n\n\n</td></tr>\n<tr><td>\n\nopts\n\n\n</td><td>\n\n[UseTaskOptions](#usetaskoptions) \\| undefined\n\n\n</td><td>\n\n_(Optional)_\n\n\n</td></tr>\n</tbody></table>\n**Returns:**\n\nvoid",
      "editUrl": "https://github.com/QwikDev/qwik/tree/main/packages/qwik/src/core/use/use-task.ts",
      "mdFile": "qwik.usetask_.md"
    },
    {
      "name": "UseTaskOptions",
      "id": "usetaskoptions",
      "hierarchy": [
        {
          "name": "UseTaskOptions",
          "id": "usetaskoptions"
        }
      ],
      "kind": "Interface",
      "content": "> Warning: This API is now obsolete.\n> \n> use useVisibleTask$ or useResource$, useTask$ is for running tasks as part of the initial SSR render\n> \n\n\n```typescript\nexport interface UseTaskOptions \n```\n\n\n<table><thead><tr><th>\n\nProperty\n\n\n</th><th>\n\nModifiers\n\n\n</th><th>\n\nType\n\n\n</th><th>\n\nDescription\n\n\n</th></tr></thead>\n<tbody><tr><td>\n\n[eagerness?](#)\n\n\n</td><td>\n\n\n</td><td>\n\n[EagernessOptions](#eagernessoptions)\n\n\n</td><td>\n\n_(Optional)_ - `visible`<!-- -->: run the effect when the element is visible. - `load`<!-- -->: eagerly run the effect when the application resumes.\n\n\n</td></tr>\n</tbody></table>",
      "editUrl": "https://github.com/QwikDev/qwik/tree/main/packages/qwik/src/core/use/use-task.ts",
      "mdFile": "qwik.usetaskoptions.md"
    },
    {
      "name": "useTaskQrl",
      "id": "usetaskqrl",
      "hierarchy": [
        {
          "name": "useTaskQrl",
          "id": "usetaskqrl"
        }
      ],
      "kind": "Function",
      "content": "Reruns the `taskFn` when the observed inputs change.\n\nUse `useTask` to observe changes on a set of inputs, and then re-execute the `taskFn` when those inputs change.\n\nThe `taskFn` only executes if the observed inputs change. To observe the inputs, use the `obs` function to wrap property reads. This creates subscriptions that will trigger the `taskFn` to rerun.\n\n\n```typescript\nuseTaskQrl: (qrl: QRL<TaskFn>, opts?: UseTaskOptions) => void\n```\n\n\n<table><thead><tr><th>\n\nParameter\n\n\n</th><th>\n\nType\n\n\n</th><th>\n\nDescription\n\n\n</th></tr></thead>\n<tbody><tr><td>\n\nqrl\n\n\n</td><td>\n\n[QRL](#qrl)<!-- -->&lt;[TaskFn](#taskfn)<!-- -->&gt;\n\n\n</td><td>\n\n\n</td></tr>\n<tr><td>\n\nopts\n\n\n</td><td>\n\n[UseTaskOptions](#usetaskoptions)\n\n\n</td><td>\n\n_(Optional)_\n\n\n</td></tr>\n</tbody></table>\n**Returns:**\n\nvoid",
      "editUrl": "https://github.com/QwikDev/qwik/tree/main/packages/qwik/src/core/use/use-task.ts",
      "mdFile": "qwik.usetaskqrl.md"
>>>>>>> cffd700e
    },
    {
      "name": "useVisibleTask$",
      "id": "usevisibletask_",
      "hierarchy": [
        {
          "name": "useVisibleTask$",
          "id": "usevisibletask_"
        }
      ],
      "kind": "Function",
      "content": "```tsx\nconst Timer = component$(() => {\n  const store = useStore({\n    count: 0,\n  });\n\n  useVisibleTask$(() => {\n    // Only runs in the client\n    const timer = setInterval(() => {\n      store.count++;\n    }, 500);\n    return () => {\n      clearInterval(timer);\n    };\n  });\n\n  return <div>{store.count}</div>;\n});\n```\n\n\n```typescript\nuseVisibleTask$: (qrl: import(\"./use-task\").TaskFn, opts?: import(\"./use-visible-task\").OnVisibleTaskOptions | undefined) => void\n```\n\n\n<table><thead><tr><th>\n\nParameter\n\n\n</th><th>\n\nType\n\n\n</th><th>\n\nDescription\n\n\n</th></tr></thead>\n<tbody><tr><td>\n\nqrl\n\n\n</td><td>\n\nimport(\"./use-task\").[TaskFn](#taskfn)\n\n\n</td><td>\n\n\n</td></tr>\n<tr><td>\n\nopts\n\n\n</td><td>\n\nimport(\"./use-visible-task\").[OnVisibleTaskOptions](#onvisibletaskoptions) \\| undefined\n\n\n</td><td>\n\n_(Optional)_\n\n\n</td></tr>\n</tbody></table>\n**Returns:**\n\nvoid",
      "editUrl": "https://github.com/QwikDev/qwik/tree/main/packages/qwik/src/core/use/use-visible-task-dollar.ts",
      "mdFile": "core.usevisibletask_.md"
    },
    {
      "name": "ValueOrPromise",
      "id": "valueorpromise",
      "hierarchy": [
        {
          "name": "ValueOrPromise",
          "id": "valueorpromise"
        }
      ],
      "kind": "TypeAlias",
      "content": "Type representing a value which is either resolve or a promise.\n\n\n```typescript\nexport type ValueOrPromise<T> = T | Promise<T>;\n```",
      "editUrl": "https://github.com/QwikDev/qwik/tree/main/packages/qwik/src/core/shared/utils/types.ts",
      "mdFile": "core.valueorpromise.md"
    },
    {
      "name": "version",
      "id": "version",
      "hierarchy": [
        {
          "name": "version",
          "id": "version"
        }
      ],
      "kind": "Variable",
      "content": "QWIK\\_VERSION\n\n\n```typescript\nversion: string\n```",
      "editUrl": "https://github.com/QwikDev/qwik/tree/main/packages/qwik/src/core/version.ts",
      "mdFile": "core.version.md"
    },
    {
      "name": "VisibleTaskStrategy",
      "id": "visibletaskstrategy",
      "hierarchy": [
        {
          "name": "VisibleTaskStrategy",
          "id": "visibletaskstrategy"
        }
      ],
      "kind": "TypeAlias",
      "content": "```typescript\nexport type VisibleTaskStrategy = 'intersection-observer' | 'document-ready' | 'document-idle';\n```",
      "editUrl": "https://github.com/QwikDev/qwik/tree/main/packages/qwik/src/core/use/use-visible-task.ts",
      "mdFile": "core.visibletaskstrategy.md"
    },
    {
      "name": "withLocale",
      "id": "withlocale",
      "hierarchy": [
        {
          "name": "withLocale",
          "id": "withlocale"
        }
      ],
      "kind": "Function",
      "content": "Override the `getLocale` with `lang` within the `fn` execution.\n\n\n```typescript\nexport declare function withLocale<T>(locale: string, fn: () => T): T;\n```\n\n\n<table><thead><tr><th>\n\nParameter\n\n\n</th><th>\n\nType\n\n\n</th><th>\n\nDescription\n\n\n</th></tr></thead>\n<tbody><tr><td>\n\nlocale\n\n\n</td><td>\n\nstring\n\n\n</td><td>\n\n\n</td></tr>\n<tr><td>\n\nfn\n\n\n</td><td>\n\n() =&gt; T\n\n\n</td><td>\n\n\n</td></tr>\n</tbody></table>\n**Returns:**\n\nT",
      "editUrl": "https://github.com/QwikDev/qwik/tree/main/packages/qwik/src/core/use/use-locale.ts",
      "mdFile": "core.withlocale.md"
    }
  ]
}<|MERGE_RESOLUTION|>--- conflicted
+++ resolved
@@ -475,27 +475,8 @@
       ],
       "kind": "Interface",
       "content": "The Qwik-specific attributes that DOM elements accept\n\n\n```typescript\nexport interface DOMAttributes<EL extends Element> extends DOMAttributesBase<EL>, QwikEvents<EL> \n```\n**Extends:** DOMAttributesBase&lt;EL&gt;, QwikEvents&lt;EL&gt;\n\n\n<table><thead><tr><th>\n\nProperty\n\n\n</th><th>\n\nModifiers\n\n\n</th><th>\n\nType\n\n\n</th><th>\n\nDescription\n\n\n</th></tr></thead>\n<tbody><tr><td>\n\n[class?](#)\n\n\n</td><td>\n\n\n</td><td>\n\n[ClassList](#classlist) \\| [Signal](#signal)<!-- -->&lt;[ClassList](#classlist)<!-- -->&gt; \\| undefined\n\n\n</td><td>\n\n_(Optional)_\n\n\n</td></tr>\n</tbody></table>",
-<<<<<<< HEAD
       "editUrl": "https://github.com/QwikDev/qwik/tree/main/packages/qwik/src/core/shared/jsx/types/jsx-qwik-attributes.ts",
       "mdFile": "core.domattributes.md"
-=======
-      "editUrl": "https://github.com/QwikDev/qwik/tree/main/packages/qwik/src/core/render/jsx/types/jsx-qwik-attributes.ts",
-      "mdFile": "qwik.domattributes.md"
-    },
-    {
-      "name": "EagernessOptions",
-      "id": "eagernessoptions",
-      "hierarchy": [
-        {
-          "name": "EagernessOptions",
-          "id": "eagernessoptions"
-        }
-      ],
-      "kind": "TypeAlias",
-      "content": "> Warning: This API is now obsolete.\n> \n> use useVisibleTask$ or useResource$, useTask$ is for running tasks as part of the initial SSR render\n> \n\n\n```typescript\nexport type EagernessOptions = 'visible' | 'load' | 'idle';\n```",
-      "editUrl": "https://github.com/QwikDev/qwik/tree/main/packages/qwik/src/core/use/use-task.ts",
-      "mdFile": "qwik.eagernessoptions.md"
->>>>>>> cffd700e
     },
     {
       "name": "Element",
@@ -1113,43 +1094,9 @@
         }
       ],
       "kind": "Function",
-<<<<<<< HEAD
       "content": "> This API is provided as a beta preview for developers and may change based on feedback that we receive. Do not use this API in a production environment.\n> \n\nInstall a service worker which will prefetch the bundles.\n\nThere can only be one service worker per page. Because there can be many separate Qwik Containers on the page each container needs to load its prefetch graph using `PrefetchGraph` component.\n\n\n```typescript\nPrefetchServiceWorker: (opts: {\n    base?: string;\n    scope?: string;\n    path?: string;\n    verbose?: boolean;\n    fetchBundleGraph?: boolean;\n    nonce?: string;\n}) => JSXOutput\n```\n\n\n<table><thead><tr><th>\n\nParameter\n\n\n</th><th>\n\nType\n\n\n</th><th>\n\nDescription\n\n\n</th></tr></thead>\n<tbody><tr><td>\n\nopts\n\n\n</td><td>\n\n{ base?: string; scope?: string; path?: string; verbose?: boolean; fetchBundleGraph?: boolean; nonce?: string; }\n\n\n</td><td>\n\nOptions for the prefetch service worker.\n\n- `base` - Base URL for the service worker. Default is `import.meta.env.BASE_URL`<!-- -->, which is defined by Vite's `config.base` and defaults to `/`<!-- -->. - `scope` - Base URL for when the service-worker will activate. Default is `/` - `path` - Path to the service worker. Default is `qwik-prefetch-service-worker.js` unless you pass a path that starts with a `/` then the base is ignored. Default is `qwik-prefetch-service-worker.js` - `verbose` - Verbose logging for the service worker installation. Default is `false` - `nonce` - Optional nonce value for security purposes, defaults to `undefined`<!-- -->.\n\n\n</td></tr>\n</tbody></table>\n**Returns:**\n\n[JSXOutput](#jsxoutput)",
       "editUrl": "https://github.com/QwikDev/qwik/tree/main/packages/qwik/src/core/shared/prefetch-service-worker/prefetch.ts",
       "mdFile": "core.prefetchserviceworker.md"
-=======
-      "content": "> This API is provided as an alpha preview for developers and may change based on feedback that we receive. Do not use this API in a production environment.\n> \n\nInstall a service worker which will prefetch the bundles.\n\nThere can only be one service worker per page. Because there can be many separate Qwik Containers on the page each container needs to load its prefetch graph using `PrefetchGraph` component.\n\n\n```typescript\nPrefetchServiceWorker: (opts: {\n    base?: string;\n    scope?: string;\n    path?: string;\n    verbose?: boolean;\n    fetchBundleGraph?: boolean;\n    nonce?: string;\n}) => JSXNode<'script'>\n```\n\n\n<table><thead><tr><th>\n\nParameter\n\n\n</th><th>\n\nType\n\n\n</th><th>\n\nDescription\n\n\n</th></tr></thead>\n<tbody><tr><td>\n\nopts\n\n\n</td><td>\n\n{ base?: string; scope?: string; path?: string; verbose?: boolean; fetchBundleGraph?: boolean; nonce?: string; }\n\n\n</td><td>\n\nOptions for the prefetch service worker.\n\n- `base` - Base URL for the service worker `import.meta.env.BASE_URL` or `/`<!-- -->. Default is `import.meta.env.BASE_URL` - `scope` - Base URL for when the service-worker will activate. Default is `/` - `path` - Path to the service worker. Default is `qwik-prefetch-service-worker.js` unless you pass a path that starts with a `/` then the base is ignored. Default is `qwik-prefetch-service-worker.js` - `verbose` - Verbose logging for the service worker installation. Default is `false` - `nonce` - Optional nonce value for security purposes, defaults to `undefined`<!-- -->.\n\n\n</td></tr>\n</tbody></table>\n**Returns:**\n\n[JSXNode](#jsxnode)<!-- -->&lt;'script'&gt;",
-      "editUrl": "https://github.com/QwikDev/qwik/tree/main/packages/qwik/src/core/components/prefetch.ts",
-      "mdFile": "qwik.prefetchserviceworker.md"
-    },
-    {
-      "name": "ProgressHTMLAttributes",
-      "id": "progresshtmlattributes",
-      "hierarchy": [
-        {
-          "name": "ProgressHTMLAttributes",
-          "id": "progresshtmlattributes"
-        }
-      ],
-      "kind": "Interface",
-      "content": "```typescript\nexport interface ProgressHTMLAttributes<T extends Element> extends Attrs<'progress', T> \n```\n**Extends:** Attrs&lt;'progress', T&gt;",
-      "editUrl": "https://github.com/QwikDev/qwik/tree/main/packages/qwik/src/core/render/jsx/types/jsx-generated.ts",
-      "mdFile": "qwik.progresshtmlattributes.md"
-    },
-    {
-      "name": "PropFnInterface",
-      "id": "propfninterface",
-      "hierarchy": [
-        {
-          "name": "PropFnInterface",
-          "id": "propfninterface"
-        }
-      ],
-      "kind": "TypeAlias",
-      "content": "> Warning: This API is now obsolete.\n> \n> Use `QRL<>` instead\n> \n\n\n```typescript\nexport type PropFnInterface<ARGS extends any[], RET> = {\n    __qwik_serializable__?: any;\n    (...args: ARGS): Promise<RET>;\n};\n```",
-      "editUrl": "https://github.com/QwikDev/qwik/tree/main/packages/qwik/src/core/qrl/qrl.public.ts",
-      "mdFile": "qwik.propfninterface.md"
->>>>>>> cffd700e
     },
     {
       "name": "PropFunction",
@@ -2421,43 +2368,9 @@
         }
       ],
       "kind": "Function",
-<<<<<<< HEAD
-      "content": "Reruns the `taskFn` when the observed inputs change.\n\nUse `useTask` to observe changes on a set of inputs, and then re-execute the `taskFn` when those inputs change.\n\nThe `taskFn` only executes if the observed inputs change. To observe the inputs, use the `obs` function to wrap property reads. This creates subscriptions that will trigger the `taskFn` to rerun.\n\n\n```typescript\nuseTask$: (qrl: import(\"./use-task\").TaskFn) => void\n```\n\n\n<table><thead><tr><th>\n\nParameter\n\n\n</th><th>\n\nType\n\n\n</th><th>\n\nDescription\n\n\n</th></tr></thead>\n<tbody><tr><td>\n\nqrl\n\n\n</td><td>\n\nimport(\"./use-task\").[TaskFn](#taskfn)\n\n\n</td><td>\n\n\n</td></tr>\n</tbody></table>\n**Returns:**\n\nvoid",
+      "content": "Reruns the `taskFn` when the observed inputs change.\n\nUse `useTask` to observe changes on a set of inputs, and then re-execute the `taskFn` when those inputs change.\n\nThe `taskFn` only executes if the observed inputs change. To observe the inputs, use the `obs` function to wrap property reads. This creates subscriptions that will trigger the `taskFn` to rerun.\n\n\n```typescript\nuseTask$: (fn: TaskFn) => void\n```\n\n\n<table><thead><tr><th>\n\nParameter\n\n\n</th><th>\n\nType\n\n\n</th><th>\n\nDescription\n\n\n</th></tr></thead>\n<tbody><tr><td>\n\nfn\n\n\n</td><td>\n\n[TaskFn](#taskfn)\n\n\n</td><td>\n\n\n</td></tr>\n</tbody></table>\n**Returns:**\n\nvoid",
       "editUrl": "https://github.com/QwikDev/qwik/tree/main/packages/qwik/src/core/use/use-task-dollar.ts",
       "mdFile": "core.usetask_.md"
-=======
-      "content": "Reruns the `taskFn` when the observed inputs change.\n\nUse `useTask` to observe changes on a set of inputs, and then re-execute the `taskFn` when those inputs change.\n\nThe `taskFn` only executes if the observed inputs change. To observe the inputs, use the `obs` function to wrap property reads. This creates subscriptions that will trigger the `taskFn` to rerun.\n\n\n```typescript\nuseTask$: (qrl: TaskFn, opts?: UseTaskOptions | undefined) => void\n```\n\n\n<table><thead><tr><th>\n\nParameter\n\n\n</th><th>\n\nType\n\n\n</th><th>\n\nDescription\n\n\n</th></tr></thead>\n<tbody><tr><td>\n\nqrl\n\n\n</td><td>\n\n[TaskFn](#taskfn)\n\n\n</td><td>\n\n\n</td></tr>\n<tr><td>\n\nopts\n\n\n</td><td>\n\n[UseTaskOptions](#usetaskoptions) \\| undefined\n\n\n</td><td>\n\n_(Optional)_\n\n\n</td></tr>\n</tbody></table>\n**Returns:**\n\nvoid",
-      "editUrl": "https://github.com/QwikDev/qwik/tree/main/packages/qwik/src/core/use/use-task.ts",
-      "mdFile": "qwik.usetask_.md"
-    },
-    {
-      "name": "UseTaskOptions",
-      "id": "usetaskoptions",
-      "hierarchy": [
-        {
-          "name": "UseTaskOptions",
-          "id": "usetaskoptions"
-        }
-      ],
-      "kind": "Interface",
-      "content": "> Warning: This API is now obsolete.\n> \n> use useVisibleTask$ or useResource$, useTask$ is for running tasks as part of the initial SSR render\n> \n\n\n```typescript\nexport interface UseTaskOptions \n```\n\n\n<table><thead><tr><th>\n\nProperty\n\n\n</th><th>\n\nModifiers\n\n\n</th><th>\n\nType\n\n\n</th><th>\n\nDescription\n\n\n</th></tr></thead>\n<tbody><tr><td>\n\n[eagerness?](#)\n\n\n</td><td>\n\n\n</td><td>\n\n[EagernessOptions](#eagernessoptions)\n\n\n</td><td>\n\n_(Optional)_ - `visible`<!-- -->: run the effect when the element is visible. - `load`<!-- -->: eagerly run the effect when the application resumes.\n\n\n</td></tr>\n</tbody></table>",
-      "editUrl": "https://github.com/QwikDev/qwik/tree/main/packages/qwik/src/core/use/use-task.ts",
-      "mdFile": "qwik.usetaskoptions.md"
-    },
-    {
-      "name": "useTaskQrl",
-      "id": "usetaskqrl",
-      "hierarchy": [
-        {
-          "name": "useTaskQrl",
-          "id": "usetaskqrl"
-        }
-      ],
-      "kind": "Function",
-      "content": "Reruns the `taskFn` when the observed inputs change.\n\nUse `useTask` to observe changes on a set of inputs, and then re-execute the `taskFn` when those inputs change.\n\nThe `taskFn` only executes if the observed inputs change. To observe the inputs, use the `obs` function to wrap property reads. This creates subscriptions that will trigger the `taskFn` to rerun.\n\n\n```typescript\nuseTaskQrl: (qrl: QRL<TaskFn>, opts?: UseTaskOptions) => void\n```\n\n\n<table><thead><tr><th>\n\nParameter\n\n\n</th><th>\n\nType\n\n\n</th><th>\n\nDescription\n\n\n</th></tr></thead>\n<tbody><tr><td>\n\nqrl\n\n\n</td><td>\n\n[QRL](#qrl)<!-- -->&lt;[TaskFn](#taskfn)<!-- -->&gt;\n\n\n</td><td>\n\n\n</td></tr>\n<tr><td>\n\nopts\n\n\n</td><td>\n\n[UseTaskOptions](#usetaskoptions)\n\n\n</td><td>\n\n_(Optional)_\n\n\n</td></tr>\n</tbody></table>\n**Returns:**\n\nvoid",
-      "editUrl": "https://github.com/QwikDev/qwik/tree/main/packages/qwik/src/core/use/use-task.ts",
-      "mdFile": "qwik.usetaskqrl.md"
->>>>>>> cffd700e
     },
     {
       "name": "useVisibleTask$",
@@ -2469,7 +2382,7 @@
         }
       ],
       "kind": "Function",
-      "content": "```tsx\nconst Timer = component$(() => {\n  const store = useStore({\n    count: 0,\n  });\n\n  useVisibleTask$(() => {\n    // Only runs in the client\n    const timer = setInterval(() => {\n      store.count++;\n    }, 500);\n    return () => {\n      clearInterval(timer);\n    };\n  });\n\n  return <div>{store.count}</div>;\n});\n```\n\n\n```typescript\nuseVisibleTask$: (qrl: import(\"./use-task\").TaskFn, opts?: import(\"./use-visible-task\").OnVisibleTaskOptions | undefined) => void\n```\n\n\n<table><thead><tr><th>\n\nParameter\n\n\n</th><th>\n\nType\n\n\n</th><th>\n\nDescription\n\n\n</th></tr></thead>\n<tbody><tr><td>\n\nqrl\n\n\n</td><td>\n\nimport(\"./use-task\").[TaskFn](#taskfn)\n\n\n</td><td>\n\n\n</td></tr>\n<tr><td>\n\nopts\n\n\n</td><td>\n\nimport(\"./use-visible-task\").[OnVisibleTaskOptions](#onvisibletaskoptions) \\| undefined\n\n\n</td><td>\n\n_(Optional)_\n\n\n</td></tr>\n</tbody></table>\n**Returns:**\n\nvoid",
+      "content": "```tsx\nconst Timer = component$(() => {\n  const store = useStore({\n    count: 0,\n  });\n\n  useVisibleTask$(() => {\n    // Only runs in the client\n    const timer = setInterval(() => {\n      store.count++;\n    }, 500);\n    return () => {\n      clearInterval(timer);\n    };\n  });\n\n  return <div>{store.count}</div>;\n});\n```\n\n\n```typescript\nuseVisibleTask$: (fn: TaskFn, opts?: OnVisibleTaskOptions) => void\n```\n\n\n<table><thead><tr><th>\n\nParameter\n\n\n</th><th>\n\nType\n\n\n</th><th>\n\nDescription\n\n\n</th></tr></thead>\n<tbody><tr><td>\n\nfn\n\n\n</td><td>\n\n[TaskFn](#taskfn)\n\n\n</td><td>\n\n\n</td></tr>\n<tr><td>\n\nopts\n\n\n</td><td>\n\n[OnVisibleTaskOptions](#onvisibletaskoptions)\n\n\n</td><td>\n\n_(Optional)_\n\n\n</td></tr>\n</tbody></table>\n**Returns:**\n\nvoid",
       "editUrl": "https://github.com/QwikDev/qwik/tree/main/packages/qwik/src/core/use/use-visible-task-dollar.ts",
       "mdFile": "core.usevisibletask_.md"
     },
