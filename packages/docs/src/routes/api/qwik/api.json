--- conflicted
+++ resolved
@@ -507,7 +507,6 @@
       "mdFile": "qwik.componentqrl.md"
     },
     {
-<<<<<<< HEAD
       "name": "ComputedSignal2",
       "id": "computedsignal2",
       "hierarchy": [
@@ -520,20 +519,6 @@
       "content": "```typescript\nexport interface ComputedSignal2<T> extends ReadonlySignal2<T> \n```\n**Extends:** [ReadonlySignal2](#readonlysignal2)<!-- -->&lt;T&gt;\n\n\n<table><thead><tr><th>\n\nMethod\n\n\n</th><th>\n\nDescription\n\n\n</th></tr></thead>\n<tbody><tr><td>\n\n[force()](#computedsignal2-force)\n\n\n</td><td>\n\nUse this to force recalculation and running subscribers, for example when the calculated value mutates but remains the same object. Useful for third-party libraries.\n\n\n</td></tr>\n</tbody></table>",
       "editUrl": "https://github.com/QwikDev/qwik/tree/main/packages/qwik/src/core/v2/signal/v2-signal.public.ts",
       "mdFile": "qwik.computedsignal2.md"
-=======
-      "name": "ComputedFn",
-      "id": "computedfn",
-      "hierarchy": [
-        {
-          "name": "ComputedFn",
-          "id": "computedfn"
-        }
-      ],
-      "kind": "TypeAlias",
-      "content": "```typescript\nexport type ComputedFn<T> = () => T;\n```",
-      "editUrl": "https://github.com/QwikDev/qwik/tree/main/packages/qwik/src/core/use/use-task.ts",
-      "mdFile": "qwik.computedfn.md"
->>>>>>> 88005555
     },
     {
       "name": "ContextId",
@@ -620,7 +605,6 @@
       "mdFile": "qwik.createcontextid.md"
     },
     {
-<<<<<<< HEAD
       "name": "createSignal2",
       "id": "createsignal2",
       "hierarchy": [
@@ -633,20 +617,6 @@
       "content": "```typescript\ncreateSignal2: {\n    <T>(): Signal2<T | undefined>;\n    <T>(value: T): Signal2<T>;\n}\n```",
       "editUrl": "https://github.com/QwikDev/qwik/tree/main/packages/qwik/src/core/v2/signal/v2-signal.public.ts",
       "mdFile": "qwik.createsignal2.md"
-=======
-      "name": "createSignal",
-      "id": "createsignal",
-      "hierarchy": [
-        {
-          "name": "createSignal",
-          "id": "createsignal"
-        }
-      ],
-      "kind": "Variable",
-      "content": "> Warning: This API is now obsolete.\n> \n> This is a technology preview\n> \n\nCreates a signal.\n\nIf the initial state is a function, the function is invoked to calculate the actual initial state.\n\n\n```typescript\ncreateSignal: UseSignal\n```",
-      "editUrl": "https://github.com/QwikDev/qwik/tree/main/packages/qwik/src/core/use/use-signal.ts",
-      "mdFile": "qwik.createsignal.md"
->>>>>>> 88005555
     },
     {
       "name": "CSSProperties",
@@ -849,13 +819,8 @@
         }
       ],
       "kind": "Function",
-<<<<<<< HEAD
       "content": "```typescript\nevent$: <T>(first: T) => import(\"./qrl.public\").QRL<T>\n```\n\n\n<table><thead><tr><th>\n\nParameter\n\n\n</th><th>\n\nType\n\n\n</th><th>\n\nDescription\n\n\n</th></tr></thead>\n<tbody><tr><td>\n\nfirst\n\n\n</td><td>\n\nT\n\n\n</td><td>\n\n\n</td></tr>\n</tbody></table>\n**Returns:**\n\nimport(\"./qrl.public\").[QRL](#qrl)<!-- -->&lt;T&gt;",
       "editUrl": "https://github.com/QwikDev/qwik/tree/main/packages/qwik/src/core/qrl/qrl.public.dollar.ts",
-=======
-      "content": "```typescript\nevent$: <T>(qrl: T) => QRL<T>\n```\n\n\n<table><thead><tr><th>\n\nParameter\n\n\n</th><th>\n\nType\n\n\n</th><th>\n\nDescription\n\n\n</th></tr></thead>\n<tbody><tr><td>\n\nqrl\n\n\n</td><td>\n\nT\n\n\n</td><td>\n\n\n</td></tr>\n</tbody></table>\n**Returns:**\n\n[QRL](#qrl)<!-- -->&lt;T&gt;",
-      "editUrl": "https://github.com/QwikDev/qwik/tree/main/packages/qwik/src/core/qrl/qrl.public.ts",
->>>>>>> 88005555
       "mdFile": "qwik.event_.md"
     },
     {
@@ -3394,13 +3359,8 @@
         }
       ],
       "kind": "Function",
-<<<<<<< HEAD
       "content": "Reruns the `taskFn` when the observed inputs change.\n\nUse `useTask` to observe changes on a set of inputs, and then re-execute the `taskFn` when those inputs change.\n\nThe `taskFn` only executes if the observed inputs change. To observe the inputs, use the `obs` function to wrap property reads. This creates subscriptions that will trigger the `taskFn` to rerun.\n\n\n```typescript\nuseTask$: (first: import(\"./use-task\").TaskFn, opts?: import(\"./use-task\").UseTaskOptions | undefined) => void\n```\n\n\n<table><thead><tr><th>\n\nParameter\n\n\n</th><th>\n\nType\n\n\n</th><th>\n\nDescription\n\n\n</th></tr></thead>\n<tbody><tr><td>\n\nfirst\n\n\n</td><td>\n\nimport(\"./use-task\").[TaskFn](#taskfn)\n\n\n</td><td>\n\n\n</td></tr>\n<tr><td>\n\nopts\n\n\n</td><td>\n\nimport(\"./use-task\").[UseTaskOptions](#usetaskoptions) \\| undefined\n\n\n</td><td>\n\n_(Optional)_\n\n\n</td></tr>\n</tbody></table>\n**Returns:**\n\nvoid",
       "editUrl": "https://github.com/QwikDev/qwik/tree/main/packages/qwik/src/core/use/use-task-dollar.ts",
-=======
-      "content": "Reruns the `taskFn` when the observed inputs change.\n\nUse `useTask` to observe changes on a set of inputs, and then re-execute the `taskFn` when those inputs change.\n\nThe `taskFn` only executes if the observed inputs change. To observe the inputs, use the `obs` function to wrap property reads. This creates subscriptions that will trigger the `taskFn` to rerun.\n\n\n```typescript\nuseTask$: (qrl: TaskFn, opts?: UseTaskOptions | undefined) => void\n```\n\n\n<table><thead><tr><th>\n\nParameter\n\n\n</th><th>\n\nType\n\n\n</th><th>\n\nDescription\n\n\n</th></tr></thead>\n<tbody><tr><td>\n\nqrl\n\n\n</td><td>\n\n[TaskFn](#taskfn)\n\n\n</td><td>\n\n\n</td></tr>\n<tr><td>\n\nopts\n\n\n</td><td>\n\n[UseTaskOptions](#usetaskoptions) \\| undefined\n\n\n</td><td>\n\n_(Optional)_\n\n\n</td></tr>\n</tbody></table>\n**Returns:**\n\nvoid",
-      "editUrl": "https://github.com/QwikDev/qwik/tree/main/packages/qwik/src/core/use/use-task.ts",
->>>>>>> 88005555
       "mdFile": "qwik.usetask_.md"
     },
     {
@@ -3441,13 +3401,8 @@
         }
       ],
       "kind": "Function",
-<<<<<<< HEAD
       "content": "```tsx\nconst Timer = component$(() => {\n  const store = useStore({\n    count: 0,\n  });\n\n  useVisibleTask$(() => {\n    // Only runs in the client\n    const timer = setInterval(() => {\n      store.count++;\n    }, 500);\n    return () => {\n      clearInterval(timer);\n    };\n  });\n\n  return <div>{store.count}</div>;\n});\n```\n\n\n```typescript\nuseVisibleTask$: (first: import(\"./use-task\").TaskFn, opts?: import(\"./use-task\").OnVisibleTaskOptions | undefined) => void\n```\n\n\n<table><thead><tr><th>\n\nParameter\n\n\n</th><th>\n\nType\n\n\n</th><th>\n\nDescription\n\n\n</th></tr></thead>\n<tbody><tr><td>\n\nfirst\n\n\n</td><td>\n\nimport(\"./use-task\").[TaskFn](#taskfn)\n\n\n</td><td>\n\n\n</td></tr>\n<tr><td>\n\nopts\n\n\n</td><td>\n\nimport(\"./use-task\").[OnVisibleTaskOptions](#onvisibletaskoptions) \\| undefined\n\n\n</td><td>\n\n_(Optional)_\n\n\n</td></tr>\n</tbody></table>\n**Returns:**\n\nvoid",
       "editUrl": "https://github.com/QwikDev/qwik/tree/main/packages/qwik/src/core/use/use-task-dollar.ts",
-=======
-      "content": "```tsx\nconst Timer = component$(() => {\n  const store = useStore({\n    count: 0,\n  });\n\n  useVisibleTask$(() => {\n    // Only runs in the client\n    const timer = setInterval(() => {\n      store.count++;\n    }, 500);\n    return () => {\n      clearInterval(timer);\n    };\n  });\n\n  return <div>{store.count}</div>;\n});\n```\n\n\n```typescript\nuseVisibleTask$: (qrl: TaskFn, opts?: OnVisibleTaskOptions | undefined) => void\n```\n\n\n<table><thead><tr><th>\n\nParameter\n\n\n</th><th>\n\nType\n\n\n</th><th>\n\nDescription\n\n\n</th></tr></thead>\n<tbody><tr><td>\n\nqrl\n\n\n</td><td>\n\n[TaskFn](#taskfn)\n\n\n</td><td>\n\n\n</td></tr>\n<tr><td>\n\nopts\n\n\n</td><td>\n\n[OnVisibleTaskOptions](#onvisibletaskoptions) \\| undefined\n\n\n</td><td>\n\n_(Optional)_\n\n\n</td></tr>\n</tbody></table>\n**Returns:**\n\nvoid",
-      "editUrl": "https://github.com/QwikDev/qwik/tree/main/packages/qwik/src/core/use/use-task.ts",
->>>>>>> 88005555
       "mdFile": "qwik.usevisibletask_.md"
     },
     {
