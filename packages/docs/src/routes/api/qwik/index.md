--- conflicted
+++ resolved
@@ -1281,44 +1281,24 @@
 
 **Extends:** SyntheticEvent&lt;T, [NativeKeyboardEvent](#nativekeyboardevent)&gt;
 
-<<<<<<< HEAD
-| Property      | Modifiers | Type    | Description                                                                                                            |
-| ------------- | --------- | ------- | ---------------------------------------------------------------------------------------------------------------------- |
-| [altKey](#)   |           | boolean |                                                                                                                        |
-| [charCode](#) |           | number  |                                                                                                                        |
-| [ctrlKey](#)  |           | boolean |                                                                                                                        |
-| [key](#)      |           | string  | See the [DOM Level 3 Events spec](https://www.w3.org/TR/uievents-key/#named-key-attribute-values). for possible values |
-| [keyCode](#)  |           | number  |                                                                                                                        |
-| [locale](#)   |           | string  |                                                                                                                        |
-| [location](#) |           | number  |                                                                                                                        |
-| [metaKey](#)  |           | boolean |                                                                                                                        |
-| [repeat](#)   |           | boolean |                                                                                                                        |
-| [shiftKey](#) |           | boolean |                                                                                                                        |
-| [which](#)    |           | number  |                                                                                                                        |
+| Property         | Modifiers | Type    | Description                                                                                                            |
+| ---------------- | --------- | ------- | ---------------------------------------------------------------------------------------------------------------------- |
+| [altKey](#)      |           | boolean |                                                                                                                        |
+| [charCode](#)    |           | number  |                                                                                                                        |
+| [ctrlKey](#)     |           | boolean |                                                                                                                        |
+| [isComposing](#) |           | boolean |                                                                                                                        |
+| [key](#)         |           | string  | See the [DOM Level 3 Events spec](https://www.w3.org/TR/uievents-key/#named-key-attribute-values). for possible values |
+| [keyCode](#)     |           | number  |                                                                                                                        |
+| [locale](#)      |           | string  |                                                                                                                        |
+| [location](#)    |           | number  |                                                                                                                        |
+| [metaKey](#)     |           | boolean |                                                                                                                        |
+| [repeat](#)      |           | boolean |                                                                                                                        |
+| [shiftKey](#)    |           | boolean |                                                                                                                        |
+| [which](#)       |           | number  |                                                                                                                        |
 
 | Method                                                       | Description                                                                                                                                      |
 | ------------------------------------------------------------ | ------------------------------------------------------------------------------------------------------------------------------------------------ |
 | [getModifierState(key)](#qwikkeyboardevent-getmodifierstate) | See [DOM Level 3 Events spec](https://www.w3.org/TR/uievents-key/#keys-modifier). for a list of valid (case-sensitive) arguments to this method. |
-=======
-| Property         | Modifiers | Type    | Description                                                                                                               |
-| ---------------- | --------- | ------- | ------------------------------------------------------------------------------------------------------------------------- |
-| [altKey](#)      |           | boolean |                                                                                                                           |
-| [charCode](#)    |           | number  |                                                                                                                           |
-| [ctrlKey](#)     |           | boolean |                                                                                                                           |
-| [isComposing](#) |           | boolean |                                                                                                                           |
-| [key](#)         |           | string  | See the \[DOM Level 3 Events spec\](https://www.w3.org/TR/uievents-key/\#named-key-attribute-values). for possible values |
-| [keyCode](#)     |           | number  |                                                                                                                           |
-| [locale](#)      |           | string  |                                                                                                                           |
-| [location](#)    |           | number  |                                                                                                                           |
-| [metaKey](#)     |           | boolean |                                                                                                                           |
-| [repeat](#)      |           | boolean |                                                                                                                           |
-| [shiftKey](#)    |           | boolean |                                                                                                                           |
-| [which](#)       |           | number  |                                                                                                                           |
-
-| Method                                                       | Description                                                                                                                                         |
-| ------------------------------------------------------------ | --------------------------------------------------------------------------------------------------------------------------------------------------- |
-| [getModifierState(key)](#qwikkeyboardevent-getmodifierstate) | See \[DOM Level 3 Events spec\](https://www.w3.org/TR/uievents-key/\#keys-modifier). for a list of valid (case-sensitive) arguments to this method. |
->>>>>>> d085a44a
 
 [Edit this section](https://github.com/BuilderIO/qwik/tree/main/packages/qwik/src/core/render/jsx/types/jsx-qwik-events.ts)
 
@@ -1516,7 +1496,6 @@
 export interface RenderSSROptions
 ```
 
-<<<<<<< HEAD
 | Property                 | Modifiers | Type                                                                                                                                                            | Description  |
 | ------------------------ | --------- | --------------------------------------------------------------------------------------------------------------------------------------------------------------- | ------------ |
 | [base?](#)               |           | string                                                                                                                                                          | _(Optional)_ |
@@ -1526,18 +1505,6 @@
 | [containerTagName](#)    |           | string                                                                                                                                                          |              |
 | [serverData?](#)         |           | Record&lt;string, any&gt;                                                                                                                                       | _(Optional)_ |
 | [stream](#)              |           | [StreamWriter](#streamwriter)                                                                                                                                   |              |
-| [url?](#)                |           | string                                                                                                                                                          | _(Optional)_ |
-=======
-| Property                 | Modifiers | Type                                                                                                                                                              | Description  |
-| ------------------------ | --------- | ----------------------------------------------------------------------------------------------------------------------------------------------------------------- | ------------ |
-| [base?](#)               |           | string                                                                                                                                                            | _(Optional)_ |
-| [beforeClose?](#)        |           | (contexts: QContext\[\], containerState: ContainerState, containsDynamic: boolean, textNodes: Map&lt;string, string&gt;) =&gt; Promise&lt;[JSXNode](#jsxnode)&gt; | _(Optional)_ |
-| [beforeContent?](#)      |           | [JSXNode](#jsxnode)&lt;string&gt;\[\]                                                                                                                             | _(Optional)_ |
-| [containerAttributes](#) |           | Record&lt;string, string&gt;                                                                                                                                      |              |
-| [containerTagName](#)    |           | string                                                                                                                                                            |              |
-| [serverData?](#)         |           | Record&lt;string, any&gt;                                                                                                                                         | _(Optional)_ |
-| [stream](#)              |           | [StreamWriter](#streamwriter)                                                                                                                                     |              |
->>>>>>> d085a44a
 
 [Edit this section](https://github.com/BuilderIO/qwik/tree/main/packages/qwik/src/core/render/ssr/render-ssr.ts)
 
