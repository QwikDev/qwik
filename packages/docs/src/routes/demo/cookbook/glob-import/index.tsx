<<<<<<< HEAD
import { component$, type Component } from '@qwik.dev/core';
=======
import {
  type Component,
  component$,
  useSignal,
  useTask$,
} from '@builder.io/qwik';
import { isDev } from '@builder.io/qwik';
>>>>>>> 8406d8d1

const metaGlobComponents = import.meta.glob<Component>(
  '/src/routes/demo/cookbook/glob-import/examples/*',
  { import: 'default' }
);

export default component$(() => {
  return (
    <div>
      <MetaGlobExample name="example1" />
      <MetaGlobExample name="example2" />
      <MetaGlobExample name="example3" />
    </div>
  );
});

const loaded: Record<string, Component> = {};
export const MetaGlobExample = component$<{ name: string }>(({ name }) => {
  const Cmp = loaded[name];
  if (!Cmp) {
    const componentPath = `/src/routes/demo/cookbook/glob-import/examples/${name}.tsx`;
    const promise = metaGlobComponents[componentPath]();
    throw promise.then((c) => (loaded[name] = c));
  }

  return <Cmp />;
});<|MERGE_RESOLUTION|>--- conflicted
+++ resolved
@@ -1,18 +1,17 @@
-<<<<<<< HEAD
-import { component$, type Component } from '@qwik.dev/core';
-=======
 import {
   type Component,
   component$,
   useSignal,
   useTask$,
-} from '@builder.io/qwik';
-import { isDev } from '@builder.io/qwik';
->>>>>>> 8406d8d1
+  isDev,
+} from '@qwik.dev/core';
 
-const metaGlobComponents = import.meta.glob<Component>(
+const metaGlobComponents: Record<string, any> = import.meta.glob(
   '/src/routes/demo/cookbook/glob-import/examples/*',
-  { import: 'default' }
+  {
+    import: 'default',
+    eager: !isDev,
+  }
 );
 
 export default component$(() => {
@@ -25,14 +24,15 @@
   );
 });
 
-const loaded: Record<string, Component> = {};
 export const MetaGlobExample = component$<{ name: string }>(({ name }) => {
-  const Cmp = loaded[name];
-  if (!Cmp) {
-    const componentPath = `/src/routes/demo/cookbook/glob-import/examples/${name}.tsx`;
-    const promise = metaGlobComponents[componentPath]();
-    throw promise.then((c) => (loaded[name] = c));
-  }
+  const MetaGlobComponent = useSignal<Component<any>>();
+  const componentPath = `/src/routes/demo/cookbook/glob-import/examples/${name}.tsx`;
 
-  return <Cmp />;
+  useTask$(async () => {
+    MetaGlobComponent.value = isDev
+      ? await metaGlobComponents[componentPath]() // We need to call `await metaGlobComponents[componentPath]()` in development as it is `eager:false`
+      : metaGlobComponents[componentPath]; // We need to directly access the `metaGlobComponents[componentPath]` expression in preview/production as it is `eager:true`
+  });
+
+  return <>{MetaGlobComponent.value && <MetaGlobComponent.value />}</>;
 });