--- conflicted
+++ resolved
@@ -21,16 +21,7 @@
   const isFavoriteSignal = useSignal(false);
   const dadJokeSignal = useDadJoke();
   const favoriteJokeAction = useJokeVoteAction();
-<<<<<<< HEAD
-  useTask$(({ track }) => {
-    track(() => isFavoriteSignal.value);
-    console.log('FAVORITE (isomorphic)', isFavoriteSignal.value);
-    server$(() => {
-      console.log('FAVORITE (server)', isFavoriteSignal.value);
-    })();
-  });
-=======
->>>>>>> 63f77a55
+
   return (
     <div class="section bright">
       <div>{dadJokeSignal.value.joke}</div>
