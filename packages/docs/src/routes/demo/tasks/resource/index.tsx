--- conflicted
+++ resolved
@@ -6,13 +6,7 @@
 } from '@builder.io/qwik';
 
 export default component$(() => {
-<<<<<<< HEAD
-  const a = useSignal('123');
-  const b = useSignal('456');
-  const location = useLocation();
-=======
   const prNumber = useSignal(3576);
->>>>>>> 4870851c
 
   const prTitle = useResource$(async ({ track }) => {
     track(prNumber); // Requires explicit tracking of inputs
