---
title: Overview
contributors:
  - RATIU5
  - leifermendez
  - manucorporat
  - adamdbradley
  - cunzaizhuyi
  - shairez
  - the-r3aper7
  - zanettin
  - Craiqser
  - steve8708
  - mforncro
  - georgeiliadis91
  - leader22
  - almilo
  - estherbrunner
  - kumarasinghe
  - mhevery
---

import CodeSandbox from '../../../../../components/code-sandbox/index.tsx';

# Components

Components are the basic building blocks of Qwik Applications. Qwik components are unique in that:

- Qwik components automatically get broken down into lazy-loaded chunks by the [Optimizer](../../advanced/optimizer/index.mdx).
- They are [resumable](../../concepts/resumable/index.mdx) (a component can get created on a server and continue its execution on the client).
- They are [reactive](../../concepts/reactivity/index.mdx) and render independently of other components on the page. See [rendering](../../components/rendering/index.mdx).

## `component$()`

A component is a small, reusable piece of code that can be used to build a UI.

In Qwik, they are declared using the `component$` method:

<CodeSandbox src="/src/routes/demo/component/simple/index.tsx" sandboxStyle={{ height: '3em' }}>
```tsx /component$/
import { component$ } from '@builder.io/qwik';

export default component$(() => {
  return <span>Hello World!</span>;
});
```
</CodeSandbox>

> The reason for the `component$` is that the trailing `$` allows the [Optimizer](/docs/advanced/dollar/) to break the components into an application tree into a separate chunk so that each chunk can be loaded (or not loaded if it is not needed) independently. Without the `$` the component would be always loaded if the parent component needs to be loaded.

### Composing Components

Components can be composed together to create more complex components.

<CodeSandbox src="/src/routes/demo/component/child/index.tsx" sandboxStyle={{ height: '6em' }}>
```tsx {7}
import { component$ } from '@builder.io/qwik';

export default component$(() => {
  return (
    <>
      <div>Parent Text</div>
      <Child />
    </>
  );
});

const Child = component$(() => {
  return <div>Child Text</div>;
});
```
</CodeSandbox>

### Counter Example

A slightly more complex example of a counter.

<CodeSandbox src="/src/routes/demo/state/counter/index.tsx" sandboxStyle={{ height: '6em' }}>
```tsx
import { component$, useSignal } from '@builder.io/qwik';

export default component$(() => {
  const count = useSignal(0);

  return (
    <>
      <div>Count: {count.value}</div>
      <button onClick$={(e) => count.value++}>Increment</button>
    </>
  );
});
```
</CodeSandbox>

## Props

Props are used to pass data from the parent into the component. Props are accesible via the `props` argument to the component$ function.

In this example a component `Item` declares optional `name`, `quantity`, `description`, and `price`.

<CodeSandbox src="/src/routes/demo/component/props/index.tsx" sandboxStyle={{ height: '10em' }}>
```tsx {3-8, 27} /ItemProps/
import { component$ } from '@builder.io/qwik';

interface ItemProps {
  name?: string;
  quantity?: number;
  description?: string;
  price?: number;
}

export const Item = component$<ItemProps>((props) => {
  return (
    <ul>
      <li>name: {props.name}</li>
      <li>quantity: {props.quantity}</li>
      <li>description: {props.description}</li>
      <li>price: {props.price}</li>
    </ul>
  );
});

export default component$(() => {
  return (
    <>
      <h1>Props</h1>
      <Item name="hammer" price={9.99} />
    </>
  );
});
```
</CodeSandbox>

> In the example above we are using `component$<ItemProps>` to provide an explicit type for the props. This is optional but it allows the TypeScript compiler to check that the props are used correctly.

## Rendering on Reactivity

Qwik components are reactive. This means that they automatically update on a state change. There are two kinds of updates:

1. A state is bound to a DOM text or attribute. Such changes usually directly update the DOM and do not require component function re-execute.
2. A state causes a structural change to the DOM (elements are created and or removed). Such changes require component function to re-execute.

The thing to keep in mind is that when state changes your component function may execute zero or more times depending on what the state is bound to. For this reason, the function should be idempotent and you should not rely on the number of times it executes.

A state change causes the component to get invalidated. When components get invalidated, they are added to the invalidation queue, which is flushed (rendered) on the next `requestAnimationFrame`. This acts as a form of coalescing for component rendering.

## Getting hold of DOM element

Use `ref` to get hold of a DOM element. Create a signal to store DOM element. Then pass the signal to the JSX `ref` property.

<CodeSandbox src="/src/routes/demo/component/ref/index.tsx" sandboxStyle={{ height: '10em' }}>
```tsx /const outputRef = useSignal<Element>();/ /ref={outputRef}/
import { component$, useVisibleTask$, useSignal } from '@builder.io/qwik';

export default component$(() => {
  const width = useSignal(0);
  const height = useSignal(0);
  const outputRef = useSignal<Element>();

  useVisibleTask$(() => {
    if (outputRef.value) {
      const rect = outputRef.value.getBoundingClientRect();
      width.value = Math.round(rect.width);
      height.value = Math.round(rect.height);
    }
  });

  return (
    <div>
      <div ref={outputRef} style={{ border: '1px solid red', width: '100px' }}>
        Change text value here to stretch the box.
      </div>
      <div>
        The above red box is {height.value} pixels high and {width.value}{' '}
        pixels wide.
      </div>
    </div>
  );
});
```
</CodeSandbox>

## Lazy Loading

The component also serves an important role when breaking parent-child relationships for bundling purposes.

```tsx
export const Child = () => <span>child</span>;

const Parent = () => (
  <section>
    <Child />
  </section>
);
```

In the above example, referring to the `Parent` component implies a transitive reference to the `Child` component. When the bundler is creating a chunk, a reference to `Parent` necessitates bundling `Child` as well. (`Parent` internally refers to `Child`.) These transitive dependencies are a problem because it means that having a reference to the root component will transitively refer to the remainder of the application—something which Qwik tries to avoid explicitly.

To avoid the above problem we don't refer to components directly, instead, we refer to the lazy wrapper. This is created automatically by the `component$()` function.

<CodeSandbox src="/src/routes/demo/component/lazy/index.tsx" sandboxStyle={{ height: '10em' }} sandbox={false}>
```tsx
import { component$ } from '@builder.io/qwik';

export const Child = component$(() => {
  return <span>child</span>;
});

export const Parent = component$(() => {
  return (
    <section>
      <Child />
    </section>
  );
});
```
</CodeSandbox>

In the above example the Optimizer transforms the above to:

```tsx
const Child = componentQrl(qrl('./chunk-a', 'Child_onMount'));
const Parent = componentQrl(qrl('./chunk-b', 'Parent_onMount'));
const Parent_onMount = () => qrl('./chunk-c', 'Parent_onRender');
const Parent_onRender = () => (
  <section>
    <Child />
  </section>
);
```

> **NOTE**
> For simplicity, not all of the transformations are shown; all resulting symbols are kept in the same file for succinctness.

Notice that after the Optimizer transforms the code, the `Parent` no longer directly references `Child`. This is important because it allows the bundler (and tree shakers) to freely move the symbols into different chunks without pulling the rest of the application with it.

So what happens when the `Parent` component needs to render a `Child` component, but the `Child` component has not yet been downloaded? First, the `Parent` component renders its DOM like so.

```html
<div>
  <section>
    <!--qv--><!--/qv-->
  </section>
</div>
```

As you can see in the above example, the `<!--qv-->` acts as a marker where the `Child` component will be inserted once it is lazy-loaded.

## Inline Components

In addition to the standard `component$()` with all of it's lazy-loaded
properties, Qwik also supports lightweight (inline) components that act more
like components in traditional frameworks.

<CodeSandbox src="/src/routes/demo/component/inline-child/index.tsx" sandboxStyle={{height: '4em'}}>
```tsx
import { component$ } from '@builder.io/qwik';

// Inline component: declared using a standard function.
export const MyButton = (props: { text: string }) => {
  return <button>{props.text}</button>;
};

// Component: declared using `component$()`.
export default component$(() => {
  return (
    <div>
      Some text:
      <MyButton text="Click me" />
    </div>
  );
});
```
</CodeSandbox>

In the above example, `MyButton` is an inline component.
Unlike the standard `component$()`, inline components cannot be individually
lazy-loaded; instead, they are bundled with their parent component. In this case:

- `MyButton` will get bundled with the `default` component.
- Whenever `default` is rendered, it will also guarantee that `MyButton` is
rendered.

You can think of inline components as being inlined into the component where they are instantiated.

### Limitations
Inline components come with some limitations that the standard `component$()`
does not have. Inline components:
- Cannot use `use` methods such as `useSignal` or `useStore`.

As the name implies, inline components are best used sparingly for
lightweight pieces of markup since they offer the convenience of being
bundled with the parent component.


## API Overview

### State

- [`useSignal(initialState)`](../state/index.mdx#usesignal) - creates a reactive value
- [`useStore(initialStateObject)`](../state/index.mdx#usestore) - creates a reactive object that can be used to store state
- [`createContextId(contextName)`](../context/index.mdx#createcontext) - creates a context reference
- [`useContextProvider()`](../context/index.mdx#usecontextprovider) - provides a value to a given context
- [`useContext()`](../context/index.mdx#usecontext) - reads the value of the current context

### Styles

- [`useStylesScoped$()`](../styles/index.mdx#usestylesscoped) - appends scoped styles to the component
- [`useStyles$()`](../styles/index.mdx#usestyles) - appends unscoped styles to the component

### Events

- [`useOn()`](../events/index.mdx) - appends a listener to the current component programatically
- [`useOnWindow()`](../events/index.mdx) - appends a listener to the window object programatically
- [`useOnDocument()`](../events/index.mdx) - appends a listener to the document object programatically

### Tasks/Lifecycle

- [`useTask$()`](../tasks/index.mdx#usetask) - defines a callback that will be called before render and/or when a watched store changes
- [`useVisibleTask$()`](../tasks/index.mdx#usevisibletask) - defines a callback that will be called after render in the browser
- [`useResource$()`](../tasks/index.mdx#useresource) - creates a resource to asynchronously load data
<<<<<<< HEAD
=======
- [`useVisibleTask$()`](../tasks/index.mdx#usevisibletask) - defines a callback that will be called after rendering in the client only (browser)
>>>>>>> 4ecd77b0

### Other

- [`$()`](../../advanced/qrl/index.mdx) - creates a QRL
- `noSerialize()`
- `useErrorBoundary()`

### Components

- [`<Slot>`](../slots/index.mdx) - declares a content projection slot
- `<SSRStreamBlock>` - declares a stream block
- `<SSRStream>` - declares a stream
- `<Fragment>` - declares a JSX fragment

## See Also

- [Inline components](../overview/index.mdx#inline-components)<|MERGE_RESOLUTION|>--- conflicted
+++ resolved
@@ -317,12 +317,8 @@
 ### Tasks/Lifecycle
 
 - [`useTask$()`](../tasks/index.mdx#usetask) - defines a callback that will be called before render and/or when a watched store changes
-- [`useVisibleTask$()`](../tasks/index.mdx#usevisibletask) - defines a callback that will be called after render in the browser
+- [`useVisibleTask$()`](../tasks/index.mdx#usevisibletask) - defines a callback that will be called after rendering in the client only (browser)
 - [`useResource$()`](../tasks/index.mdx#useresource) - creates a resource to asynchronously load data
-<<<<<<< HEAD
-=======
-- [`useVisibleTask$()`](../tasks/index.mdx#usevisibletask) - defines a callback that will be called after rendering in the client only (browser)
->>>>>>> 4ecd77b0
 
 ### Other
 
