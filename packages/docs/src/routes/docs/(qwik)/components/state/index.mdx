--- conflicted
+++ resolved
@@ -65,13 +65,7 @@
 
 Use `useStore(initialStateObject)` hook to create a reactive object. It takes an initial object (or a factory function) and returns a reactive object.
 
-<<<<<<< HEAD
-<CodeSandbox src="/src/routes/demo/state/counter-store/index.tsx" sandboxStyle={{ height: '6em' }} >
-=======
-> **NOTE** For reactivity to work as expected, make sure to keep a reference to the reactive object and not only to its properties. e.g. doing `let { count } = useStore({ count: 0 })` and then mutating `count` won't trigger updates of components that depend on the property.
-
 <CodeSandbox src="/src/routes/demo/state/counter-store/index.tsx" style={{ height: '6em' }} >
->>>>>>> 534148dd
 ```tsx {4} /state/ /count/#a
 import { component$, useStore } from '@builder.io/qwik';
 
@@ -88,46 +82,7 @@
 ```
 </CodeSandbox>
 
-<<<<<<< HEAD
 > **NOTE** For reactivity to work as expected, make sure to keep a reference to the reactive object and not only to its properties. e.g. doing `let { count } = useStore({ count: 0 })` and then mutating `count` won't trigger updates of components that depend on the property.
-=======
-This example above shows how `useStore()` can be used in a counter component to keep track of the count.
-
-### Recursive values
-
-By default, [`useStore()`](/docs/(qwik)/components/state/index.mdx#usestore) only tracks the top-level properties in your store, which means that for an update to be registered, you have to update values at the top level property.
-
-<CodeSandbox src="/src/routes/demo/state/counter-store-no-track/index.tsx" style={{ height: '10em' }}>
-```tsx
-import { component$, useStore } from '@builder.io/qwik';
-
-export default component$(() => {
-  const store = useStore({
-    nested: { fields: { are: 'not tracked' } },
-  });
-
-  return (
-    <>
-      <p>{store.nested.fields.are}</p>
-      <button onClick$={() => (store.nested.fields.are = 'tracked')}>
-        Clicking me does not work
-      </button>
-      <br />
-      <button onClick$={() => (store.nested = { fields: { are: 'tracked' } })}>
-        Click me works
-      </button>
-    </>
-  );
-});
-```
-</CodeSandbox>
-
-For the updates to be registered with the default tracking strategy, we would have to update the top-level `nested` field like so:
-
-```ts
-store.nested = { fields: { are: 'tracked' } };
-```
->>>>>>> 534148dd
 
 Because [`useStore()`](/docs/(qwik)/components/state/index.mdx#usestore) tracks deep reactivity, that means that Arrays and Objects inside the store will also be reactive.
 
