--- conflicted
+++ resolved
@@ -12,11 +12,8 @@
 import Cleanup from 'source:/src/routes/demo/tasks/cleanup/index.tsx';
 import UseVisibleTask from 'source:/src/routes/demo/tasks/use-visible-task/index.tsx';
 import UseVisibleTaskEager from 'source:/src/routes/demo/tasks/use-visible-task-eager/index.tsx';
-<<<<<<< HEAD
-=======
 import Resource from 'source:/src/routes/demo/tasks/resource/index.tsx';
 
->>>>>>> 89fbc6ab
 
 # Tasks
 
@@ -31,12 +28,7 @@
 `useTask$()` should be your default go-to API for running asynchronous (or synchronous) work as part of component initialization or state change. It is only when you can't achieve what you need with `useTask$()` that you should consider using `useVisibleTask$()` or `useResource$()`.
 
 The basic use case for `useTask$()` is to perform work on component initialization. `useTask$()` has these properties:
-<<<<<<< HEAD
-
-- It runs on the server and the client.
-=======
 - It runs on the server and the browser.
->>>>>>> 89fbc6ab
 - It runs before rendering and blocks rendering.
 - If multiple tasks are running then they are run sequentially in the order they were registered. An asynchronous task will block the next task from running until it completes.
 
@@ -140,18 +132,10 @@
 >
 > - The `useTask$()` runs on the server and the `track()` function sets up a subscription on `text` signal.
 > - The page is rendered.
-<<<<<<< HEAD
->
-> On the client:
->
+>
+> On the browser:
 > - The `useTask$()` does not have to run (or be downloaded) eagerly because Qwik knows that the task is subscribed to the `text` signal from the server execution.
 > - When the user types in the input box, the `text` signal changes. Qwik knows that the `useTask$()` is subscribed to the `text` signal and it is at this time that the `useTask$()` closure is brought into the JavaScript VM to be executed.
-=======
-> 
-> On the browser:
-> - The `useTask$()` does not have to run (or be downloaded) eagerly because Qwik knows that the task is subscribed to the `text` signal from the server execution. 
-> - When the user types in the input box, the `text` signal changes. Qwik knows that the `useTask$()` is subscribed to the `text` signal and it is at this time that the `useTask$()` closure is brought into the JavaScript VM to be executed. 
->>>>>>> 89fbc6ab
 >
 > The `useTask$()`
 >
@@ -185,7 +169,6 @@
 Sometimes a task needs to run only on the browser and after rendering, in that case, you should use `useVisibleTask$()`. The `useVisibleTask$()` is similar to `useTask$()` but it only runs on the browser and after initial rendering. `useVisibleTask$()` registers a hook to be executed when the component becomes visible in the viewport, it will run at least once in the browser, and it can be reactive and re-execute when some **tracked** [state](/docs/(qwik)/components/state/index.mdx) changes.
 
 `useVisibleTask$()` has these properties:
-<<<<<<< HEAD
 
 - runs on the client only.
 - eagerly executes code on the client when the component because visible.
@@ -199,31 +182,6 @@
 > In the above example the `useTask$()` is guarded by `isServer`. The `track()` is before the guard which
 > allows the server to set up the subscription but does not execute any code on the server. The client
 > then executes the `useTask$()` once the `text` signal changes.
-=======
-- **When:** once the component becomes visible on the browser, and when tracked state changes
-- **Times:** at least once
-- **Platform:** browser only
-- runs on the browser only.
-- eagerly executes code on the browser when the component because visible.
-- Runs after initial rendering.
-- Does not block rendering.
-
-
-> **Caution**: The `useVisibleTask$()` should be used as a last resort, because it eagerly executes code on the browser. Qwik through [resumability]() goes out of its way to delay the execution of code on the browser, and `useVisibleTask$()` is an escape hatch that should be used with caution. See [Best Practices](/best-practices/#dont-register-events-eagerly-with-usevisibletask) for more details.
->
-> **NOTE:** Don't abuse `useVisibleTask$()` when the same logic can be achieved using `useTask$()` or other means. Ask yourself: Does this code really need to run at the beginning in the browser? If the answer is no, `useVisibleTask$()` is probably not the right answer.
->
-> As the name implies, `useVisibleTask$()` is useful when you need to run some code when the component becomes visible in the viewport. This is useful for:
->
-> - Run code BEFORE user interaction, like animations, or other logic that needs to run before user interaction.
-> - Read the DOM after rendering
-> - Initialize some animations
-> - WebGL logic
->
-> If you need to run a task on a browser consider `useTask$()` with a server guard. And only if this is not enough go to `useVisibleTask$()`.
-> <CodeExample src={TrackServerGuard} sandboxStyle={{height: '6em'}}/>
-> In the above example the `useTask$()` is guarded by `isServer`. The `track()` is before the guard which allows the server to set up the subscription but does not execute any code on the server. The browser then executes the `useTask$()` once the `text` signal changes.
->>>>>>> 89fbc6ab
 
 This example shows how to use `useVisibleTask$()` to initialize a clock on the browser only when the clock component becomes visible.
 
@@ -233,16 +191,7 @@
 
 ### Option `eagerness`
 
-<<<<<<< HEAD
 At times it is desirable to run `useVisibleTask$()` eagerly as soon as the application is loaded in the browser. In that case the `useVisibleTask$()` needs to run in eagre mode. This is done by using the `{ strategy: 'document-ready' }`.
-=======
-At times it is desirable to run `useVisibleTask$()` eagerly as soon as the application is loaded in the browser. In that case the `useVisibleTask$()` needs to run in eagre mode. Under the hood, `useVisibleTask$()` creates a DOM listener that uses [Intersection Observer](https://developer.mozilla.org/en-US/docs/Web/API/Intersection_Observer_API) to detect when the component becomes visible in the viewport. However this `strategy` can be changed, and for example, run when the `document` is ready. This is a unique feature of Qwik. Other frameworks would execute this and other code as part of hydration, but in Qwik, you can specify when the execution should happen:
-
-- `"intersection-observer"`: (this is the default) when the component becomes visible in the viewport (uses [Intersection Observer](https://developer.mozilla.org/en-US/docs/Web/API/Intersection_Observer_API) under the hood).
-- `"document-ready"`: when the documents finish loading (the document's "load" event)
-- `"document-idle"`: after load the first moment the site becomes idle. It uses [`requestIdleCallback()`](https://developer.mozilla.org/en-US/docs/Web/API/Window/requestIdleCallback) under the hood.
-
->>>>>>> 89fbc6ab
 
 <CodeSandbox src={UseVisibleTaskEager} sandboxStyle={{ height: '6em' }} />
 
@@ -252,15 +201,6 @@
 
 `useResource$()` is half way between [`useTask$()`](#usetask) and [`useComputed$()`](/docs/components/state/#usecomputed).
 
-<<<<<<< HEAD
-### `cache()`
-
-TBD
-
-### `previous`
-
-TBD
-=======
 `useResource$()` similarities and differences between `useTask$()` / `useComputed$()`:
 - `useResource$()` does not block rendering unlike `useTask$()`
 - It returns a value (Signal) just like `useComputed$()`, but it is asynchronous unlike `useComputed$()`.
@@ -301,5 +241,4 @@
     useHook(); // <-- ❌ does not work
   }
 }
-```
->>>>>>> 89fbc6ab
+```