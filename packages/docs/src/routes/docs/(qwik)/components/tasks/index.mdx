---
title: Tasks and Lifecycle | Components
contributors:
  - mhevery
  - manucorporat
  - wtlin1228
  - AnthonyPAlicea
  - the-r3aper7
  - sreeisalso
  - brunocrosier
  - harishkrishnan24
---

import CodeSandbox from '../../../../../components/code-sandbox/index.tsx';


# Tasks

Tasks are meant for running asynchronous operations as part of component initialization or change of component state.

> **Note**: Tasks are similar to `useEffect()` in React, but there are enough differences that we did not want to call them the same so as not to bring preexisting expectations about how they work. The main differences are:
>
> - Tasks are asynchronous.
> - Task run on server and browser.
> - Tasks run before rendering and can block rendering.

`useTask$()` should be your default go-to API for running asynchronous (or synchronous) work as part of component initialization or state change. It is only when you can't achieve what you need with `useTask$()` that you should consider using `useVisibleTask$()` or `useResource$()`.

The basic use case for `useTask$()` is to perform work on component initialization. `useTask$()` has these properties:
- It can run on either the server or in the browser.
- It runs before rendering and blocks rendering.
- If multiple tasks are running then they are run sequentially in the order they were registered. An asynchronous task will block the next task from running until it completes.

Tasks can also be used to perform work when a component state changes. In this case, the task will rerun every time the tracked state changes. See: [`track()`](#track).

Sometimes a task needs to run only on the browser and after rendering, in that case, you should use [`useVisibleTask$()`](#usevisibletask).

Sometimes a task should fetch data asynchronously and produce a signal (and not block rendering), in that case, you should use [`useResource$()`](/docs/(qwik)/components/state/#useresource).

## Lifecycle

Thanks to [Resumability](/docs/(qwik)/concepts/resumable/index.mdx), component lifetime and its lifecycle extend across server and browser runtime. Sometimes the component will first be rendered in the server, and other times it could be rendered in the browser. However, in both cases, the lifecycle (order) will be the same, only its execution location will be in different environments (server vs browser).

> **Note**: For systems that use hydration the execution of the application happens twice. Once on a server (SSR/SSG) and once on the browser (hydration). For this reason, many frameworks have "effects" which only execute on the browser. That means that the code that runs on the server is different than the code that runs on the browser. Qwik execution is unified, meaning if the code has already been executed on the server it does not re-execute it on the browser.

**In Qwik, there are only 3 lifecycle stages:**

- `Task` - run before rendering and also when tracked state changes. (Tasks run sequentially, and block rendering.)
- `Render` - runs after `TASK` and before `VisibleTask`
- `VisibleTask` - runs after `Render` and when the component becomes visible

```bash /useTask$/#d /RENDER/#b /useVisibleTask$/#c
      useTask$ -------> RENDER ---> useVisibleTask$
                            |
| --- SERVER or BROWSER --- | ----- BROWSER ----- |
                            |
                       pause|resume
```

**SERVER**: Usually **the life of a component starts on the server** (during SSR or SSG), in that case, the `useTask$` and `RENDER` will run in the server, and then the `VisibleTask` will run in the browser, after the component is visible.

> **Notice** that because the component was mounted in the server, **only useVisibleTask$() runs in the browser**. This is because the browser continues the same lifecycle, that was paused in the server right after the render and resumed in the browser.

**BROWSER**: Sometimes a component will be first mounted/rendered in the browser, for example when the user SPA navigates to a new page, or a "modal" component first appears in the page. In that case, the lifecycle will run like this:

```bash /useTask$/#d /RENDER/#b /useVisibleTask$/#c
  useTask$ --> RENDER --> useVisibleTask$

| -------------- BROWSER --------------- |
```

> **Notice** that the lifecycle is exactly the same, but this time all the hooks run in the browser, and not in the server.

## `useTask$()`

- **When:** BEFORE component's first render, and when tracked state changes
- **Times:** at least once
- **Platform:** server and browser

`useTask$()` registers a hook to be executed upon component creation, it will run at least once either in the server or in the browser, depending on where the component is initially rendered.

Additionally, this task can be reactive and will re-execute when **tracked** [state](/docs/(qwik)/components/state/index.mdx) changes.

**Notice that any subsequent re-execution of the task will always happen in the browser**, because reactivity is a browser-only thing.

```bash /useTask$(track)/#d /RENDER/#b /CLICK/#a
                      (state change) -> (re-execute)
                                  ^            |
                                  |            v
 useTask$(track) -> RENDER ->  CLICK  -> useTask$(track)
                        |
  | ----- SERVER ------ | ----------- BROWSER ----------- |
                        |
                   pause|resume
```

> If `useTask$()` does not track any state, it will run **exactly once**, either in the server **or** in the browser (**not both**), depending where the component is initially rendered. Effectively behaving like an "on-mount" hook.

`useTask$()` will block the rendering of the component until after its async callback resolves, in other words, tasks execute sequentially even if they are asynchronous. (Only one task executes at a time / Tasks block rendering).

Let's look at the simplest use case of the task to run some asynchronous work on component initialization.

<CodeSandbox src="/src/routes/demo/tasks/use-task/index.tsx" style={{ height: '6em' }}>
```tsx
import { component$, useSignal, useTask$ } from '@builder.io/qwik';

export default component$(() => {
  const fibonacci = useSignal<number[]>();

  useTask$(async () => {
    const size = 40;
    const array = [];
    array.push(0, 1);
    for (let i = array.length; i < size; i++) {
      array.push(array[i - 1] + array[i - 2]);
      await delay(100);
    }
    fibonacci.value = array;
  });

  return <p>{fibonacci.value?.join(', ')}</p>;
});

const delay = (time: number) => new Promise((res) => setTimeout(res, time));
```
</CodeSandbox>

> In this example
>
> - The `useTask$()` computes the fibonacci number one entry per 100 ms. So 40 entries take 4 seconds to render.
>   - The `useTask$()` executes on the server as part of the SSR (the result may be cached in CDN.)
>   - Because the `useTask$()` blocks rendering, the rendered HTML page takes 4 seconds to render.
> - Because this task has no `track()` it will never rerun, making it effectively an initialization code.
>   - Because this component only renders on the server, the `useTask$()` will never run on the browser. (code will never download to browser.)

> Notice that `useTask$()` runs **BEFORE** the actual rendering and on the server. Therefore if you need to do DOM manipulation, use [`useVisibleTask$()`](#usevisibletask) instead, which runs on the browser after rendering.

Use `useTask$()` when you need to:
- Run async tasks before rendering
- Run code only once before the component is first rendered
- Programmatically run side-effect code when state changes

<<<<<<< HEAD
> Note, if you're thinking about load data (like using `fetch()`) inside of `useTask$`, consider using [`useResource$()`](/docs/(qwik)/components/state/#useresource) instead. This API is more efficient in terms of leveraging SSR streaming and parallel data fetching.
=======
> Note, if you're thinking about loading data (like using `fetch()`) inside of `useTask$`, consider using [`useResource$()`](#useresource) instead. This API is more efficient in terms of leveraging SSR streaming and parallel data fetching.
>>>>>>> 284f18a7

### On mount

There is not an specific "on-mount" hook in Qwik because `useTask$()` without tracking effectively behaves like a `mount` hook.

This is because `useTask$` runs always at least once when the component is first mounted.

```tsx {5-8}
import { component$, useTask$ } from '@builder.io/qwik';

export default component$(() => {

  useTask$(async () => {
    // A task without `track` any state effectively behaves like a `on mount` hook.
    console.log('Runs once when the component mounts in the server OR client.');
  });

  return <div>Hello</div>;
});
```

One unique aspect of Qwik, is that components are mounted only ONCE across the server and client. This is a property of resumability. What it means, is that if `useTask$` runs during SSR it will not run again in the browser because Qwik does not hydrate.

### `track()`

There are times when it is desirable to re-run a task when a component state changes. This is done by using the `track()` function. The `track()` function allows you to set up a dependency on a component state on the server (if initially rendered there) and then re-execute the task when the state changes _on the browser_ (the same task will never be executed twice on the server side).

> **Note**: If all you want to do is compute a new state from an existing state synchronously, you should use [`useComputed$()`](/docs/components/state/#usecomputed) instead.

<CodeSandbox src="/src/routes/demo/tasks/track/index.tsx" style={{ height: '6em' }} >
```tsx
import { component$, useSignal, useTask$ } from '@builder.io/qwik';
import { isServer } from '@builder.io/qwik/build';

export default component$(() => {
  const text = useSignal('Initial text');
  const delayText = useSignal('');

  useTask$(({ track }) => {
    track(() => text.value);
    const value = text.value;
    const update = () => (delayText.value = value);
    isServer
      ? update() // don't delay on server render value as part of SSR
      : delay(500).then(update); // Delay in browser
  });

  return (
    <section>
      <label>
        Enter text: <input bind:value={text} />
      </label>
      <p>Delayed text: {delayText}</p>
    </section>
  );
});

const delay = (time: number) => new Promise((res) => setTimeout(res, time));
```
</CodeSandbox>

> On the server:
>
> - The `useTask$()` runs on the server and the `track()` function sets up a subscription on `text` signal.
> - The page is rendered.
>
> On the browser:
> - The `useTask$()` does not have to run (or be downloaded) eagerly because Qwik knows that the task is subscribed to the `text` signal from the server execution.
> - When the user types in the input box, the `text` signal changes. Qwik knows that the `useTask$()` is subscribed to the `text` signal and it is at this time that the `useTask$()` closure is brought into the JavaScript VM to be executed.
>
> The `useTask$()`
>
> - The `useTask$()` blocks rendering until it completes. If you don't want to block rendering (as in this case) make sure that the task is resolved, and run the delay work on a separate unconnected promise. (In our case we don't await `delay()`. Doing so would block rendering.)

> Sometimes it is required to only run code either in the server or in the client. This can be achieved by using the `isServer` and `isBrowser` booleans exported from `@builder.io/qwik/build` as shown above.


### `track()` as a function

In the above example `track()` was used to track a specific signal. However, `track()` can also be used as a function to track multiple signals at once.

<CodeSandbox src="/src/routes/demo/tasks/track-fn/index.tsx" style={{ height: '6em' }} >
```tsx
import { component$, useSignal, useTask$ } from '@builder.io/qwik';
import { isServer } from '@builder.io/qwik/build';

export default component$(() => {
  const isUppercase = useSignal(false);
  const text = useSignal('');
  const delayText = useSignal('');

  useTask$(({ track }) => {
    const value = track(() =>
      isUppercase.value ? text.value.toUpperCase() : text.value.toLowerCase()
    );
    const update = () => (delayText.value = value);
    isServer
      ? update() // don't delay on server render value as part of SSR
      : delay(500).then(update); // Delay in browser
  });

  return (
    <section>
      <label>
        Enter text: <input bind:value={text} />
      </label>
      <label>
        Is uppercase? <input type="checkbox" bind:checked={isUppercase} />
      </label>
      <p>Delay text: {delayText}</p>
    </section>
  );
});

function delay(time: number) {
  return new Promise((resolve) => setTimeout(resolve, time));
}
```
</CodeSandbox>

> In this example the `track()` takes a function that not only reads the signal but also transforms its value to uppercase/lowercase. The `track()` is doing subscription on multiple signals and computes their value.

### `cleanup()`

Sometimes when running a task cleanup work needs to be performed. When a new task is triggered, the previous task's `cleanup()` callback is invoked. (Also when the component is removed from the DOM then the `cleanup()` callback is also invoked.)

> - The `cleanup()` function is not invoked when the task is completed. It is only invoked when a new task is triggered or when the component is removed.
> - The `cleanup()` function is invoked on the server after the applications are serialized into HTML.
> - The `cleanup()` function is not transferable from server to browser. (Cleanup is meant to release resources on the VM where it is running. It is not meant to be transferred to the browser.)

This example shows how to implement a debounce feature using the `cleanup()` function.

<CodeSandbox src="/src/routes/demo/tasks/cleanup/index.tsx" style={{ height: '6em' }} >
```tsx
import { component$, useSignal, useTask$ } from '@builder.io/qwik';

export default component$(() => {
  const text = useSignal('');
  const debounceText = useSignal('');

  useTask$(({ track, cleanup }) => {
    const value = track(() => text.value);
    const id = setTimeout(() => (debounceText.value = value), 500);
    cleanup(() => clearTimeout(id));
  });

  return (
    <section>
      <label>
        Enter text: <input bind:value={text} />
      </label>
      <p>Debounced text: {debounceText}</p>
    </section>
  );
});
```
</CodeSandbox>

## `useVisibleTask$()`

Sometimes a task needs to run only on the browser and after rendering, in that case, you should use `useVisibleTask$()`. The `useVisibleTask$()` is similar to `useTask$()` but it only runs on the browser and after initial rendering. `useVisibleTask$()` registers a hook to be executed when the component becomes visible in the viewport, it will run at least once in the browser, and it can be reactive and re-execute when some **tracked** [state](/docs/(qwik)/components/state/index.mdx) changes.

`useVisibleTask$()` has these properties:

- runs on the client only.
- eagerly executes code on the client when the component becomes visible.
- runs after initial rendering.
- does not block rendering.

> **Caution**: The `useVisibleTask$()` should be used as a last resort, because it eagerly executes code on the client. Qwik through [resumability]() goes out of its way to delay the execution of code on the client, and `useVisibleTask$()` is an escape hatch that should be used with caution. See [Best Practices](/docs/(qwikcity)/guides/best-practices/index.mdx#dont-register-events-eagerly-with-usevisibletask) for more details.
> If you need to run a task on a client consider `useTask$()` with a server guard.
>
> <CodeSandbox src="/src/routes/demo/tasks/track-server-guard/index.tsx" style={{ height: '6em' }}>
> ```tsx
> import { component$, useSignal, useTask$ } from '@builder.io/qwik';
> import { isServer } from '@builder.io/qwik/build';
> 
> export default component$(() => {
>   const text = useSignal('Initial text');
>   const isBold = useSignal(false);
> 
>   useTask$(({ track }) => {
>     track(() => text.value);
>     if (isServer) {
>       return; // Server guard
>     }
>     isBold.value = true;
>     delay(1000).then(() => (isBold.value = false));
>   });
> 
>   return (
>     <section>
>       <label>
>         Enter text: <input bind:value={text} />
>       </label>
>       <p style={{ fontWeight: isBold.value ? 'bold' : 'normal' }}>
>         Text: {text}
>       </p>
>     </section>
>   );
> });
> 
> const delay = (time: number) => new Promise((res) => setTimeout(res, time));
> ```
> </CodeSandbox>
>
> In the above example the `useTask$()` is guarded by `isServer`. The `track()` is before the guard which
> allows the server to set up the subscription but does not execute any code on the server. The client
> then executes the `useTask$()` once the `text` signal changes.

This example shows how to use `useVisibleTask$()` to initialize a clock on the browser only when the clock component becomes visible.

<CodeSandbox src="/src/routes/demo/tasks/use-visible-task/index.tsx" style={{ height: '6em' }} >
```tsx
import {
  component$,
  useSignal,
  useVisibleTask$,
  type Signal,
} from '@builder.io/qwik';

export default component$(() => {
  const isClockRunning = useSignal(false);

  return (
    <>
      <div style="position: sticky; top:0">
        Scroll to see clock. (Currently clock is
        {isClockRunning.value ? ' running' : ' not running'}.)
      </div>
      <div style="height: 200vh" />
      <Clock isRunning={isClockRunning} />
    </>
  );
});

const Clock = component$<{ isRunning: Signal<boolean> }>(({ isRunning }) => {
  const time = useSignal('paused');
  useVisibleTask$(({ cleanup }) => {
    isRunning.value = true;
    const update = () => (time.value = new Date().toLocaleTimeString());
    const id = setInterval(update, 1000);
    cleanup(() => clearInterval(id));
  });
  return <div>{time}</div>;
});
```
</CodeSandbox>

> Notice how the clock's `useVisibleTask$()` does not run until the `<Clock>` component became visible. The default behavior of `useVisibleTask$()` is to run the task when the component becomes visible. This behavior is implemented through [intersection observers](https://developer.mozilla.org/en-US/docs/Web/API/Intersection_Observer_API).

### Option `eagerness`

At times it is desirable to run `useVisibleTask$()` eagerly as soon as the application is loaded in the browser. In that case the `useVisibleTask$()` needs to run in eager mode. This is done by using the `{ strategy: 'document-ready' }`.

<CodeSandbox src="/src/routes/demo/tasks/use-visible-task-eager/index.tsx" style={{ height: '6em' }}>
```tsx
import {
  component$,
  useSignal,
  useVisibleTask$,
  type Signal,
} from '@builder.io/qwik';

export default component$(() => {
  const isClockRunning = useSignal(false);

  return (
    <>
      <div style="position: sticky; top:0">
        Scroll to see clock. (Currently clock is
        {isClockRunning.value ? ' running' : ' not running'}.)
      </div>
      <div style="height: 200vh" />
      <Clock isRunning={isClockRunning} />
    </>
  );
});

const Clock = component$<{ isRunning: Signal<boolean> }>(({ isRunning }) => {
  const time = useSignal('paused');
  useVisibleTask$(
    ({ cleanup }) => {
      isRunning.value = true;
      const update = () => (time.value = new Date().toLocaleTimeString());
      const id = setInterval(update, 1000);
      cleanup(() => clearInterval(id));
    },
    { strategy: 'document-ready' }
  );
  return <div>{time}</div>;
});
```
</CodeSandbox>

> In this example the clock starts running immediately on the browser regardless of whether it is visible or not.


## Use Hook Rules

When using lifecycle hooks, you must adhere to the following rules:

- They can only be called at the root level of `component$` (not inside conditional blocks)
- They can only be called at the root of another `use*` method, allowing for composition.

```tsx
useHook(); // <-- ❌ does not work

export default component$(() => {
  useCustomHook(); // <-- ✅ does work
  if (condition) {
    useHook(); // <-- ❌ does not work
  }
  useTask$(() => {
    useNavigate(); // <-- ❌ does not work
  });
  const myQrl = $(() => useHook()); // <-- ❌ does not work
  return <button onClick$={() => useHook()}></button>; // <-- ❌ does not work
});

function useCustomHook() {
  useHook(); // <-- ✅ does work
  if (condition) {
    useHook(); // <-- ❌ does not work
  }
}
```<|MERGE_RESOLUTION|>--- conflicted
+++ resolved
@@ -140,11 +140,7 @@
 - Run code only once before the component is first rendered
 - Programmatically run side-effect code when state changes
 
-<<<<<<< HEAD
-> Note, if you're thinking about load data (like using `fetch()`) inside of `useTask$`, consider using [`useResource$()`](/docs/(qwik)/components/state/#useresource) instead. This API is more efficient in terms of leveraging SSR streaming and parallel data fetching.
-=======
-> Note, if you're thinking about loading data (like using `fetch()`) inside of `useTask$`, consider using [`useResource$()`](#useresource) instead. This API is more efficient in terms of leveraging SSR streaming and parallel data fetching.
->>>>>>> 284f18a7
+> Note, if you're thinking about loading data (like using `fetch()`) inside of `useTask$`, consider using [`useResource$()`](/docs/(qwik)/components/state/#useresource) instead. This API is more efficient in terms of leveraging SSR streaming and parallel data fetching.
 
 ### On mount
 
