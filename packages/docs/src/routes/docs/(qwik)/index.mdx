---
title: Overview
contributors:
  - adamdbradley
  - steve8708
  - manucorporat
  - gabrielgrant
  - zanettin
  - mhevery
  - the-r3aper7
---

import { getCommunity } from './community';

# Welcome to Qwik

Qwik is a new kind of web framework that can deliver instant loading web applications at any size or complexity. Your sites and apps can boot with about 1kb of JS (regardless of application complexity), and achieve consistent performance at scale.

## Getting Started with Qwik

<div class="card-grid">
  <a class="card card-center" href="/docs/getting-started/">
    <p class="icon">🚀</p>
    <h3>Getting Started</h3>
  </a>
  <a class="card card-center" href="/docs/think-qwik/">
    <p class="icon">🤔</p>
    <h3>Why Qwik?</h3>
  </a>
<<<<<<< HEAD
  <a class="card card-center" href="/api/">
=======
  <a class="card card-center" href="/docs/components/overview/">
>>>>>>> e25b6999
    <p class="icon">📚</p>
    <h3>API</h3>
  </a>
  <a class="card card-center" href="https://qwik.builder.io/chat">
    <p class="icon">{getCommunity()}</p>
    <h3>Community</h3>
  </a>
  <a class="card card-center" href="/docs/qwikcity/">
    <p class="icon">🌃</p>
    <h3>Qwik City & Routing</h3>
  </a>
</div>

## Explore More

<div class="card-grid">
  <a class="card card-center" href="/media/">
    <p class="icon">📺</p>
    <h3>See more presentations, videos, and podcasts</h3>
  </a>
  <a class="card card-center" href="/showcase/">
    <p class="icon">🛠️</p>
    <h3>Check out websites built with Qwik</h3>
  </a>
</div>

## Qwik Goals

<div class="card-grid">
  <div class="card">
    <h3>General-purpose</h3>
    <p>Qwik can be used to build any type of web site or application</p>
  </div>
  <div class="card">
    <h3>Instant-on</h3>
    <p>Unlike other frameworks, Qwik is resumable which means Qwik applications require 0 hydration.This allows Qwik apps to have instant-on interactivity, regardless of size or complexity.</p>
  </div>
  <div class="card">
    <h3>Optimized for speed</h3>
    <p>Qwik has unprecedented performance, offering sub-second full page loads even on mobile devices. Qwik achieves this by delivering pure HTML, and incrementally loading JS only as-needed.</p>
  </div>
</div><|MERGE_RESOLUTION|>--- conflicted
+++ resolved
@@ -27,11 +27,7 @@
     <p class="icon">🤔</p>
     <h3>Why Qwik?</h3>
   </a>
-<<<<<<< HEAD
   <a class="card card-center" href="/api/">
-=======
-  <a class="card card-center" href="/docs/components/overview/">
->>>>>>> e25b6999
     <p class="icon">📚</p>
     <h3>API</h3>
   </a>
