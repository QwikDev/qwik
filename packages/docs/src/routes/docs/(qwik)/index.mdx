--- conflicted
+++ resolved
@@ -22,13 +22,8 @@
     <img class="intro-icon" src="/icons/getting_started_rocket.svg" width={45} style="margin-bottom:-7px"/>
     <h3>Getting Started</h3>
   </a>
-<<<<<<< HEAD
   <a class="card card-center" href="/docs/concepts/think-qwik/">
-    <p class="icon">🤔</p>
-=======
-  <a class="card card-center" href="/docs/think-qwik/">
     <img class="intro-icon" src="/icons/why_qwik_logo.svg" width={70}/>
->>>>>>> bea521c9
     <h3>Why Qwik?</h3>
   </a>
   <a class="card card-center" href="/api/">
