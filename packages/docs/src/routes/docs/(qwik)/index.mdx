--- conflicted
+++ resolved
@@ -28,17 +28,13 @@
     <p class="icon">🤔</p>
     <h3>Why Qwik?</h3>
   </a>
-<<<<<<< HEAD
   <a class="card card-center" href="/api/">
-=======
+    <p class="icon">📚</p>
+    <h3>API</h3>
+  </a>
   <a class="card card-center" href="/ecosystem/#courses">
     <p class="icon">🎓</p>
     <h3>Courses</h3>
-  </a>
-  <a class="card card-center" href="/docs/components/overview/">
->>>>>>> d52a7ff7
-    <p class="icon">📚</p>
-    <h3>API</h3>
   </a>
   <a class="card card-center" href="https://qwik.builder.io/chat">
      <p class="icon">👨‍👧‍👦</p>
