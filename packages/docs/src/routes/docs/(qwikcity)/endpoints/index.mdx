--- conflicted
+++ resolved
@@ -4,11 +4,8 @@
   - adamdbradley
   - manucorporat
   - mhevery
-<<<<<<< HEAD
   - CoralWombat
-=======
   - hamatoyogi
->>>>>>> eb88a455
 ---
 
 import CodeSandbox from '../../../../components/code-sandbox/index.tsx';
