---
title: Qwik City - Pages
contributors:
  - adamdbradley
  - manucorporat
  - Oyemade
  - the-r3aper7
  - mhevery
  - nnelgxorz
---

# Pages

Both pages are created by adding a new `index.tsx` file in the `src/routes` directory. Pages exports a `default` Qwik component, which will be rendered as the content of the page.

```tsx title="src/routes/some/path/index.tsx"
import { component$ } from '@builder.io/qwik';

// Notice the default export
export default component$(() => {
  return <h1>Hello World!</h1>;
});
```

> The only difference between a page and an endpoint is that an endpoint only exports a `onRequest`, `onGet`, `onPost`, `onPut`, `onDelete`, `onPatch`, `onHead` function, which will be used to handle the incoming request.


## `head` export

Every page can export a `head` property (or function) that returns a `DocumentHead` object. The `DocumentHead` object is used to resolve the title of the page, as well as the meta, links and styles.

This API allows you to set the title of the page, as well as the meta, open graph, twitter tags and links. This is useful for SEO and social sharing.

```tsx {8} /head/ title="src/routes/about/index.tsx"
import { component$ } from '@builder.io/qwik';
import type { DocumentHead } from '@builder.io/qwik-city';

export default component$(() => {
  return <h1>About page</h1>;
});

export const head: DocumentHead = {
  // This will used to resolve the <title> of the page
  title: 'About page',
  meta: [
    {
      name: 'description',
      content: 'This is the about page',
    },
    // Open graph
    {
      property: 'og:title',
      content: 'About page',
    },
    {
      property: 'og:description',
      content: 'This is the about page',
    },
  ],
};
```

> HTML places the `<head>` tag as the first element within `<html>` (at the very top of the HTML content). The `<head>` section is not something that your route component renders directly because it would break the HTML streaming.

Look into `useDocumentHead()` to read and consume the `DocumentHead` object from within your component.


### Dynamic head

You can also export a function that returns a `DocumentHead` object, allowing to programatically set the title or meta.

This allows to configure the the `<head>`, including the title using data from `routeLoader$()` or `routeAction$()`.

We can use the `resolveValue` method to get the value of a `routeLoader$()` or `routeAction$()` within the `head` function.

```tsx title="src/routes/jokes/[jokeId]/index.tsx"
import { component$ } from '@builder.io/qwik';
import { routeLoader$ } from '@builder.io/qwik-city';
import type { DocumentHead } from '@builder.io/qwik-city';

export const useJoke = routeLoader$(async (requestEvent) => {
  // Fetch a joke from a public API
  const jokeId = requestEvent.params.jokeId;
  const response = await fetch(`https://api.chucknorris.io/jokes/${jokeId}`);
  const joke = await response.json();
  return joke;
});

<<<<<<< HEAD
export default component$(() => {
  const joke = useJoke();
  return (
    <section>
      <h1>{joke.value.title}</h1>
      <p>{joke.value.text}</p>
      <p>{joke.value.author}</p>
    </section>
  );
});

=======
>>>>>>> 300f070f
// Now we can export a function that returns a DocumentHead object
export const head: DocumentHead = ({resolveValue, params}) => {
  const joke = resolveValue(useJoke);
  return {
    title: `Joke "${joke.title}"`,
    meta: [
      {
        name: 'description',
        content: joke.text,
      },
      {
        name: 'id',
        content: params.jokeId,
      },
    ],
  };
};
```

### Nested layouts and head

An advanced case is that a [layout](/docs/(qwikcity)/layout/index.mdx) may want to modify the document title of an already resolved document head. In the example below, the page component returns the title of `Foo`. Next, the containing layout component can read the value of the page's document head and modify it. In this example, the layout component is adding `MyCompany - ` to the title, so that when rendered, the title will be `MyCompany - Foo`. Every layout in the stack has the opportunity to return a new value.

```bash
──src/
  └─routes/
    ├─index.tsx
    └─layout.tsx
```

```tsx title="src/routes/index.tsx"
export const head: DocumentHead = {
  title: `Foo`,
};
```

```tsx title="src/routes/layout.tsx"
export const head: DocumentHead<EndpointData> = ({ head }) => {
  return {
    title: `MyCompany - ${head.title}`,
  };
};
```<|MERGE_RESOLUTION|>--- conflicted
+++ resolved
@@ -86,20 +86,6 @@
   return joke;
 });
 
-<<<<<<< HEAD
-export default component$(() => {
-  const joke = useJoke();
-  return (
-    <section>
-      <h1>{joke.value.title}</h1>
-      <p>{joke.value.text}</p>
-      <p>{joke.value.author}</p>
-    </section>
-  );
-});
-
-=======
->>>>>>> 300f070f
 // Now we can export a function that returns a DocumentHead object
 export const head: DocumentHead = ({resolveValue, params}) => {
   const joke = resolveValue(useJoke);
