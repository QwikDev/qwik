--- conflicted
+++ resolved
@@ -22,15 +22,9 @@
 });
 
 export default component$(() => {
-<<<<<<< HEAD
-  // Retrieve a reactive signal of the loader data
-  const signal = useProductDetails(); // ReadonlySignal<Product>
-  return <p>Product name: {signal.value.product.name}</p>;
-=======
   // In order to access the `routeLoader$` data within a Qwik Component, you need to call the hook.
   const signal = useProductDetails(); // Readonly<Signal<Product>>
-  return <div>Product name: {signal.value.product.name}</div>;
->>>>>>> 300f070f
+  return <p>Product name: {signal.value.product.name}</p>;
 });
 ```
 
