--- conflicted
+++ resolved
@@ -27,15 +27,10 @@
   const lastName = useSignal('');
 
   return (
-<<<<<<< HEAD
     <section>
-      Name: <input bind:value={name} />
-=======
-    <div>
       First name: <input bind:value={name} />
       Last name: <input bind:value={name} />
-
->>>>>>> 300f070f
+      
       <button
         onClick$={async () => {
           const greeting = await serverGreeter(firstName.value, lastName.value);
