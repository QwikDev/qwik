---
title: Prefetching
---

# Prefetching

Prefetching is a way for applications to begin downloading modules in a background task, before the user may actually require these modules. The ideal solution is to only prefetch the smallest amount of code that is highly likely to be executed from a user's interaction, but avoiding any JavaScript that's _couldn't_ be used.

<<<<<<< HEAD
For example, a product page may have a click listener on the "Add to cart" button, and when this button is clicked, the user should immediately get feedback to show that the product was added to the cart. In this example, Qwik would be able to prefetch the code only for the event listener rather than all the JavaScript for the entire application or route. This is in contrast to the traditional approach, where prefetching is used to load the entire application or route and framework code, just in order for the application to add the click event listener.

Remember, the [difference between resumability and hydration](/docs/concepts/resumable/) is that resumability allows Qwik applications to avoid executing JavaScript just to restore the event listeners, component tree, and application state. By fundamentally breaking apart a component's event listeners, render function, and state, the amount of code to prefetch is significantly smaller than from a traditional approach.
=======
Only downloading and executing a minimal amount of JavaScript is an area where Qwik applications excel. And since Qwik is able to understand how individual components are used (and what's not used), it can also best decide which bundles should be prefetched.

Remember, the [difference between resumability and hydration](../../concepts/resumable/index.mdx), is that resumability allows Qwik applications to avoid executing JavaScript just to restore the event listeners, component tree, and application state. By fundamentally breaking apart a component's event listeners, render function, and state, the amount of code to prefetch is also significantly smaller than a traditional approach.

## Collecting Used Symbols

When Qwik renders an app, it's able to collect which "symbols" were used during the render. A symbol includes various parts of a component, which are [extracted by the optimizer](../optimizer/index.mdx) in order to break apart the application. Individual event listeners, component state, and the component renderer itself are examples of different symbols that could be extracted.

For example, a product page may have a click listener on the "Add to cart" button, and when this button is clicked, the user should immediately get feedback to show the product added to the cart. In this example, the Qwik optimizer would be able to understand that the only symbol a user could interact with is the "Add to cart" button click event listener.

For our "Add to cart" example, the optimizer would collect the symbols for only the click event listener, and the renderer for the add to cart widget. It would not, however, have to download, hydrate, and re-render any of the other parts of the application, since it's not even possible to re-render other sections of the page.

Since Qwik understand what's possible, it's able to prefetch the code only for the event listener rather than all the JavaScript for the entire application or route. This is in contrast to the traditional approach, where prefetching is used to load the entire application or route, and framework code, just in order for the application to add the click event listener.
>>>>>>> a5150f02

## Prefetching Strategy

The prefetching strategy is the logic which decides which JavaScript, if any, Qwik should prefetch in the background. By default, Qwik will prefetch any visible listeners on the page. To configure the prefetching strategy, use the options argument of the `renderToStream()` function, often found in the `src/entry.ssr.tsx` source file. Providing optimal prefetching strategies is an area Qwik will continue to research and experiment with.

```ts
export default function (opts: RenderToStreamOptions) {
  return renderToStream(<Root />, {
    manifest,
    prefetchStrategy: {
      // custom prefetching config
    },
    ...opts,
  });
}
```

## Prefetching Implementation

Browsers offer numerous ways to "implement", or apply, a [prefetching strategy](#prefetching-strategy), and Qwik can be configured to prefer one implementation over another, each with their pros and cons. Depending on the configuration, the generated HTML content will include the prefetch implementation.

```ts
export default function (opts: RenderToStreamOptions) {
  return renderToStream(<Root />, {
    manifest,
    prefetchStrategy: {
      implementation: {
        // custom prefetching implementation
      },
    },
    ...opts,
  });
}
```

| Option              | Description                                                                                                                                                                                                                                                                                                 |
| ------------------- | ----------------------------------------------------------------------------------------------------------------------------------------------------------------------------------------------------------------------------------------------------------------------------------------------------------- |
<<<<<<< HEAD
| `prefetchEvent`     | Dispatch a `qprefetch` event with detailed data containing the urls that should be prefetched. The event dispatch script will be inlined into the document's HTML.                                                                                                                                            |
| `linkInsert`        | Insert the `<link>` element into the document. When using `html-append`, it will render each `<link>` directly within the html, appended at the end of the body. Using the `js-append` option, it will instead insert some JavaScript, which creates the elements at runtime and appends them at the end of the body. |
=======
| `prefetchEvent`     | Dispatch a `qprefetch` event with detail data containing the urls that should be prefetched. The event dispatch script will be inlined into the document's HTML. Used by [Qwik City](../../../qwikcity/prefetching/overview/index.mdx).                                                                     |
| `linkInsert`        | Insert the `<link>` element into the document. When using `html-append`, it will render each `<link>` directly within html, appended at the end of the body. Using the `js-append` option will instead insert JavaScript, which will create the elements at runtime and append them at the end of the body. |
>>>>>>> a5150f02
| `linkRel`           | This option is used to define the [`rel` attribute](https://developer.mozilla.org/en-US/docs/Web/HTML/Link_types) of the `<link>` element. When the `linkInsert` option is used, the default is `prefetch`. Other options include `preload` and `modulepreload`.                                            |
| `workerFetchInsert` | Prefetch urls by calling a `fetch()` for each module, with the goal that it populate's the network cache.                                                                                                                                                                                                   |

### Request/Response Cache and Service Workers

The preferred caching strategy used by [Qwik City](../../../qwikcity/prefetching/overview/index.mdx), is to use a Service Worker to populate the browser's [Cache](https://developer.mozilla.org/en-US/docs/Web/API/Cache). Qwik itself should be configured to use the `prefetchEvent` implementation, which will dispatch a `qprefetch` event. Next, Qwik City will listen for this event and communicate with its service worker to persist the Request / Response object pairs so they are cached in long-lived memory.

By using a service worker to intercept fetch requests from the browser, this approach allows fine-grain caching control, along with preventing multiple-requests for the resource.

### Link `rel`

<<<<<<< HEAD
Using the `<link>` element with the `rel` attribute is a common approach by today's frameworks, and Qwik can use this method by configuring the `linkInsert` and `linkRel` options. The challenge with the link rel approach is lack of support on _all_ devices, at least at the time of writing. Additionally, during development, it can be misleading that it works everywhere; while on mobile devices it is not easily visible that link prefetching is working correctly.
=======
Using the `<link>` element with the `rel` attribute is a common approach by today's frameworks, and Qwik can use this method by configuring the `linkInsert` and `linkRel` options. The challenge with the link rel approach is lack of support on _all_ devices, at least at the time of writing. Additionally, during development it can be misleading that it works everywhere, while on mobile devices it is not easily visible that link prefetching is working correctly.
>>>>>>> a5150f02

For example, Safari (the browser powering iPhones and iPads) does not support `modulepreload`. This is significant because mobile devices maybe benefit the most from module preloading. Next is Firefox, which does not support link rel `prefetch` when on `https`.

> Prefetch is a feature that's supposed to help make our visitor's experiences faster but with the wrong combination of browser and CDN / server it can actually make experiences slower!
>
> \- <cite><a href="https://andydavies.me/blog/2020/07/08/rel-equals-prefetch-and-the-importance-of-effective-http-slash-2-prioritisation/">Rel=prefetch and the Importance of Effective HTTP/2 Prioritisation</a></cite>

Additionally, it may be possible to fire off a multiple requests for the same resource. For example, let's say we want to prefetch `module-a.js`, and while that's being downloaded (which may take a short time, or a very long time), the user interacts with the app, which then decides to actually request and execute `module-a.js`. At the time of writing, browsers will often fire off a second request, which makes matters worse.

### Web Worker Fetch

A prefetching approach that can work is using a web worker to `fetch()` a JavaScript file, with the goal of priming the browser cache with the module. By using a web worker, the fetch and logic lives on another thread. Next, the fetch response should have an `immutable` or long cache-control header, so the browser doesn't make a second network request.

The downside is the fetched response is thrown away, and it's only at the browser level that hopefully caches the file.

## Frequently Asked Prefetching Questions

**QUESTION**: _Is lazy loading on user events slow because the user must wait for the code to download?_

Yes, that would create a noticeable delay, especially on slow 3G networks. This is why code prefetching is an important part of Qwik applications.

Prefetching code ensures that all of the necessary code for running the application is fetched immediately on navigating to the page. This way, when the user performs an action, the code for that action comes from the prefetch cache rather than the network. The result is that the code execution is instant.

**QUESTION**: _Doesn't code prefetch results in the same behavior as existing frameworks that download and execute all of the code eagerly?_

No, for several reasons:

- Existing frameworks must download and execute all of the code ([hydration](/docs/concepts/resumable/)) before the application can be interactive. Typically the download of the code is a smaller time cost than the execution of the code.
- Qwik code prefetch only downloads but does not execute the code. Therefore even if Qwik prefetches the same amount of code as the existing frameworks, the result is significant time cost savings.
- Qwik only prefetches the code which is needed for the current page. Qwik avoids downloading code associated with components that are static. In the worst case, Qwik prefetches the same amount of code as the existing frameworks' best case. In most cases, Qwik prefetches a small fraction of code compared to the existing frameworks.
- Prefetching of code can happen on other threads than the main thread. Many browsers can even pre-parse the AST of the code off the main thread.
- If the user interaction happens before the prefetch is completed, the browser will automatically prioritize the interaction chunk before the remaining prefetch chunks.
- Qwik can break up the application into many small chunks, and these chunks can be downloaded in the order of probability that the user will interact with them. Existing frameworks have trouble breaking up applications into small chunks, and there is no easy way to prioritize the chunk download order because hydration requires a single "main" entry point to the application.

**QUESTION**: _Who is responsible for knowing what code to prefetch?_

Qwik can automatically generate the prefetch instructions as part of the SSR rendering. By executing the application, Qwik has runtime knowledge of which components are visible, which events the users can trigger and what code will need to be downloaded. The result is that the prefetch is an ideal set of files for this page. No action on the developers' part is required other than configuring the `renderToStream()` with prefetching strategy.<|MERGE_RESOLUTION|>--- conflicted
+++ resolved
@@ -6,14 +6,9 @@
 
 Prefetching is a way for applications to begin downloading modules in a background task, before the user may actually require these modules. The ideal solution is to only prefetch the smallest amount of code that is highly likely to be executed from a user's interaction, but avoiding any JavaScript that's _couldn't_ be used.
 
-<<<<<<< HEAD
-For example, a product page may have a click listener on the "Add to cart" button, and when this button is clicked, the user should immediately get feedback to show that the product was added to the cart. In this example, Qwik would be able to prefetch the code only for the event listener rather than all the JavaScript for the entire application or route. This is in contrast to the traditional approach, where prefetching is used to load the entire application or route and framework code, just in order for the application to add the click event listener.
-
-Remember, the [difference between resumability and hydration](/docs/concepts/resumable/) is that resumability allows Qwik applications to avoid executing JavaScript just to restore the event listeners, component tree, and application state. By fundamentally breaking apart a component's event listeners, render function, and state, the amount of code to prefetch is significantly smaller than from a traditional approach.
-=======
 Only downloading and executing a minimal amount of JavaScript is an area where Qwik applications excel. And since Qwik is able to understand how individual components are used (and what's not used), it can also best decide which bundles should be prefetched.
 
-Remember, the [difference between resumability and hydration](../../concepts/resumable/index.mdx), is that resumability allows Qwik applications to avoid executing JavaScript just to restore the event listeners, component tree, and application state. By fundamentally breaking apart a component's event listeners, render function, and state, the amount of code to prefetch is also significantly smaller than a traditional approach.
+Remember, the [difference between resumability and hydration](../../concepts/resumable/index.mdx), is that resumability allows Qwik applications to avoid executing JavaScript just to restore the event listeners, component tree, and application state. By fundamentally breaking apart a component's event listeners, render function, and state, the amount of code to prefetch is also significantly smaller than from a traditional approach.
 
 ## Collecting Used Symbols
 
@@ -24,7 +19,6 @@
 For our "Add to cart" example, the optimizer would collect the symbols for only the click event listener, and the renderer for the add to cart widget. It would not, however, have to download, hydrate, and re-render any of the other parts of the application, since it's not even possible to re-render other sections of the page.
 
 Since Qwik understand what's possible, it's able to prefetch the code only for the event listener rather than all the JavaScript for the entire application or route. This is in contrast to the traditional approach, where prefetching is used to load the entire application or route, and framework code, just in order for the application to add the click event listener.
->>>>>>> a5150f02
 
 ## Prefetching Strategy
 
@@ -62,13 +56,8 @@
 
 | Option              | Description                                                                                                                                                                                                                                                                                                 |
 | ------------------- | ----------------------------------------------------------------------------------------------------------------------------------------------------------------------------------------------------------------------------------------------------------------------------------------------------------- |
-<<<<<<< HEAD
 | `prefetchEvent`     | Dispatch a `qprefetch` event with detailed data containing the urls that should be prefetched. The event dispatch script will be inlined into the document's HTML.                                                                                                                                            |
 | `linkInsert`        | Insert the `<link>` element into the document. When using `html-append`, it will render each `<link>` directly within the html, appended at the end of the body. Using the `js-append` option, it will instead insert some JavaScript, which creates the elements at runtime and appends them at the end of the body. |
-=======
-| `prefetchEvent`     | Dispatch a `qprefetch` event with detail data containing the urls that should be prefetched. The event dispatch script will be inlined into the document's HTML. Used by [Qwik City](../../../qwikcity/prefetching/overview/index.mdx).                                                                     |
-| `linkInsert`        | Insert the `<link>` element into the document. When using `html-append`, it will render each `<link>` directly within html, appended at the end of the body. Using the `js-append` option will instead insert JavaScript, which will create the elements at runtime and append them at the end of the body. |
->>>>>>> a5150f02
 | `linkRel`           | This option is used to define the [`rel` attribute](https://developer.mozilla.org/en-US/docs/Web/HTML/Link_types) of the `<link>` element. When the `linkInsert` option is used, the default is `prefetch`. Other options include `preload` and `modulepreload`.                                            |
 | `workerFetchInsert` | Prefetch urls by calling a `fetch()` for each module, with the goal that it populate's the network cache.                                                                                                                                                                                                   |
 
@@ -80,11 +69,7 @@
 
 ### Link `rel`
 
-<<<<<<< HEAD
 Using the `<link>` element with the `rel` attribute is a common approach by today's frameworks, and Qwik can use this method by configuring the `linkInsert` and `linkRel` options. The challenge with the link rel approach is lack of support on _all_ devices, at least at the time of writing. Additionally, during development, it can be misleading that it works everywhere; while on mobile devices it is not easily visible that link prefetching is working correctly.
-=======
-Using the `<link>` element with the `rel` attribute is a common approach by today's frameworks, and Qwik can use this method by configuring the `linkInsert` and `linkRel` options. The challenge with the link rel approach is lack of support on _all_ devices, at least at the time of writing. Additionally, during development it can be misleading that it works everywhere, while on mobile devices it is not easily visible that link prefetching is working correctly.
->>>>>>> a5150f02
 
 For example, Safari (the browser powering iPhones and iPads) does not support `modulepreload`. This is significant because mobile devices maybe benefit the most from module preloading. Next is Firefox, which does not support link rel `prefetch` when on `https`.
 
