---
contributors:
  - the-r3aper7
  - ChibiBlasphem
  - zahash
  - manucorporat
---

# Cheat sheet

### Hello world component

#### ⚡️ Qwik

```tsx
export const HelloWorld = component$(() => {
  return <div>Hello world</div>;
});
```

#### ⚛️ React

```tsx
export function HelloWorld() {
  return <div>Hello world</div>;
}
```

### Button with a click handler

#### ⚡️ Qwik

```tsx
export const Button = component$(() => {
  return <button onClick$={() => console.log('click')}>Click me</button>;
});
```

#### ⚛️ React

```tsx
export function Button() {
  return <button onClick={() => console.log('click')}>Click me</button>;
}
```

### Declare local state

#### ⚡️ Qwik

```tsx
export const LocalStateExample = component$(() => {
  const state = useStore({
    value: 0,
  });
  return <div>Value is: {state.value}</div>;
});
```

#### ⚛️ React

```tsx
export function UseStateExample() {
  const [value, setValue] = useState(0);
  return <div>Value is: {value}</div>;
}
```

### Create a counter component

#### ⚡️ Qwik

```tsx
export const Counter = component$(() => {
  const count = useSignal(0);
  return (
    <>
      <div>Value is: {count.value}</div>
      <button onClick$={() => count.value++}>Increment</button>
    </>
  );
});
```

#### ⚛️ React

```tsx
export function Counter() {
  const [count, setCount] = useState(0);
  return (
    <>
      <div>Value is: {count}</div>
      <button onClick={() => setCount(count + 1)}>Increment</button>
    </>
  );
}
```

### Create a clock that increments every second

#### ⚡️ Qwik

```tsx
export const Clock = component$(() => {
<<<<<<< HEAD
  const state = useStore({
    seconds: 0,
  });
  useBrowserVisibleTask$(() => {
=======
  const seconds = useSignal(0);
  useClientEffect$(() => {
>>>>>>> 42cefc0f
    const interval = setInterval(() => {
      seconds.value++;
    }, 1000);
    return () => clearInterval(interval);
  });

  return <div>Seconds: {seconds.value}</div>;
});
```

#### ⚛️ React

```tsx
export function Clock() {
  const [seconds, setSeconds] = useState(0);
  useEffect(() => {
    const interval = setInterval(() => {
      setSeconds(seconds + 1);
    }, 1000);
    return () => clearInterval(interval);
  });
  return <div>Seconds: {seconds}</div>;
}
```

### Perform a fetch request every time the state changes

#### ⚡️ Qwik

```tsx
export const Fetch = component$(() => {
  const url = useSignal('https://api.github.com/repos/qwikstart/qwikstart-docs');
  const responseJson = useSignal(undefined);

  useTask$(async ({ track }) => {
    track(() => url.value);
    const res = await fetch(url.value);
    const json = await res.json();
    responseJson.value = json;
  });

  return (
    <>
      <div>{responseJson.value?.name}</div>
      <input name="url" onInput$={(ev) => (url.value = (ev.target as HTMLInputElement).value))} />
    </>
  );
});
```

#### ⚛️ React

```tsx
export function Fetch() {
  const [url, setUrl] = useState('https://api.github.com/repos/qwikstart/qwikstart-docs');
  const [responseJson, setResponseJson] = useState(undefined);
  useEffect(() => {
    fetch(url)
      .then((res) => res.json())
      .then((json) => setResponseJson(json));
  }, [url]);
  return (
    <>
      <div>{responseJson?.name}</div>
      <input name="url" onInput={(ev) => setUrl((ev.target as HTMLInputElement).value))} />
    </>
  );
}
```

### Declare some context and consume it

#### ⚡️ Qwik

```tsx
export const MyContext = createContextId('my-context');

export const Parent = component$(() => {
  const message = useSignal('some example value');
  useContextProvider(MyContext, message);
  return (
    <>
      <Child />
    </>
  );
});

export const Child = component$(() => {
  const message = useContext(MyContext);
  return <span>{message.value}</span>;
});
```

#### ⚛️ React

```tsx
export const MyContext = createContext({ message: 'some example value' });

export default function Parent() {
  return (
    <MyContext.Provider value={{ message: 'updated example value' }}>
      <Child />
    </MyContext.Provider>
  );
}

export const Child = () => {
  const value = useContext(MyContext);
  return <span>{value.message}</span>;
};
```

### Create a debounced input

#### ⚡️ Qwik

```tsx
export const DebouncedInput = component$(() => {
  const value = useSignal('');
  const debouncedValue = useSignal('');

  useTask$(({ track }) => {
    track(() => value.value);
    const debounced = setTimeout(() => {
      debouncedValue.value = value.value;
    }, 1000);
    return () => clearTimeout(debounced);
  });

  return (
    <>
      <input value={value.value} onInput$={(ev) => (value.value = (ev.target as HTMLInputElement).value))} />
      <span>{debouncedValue.value}</span>
    </>
  );
});
```

#### ⚛️ React

```tsx
export const DebouncedInput = () => {
  const [value, setValue] = useState('');
  const [debouncedValue, setDebouncedValue] = useState(value);

  useEffect(() => {
    const debounced = setTimeout(() => setDebouncedValue(value), 1000);

    return () => {
      clearTimeout(debounced);
    };
  }, [value]);

  return (
    <>
      <input value={value} onChange={(ev) => setValue((ev.target as HTMLInputElement).value))} />
      <span>{debouncedValue}</span>
    </>
  );
};
```

### Change background color randomly every button click

#### ⚡️ Qwik

```tsx
export const DynamicBackground = component$(() => {
  const red = useSignal(0);
  const green = useSignal(0);
  const blue = useSignal(0);

  return (
    <div
      style={{
        background: `rgb(${red.value}, ${green.value}, ${blue.value})`,
      }}
    >
      <button
        onClick$={() => {
          red.value = Math.random() * 256;
          green.value = Math.random() * 256;
          blue.value = Math.random() * 256;
        }}
      >
        Change background
      </button>
    </div>
  );
});
```

#### ⚛️ React

```tsx
export function DynamicBackground() {
  const [red, setRed] = useState(0);
  const [green, setGreen] = useState(0);
  const [blue, setBlue] = useState(0);
  return (
    <div
      style={{
        background: `rgb(${red}, ${green}, ${blue})`,
      }}
    >
      <button
        onClick={() => {
          setRed(Math.random() * 256);
          setGreen(Math.random() * 256);
          setBlue(Math.random() * 256);
        }}
      >
        Change background
      </button>
    </div>
  );
}
```

### Create a component that renders a list of the presidents

#### ⚡️ Qwik

```tsx
export const Presidents = component$(() => {
  const presidents = [
    { name: 'George Washington', years: '1789-1797' },
    { name: 'John Adams', years: '1797-1801' },
    { name: 'Thomas Jefferson', years: '1801-1809' },
    { name: 'James Madison', years: '1809-1817' },
    { name: 'James Monroe', years: '1817-1825' },
    { name: 'John Quincy Adams', years: '1825-1829' },
    { name: 'Andrew Jackson', years: '1829-1837' },
    { name: 'Martin Van Buren', years: '1837-1841' },
    { name: 'William Henry Harrison', years: '1841-1841' },
    { name: 'John Tyler', years: '1841-1845' },
    { name: 'James K. Polk', years: '1845-1849' },
    { name: 'Zachary Taylor', years: '1849-1850' },
    { name: 'Millard Fillmore', years: '1850-1853' },
    { name: 'Franklin Pierce', years: '1853-1857' },
    { name: 'James Buchanan', years: '1857-1861' },
    { name: 'Abraham Lincoln', years: '1861-1865' },
    { name: 'Andrew Johnson', years: '1865-1869' },
    { name: 'Ulysses S. Grant', years: '1869-1877' },
    { name: 'Rutherford B. Hayes', years: '1877-1881' },
    { name: 'James A. Garfield', years: '1881-1881' },
    { name: 'Chester A. Arthur', years: '1881-1885' },
    { name: 'Grover Cleveland', years: '1885-1889' },
  ];
  return (
    <ul>
      {presidents.map((president) => (
        <li key={president.name + president.years}>
          {president.name} ({president.years})
        </li>
      ))}
    </ul>
  );
});
```

#### ⚛️ React

```tsx
export function Presidents() {
  const presidents = [
    { name: 'George Washington', years: '1789-1797' },
    { name: 'John Adams', years: '1797-1801' },
    { name: 'Thomas Jefferson', years: '1801-1809' },
    { name: 'James Madison', years: '1809-1817' },
    { name: 'James Monroe', years: '1817-1825' },
    { name: 'John Quincy Adams', years: '1825-1829' },
    { name: 'Andrew Jackson', years: '1829-1837' },
    { name: 'Martin Van Buren', years: '1837-1841' },
    { name: 'William Henry Harrison', years: '1841-1841' },
    { name: 'John Tyler', years: '1841-1845' },
    { name: 'James K. Polk', years: '1845-1849' },
    { name: 'Zachary Taylor', years: '1849-1850' },
    { name: 'Millard Fillmore', years: '1850-1853' },
    { name: 'Franklin Pierce', years: '1853-1857' },
    { name: 'James Buchanan', years: '1857-1861' },
    { name: 'Abraham Lincoln', years: '1861-1865' },
    { name: 'Andrew Johnson', years: '1865-1869' },
    { name: 'Ulysses S. Grant', years: '1869-1877' },
    { name: 'Rutherford B. Hayes', years: '1877-1881' },
    { name: 'James A. Garfield', years: '1881-1881' },
    { name: 'Chester A. Arthur', years: '1881-1885' },
    { name: 'Grover Cleveland', years: '1885-1889' },
  ];
  return (
    <ul>
      {presidents.map((president) => (
        <li key={president.name + president.years}>
          {president.name} ({president.years})
        </li>
      ))}
    </ul>
  );
}
```<|MERGE_RESOLUTION|>--- conflicted
+++ resolved
@@ -102,15 +102,8 @@
 
 ```tsx
 export const Clock = component$(() => {
-<<<<<<< HEAD
-  const state = useStore({
-    seconds: 0,
-  });
+  const seconds = useSignal(0);
   useBrowserVisibleTask$(() => {
-=======
-  const seconds = useSignal(0);
-  useClientEffect$(() => {
->>>>>>> 42cefc0f
     const interval = setInterval(() => {
       seconds.value++;
     }, 1000);
