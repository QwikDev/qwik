---
title: Overview
contributors:
  - RATIU5
  - leifermendez
  - manucorporat
  - adamdbradley
---

# Components

Components are basic building blocks of Qwik Applications. Qwik components are unique in that:

- Qwik components automatically get broken down into lazy-loaded chunks by the Optimizer. (See Optimizer discussion)
- Are [resumable](../../concepts/resumable/index.mdx). (A component can get created on a server and continue its execution on the client.) (See resumable discussion)
- Can render independently of other components on the page. (See rendering discussion)

## `component$()`

A component is a small, reusable piece of code that can be used to build a UI.

In Qwik, they are declared using the `component$` method:

```tsx
import { component$, useSignal } from '@builder.io/qwik';

export const MyCmp = component$((props: MyCmpProps) => {
  // Declare local state
  const count = useSignal(0);

  // Returns JSX
  return (
    <>
      <span>
        Hello, {props.name} {count.value}
      </span>
      <div>Times: {count.value}</div>
      <button
        onClick$={() => {
          // This will update the local state and cause a re-render.
          // Reactivity is at Qwik's core!
          count.value++;
        }}
      >
        Increment
      </button>
    </>
  );
});
```

> **NOTE**
>
> - For an explanation of `$` see [Lazy-loading](../../advanced/qrl/index.mdx) and [Optimizer](../../advanced/optimizer/index.mdx) discussion.
> - For a detailed discussion of props, see Component/props discussion.

## Props

Props are used to pass data into the component. Props are declared as named arguments of the component.

In this example a component `Item` declares optional `name`, `quantity`, `description`, and `price`.

```tsx
interface ItemProps {
   name?: string;
   quantity?: number;
   description?: string;
   price?: number;
}

export const Item = component$((props: ItemProps) => {
  return ...;
});
```

## Using components

Qwik components can use other components.

```tsx
export const Counter = component$((props: {step?:number, initial?: number}) => {
  ...
});

export const MyApp = component$(() => {
  return (
    <>
      <div>Single: <Counter /></div>
      <div>Dozens: <Counter step={12}/></div>
    </>
  );
});
```

The above example shows how the `MyApp` component can use the `Counter` component. The second example shows how one can use binding to pass values to the `Counter` component's props.

## Re-rendering on Reactivity

Qwik components are reactive on the component level. Component props, as well as stores, are proxies. These proxies track reads as well as writes.

- A proxy-read during OnRender method execution lets Qwik know that the OnRender method depends on a given property. A read creates a subscription on that property. In our [example](../../concepts/reactivity/#counter-example), OnRender reads`{store.count}`, which creates a subscription that tells Qwik that whenever the `store.count` changes, the component should be invalidated.
- A proxy-write notifies Qwik that all associated subscriptions should be invalidated.

When components get invalidated, they are added to the invalidation queue, which is flushed (rendered) on the next `requestAnimationFrame`. This acts as a form of coalescing for component rendering.

For a detailed discussion of reactivity, see related discussion.

## Storing a reference

Qwik provides the ability to store a reference to any component. To do so, you have to create a signal and pass the signal as `ref` attribute to the component. After the component was mounted, the reference has been stored on the signal. Have a look at the example below:

```tsx
<<<<<<< HEAD
import { component$, useBrowserVisibleTask$, useSignal, useStore } from '@builder.io/qwik';
=======
import { component$, useBrowserVisibleTask$, useSignal } from '@builder.io/qwik';
>>>>>>> 42cefc0f

export default component$(() => {
  const width = useSignal(0);
  const height = useSignal(0);
  const outputRef = useSignal<Element>();
  useBrowserVisibleTask$(() => {
    if (outputRef.value) {
      const rect = outputRef.value.getBoundingClientRect();
      width.value = Math.round(rect.width);
      height.value = Math.round(rect.height);
    }
  });

  return (
    <div>
      <div ref={outputRef} style={{ border: '1px solid red', width: '100px' }}>
        Change text value here to stretch the box.
      </div>
      <div>
        The above red box is {height.value} pixels high and {width.value} pixels wide.
      </div>
    </div>
  );
});
```

## Lazy Loading

The component also serves an important role when breaking parent-child relationships for bundling purposes.

```tsx
export const Child = () => <span>child</span>;

const Parent = () => (
  <section>
    <Child />
  </section>
);
```

In the above example, referring to the `Parent` component implies a transitive reference to the `Child` component. When the bundler is creating a chunk, a reference to `Parent` necessitates bundling `Child` as well. (`Parent` internally refers to `Child`.) These transitive dependencies are a problem because it means that having a reference to the root component will transitively refer to the remainder of the application—something which Qwik tries to avoid explicitly.

```tsx
export const Child = component$(() => {
  return <span>child</span>;
});

export const Parent = component$(() => {
  return (
    <section>
      <Child />
    </section>
  );
});
```

In the above example the Optimizer transforms the above to:

```tsx
const Child = componentQrl(qrl('./chunk-a', 'Child_onMount'));
const Parent = componentQrl(qrl('./chunk-b', 'Parent_onMount'));
const Parent_onMount = () => qrl('./chunk-c', 'Parent_onRender');
const Parent_onRender = () => (
  <section>
    <Child />
  </section>
);
```

> **NOTE**
> For simplicity, not all of the transformations are shown; all resulting symbols are kept in the same file for succinctness.

Notice that after the Optimizer transforms the code, the `Parent` no longer directly references `Child`. This is important because it allows the bundler (and tree shakers) to freely move the symbols into different chunks without pulling the rest of the application with it.

So what happens when the `Parent` component renders and `Child` component has not yet been downloaded? First, the `Parent` component renders its JSX like so.

```html
<div>
  <section>
    <div></div>
  </section>
</div>
```

As you can see in the above example, the `<div/>` acts as a marker where the `Child` component will be inserted once it is lazy-loaded.

## Mental Model

The Optimizer splits Qwik components into the host element and the behavior of the component. The host element gets bundled with the parent component's OnRender method, whereas the component's behavior is something that gets lazy-loaded on an as-needed basis.

## API Overview

### State

- [`useSignal(initialStateObject)`](../state/index.mdx#usesignal) - creates a reactive value
- [`useStore(initialState)`](../state/index.mdx#usestore) - creates a reactive object that can be used to store state
- [`createContextId(contextName)`](../context/index.mdx#createcontext) - creates a context reference
- [`useContextProvider()`](../context/index.mdx#usecontextprovider) - provides a value to a given context
- [`useContext()`](../context/index.mdx#usecontext) - reads the value of the current context

### Styles

- [`useStylesScoped$()`](../styles/index.mdx#usestylesscoped) - appends scoped styles to the component
- [`useStyles$()`](../styles/index.mdx#usestyles) - appends unscoped styles to the component

### Events

- [`useOn()`](../events/index.mdx) - appends a listener to the current component programatically
- [`useOnWindow()`](../events/index.mdx) - appends a listener to the window object programatically
- [`useOnDocument()`](../events/index.mdx) - appends a listener to the document object programatically

### Lifecycles

- [`useTask$()`](../lifecycle/index.mdx#usetask) - defines a callback that will be called before render and/or when a watched store changes
- [`useResource$()`](../resource/index.mdx) - creates a resource to asyncronously load data
- [`useBrowserVisibleTask$()`](../lifecycle/index.mdx#usebrowservisibletask) - defines a callback that will be called after render in the client only (browser)

### Other

- [`$()`](../../advanced/qrl/index.mdx) - creates a QRL
- `noSerialize()`
- `useErrorBoundary()`

### Components

- [`<Slot>`](../projection/index.mdx) - declares a content projection slot
- `<SSRStreamBlock>` - declares a stream block
- `<SSRStream>` - declares a stream
- `<Fragment>` - declares a JSX fragment

## See Also

- [Lite components](../lite-components/index.mdx)<|MERGE_RESOLUTION|>--- conflicted
+++ resolved
@@ -110,11 +110,7 @@
 Qwik provides the ability to store a reference to any component. To do so, you have to create a signal and pass the signal as `ref` attribute to the component. After the component was mounted, the reference has been stored on the signal. Have a look at the example below:
 
 ```tsx
-<<<<<<< HEAD
-import { component$, useBrowserVisibleTask$, useSignal, useStore } from '@builder.io/qwik';
-=======
 import { component$, useBrowserVisibleTask$, useSignal } from '@builder.io/qwik';
->>>>>>> 42cefc0f
 
 export default component$(() => {
   const width = useSignal(0);
