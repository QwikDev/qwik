--- conflicted
+++ resolved
@@ -1,10 +1,5 @@
-<<<<<<< HEAD
-import { useContent } from '@qwik.dev/router';
 import { component$ } from '@qwik.dev/core';
-=======
-import { component$ } from '@builder.io/qwik';
-import { Link, useContent } from '@builder.io/qwik-city';
->>>>>>> c10d2ae7
+import { Link, useContent } from '@qwik.dev/router';
 
 export const IntegrationsList = component$(() => {
   const { menu } = useContent();
