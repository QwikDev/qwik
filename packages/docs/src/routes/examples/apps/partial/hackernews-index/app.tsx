--- conflicted
+++ resolved
@@ -1,9 +1,4 @@
-<<<<<<< HEAD
-import { component$, isServer, useStore, useStyles$, useTask$ } from '@qwik.dev/core';
-=======
-import { component$, useTask$, useSignal, useStyles$ } from '@builder.io/qwik';
-import { isServer } from '@builder.io/qwik';
->>>>>>> 5c1d1162
+import { component$, isServer, useSignal, useStyles$, useTask$ } from '@qwik.dev/core';
 import HackerNewsCSS from './hacker-news.css?inline';
 
 export const HackerNews = component$(() => {
