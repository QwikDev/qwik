<<<<<<< HEAD
import { component$, useTask$, useStore } from '@qwik.dev/core';

interface State {
  count: number;
  debounced: number;
}
=======
import { component$, useTask$, useSignal } from '@builder.io/qwik';
>>>>>>> 5c1d1162

export default component$(() => {
  const count = useSignal(0);
  const debounced = useSignal(0);

  useTask$(({ track }) => {
    // track changes in count
    const value = track(count);
    console.log('count changed');

    const timer = setTimeout(() => {
      debounced.value = value;
    }, 2000);
    return () => {
      clearTimeout(timer);
    };
  });

  console.log('<App> renders');
  return (
    <div>
      <Child count={count.value} debounced={debounced.value} />
      <button id="add" onClick$={() => count.value++}>
        +
      </button>
    </div>
  );
});

export const Child = component$((props: { count: number; debounced: number }) => {
  console.log('<Child> render');
  return (
    <div>
      <div id="child">{props.count}</div>
      <GrandChild debounced={props.debounced} />
    </div>
  );
});

export const GrandChild = component$((props: { debounced: number }) => {
  console.log('<GrandChild> render');
  return <div id="debounced">Debounced: {props.debounced}</div>;
});<|MERGE_RESOLUTION|>--- conflicted
+++ resolved
@@ -1,13 +1,4 @@
-<<<<<<< HEAD
-import { component$, useTask$, useStore } from '@qwik.dev/core';
-
-interface State {
-  count: number;
-  debounced: number;
-}
-=======
-import { component$, useTask$, useSignal } from '@builder.io/qwik';
->>>>>>> 5c1d1162
+import { component$, useTask$, useSignal } from '@qwik.dev/core';
 
 export default component$(() => {
   const count = useSignal(0);
