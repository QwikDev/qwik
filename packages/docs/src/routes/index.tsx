--- conflicted
+++ resolved
@@ -1,9 +1,5 @@
 import { component$ } from '@builder.io/qwik';
-<<<<<<< HEAD
-import { type DocumentHead } from '@builder.io/qwik-city';
-=======
-import { DocumentHead, useLocation } from '@builder.io/qwik-city';
->>>>>>> 97a4a459
+import { type DocumentHead, useLocation } from '@builder.io/qwik-city';
 import BuilderContentComp from '../components/builder-content';
 import { Footer } from '../components/footer/footer';
 import { Header } from '../components/header/header';
