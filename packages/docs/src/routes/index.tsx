<<<<<<< HEAD
import { component$, Resource } from '@builder.io/qwik';
import { DocumentHead, EndpointHandler, useEndpoint } from '@builder.io/qwik-city';
=======
import { component$, Host, Resource } from '@builder.io/qwik';
import { DocumentHead, RequestHandler, useEndpoint } from '@builder.io/qwik-city';
>>>>>>> 7d103699

export default component$(() => {
  const resource = useEndpoint<typeof onRequest>();

  return (
    <>
      <Resource
        resource={resource}
        onResolved={(builderContent) => {
          return <main class="builder" dangerouslySetInnerHTML={builderContent.html} />;
        }}
        onRejected={(r) => {
          return (
            <div>
              Unable to load content <span hidden>{r}</span>
            </div>
          );
        }}
      />
    </>
  );
});

export const onRequest: RequestHandler<BuilderContent> = async ({ url }) => {
  const qwikUrl = new URL('https://cdn.builder.io/api/v1/qwik/content-page');
  qwikUrl.searchParams.set('apiKey', 'fe30f73e01ef40558cd69a9493eba2a2');
  qwikUrl.searchParams.set('userAttributes.urlPath', url.pathname);

  const response = await fetch(qwikUrl.href);
  if (response.ok) {
    const content: BuilderContent = JSON.parse(await response.text());
    return content;
  }
  throw new Error('Unable to load Builder content');
};

interface BuilderContent {
  html: string;
}

export const head: DocumentHead = {
  title: 'Framework reimagined for the edge!',
};<|MERGE_RESOLUTION|>--- conflicted
+++ resolved
@@ -1,10 +1,5 @@
-<<<<<<< HEAD
 import { component$, Resource } from '@builder.io/qwik';
-import { DocumentHead, EndpointHandler, useEndpoint } from '@builder.io/qwik-city';
-=======
-import { component$, Host, Resource } from '@builder.io/qwik';
 import { DocumentHead, RequestHandler, useEndpoint } from '@builder.io/qwik-city';
->>>>>>> 7d103699
 
 export default component$(() => {
   const resource = useEndpoint<typeof onRequest>();
