<<<<<<< HEAD
import playgroundApp from '@playground-data';
import {
  $,
  component$,
  isBrowser,
  useStore,
  useStyles$,
  useTask$,
  useVisibleTask$,
} from '@qwik.dev/core';
import type { DocumentHead, RequestHandler } from '@qwik.dev/router';
import { Header } from '../../components/header/header';
=======
import { $, component$, useStyles$, useStore, useVisibleTask$, useTask$ } from '@builder.io/qwik';
import type { RequestHandler, DocumentHead } from '@builder.io/qwik-city';
import { Repl } from '../../repl/ui';
import { Header } from '../../components/header/header';
import styles from './playground.css?inline';
import playgroundApp from '@playground-data';
import type { ReplAppInput } from '../../repl/types';
import { createPlaygroundShareUrl, parsePlaygroundShareUrl } from '../../repl/ui/repl-share-url';
>>>>>>> d310c1ac
import { PanelToggle } from '../../components/panel-toggle/panel-toggle';
import { Repl } from '../../repl/repl';
import { createPlaygroundShareUrl, parsePlaygroundShareUrl } from '../../repl/repl-share-url';
import type { ReplAppInput } from '../../repl/types';
import styles from './playground.css?inline';

export default component$(() => {
  useStyles$(styles);

  const store = useStore<PlaygroundStore>(() => {
    const initStore: PlaygroundStore = {
      files: playgroundApp.inputs,
      version: '',
      buildMode: 'development',
      entryStrategy: 'segment',
      colResizeActive: false,
      colLeft: 50,
      shareUrlTmr: null,
    };
    return initStore;
  });

  const panelStore = useStore(() => ({
    active: 'Input',
    list: ['Input', 'Output', 'Console'],
  }));

  useVisibleTask$(() => {
    // run once on the client
    const shareData = parsePlaygroundShareUrl(location.hash.slice(1));
    if (shareData) {
      store.version = shareData.version;
      store.buildMode = shareData.buildMode;
      store.entryStrategy = shareData.entryStrategy;
      store.files = shareData.files;
    }
  });

  useTask$(({ track }) => {
    track(() => store.buildMode);
    track(() => store.entryStrategy);
    track(() => store.files);
    track(() => store.version);

    if (isBrowser) {
      if (store.version) {
        clearTimeout(store.shareUrlTmr);

        store.shareUrlTmr = setTimeout(() => {
          const shareUrl = createPlaygroundShareUrl(store);
          history.replaceState({}, '', shareUrl);
        }, 1000);
      }
    }
  });

  const pointerDown = $(() => {
    store.colResizeActive = true;
  });

  const pointerMove = $((ev: PointerEvent) => {
    if (store.colResizeActive) {
      store.colLeft = (ev.clientX, ev.clientX / window.innerWidth) * 100;
      store.colLeft = Math.max(25, store.colLeft);
      store.colLeft = Math.min(75, store.colLeft);
    }
  });

  const pointerUp = $(() => {
    store.colResizeActive = false;
  });

  return (
    <div
      class={{
        playground: true,
        'full-width': true,
        'fixed-header': true,
        'repl-resize-active': store.colResizeActive,
      }}
    >
      <Header />

      <div
        class={{
          'repl-panel-output': panelStore.active === 'Output',
          'repl-panel-console': panelStore.active === 'Console',
          repl: true,
        }}
        style={{
          gridTemplateColumns: `${store.colLeft}% ${100 - store.colLeft}%`,
        }}
      >
        <Repl
          input={store}
          enableCopyToPlayground={false}
          enableDownload={true}
          enableInputDelete={true}
        />
      </div>

      <div
        class="repl-col-resize-bar"
        onPointerDown$={pointerDown}
        onPointerMove$={pointerMove}
        onPointerUp$={pointerUp}
        onPointerOut$={pointerUp}
        style={{
          left: `calc(${store.colLeft}% - 6px)`,
        }}
      />
      <PanelToggle panelStore={panelStore} />
    </div>
  );
});

export const head: DocumentHead = {
  title: 'Playground',
};

export interface PlaygroundStore extends ReplAppInput {
  colResizeActive: boolean;
  colLeft: number;
  shareUrlTmr: any;
}

export const onGet: RequestHandler = ({ cacheControl }) => {
  cacheControl({
    public: true,
    maxAge: 3600,
  });
};<|MERGE_RESOLUTION|>--- conflicted
+++ resolved
@@ -1,4 +1,3 @@
-<<<<<<< HEAD
 import playgroundApp from '@playground-data';
 import {
   $,
@@ -11,20 +10,10 @@
 } from '@qwik.dev/core';
 import type { DocumentHead, RequestHandler } from '@qwik.dev/router';
 import { Header } from '../../components/header/header';
-=======
-import { $, component$, useStyles$, useStore, useVisibleTask$, useTask$ } from '@builder.io/qwik';
-import type { RequestHandler, DocumentHead } from '@builder.io/qwik-city';
+import { PanelToggle } from '../../components/panel-toggle/panel-toggle';
+import type { ReplAppInput } from '../../repl/types';
 import { Repl } from '../../repl/ui';
-import { Header } from '../../components/header/header';
-import styles from './playground.css?inline';
-import playgroundApp from '@playground-data';
-import type { ReplAppInput } from '../../repl/types';
 import { createPlaygroundShareUrl, parsePlaygroundShareUrl } from '../../repl/ui/repl-share-url';
->>>>>>> d310c1ac
-import { PanelToggle } from '../../components/panel-toggle/panel-toggle';
-import { Repl } from '../../repl/repl';
-import { createPlaygroundShareUrl, parsePlaygroundShareUrl } from '../../repl/repl-share-url';
-import type { ReplAppInput } from '../../repl/types';
 import styles from './playground.css?inline';
 
 export default component$(() => {
