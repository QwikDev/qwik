--- conflicted
+++ resolved
@@ -7,11 +7,6 @@
 # Cloudflare Pages Adaptor
 
 Qwik City Cloudflare Pages adaptor allows you to connect Qwik City to [Cloudflare Pages](https://pages.cloudflare.com/).
-<<<<<<< HEAD
-
-To integrate the `cloudflare-pages` adaptor, use the `npm run qwik add` command:
-=======
->>>>>>> 64acf92d
 
 ## Installation
 
@@ -32,10 +27,6 @@
 ```
 
 Additionally, within the `package.json`, the `build.server` script will be updated with the Cloudflare build.
-<<<<<<< HEAD
-
-## Cloudflare Pages Entry Middleware
-=======
 
 
 ## Production build
@@ -70,7 +61,6 @@
 ## Advanced
 
 ### Cloudflare Pages Entry Middleware
->>>>>>> 64acf92d
 
 When the `cloudflare-pages` adaptor is added, a new entry file will be created at `src/entry.cloudflare-pages.tsx`. Below is an example of using the built-in middleware within the entry file.
 
@@ -91,10 +81,6 @@
 // export the compiled middleware where cloudflare pages can find it.
 // for example use /functions/[[path]].ts or /functions/_middleware.ts
 // to have qwik city handle all requests.
-<<<<<<< HEAD
-/
-=======
->>>>>>> 64acf92d
 export { onRequest } from '../server/entry.cloudflare-pages';
 ```
 
@@ -102,11 +88,7 @@
 - [Cloudflare Pages Functions](https://developers.cloudflare.com/pages/platform/functions/)
 - [Function Invocation Route Config](https://developers.cloudflare.com/pages/platform/functions/function-invocation-routes/)
 
-<<<<<<< HEAD
-## Cloudflare Pages Function Invocation Routes
-=======
 ### Cloudflare Pages Function Invocation Routes
->>>>>>> 64acf92d
 
 Cloudflare Page's [function-invocation-routes config](https://developers.cloudflare.com/pages/platform/functions/function-invocation-routes/) can be used to include, or exclude, certain paths to be used by the worker functions. Having a `_routes.json` file gives developers more granular control over when your Function is invoked.
 
@@ -114,11 +96,7 @@
 
 By default, the Cloudflare Pages adaptor _does not_ include a `public/_routes.json` config, but rather it is auto-generated from the build by the Cloudflare adaptor. An example of an auto-generate `dist/_routes.json` would be:
 
-<<<<<<< HEAD
-```
-=======
 ```json
->>>>>>> 64acf92d
 {
   "include": [
     "/*"
@@ -137,11 +115,6 @@
 ```
 
 In the above example, it's saying _all_ pages should be SSR'd. However, the root static files such as `/favicon.ico` and any static assets in `/build/*` should be excluded from the Functions, and instead treated as a static file.
-<<<<<<< HEAD
-
-In most cases the generated `dist/_routes.json` file is ideal. However, if you need more granular control over each path, you can instead provide you're own `public/_routes.json` file. When the project provides its own `public/_routes.json` file, then the Cloudflare adaptor will not auto-generate the routes config and instead use the committed one within the `public` directory.
-=======
->>>>>>> 64acf92d
 
 In most cases the generated `dist/_routes.json` file is ideal. However, if you need more granular control over each path, you can instead provide you're own `public/_routes.json` file. When the project provides its own `public/_routes.json` file, then the Cloudflare adaptor will not auto-generate the routes config and instead use the committed one within the `public` directory.
 
