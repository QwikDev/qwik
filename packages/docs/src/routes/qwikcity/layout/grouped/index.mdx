--- conflicted
+++ resolved
@@ -2,6 +2,7 @@
 title: Qwik City - Grouped Layouts
 contributors:
   - adamdbradley
+  - Craiqser
 ---
 
 # Grouped Layouts
@@ -10,19 +11,15 @@
 
 By surrounding any directory name with parentheses, such as `(name)`, then the directory name itself will not be included in the URL pathname.
 
-<<<<<<< HEAD
-For example, let's say an app placed all accounts routes together in a directory, however, `/accounts/` could be dropped from the URL for cleaner, shorter URLs. In the example below, notice that the paths are within `src/routes/__accounts/` directory. However, the URL paths exclude `__accounts/`.
-=======
-For example, let's say an app placed all accounts routes together in a directory, however, `/account/` could be dropped from the URL for cleaner, shorter URLs. In the example below, notice that the paths are within `src/routes/(accounts)/` directory. However, the URL paths exclude `(accounts)/`.
->>>>>>> 01953516
+For example, let's say an app placed all _account_ routes together in a directory, however, `/account/` could be dropped from the URL for cleaner, shorter URLs. In the example below, notice that the paths are within the `src/routes/(account)/` directory. However, the URL paths exclude `(account)/`.
 
 ```
 src/
 └── routes/
-    └── (accounts)/             # Notice the parentheses
-        ├── layout.tsx          # Shared account layout
+    └── (account)/             # Notice the parentheses
+        ├── layout.tsx         # Shared account layout
         └── profile/
-            └── index.tsx       # https://example.com/profile
+            └── index.tsx      # https://example.com/profile
         └── settings/
-            └── index.tsx       # https://example.com/settings
+            └── index.tsx      # https://example.com/settings
 ```