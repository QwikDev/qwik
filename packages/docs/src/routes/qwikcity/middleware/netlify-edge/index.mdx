--- conflicted
+++ resolved
@@ -6,23 +6,21 @@
 
 Qwik City Netlify Edge middleware allows you to connect Qwik City to [Netlify Edge](https://docs.netlify.com/netlify-labs/experimental-features/edge-functions/).
 
-## Add to qwik project
+## Add to Qwik project
 
-<<<<<<< HEAD
-Use the `npm run qwik add` command and select netlify integration.
-
-If want to add manually, you can add or modify files like below
-
-`src/entry.server.tsx`
-=======
-Run this command to integrate netlify-edge with your app
+Run this command to integrate netlify-edge with your app:
 
 ```bash
 npm run qwik add netlify-edge
 ```
 
 The previous command will create `src/entry.netlify-edge.tsx` using the built-in middleware within a user's app.
->>>>>>> b0a8d1ca
+
+## Manually Add Netlify Edge
+
+If want to add Netilify Edge manually, you can add or modify files like below:
+
+`src/entry.netlify-edge.tsx`
 
 ```typescript
 import { qwikCity } from '@builder.io/qwik-city/middleware/netlify-edge';
@@ -70,16 +68,16 @@
 
 ## Usage
 
-use Netlify CLI to preview or deploy. [Read the full guide here](https://github.com/BuilderIO/qwik/blob/main/starters/servers/netlify-edge/README.md)
+Use Netlify CLI to preview or deploy. [Read the full guide here](https://github.com/BuilderIO/qwik/blob/main/starters/servers/netlify-edge/README.md)
 
 ```bash
-<<<<<<< HEAD
+vite build --ssr src/entry.netlify-edge.tsx
 netlify dev
 ```
 
 ### Context
 
-[Netlify context](https://docs.netlify.com/edge-functions/api/#netlify-specific-context-object) is available in endpoint method's `platform` param
+[Netlify context](https://docs.netlify.com/edge-functions/api/#netlify-specific-context-object) is available in endpoint method's `platform` param:
 
 ```javascript
 export const onRequest = async ({ platform }) => {
@@ -95,11 +93,7 @@
   platform.log('netlify serverless env read from Netlify UI or CLI', Deno.env.toObject())
   return {}
 };
-=======
-vite build --ssr src/entry.netlify-edge.tsx
->>>>>>> b0a8d1ca
 ```
-
 
 - [Netlify Environment Variables](https://docs.netlify.com/environment-variables/overview/#environment-variable-options)
 - [Netlify Edge Middleware Source](https://github.com/BuilderIO/qwik/blob/main/packages/qwik-city/middleware/netlify-edge/index.ts)