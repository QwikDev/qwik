---
title: Qwik City - Routing
contributors:
  - manucorporat
  - nnelgxorz
  - the-r3aper7
  - Oyemade
  - mhevery
  - adamdbradley
---

# Routing

Routing in Qwik City is file-system based like [Next.js](https://nextjs.org/docs/routing/introduction), [SvelteKit](https://kit.svelte.dev/docs/routing), [SolidStart](https://start.solidjs.com/getting-started/what-is-solidstart) or Remix. Files and directories in the `src/routes` have a role in the routing of your application.

- **📂 Directories:** Describe the URL segments to match by the router.
- **📄 index. files:** Page/endpoint.
- **🖼️ layout. files:** Nested layout/middleware.

## Directory-based routing

Only the directory names are used to match the incoming requests to pages/endpoints.

For example, if you have a file at `src/routes/some/path/index.tsx`, it will be mapped to the URL path `https://example.com/some/path`.

```
src/
└── routes/
    ├── contact/
    │   └── index.mdx         # https://example.com/contact
    ├── about/
    │   └── index.md          # https://example.com/about
    ├── docs/
    │   └── [id]/
    │       └── index.ts      # https://example.com/docs/1234
    │                         # https://example.com/docs/anything
    ├── [...catchall]/
    │   └── index.tsx         # https://example.com/anything/else/that/didnt/match
    │
    └── layout.tsx            # This layout is used for all pages
```

<<<<<<< HEAD
- **`[id]`** is a directory that represents a dynamic route segment, in this example `id` is the param.
- **`[...catchall]`** is a directory that represents a dynamic catch-all route, in this example `catchall` is the param.
- **`index.tsx|mdx` files** are the pages/endpoints.
- **`layout.tsx` files** are the layouts.
=======
- **`[id]`** is a directory that represents a dynamic route segment, in this example `id` is the string parameter accessible by `getLocation().params.id`.
- **`[...catchall]`** is a directory that represents a dynamic catch-all route, in this example `catchall` is the string parameter accessible by `getLocation().params.catchall`.
- **`index.ext` files** are the pages/endpoints.
- **`layout.ext` files** are the layouts.
>>>>>>> 0bfcb0e9

### Dynamic route segments

Special named directories with square brackets, such as `[paramName]` and `[...catchAll]` can be used to match route segments which are dynamic:

```
src/routes/blog/index.tsx → /blog
src/routes/user/[username]/index.tsx → /user/:username (/user/foo)
src/routes/post/[...all]/index.tsx → /post/* (/post/2020/id/title)
```

```
src/
└── routes/
    ├── blog/
    │   └── index.tsx         # https://example.com/blog
    ├── post/
    │   └── [...all]/
    │       └── index.tsx     # https://example.com/post/2020/id/title
    └── user/
        └── [username]/
            └── index.tsx     # https://example.com/user/foo
```

> The folder `[username]` can be any of the thousands of users that you have in your database. It would be impractical to create a route for each user. Instead, you need to define a Route Parameter (a part of the URL) that will be used to extract the `[username]`.

```tsx
// src/routes/user/[username]/index.tsx
import { component$ } from '@builder.io/qwik';
import { useLocation } from '@builder.io/qwik-city';

export default component$(() => {
  const loc = useLocation();
  return <div>Hello {loc.params.username}!</div>;
});
```

## `index.` files

Inside the `src/routes` directory, all files named `index` are considered pages/endpoints, Qwik supports the following extensions: `.ts`, `.tsx`, `.md` and `.mdx`.

Pages/endpoints are the leaf nodes of the routing tree, ie, **the modules that will handle the request and return a HTTP response**.

### Page `index.tsx`

When `index.tsx` or `index.ts` exports a Qwik component as the default export, QwikCity will render the component and return a HTML response as a webpage.

```tsx
// src/routes/index.tsx
import { component$ } from '@builder.io/qwik';

export default component$(() => {
  return <h1>Hello World</h1>;
});
```

### Endpoint `index.tsx`

A `index.ts` can also access the HTTP request directly and return a raw HTTP response without involving any Qwik Component. This is done by exporting an `onRequest` method or `onGet`, `onPost`, `onPut`, `onDelete` depending if you only want to handle a specific request given its HTTP method.

```tsx
// src/routes/index.ts
import { component$ } from '@builder.io/qwik';

export const onGet = ({ json }) => {
  json(200, { message: 'Hello World' });
};
```

> Notice that in the last example, there is not a default export. This is because we are not rendering a Qwik component, but rather we are handling the request directly, and returning a JSON response. This is useful to implement RESTful APIs or any other type of HTTP endpoint.

### Page + Endpoint

As you can see in Qwik City there is no a clear separation between pages and endpoints, in both cases it's a `index.tsx` file that exports a Qwik component or a `onRequest` method. However, it's possible to combine both approaches. For example, you can export a `onRequest` method that will handle the request, and then render a Qwik component.

```tsx
// src/routes/index.ts
import { component$ } from '@builder.io/qwik';

export const onRequest = ({ headers, query }) => {
  headers.set('Cache-Control', 'private');
  if (query.get('format') === 'json') {
    json(200, { message: 'Hello World' });
  }
};

export default component$(async () => {
  return <h1>Hello World</h1>;
});
```

> In this example, a request handle will always set the `Cache-Control` header to `private` and the page will be rendered as a HTML page, but if the request contains a `format=json` query param, the endpoint will return a JSON response instead.

## `layout.` files

Layout modules are very similar to `index` files, both can handle requests and render Qwik components, however, layouts are designed to work like a middleware, allowing to **share UI and request handling (middleware)** to a set of routes.

Usually different pages need some common request handling, and share some UI. For example, picture a dashboard site where all the pages under the `/admin/*` directory:

- **Shared request handling:** The request cookies need to be validated before even rendering the page, otherwise render a blank 401 page.
- **Shared UI:** All pages share a common header showing the user's name and profile picture.

Instead of repeating the same code in each route, we can use layouts to automatically reuse common parts, and also to add middleware to the route.

Take this `src/routes` directory as an example:

```
src/
└── routes/
    ├── admin/
    │   ├── layout.tsx  <-- This layout is used for all pages under /admin/*
    │   └── index.tsx
    ├── layout.tsx      <-- This layout is used for all pages
    └── index.tsx
```

### Middleware layouts

Since layouts can implement request handling with `onRequest` or `onGet`, `onPost`, `onPut`, `onDelete`, they can be used to implement middleware, for example, to validate the request cookies before rendering the page.

For the route `https://example.com/admin`, the `onRequest` methods will be executed in the following order:

1. `src/routes/layout.tsx`'s `onRequest`
2. `src/routes/admin/layout.tsx`'s `onRequest`
3. `src/routes/admin/index.tsx`'s component

### Nested layouts

Layouts also **provide a way to add common UI to the rendered page**. For example, if we want to add a common header to all the routes, we can add a `Header` component to the root layout.

For the given example, the Qwik components will be rendered in the following order:

1. `src/routes/layout.tsx`'s component
2. `src/routes/admin/layout.tsx`'s component
3. `src/routes/admin/index.tsx`'s component

```tsx
<RootLayout>
  <AdminLayout>
    <AdminPage />
  </AdminLayout>
</RootLayout>
```

## Advanced routing

Qwik City also supports:

- [Route Parameters](/qwikcity/advanced/routing/index.mdx)
- [Nested layouts](/qwikcity/advanced/routing/index.mdx#nested-layout)
- [Menus](/qwikcity/advanced/menu/index.mdx)

These are discussed later.<|MERGE_RESOLUTION|>--- conflicted
+++ resolved
@@ -40,17 +40,10 @@
     └── layout.tsx            # This layout is used for all pages
 ```
 
-<<<<<<< HEAD
-- **`[id]`** is a directory that represents a dynamic route segment, in this example `id` is the param.
-- **`[...catchall]`** is a directory that represents a dynamic catch-all route, in this example `catchall` is the param.
+- **`[id]`** is a directory that represents a dynamic route segment, in this example `id` is the string parameter accessible by `getLocation().params.id`.
+- **`[...catchall]`** is a directory that represents a dynamic catch-all route, in this example `catchall` is the string parameter accessible by `getLocation().params.catchall`.
 - **`index.tsx|mdx` files** are the pages/endpoints.
 - **`layout.tsx` files** are the layouts.
-=======
-- **`[id]`** is a directory that represents a dynamic route segment, in this example `id` is the string parameter accessible by `getLocation().params.id`.
-- **`[...catchall]`** is a directory that represents a dynamic catch-all route, in this example `catchall` is the string parameter accessible by `getLocation().params.catchall`.
-- **`index.ext` files** are the pages/endpoints.
-- **`layout.ext` files** are the layouts.
->>>>>>> 0bfcb0e9
 
 ### Dynamic route segments
 
