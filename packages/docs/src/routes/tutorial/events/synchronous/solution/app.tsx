--- conflicted
+++ resolved
@@ -1,12 +1,7 @@
 import { component$, useClientEffect$, useSignal } from '@builder.io/qwik';
 
-<<<<<<< HEAD
-export const App = component$(() => {
+export default component$(() => {
   const aHref = useSignal<Element>();
-=======
-export default component$(() => {
-  const aHref = useRef();
->>>>>>> 1b3059e3
   useClientEffect$(() => {
     const handler = (event: Event) => {
       event.preventDefault();
