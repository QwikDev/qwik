import { component$, useWatch$, useStore } from '@builder.io/qwik';

export default component$(() => {
  const store = useStore({
    value: '',
    debouncedValue: '',
  });
  useWatch$(({ track }) => {
<<<<<<< HEAD
    // Use track to rerun this function when store's `value` property changes.

    // Setup a timer to copy `value => debouncedValue` after half a second.
    
    // Return cleanup function in case `value` property changes before time is up.
    return () => {
      // cleanup code
    };
=======
    // rerun this function  when `value` property changes.
    track(() => store.value);
    // Set up timeout for debounced value.
    const id = setTimeout(() => (store.debouncedValue = store.value), 500);
    // return cleanup function in case `value` property changes before time is up.
    return () => clearTimeout(id);
>>>>>>> 7a0e9f1f
  });
  return (
    <>
      <input
        value={store.value}
        onInput$={(event) => (store.value = (event.target as HTMLInputElement).value)}
      />
      <br />
      Current value: {store.value}
      <br />
      Debounced value: {store.debouncedValue}
    </>
  );
});<|MERGE_RESOLUTION|>--- conflicted
+++ resolved
@@ -6,23 +6,14 @@
     debouncedValue: '',
   });
   useWatch$(({ track }) => {
-<<<<<<< HEAD
     // Use track to rerun this function when store's `value` property changes.
 
     // Setup a timer to copy `value => debouncedValue` after half a second.
-    
+
     // Return cleanup function in case `value` property changes before time is up.
     return () => {
       // cleanup code
     };
-=======
-    // rerun this function  when `value` property changes.
-    track(() => store.value);
-    // Set up timeout for debounced value.
-    const id = setTimeout(() => (store.debouncedValue = store.value), 500);
-    // return cleanup function in case `value` property changes before time is up.
-    return () => clearTimeout(id);
->>>>>>> 7a0e9f1f
   });
   return (
     <>
