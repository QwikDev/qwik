--- conflicted
+++ resolved
@@ -1,17 +1,8 @@
-<<<<<<< HEAD
 import { component$, Slot, useStore, useStyles$, useTask$ } from '@qwik.dev/core';
 import type { RequestHandler } from '@qwik.dev/router';
-import { useLocation } from '@qwik.dev/router';
-=======
-import { component$, Slot, useStore, useStyles$, useTask$ } from '@builder.io/qwik';
-import type { RequestHandler } from '@builder.io/qwik-city';
-import { Link, useLocation } from '@builder.io/qwik-city';
-import { Repl } from '../../repl/ui';
-import styles from './tutorial.css?inline';
-import { TutorialContentFooter } from './tutorial-content-footer';
-import { TutorialContentHeader } from './tutorial-content-header';
->>>>>>> c10d2ae7
+import { Link, useLocation } from '@qwik.dev/router';
 import tutorialSections, { type TutorialApp } from '@tutorial-data';
+import { setReplCorsHeaders } from '~/utils/utils';
 import { Header } from '../../components/header/header';
 import { PanelToggle } from '../../components/panel-toggle/panel-toggle';
 import { EditIcon } from '../../components/svgs/edit-icon';
@@ -20,7 +11,6 @@
 import { TutorialContentFooter } from './tutorial-content-footer';
 import { TutorialContentHeader } from './tutorial-content-header';
 import styles from './tutorial.css?inline';
-import { setReplCorsHeaders } from '~/utils/utils';
 
 export default component$(() => {
   useStyles$(styles);
