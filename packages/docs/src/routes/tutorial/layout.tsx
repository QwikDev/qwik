--- conflicted
+++ resolved
@@ -1,22 +1,12 @@
-<<<<<<< HEAD
+import { component$, Slot, useStore, useStyles$, useTask$ } from '@qwik.dev/core';
 import type { RequestHandler } from '@qwik.dev/router';
 import { useLocation } from '@qwik.dev/router';
-import { component$, Slot, useStore, useStyles$, useTask$ } from '@qwik.dev/core';
-=======
-import { component$, Slot, useStore, useStyles$, useTask$ } from '@builder.io/qwik';
-import type { RequestHandler } from '@builder.io/qwik-city';
-import { useLocation } from '@builder.io/qwik-city';
-import { Repl } from '../../repl/ui';
-import styles from './tutorial.css?inline';
-import { TutorialContentFooter } from './tutorial-content-footer';
-import { TutorialContentHeader } from './tutorial-content-header';
->>>>>>> d310c1ac
 import tutorialSections, { type TutorialApp } from '@tutorial-data';
 import { Header } from '../../components/header/header';
 import { PanelToggle } from '../../components/panel-toggle/panel-toggle';
 import { EditIcon } from '../../components/svgs/edit-icon';
-import { Repl } from '../../repl/repl';
 import type { ReplAppInput, ReplModuleInput } from '../../repl/types';
+import { Repl } from '../../repl/ui';
 import { TutorialContentFooter } from './tutorial-content-footer';
 import { TutorialContentHeader } from './tutorial-content-header';
 import styles from './tutorial.css?inline';
