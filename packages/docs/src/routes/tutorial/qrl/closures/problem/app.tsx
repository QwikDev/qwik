--- conflicted
+++ resolved
@@ -1,31 +1,20 @@
 import { component$, useStore, $ } from '@builder.io/qwik';
-import type { QwikKeyboardEvent } from 'packages/qwik/src/core/render/jsx/types/jsx-qwik-events';
 
 export const App = component$(() => {
   const store = useStore({ name: '' });
-<<<<<<< HEAD
-  const onKeyUp$ = $(async (event: QwikKeyboardEvent<HTMLInputElement>) => {
-    const input = event.currentTarget;
-    if (event.key === 'Enter') {
-      alert(store.name);
-    } else {
-      store.name = input.value;
-    }
-=======
-  // This fires on every change of the input value
-  const onInput$ = $(async (event: KeyboardEvent) => {
-    const input = event.target as HTMLInputElement;
-    store.name = input.value;
-  });
-  // This fires on confirmations like Enter or focus change
-  const onChange$ = $(async (event: KeyboardEvent) => {
-    if (store.name) alert(store.name);
->>>>>>> 2bcb73d5
-  });
   return (
     <>
       Enter your name followed by the enter key:{' '}
-      <input onInput$={onInput$} onChange$={onChange$} value={store.name} />
+      <input
+        onInput$={$(async (event: KeyboardEvent) => {
+          const input = event.target as HTMLInputElement;
+          store.name = input.value;
+        })}
+        onChange$={$(async (event: KeyboardEvent) => {
+          if (store.name) alert(store.name);
+        })}
+        value={store.name}
+      />
     </>
   );
 });