---
title: Non-serializable Properties
---

Stores must always be serializable, however sometimes you may to want persist a value on a store that can't be serialized. Values like these persist in the browser only when the application is resumed on the client.

When the application is paused, non-serializable properties are discarded.

> **Your task**: Add a cleanup function in `store.cleanup` so that the `stop` button can clear the interval with `clearInterval()`.
<<<<<<< HEAD
> For that, add `noSerialize` import from '@builder.io/qwik' and use `noSerialize` function to wrap clearInterval function;
`
=======
> for that, add `noSerialize` import from '@builder.io/qwik' and use `noSerialize` function to wrap clearInterval function;
> `
>>>>>>> 48e2b573
<|MERGE_RESOLUTION|>--- conflicted
+++ resolved
@@ -7,10 +7,4 @@
 When the application is paused, non-serializable properties are discarded.
 
 > **Your task**: Add a cleanup function in `store.cleanup` so that the `stop` button can clear the interval with `clearInterval()`.
-<<<<<<< HEAD
-> For that, add `noSerialize` import from '@builder.io/qwik' and use `noSerialize` function to wrap clearInterval function;
-`
-=======
-> for that, add `noSerialize` import from '@builder.io/qwik' and use `noSerialize` function to wrap clearInterval function;
-> `
->>>>>>> 48e2b573
+> For that, add `noSerialize` import from '@builder.io/qwik' and use `noSerialize` function to wrap clearInterval function.