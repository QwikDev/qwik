--- conflicted
+++ resolved
@@ -1,6 +1,5 @@
 # eslint-plugin-qwik
 
-<<<<<<< HEAD
 ## 2.0.0-beta.14
 
 ## 2.0.0-beta.13
@@ -54,11 +53,10 @@
 ## 2.0.0-alpha.1
 
 ## 2.0.0-alpha.0
-=======
+
 ## 1.17.1
 
 ## 1.17.0
->>>>>>> 9df99c8a
 
 ## 1.16.1
 
