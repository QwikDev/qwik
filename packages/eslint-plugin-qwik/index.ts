import { jsxAtag } from './src/jsxAtag';
import { jsxImg } from './src/jsxImg';
import { jsxKey } from './src/jsxKey';
import { jsxNoScriptUrl } from './src/jsxNoScriptUrl';
import { loaderLocation } from './src/loaderLocation';
import { noReactProps } from './src/noReactProps';
import { noUseVisibleTask } from './src/noUseVisibleTask';
import { preferClasslist } from './src/preferClasslist';
import { unusedServer } from './src/unusedServer';
import { useMethodUsage } from './src/useMethodUsage';
import { validLexicalScope } from './src/validLexicalScope';
import pkg from './package.json';

const rules = {
  'use-method-usage': useMethodUsage,
  'valid-lexical-scope': validLexicalScope,
  'loader-location': loaderLocation,
  'no-react-props': noReactProps,
  'prefer-classlist': preferClasslist,
  'jsx-no-script-url': jsxNoScriptUrl,
  'jsx-key': jsxKey,
  'unused-server': unusedServer,
  'jsx-img': jsxImg,
  'jsx-a': jsxAtag,
  'no-use-visible-task': noUseVisibleTask,
};

const recommendedRules = {
  'qwik/use-method-usage': 'error',
  'qwik/valid-lexical-scope': 'error',
  'qwik/no-react-props': 'error',
  'qwik/prefer-classlist': 'warn',
  'qwik/jsx-no-script-url': 'warn',
  'qwik/loader-location': 'warn',
  'qwik/jsx-key': 'warn',
  'qwik/unused-server': 'error',
  'qwik/jsx-img': 'warn',
  'qwik/jsx-a': 'warn',
  'qwik/no-use-visible-task': 'warn',
};
const strictRules = {
  'qwik/valid-lexical-scope': 'error',
  'qwik/use-method-usage': 'error',
  'qwik/loader-location': 'error',
  'qwik/no-react-props': 'error',
  'qwik/prefer-classlist': 'error',
  'qwik/jsx-no-script-url': 'error',
  'qwik/jsx-key': 'error',
  'qwik/unused-server': 'error',
  'qwik/jsx-img': 'error',
  'qwik/jsx-a': 'error',
  'qwik/no-use-visible-task': 'warn',
};

const configs = {
  recommended: {
    plugins: ['qwik'],
    rules: recommendedRules,
  },
  strict: {
    plugins: ['qwik'],
    rules: strictRules,
  },
};

<<<<<<< HEAD
const qwikEslintPlugin = {
  configs: {},
=======
const qwikEslint9Plugin = {
  configs: {
    recommended: [
      {
        plugins: {
          qwik: this,
        },
        rules: recommendedRules,
      },
    ],
    strict: [
      {
        plugins: {
          qwik: this,
        },
        rules: strictRules,
      },
    ],
  },
>>>>>>> 1620df81
  meta: {
    name: pkg.name,
    version: pkg.version,
  },
  rules,
};

<<<<<<< HEAD
Object.assign(qwikEslintPlugin.configs, {
  recommended: [
    {
      plugins: {
        qwik: qwikEslintPlugin,
      },
      rules: recommendedRules,
    },
  ],
  strict: [
    {
      plugins: {
        qwik: qwikEslintPlugin,
      },
      rules: strictRules,
    },
  ],
});

export { configs, qwikEslintPlugin as default, rules };
=======
export { configs, qwikEslint9Plugin, rules };
>>>>>>> 1620df81
<|MERGE_RESOLUTION|>--- conflicted
+++ resolved
@@ -63,10 +63,6 @@
   },
 };
 
-<<<<<<< HEAD
-const qwikEslintPlugin = {
-  configs: {},
-=======
 const qwikEslint9Plugin = {
   configs: {
     recommended: [
@@ -86,7 +82,6 @@
       },
     ],
   },
->>>>>>> 1620df81
   meta: {
     name: pkg.name,
     version: pkg.version,
@@ -94,27 +89,4 @@
   rules,
 };
 
-<<<<<<< HEAD
-Object.assign(qwikEslintPlugin.configs, {
-  recommended: [
-    {
-      plugins: {
-        qwik: qwikEslintPlugin,
-      },
-      rules: recommendedRules,
-    },
-  ],
-  strict: [
-    {
-      plugins: {
-        qwik: qwikEslintPlugin,
-      },
-      rules: strictRules,
-    },
-  ],
-});
-
-export { configs, qwikEslintPlugin as default, rules };
-=======
-export { configs, qwikEslint9Plugin, rules };
->>>>>>> 1620df81
+export { configs, qwikEslint9Plugin, rules };