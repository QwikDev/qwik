import type { TSESLint } from '@typescript-eslint/utils';
import { jsxAtag } from './src/jsxAtag';
import { jsxImg } from './src/jsxImg';
import { jsxKey } from './src/jsxKey';
import { jsxNoScriptUrl } from './src/jsxNoScriptUrl';
import { loaderLocation } from './src/loaderLocation';
import { noReactProps } from './src/noReactProps';
import { noUseVisibleTask } from './src/noUseVisibleTask';
import { preferClasslist } from './src/preferClasslist';
import { unusedServer } from './src/unusedServer';
import { useMethodUsage } from './src/useMethodUsage';
import { validLexicalScope } from './src/validLexicalScope';
import { serializerSignalUsage } from './src/serializerSignalUsage';
import pkg from './package.json';

type Rules = NonNullable<TSESLint.FlatConfig.Plugin['rules']>;

const rules = {
  'valid-lexical-scope': validLexicalScope,
  'use-method-usage': useMethodUsage,
  'no-react-props': noReactProps,
  'loader-location': loaderLocation,
  'prefer-classlist': preferClasslist,
  'jsx-no-script-url': jsxNoScriptUrl,
  'jsx-key': jsxKey,
  'unused-server': unusedServer,
  'jsx-img': jsxImg,
  'jsx-a': jsxAtag,
  'no-use-visible-task': noUseVisibleTask,
<<<<<<< HEAD
  'serializer-signal-usage': serializerSignalUsage,
};
=======
} as const satisfies Rules;
>>>>>>> cffd700e

const recommendedRulesLevels = {
  'qwik/valid-lexical-scope': 'error',
  'qwik/use-method-usage': 'error',
  'qwik/no-react-props': 'error',
  'qwik/loader-location': 'warn',
  'qwik/prefer-classlist': 'warn',
  'qwik/jsx-no-script-url': 'warn',
  'qwik/jsx-key': 'warn',
  'qwik/unused-server': 'error',
  'qwik/jsx-img': 'warn',
  'qwik/jsx-a': 'warn',
  'qwik/no-use-visible-task': 'warn',
<<<<<<< HEAD
  'qwik/serializer-signal-usage': 'error',
};
const strictRules = {
=======
} as const satisfies TSESLint.FlatConfig.Rules;

const strictRulesLevels = {
>>>>>>> cffd700e
  'qwik/valid-lexical-scope': 'error',
  'qwik/use-method-usage': 'error',
  'qwik/no-react-props': 'error',
  'qwik/loader-location': 'error',
  'qwik/prefer-classlist': 'error',
  'qwik/jsx-no-script-url': 'error',
  'qwik/jsx-key': 'error',
  'qwik/unused-server': 'error',
  'qwik/jsx-img': 'error',
  'qwik/jsx-a': 'error',
  'qwik/no-use-visible-task': 'warn',
<<<<<<< HEAD
  'qwik/serializer-signal-usage': 'error',
};
=======
} as const satisfies TSESLint.FlatConfig.Rules;
>>>>>>> cffd700e

const configs = {
  recommended: {
    plugins: ['qwik'],
    rules: recommendedRulesLevels,
  },
  strict: {
    plugins: ['qwik'],
    rules: strictRulesLevels,
  },
} as const satisfies Record<string, TSESLint.ClassicConfig.Config>;

const qwikEslint9Plugin: TSESLint.FlatConfig.Plugin = {
  configs: {
    get recommended() {
      return recommendedConfig;
    },
    get strict() {
      return strictConfig;
    },
  },
  meta: {
    name: pkg.name,
    version: pkg.version,
  },
  rules,
};

const recommendedConfig: TSESLint.FlatConfig.ConfigArray = [
  {
    plugins: {
      qwik: qwikEslint9Plugin,
    },
    rules: recommendedRulesLevels,
  },
];

const strictConfig: TSESLint.FlatConfig.ConfigArray = [
  {
    plugins: {
      qwik: qwikEslint9Plugin,
    },
    rules: strictRulesLevels,
  },
];

export { configs, qwikEslint9Plugin, rules };<|MERGE_RESOLUTION|>--- conflicted
+++ resolved
@@ -27,12 +27,8 @@
   'jsx-img': jsxImg,
   'jsx-a': jsxAtag,
   'no-use-visible-task': noUseVisibleTask,
-<<<<<<< HEAD
   'serializer-signal-usage': serializerSignalUsage,
-};
-=======
 } as const satisfies Rules;
->>>>>>> cffd700e
 
 const recommendedRulesLevels = {
   'qwik/valid-lexical-scope': 'error',
@@ -46,15 +42,10 @@
   'qwik/jsx-img': 'warn',
   'qwik/jsx-a': 'warn',
   'qwik/no-use-visible-task': 'warn',
-<<<<<<< HEAD
   'qwik/serializer-signal-usage': 'error',
-};
-const strictRules = {
-=======
 } as const satisfies TSESLint.FlatConfig.Rules;
 
 const strictRulesLevels = {
->>>>>>> cffd700e
   'qwik/valid-lexical-scope': 'error',
   'qwik/use-method-usage': 'error',
   'qwik/no-react-props': 'error',
@@ -66,12 +57,8 @@
   'qwik/jsx-img': 'error',
   'qwik/jsx-a': 'error',
   'qwik/no-use-visible-task': 'warn',
-<<<<<<< HEAD
   'qwik/serializer-signal-usage': 'error',
-};
-=======
 } as const satisfies TSESLint.FlatConfig.Rules;
->>>>>>> cffd700e
 
 const configs = {
   recommended: {
