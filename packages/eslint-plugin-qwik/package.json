{
  "name": "eslint-plugin-qwik",
  "description": "An Open-Source sub-framework designed with a focus on server-side-rendering, lazy-loading, and styling/animation.",
  "version": "2.0.0-alpha.6",
  "author": "Qwik Team",
  "bugs": "https://github.com/QwikDev/qwik/issues",
  "dependencies": {
    "@typescript-eslint/utils": "^8.12.2",
    "jsx-ast-utils": "^3.3.5"
  },
  "devDependencies": {
<<<<<<< HEAD
    "@qwik.dev/core": "workspace:*",
    "@qwik.dev/router": "workspace:*",
    "@types/eslint": "8.56.10",
=======
    "@builder.io/qwik": "workspace:^",
    "@builder.io/qwik-city": "workspace:^",
>>>>>>> c98f44c4
    "@types/estree": "1.0.5",
    "@typescript-eslint/rule-tester": "8.14.0",
    "redent": "4.0.0",
    "@types/eslint": "9.6.1"
  },
  "engines": {
    "node": "^18.17.0 || ^20.3.0 || >=21.0.0"
  },
  "files": [
    "README.md",
    "dist"
  ],
  "homepage": "https://github.com/QwikDev/qwik#readme",
  "keywords": [
    "builder.io",
    "eslint",
    "qwik"
  ],
  "license": "MIT",
  "main": "dist/index.js",
  "repository": {
    "type": "git",
    "url": "https://github.com/QwikDev/qwik.git",
    "directory": "packages/eslint-rules"
  },
  "scripts": {
    "test": "cd ../..; ./node_modules/.bin/vitest packages/eslint-plugin-qwik/qwik.unit.ts"
  }
}<|MERGE_RESOLUTION|>--- conflicted
+++ resolved
@@ -9,14 +9,9 @@
     "jsx-ast-utils": "^3.3.5"
   },
   "devDependencies": {
-<<<<<<< HEAD
     "@qwik.dev/core": "workspace:*",
     "@qwik.dev/router": "workspace:*",
     "@types/eslint": "8.56.10",
-=======
-    "@builder.io/qwik": "workspace:^",
-    "@builder.io/qwik-city": "workspace:^",
->>>>>>> c98f44c4
     "@types/estree": "1.0.5",
     "@typescript-eslint/rule-tester": "8.14.0",
     "redent": "4.0.0",
