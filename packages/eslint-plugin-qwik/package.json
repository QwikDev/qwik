{
  "name": "eslint-plugin-qwik",
<<<<<<< HEAD
  "version": "0.13.0",
=======
  "version": "0.13.3",
>>>>>>> 64acf92d
  "description": "An Open-Source sub-framework designed with a focus on server-side-rendering, lazy-loading, and styling/animation.",
  "main": "index.js",
  "author": "Builder Team",
  "license": "MIT",
  "peerDependencies": {
    "eslint": ">= 8"
  },
  "homepage": "https://github.com/BuilderIO/qwik#readme",
  "repository": {
    "type": "git",
    "url": "https://github.com/BuilderIO/qwik.git",
    "directory": "packages/eslint-rules"
  },
  "bugs": {
    "url": "https://github.com/BuilderIO/qwik/issues"
  },
  "keywords": [
    "builder.io",
    "qwik",
    "eslint"
  ],
  "engines": {
    "node": ">=16"
  }
}<|MERGE_RESOLUTION|>--- conflicted
+++ resolved
@@ -1,10 +1,6 @@
 {
   "name": "eslint-plugin-qwik",
-<<<<<<< HEAD
-  "version": "0.13.0",
-=======
   "version": "0.13.3",
->>>>>>> 64acf92d
   "description": "An Open-Source sub-framework designed with a focus on server-side-rendering, lazy-loading, and styling/animation.",
   "main": "index.js",
   "author": "Builder Team",
