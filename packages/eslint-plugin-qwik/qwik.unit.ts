--- conflicted
+++ resolved
@@ -12,12 +12,9 @@
 RuleTester.describe = vitest.describe;
 
 const testConfig = {
-<<<<<<< HEAD
-=======
   rules: {
     'no-console': 'error',
   },
->>>>>>> 1620df81
   languageOptions: {
     parserOptions: {
       projectService: {
@@ -27,10 +24,6 @@
       ecmaFeatures: {
         jsx: true,
       },
-<<<<<<< HEAD
-
-=======
->>>>>>> 1620df81
       ecmaVersion: 2024,
       project: ['./tests/tsconfig.json'],
       tsconfigRootDir: fileURLToPath(new URL('.', import.meta.url)),
