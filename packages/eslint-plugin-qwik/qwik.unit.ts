/* eslint-disable */
// @ts-ignore
import { RuleTester } from '@typescript-eslint/rule-tester';
import { fileURLToPath } from 'node:url';
import { suite } from 'uvu';
import { rules } from './index';

const lintSuite = suite('lint');
const testConfig = {
  parser: '@typescript-eslint/parser',
  env: {
    es6: true,
  },
  parserOptions: {
    tsconfigRootDir: fileURLToPath(new URL('.', import.meta.url)),
    project: ['./tsconfig-tests.json'],
    ecmaFeatures: {
      jsx: true,
    },
    ecmaVersion: 2020,
    sourceType: 'module',
  },
};

RuleTester.afterAll = lintSuite.after;
RuleTester.it = lintSuite;
RuleTester.itOnly = lintSuite.only;
RuleTester.describe = function (_, method) {
  return method.call(this);
};

const ruleTester = new RuleTester(testConfig as any);
ruleTester.run('use-method-usage', rules['use-method-usage'] as any, {
  valid: [
    `
export function useSession1() {
  useContext();
}
export function useSession2() {
  return useContext();
}
export function useSession3() {
  return useContext().value;
}
`,
    `
export const useSession1 = () => {
  useContext();
}

export const useSession2 = () => {
  return useContext();
}

export const useSession3 = () => useContext();

export const useSession4 = () => useContext().value;

export const useSession5 = () => useContext().value + 10;

`,

    `
export const useSession1 = () => {
  useContext()?.value;
}

export const useSession2 = () => {
  return useContext()?.value;
}

export const useSession3 = () => useContext()?.value;

export const useSession4 = () => useContext()?.value;

export const useSession5 = () => useContext()?.value; + 10;

`,
    `
export const HelloWorld = component$(async () => {
  const [todoForm, { Form, Field, FieldArray }] = useForm<TodoForm>({
    loader: useFormLoader(),
    action: useFormAction(),
    validate: zodForm$(todoSchema),
  });

  });
  `,
    `
      export const HelloWorld = component$(async () => {
          useMethod();
          await something();
          let a;
          a = 2;
          return $(() => {
            return <div>{a}</div>
          });
        });
        const A = () => { console.log('A') };
        export const B = () => {
          A();
        }
        `,
    `export const HelloWorld = component$(async () => {
          useMethod();
          await something();
          await stuff();
          return $(() => {
            return <div></div>
          });
        });`,
    `export const HelloWorld = component$(async () => {
          const test = useFunction() as string;

          });
          `,
    `export const InsideTask = component$(() => {
          const mySig = useSignal(0);
          useTask$(async function initTask(){
            if (isServer){
              await fetch('/url');
            }
          })

          useTask$(({track})=>{
            track(()=> mySig.value);
          })
          return <div></div>;
      });`,
  ],
  invalid: [
    {
      code: `export const HelloWorld = component$(async () => {
            await something();
            useMethod();
            return $(() => {
              return (
                <div>
                  {prop}
                </div>
              );
            });
          });`,
      errors: [{ messageId: 'use-after-await' }],
    },
    {
      code: `export const HelloWorld = component$(async () => {
            if (stuff) {
              await something();
            }
            useMethod();
            return $(() => {
              return (
                <div>
                  {prop}
                </div>
              );
            });
          });`,
      errors: [{ messageId: 'use-after-await' }],
    },

    {
      code: `export function noUseSession() {
          useContext();
        }`,
      errors: [{ messageId: 'use-wrong-function' }],
    },
    {
      code: `export const noUseSession = () => {
          useContext();
        }`,
      errors: [{ messageId: 'use-wrong-function' }],
    },
    {
      code: `export const noUseSession = () => {
         return useContext();
        }`,
      errors: [{ messageId: 'use-wrong-function' }],
    },
    {
      code: `export const noUseSession = () => useContext();`,
      errors: [{ messageId: 'use-wrong-function' }],
    },
    {
      code: `export const noUseSession = () => useContext().value;`,
      errors: [{ messageId: 'use-wrong-function' }],
    },
    {
      code: `export const noUseSession = () => {
         return useContext();
        }`,
      errors: [{ messageId: 'use-wrong-function' }],
    },
  ],
});
ruleTester.run('valid-lexical-scope', rules['valid-lexical-scope'], {
  valid: [
    `
      import { component$, useTask$, useSignal } from '@builder.io/qwik';
      enum Color {
        Red,
        Blue,
        Green,
      }

      export default component$(() => {
        const color: Color = useSignal({ color: Color.Red })

        useTask$(() => {
          color.value.color = Color.Blue
        });
        return <></>
      })
      `,
    `
      import { component$, SSRStream } from "@builder.io/qwik";
import { Readable } from "stream";

export const RemoteApp = component$(({ name }: { name: string }) => {
  return (
    <>
      <SSRStream>
        {async (stream) => {
          const res = await fetch('path');
          const reader = res.body as any as Readable;
          reader.setEncoding("utf8");

          // Readable streams emit 'data' events once a listener is added.
          reader.on("data", (chunk) => {
            chunk = String(chunk).replace(
              'q:base="/build/"',
            );
            stream.write(chunk);
          });

          return new Promise((resolve) => {
            reader.on("end", () => resolve());
          });
        }}
      </SSRStream>
    </>
  );
});
`,
    `
      export type NoSerialize<T> = (T & { __no_serialize__: true }) | undefined;
      import { useMethod, component$ } from 'stuff';
      export interface Value {
        value: number;
        fn: NoSerialize<() => void>;
        other: Value;
      }
      export function getFn(): NoSerialize<() => void> {
        return () => {};
      }
      export const HelloWorld = component$(() => {
        const state: Value = { value: 12, fn: getFn() };
        useTask$(() => {
          console.log(state.value);
        });
        return <div></div>
      });`,
    `
        import { useMethod, component$ } from 'stuff';
        interface Value {
          value: 12;
        }
        type NullValue = Value | null;

        export const HelloWorld = component$(() => {
          const bar = () => 'bar';
          const foo = 'bar';
          const a: Value = {value: 12};
          const b: NullValue = null;
          useMethod(foo, bar);
          return <div></div>
        });`,
    `export const HelloWorld = component$(() => {
          const getMethod = () => {
            return 'value';
          }
          const useMethod = getMethod();
          useTask$(() => {
            console.log(useMethod);
          });
          return <div></div>;
        });`,

    `export const HelloWorld = component$(() => {
          const getMethod = () => {
            return {
              value: 'string',
              other: 12,
              values: ['23', 22, {prop: number}],
              foo: {
                bar: 'string'
              }
            };
          }
          const useMethod = getMethod();
          useTask$(() => {
            console.log(useMethod);
          });
          return <div></div>;
        });`,
    `
        export const useMethod = () => {
          console.log('');
        }
        export const HelloWorld = component$(() => {
          const foo = 'bar';
          useMethod(foo);
          return <div></div>
        });`,
    `
          import { useTask$ } from '@builder.io/qwik';
          export const HelloWorld = component$(() => {
            function getValue(): number | string | null | undefined | { prop: string } {
              return window.aaa;
            }
            const a = getValue();
            useTask$(() => {
              console.log(a);
            });
            return <div></div>;
          });`,
    `
          export const HelloWorld = component$(() => {
            const getMethod = () => {
              return Promise.resolve();
            }
            const useMethod = getMethod();
            const obj = {
              stuff: 12,
              b: false,
              n: null,
              stuff: new Date(),
              url: new URL(),
              regex: new RegExp("dfdf"),
              u: undefined,
              manu: 'string',
              complex: {
                s: true,
              }
            };
            useTask$(() => {
              console.log(useMethod, obj);
            });
            return <div></div>;
          });`,
    `
          import { useTask$ } from '@builder.io/qwik';
          export const HelloWorld = component$(() => {
            async function getValue() {
              return 'ffg';
            }
            const a = getValue();
            return <div onClick$={() => {
              console.log(a);
            }}></div>;
          });`,
    `
  export interface PropFnInterface<ARGS extends any[], RET> {
    (...args: ARGS): Promise<RET>
  }

  export type PropFunction<T extends Function> = T extends (...args: infer ARGS) => infer RET
    ? PropFnInterface<ARGS, RET>
    : never;

  export interface Props {
    method$: PropFunction<() => void>;
    method1$: PropFunction<() => void>;
    method2$: PropFunction<() => void> | null;
  }

  export const HelloWorld = component$(({method$, method1$, method2$, method3$}: Props) => {
    return <div
     onKeydown$={method$}
     onKeydown1$={method1$}
     onKeydown2$={method2$}
     onClick$={async () => {
      await method$();
    }}></div>;
  });
      `,
    `
import { component$ } from "@builder.io/qwik";

export const version = "0.13";

export default component$(() => {
  return {
    version,
  };
});
`,
    `
        import { component$ } from "@builder.io/qwik";

        export interface Props {
          serializableTuple: [string, number, boolean];
        }

        export const HelloWorld = component$((props: Props) => {
          return (
            <button onClick$={() => props.serializableTuple}></button>
          );
        });
      `,
    `
      import { component$ } from "@builder.io/qwik";

      export const HelloWorld = component$(({onClick}: any) => {
        return (
          <button onClick$={onClick}></button>
        );
      });
    `,
    `
          const useMethod = 12;
          export const HelloWorld = component$(() => {
            const foo = 'bar';
            useMethod(foo);
            return <div></div>
          });`,
    `
      import {Component, component$, useStore} from '@builder.io/qwik';
      export const PopupManager = component$(() => {
        const popup = useStore({
            component: null as null | Component<any>,
            props: null as any,
            visible: false,
            x: 0,
            y: 0,
        });
        return (
            <div
                document:onMouseEnter$={(e) => {
                popup.visible = true;
            }}
                document:onMouseLeave$={(e) => {
                popup.visible = true;
            }}
            >
            </div>
        );
      });
    `,
  ],
  invalid: [
    {
      code: `
          export const HelloWorld = component$(() => {
            const getMethod = () => {
              return () => {};
            }
            const useMethod = getMethod();
            useTask$(() => {
              console.log(useMethod);
            });
            return <div></div>;
          });`,
      errors: [{ messageId: 'referencesOutside' }],
    },
    {
      code: `
          export const HelloWorld = component$(() => {
            let startX: number | undefined = 0;

            const handleMouseDown = $((e: QwikMouseEvent) => {
              console.log('working');
              startX = e.pageX - divRef.value!.offsetLeft;
            });
            return <div
              onMouseDown$={handleMouseDown}
            ></div>;
          });`,
      errors: [{ messageId: 'mutableIdentifier' }],
    },
    {
      code: `
          export const HelloWorld = component$(() => {
            function useMethod() {
              console.log('stuff');
            };
            useTask$(() => {
              console.log(useMethod);
            });
            return <div></div>;
          });`,

      errors: [{ messageId: 'referencesOutside' }],
    },
    {
      code: `
          export const HelloWorld = component$(() => {
            class Stuff { }
            useTask$(() => {
              console.log(new Stuff(), useMethod);
            });
            return <div></div>;
          });`,

      errors: [{ messageId: 'referencesOutside' }],
    },
    {
      code: `
          export const HelloWorld = component$(() => {
            class Stuff { }
            const stuff = new Stuff();
            useTask$(() => {
              console.log(stuff, useMethod);
            });
            return <div></div>;
          });`,

      errors: [{ messageId: 'referencesOutside' }],
    },
    {
      code: `
          import { useTask$ } from '@builder.io/qwik';
          export const HelloWorld = component$(() => {
            const a = Symbol();
            useTask$(() => {
              console.log(a);
            });
            return <div></div>;
          });`,

      errors: [{ messageId: 'referencesOutside' }],
    },
    {
      code: `
        import { component$, useTask$, useSignal } from '@builder.io/qwik';

        export default component$(() => {
          const color: Color = useSignal({ color: Color.Red })
          enum Color {
            Red,
            Blue,
            Green,
          }
          useTask$(() => {
            color.value.color = Color.Blue
          });
          return <></>
        })`,
      errors: [{ messageId: 'referencesOutside' }],
    },
    {
      code: `
          import { useTask$ } from '@builder.io/qwik';
          export const HelloWorld = component$(() => {
            function getValue() {
              if (Math.random() < 0.5) {
                return 'string';
              } else {
                return () => { console.log() };
              }
            }
            const a = getValue();
            useTask$(() => {
              console.log(a);
            });
            return <div></div>;
          });`,

      errors: [{ messageId: 'referencesOutside' }],
    },
    {
      code: `
        import { useMethod, component$ } from 'stuff';
        export interface Value {
          value: () => void;
        }
        export const HelloWorld = component$(() => {
          const state: Value = { value: () => console.log('thing') };
          useTask$(() => {
            console.log(state.value);
          });
          return <div></div>
        });`,
      errors: [{ messageId: 'referencesOutside' }],
    },
    {
      code: `
        import { component$ } from 'stuff';
        export const HelloWorld = component$(() => {
          const click = () => console.log();
          return (
            <button onClick$={click}>
            </button>
          );
        });`,
      errors: [
        {
          messageId: 'invalidJsxDollar',
        },
      ],
    },
    {
      code: `
        import { component$ } from 'stuff';
        export const HelloWorld = component$(() => {
          let click: string = '';
          return (
            <button onClick$={() => {
              click = '';

            }}>
            </button>
          );
        });`,
      errors: [
        {
          messageId: 'mutableIdentifier',
        },
      ],
    },
    {
      code: `
        import { component$ } from "@builder.io/qwik";

        export interface Props {
          nonserializableTuple: [string, number, boolean, Function];
        }

        export const HelloWorld = component$((props: Props) => {
          return (
            <button onClick$={() => props.nonserializableTuple}></button>
          );
        });`,
      errors: [{ messageId: 'referencesOutside' }],
    },
  ],
});

ruleTester.run('jsx-img', rules['jsx-img'], {
  valid: [
    `<img width={200} height={200} />`,
    `<img width="200" height="200" />`,
    `<img {...props}/>`,
  ],
  invalid: [
    {
      code: `<img height={200} />`,
      errors: [{ messageId: 'noWidthHeight' }],
    },
    {
      code: `<img width={200} />`,
      errors: [{ messageId: 'noWidthHeight' }],
    },
    {
      code: `<img />`,
      errors: [{ messageId: 'noWidthHeight' }],
    },
    {
      code: `<img src='./file.png' />`,
      errors: [{ messageId: 'noWidthHeight' }],
    },
  ],
});

<<<<<<< HEAD
test('jsx-a', () => {
  ruleTester.run('jsx-a', rules['jsx-a'], {
    valid: [`<a href={value} />`, `<a value="200" />`, `<a {...props}/>`],
    invalid: [
      {
        code: `<a/>`,
        errors: [{ messageId: 'noHref' }],
      },
      {
        code: `<a style='display:block;' />`,
        errors: [{ messageId: 'noHref' }],
      },
    ],
  });
});
=======
lintSuite.run();
>>>>>>> 018c67c1

export {};<|MERGE_RESOLUTION|>--- conflicted
+++ resolved
@@ -2,8 +2,8 @@
 // @ts-ignore
 import { RuleTester } from '@typescript-eslint/rule-tester';
 import { fileURLToPath } from 'node:url';
+import { rules } from './index';
 import { suite } from 'uvu';
-import { rules } from './index';
 
 const lintSuite = suite('lint');
 const testConfig = {
@@ -663,24 +663,20 @@
   ],
 });
 
-<<<<<<< HEAD
-test('jsx-a', () => {
-  ruleTester.run('jsx-a', rules['jsx-a'], {
-    valid: [`<a href={value} />`, `<a value="200" />`, `<a {...props}/>`],
-    invalid: [
-      {
-        code: `<a/>`,
-        errors: [{ messageId: 'noHref' }],
-      },
-      {
-        code: `<a style='display:block;' />`,
-        errors: [{ messageId: 'noHref' }],
-      },
-    ],
-  });
+ruleTester.run('jsx-a', rules['jsx-a'], {
+  valid: [`<a href={value} />`, `<a {...props}/>`],
+  invalid: [
+    {
+      code: `<a/>`,
+      errors: [{ messageId: 'noHref' }],
+    },
+    {
+      code: `<a style='display:block;' />`,
+      errors: [{ messageId: 'noHref' }],
+    },
+  ],
 });
-=======
+
 lintSuite.run();
->>>>>>> 018c67c1
 
 export {};