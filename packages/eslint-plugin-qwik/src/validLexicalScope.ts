/* eslint-disable no-console */
import * as ESLintUtils from '@typescript-eslint/utils/eslint-utils';
import ts from 'typescript';
import type { Identifier } from 'estree';
import redent from 'redent';
import type { RuleContext, Scope } from '@typescript-eslint/utils/dist/ts-eslint';
import { QwikEslintExamples } from '../examples';

const createRule = ESLintUtils.RuleCreator(
  (name) => `https://qwik.builder.io/docs/advanced/eslint/#${name}`
);

interface DetectorOptions {
  allowAny: boolean;
}
export const validLexicalScope = createRule({
  name: 'valid-lexical-scope',
  defaultOptions: [
    {
      allowAny: true,
    },
  ],
  meta: {
    type: 'problem',
    docs: {
      description:
        'Used the tsc typechecker to detect the capture of unserializable data in dollar ($) scopes.',
      recommended: 'recommended',
    },

    schema: [
      {
        type: 'object',
        properties: {
          allowAny: {
            type: 'boolean',
          },
        },
        default: {
          allowAny: true,
        },
      },
    ],

    messages: {
      referencesOutside:
        'When referencing "{{varName}}" inside a different scope ({{dollarName}}), Qwik needs to serialize the value, however {{reason}}.\nCheck out https://qwik.builder.io/docs/advanced/dollar/ for more details.',
      invalidJsxDollar:
        'Using "{{varName}}" as an event handler, however functions are not serializable.\nDid you mean to wrap it in `$()`?\n\n{{solution}}\nCheck out https://qwik.builder.io/docs/advanced/dollar/ for more details.',
      mutableIdentifier:
        'Mutating let "{{varName}}" within the ({{dollarName}}) closure is not allowed, instead create an object/store/signal and mutate one of its properties.\nCheck out https://qwik.builder.io/docs/advanced/dollar/ for more details.',
    },
  },
  create(context) {
    const allowAny = context.options[0]?.allowAny ?? true;
    const opts: DetectorOptions = {
      allowAny,
    };
    const scopeManager = context.sourceCode.scopeManager!;
    const services = ESLintUtils.getParserServices(context);
    const esTreeNodeToTSNodeMap = services.esTreeNodeToTSNodeMap;
    const typeChecker = services.program.getTypeChecker();
    const relevantScopes: Map<any, string> = new Map();
    let exports: ts.Symbol[] = [];

    function walkScope(scope: Scope.Scope) {
      scope.references.forEach((ref) => {
        const declaredVariable = ref.resolved;
        const declaredScope = ref.resolved?.scope as Scope.Scope;
        if (declaredVariable && declaredScope) {
          const variableType = declaredVariable.defs.at(0)?.type;
          if (variableType === 'Type') {
            return;
          }
          if (variableType === 'ImportBinding') {
            return;
          }
          let dollarScope: Scope.Scope | null = ref.from;
          let dollarIdentifier: string | undefined;
          while (dollarScope) {
            dollarIdentifier = relevantScopes.get(dollarScope);
            if (dollarIdentifier) {
              break;
            }
            dollarScope = dollarScope.upper;
          }
          if (dollarScope && dollarIdentifier) {
            // Variable used inside $
            const scopeType = declaredScope.type;
            if (scopeType === 'global') {
              return;
            }
            if (scopeType === 'module') {
              return;
            }
            const identifier = ref.identifier;
            const tsNode = esTreeNodeToTSNodeMap.get(identifier);
            let ownerDeclared: Scope.Scope | null = declaredScope;
            while (ownerDeclared) {
              if (relevantScopes.has(ownerDeclared)) {
                break;
              }
              ownerDeclared = ownerDeclared.upper;
            }

            if (ownerDeclared !== dollarScope) {
              if (identifier.parent && identifier.parent.type === 'AssignmentExpression') {
                if (identifier.parent.left === identifier) {
                  context.report({
                    messageId: 'mutableIdentifier',
                    node: ref.identifier,
                    data: {
                      varName: ref.identifier.name,
                      dollarName: dollarIdentifier,
                    },
                  });
                }
              }

              const reason = canCapture(context, typeChecker, tsNode, ref.identifier, opts);
              if (reason) {
                context.report({
                  messageId: 'referencesOutside',
                  node: ref.identifier,
                  data: {
                    varName: ref.identifier.name,
                    dollarName: dollarIdentifier,
                    reason: humanizeTypeReason(reason),
                  },
                });
              }
            }
          }
        }
      });
      scope.childScopes.forEach(walkScope);
    }

    return {
      CallExpression(node) {
        if (node.callee.type === 'Identifier') {
          if (node.callee.name.endsWith('$')) {
            const firstArg = node.arguments.at(0);
            if (firstArg && firstArg.type === 'ArrowFunctionExpression') {
              const scope = scopeManager.acquire(firstArg);
              if (scope) {
                relevantScopes.set(scope, node.callee.name);
              }
            }
          }
        }
      },
      JSXAttribute(node) {
        const jsxName = node.name;
        const name = jsxName.type === 'JSXIdentifier' ? jsxName.name : jsxName.name.name;

        if (name.endsWith('$')) {
          const firstArg = node.value;
          if (firstArg && firstArg.type === 'JSXExpressionContainer') {
            const scope = scopeManager.acquire(firstArg.expression);
            if (scope) {
              relevantScopes.set(scope, name);
            } else if (firstArg.expression.type === 'Identifier') {
              const tsNode = esTreeNodeToTSNodeMap.get(firstArg.expression);
              const type = typeChecker.getTypeAtLocation(tsNode).getNonNullableType();

              if (!isTypeQRL(type)) {
                if (type.isUnionOrIntersection()) {
                  if (
                    !type.types.every((t) => {
                      if (t.symbol) {
                        return t.symbol.name === 'Component' || t.symbol.name === 'PropFnInterface';
                      }
                      return false;
                    })
                  ) {
                    context.report({
                      messageId: 'invalidJsxDollar',
                      node: firstArg.expression,
                      data: {
                        varName: firstArg.expression.name,
                        solution: `Fix the type of ${firstArg.expression.name} to be QRL`,
                      },
                    });
                  }
                } else {
                  const symbolName = type.symbol?.name;
                  if (symbolName === 'PropFnInterface') {
                    return;
                  }
                  context.report({
                    messageId: 'invalidJsxDollar',
                    node: firstArg.expression,
                    data: {
                      varName: firstArg.expression.name,
                      solution: `const ${firstArg.expression.name} = $(\n${getContent(
                        type.symbol,
                        context.sourceCode.text
                      )}\n);\n`,
                    },
                  });
                }
              }
            }
          }
        }
      },
      Program(node) {
        const module = esTreeNodeToTSNodeMap.get(node);
        const moduleSymbol = typeChecker.getSymbolAtLocation(module);

        /**
         * Despite what the type signature says, {@link typeChecker.getSymbolAtLocation} can return
         * undefined for empty modules. This happens, for example, when creating a brand new file.
         */
        if (moduleSymbol) {
          exports = typeChecker.getExportsOfModule(moduleSymbol);
        }
      },
      'Program:exit'() {
        walkScope(scopeManager.globalScope! as any);
      },
    };
  },
});

function canCapture(
  context: RuleContext<any, any>,
  checker: ts.TypeChecker,
  node: ts.Node,
  ident: Identifier,
  opts: DetectorOptions
) {
  const type = checker.getTypeAtLocation(node);
  const seen = new Set<any>();
  return isTypeCapturable(context, checker, type, node, ident, opts, seen);
}

interface TypeReason {
  type: ts.Type;
  typeStr: string;
  location?: string;
  reason: string;
}

function humanizeTypeReason(reason: TypeReason) {
  let message = '';
  if (reason.location) {
    message += `"${reason.location}" `;
  } else {
    message += 'it ';
  }
  message += `${reason.reason}`;
  return message;
}

function isTypeCapturable(
  context: RuleContext<any, any>,
  checker: ts.TypeChecker,
  type: ts.Type,
  tsnode: ts.Node,
  ident: Identifier,
  opts: DetectorOptions,
  seen: Set<any>
): TypeReason | undefined {
  const result = _isTypeCapturable(context, checker, type, tsnode, opts, 0, seen);
  if (result) {
    const loc = result.location;
    if (loc) {
      result.location = `${ident.name}.${loc}`;
    }
    return result;
  }
  return result;
}
function _isTypeCapturable(
  context: RuleContext<any, any>,
  checker: ts.TypeChecker,
  type: ts.Type,
  node: ts.Node,
  opts: DetectorOptions,
  level: number,
  seen: Set<any>
): TypeReason | undefined {
  // NoSerialize is ok
  if (seen.has(type)) {
    return;
  }
  seen.add(type);
  if (type.getProperty('__no_serialize__') || type.getProperty('__qwik_serializable__')) {
    return;
  }
  const isUnknown = type.flags & ts.TypeFlags.Unknown;
  if (isUnknown) {
    return {
      type,
      typeStr: checker.typeToString(type),
      reason: 'is unknown, which could be serializable or not, please make the type more specific',
    };
  }
  const isAny = type.flags & ts.TypeFlags.Any;
  if (!opts.allowAny && isAny) {
    return {
      type,
      typeStr: checker.typeToString(type),
      reason: 'is any, which is not serializable',
    };
  }
  const isSymbol = type.flags & ts.TypeFlags.ESSymbolLike;
  if (isSymbol) {
    return {
      type,
      typeStr: checker.typeToString(type),
      reason: 'is Symbol, which is not serializable',
    };
  }
  const isEnum = type.flags & ts.TypeFlags.Enum;
  if (isEnum) {
    return {
      type,
      typeStr: checker.typeToString(type),
      reason: 'is an enum, use an string or a number instead',
    };
  }
  if (isTypeQRL(type)) {
    return;
  }

  const canBeCalled = type.getCallSignatures().length > 0;
  if (canBeCalled) {
    const symbolName = type.symbol.name;
    if (
      symbolName === 'PropFnInterface' ||
      symbolName === 'RefFnInterface' ||
      symbolName === 'bivarianceHack' ||
      symbolName === 'FunctionComponent'
    ) {
      return;
    }
    let reason = 'is a function, which is not serializable';
    if (level === 0 && ts.isIdentifier(node)) {
      const solution = `const ${node.text} = $(\n${getContent(
        type.symbol,
        context.sourceCode.text
      )}\n);`;
      reason += `.\nDid you mean to wrap it in \`$()\`?\n\n${solution}\n`;
    }

    return {
      type,
      typeStr: checker.typeToString(type),
      reason,
    };
  }

  if (type.isUnion()) {
    for (const subType of type.types) {
      const result = _isTypeCapturable(context, checker, subType, node, opts, level + 1, seen);
      if (result) {
        return result;
      }
    }
    return;
  }
  const isObject = (type.flags & ts.TypeFlags.Object) !== 0;
  if (isObject) {
    const arrayType = getElementTypeOfArrayType(type, checker);
    if (arrayType) {
      return _isTypeCapturable(context, checker, arrayType, node, opts, level + 1, seen);
    }

    const tupleTypes = getTypesOfTupleType(type, checker);
    if (tupleTypes) {
      for (const subType of tupleTypes) {
        const result = _isTypeCapturable(context, checker, subType, node, opts, level + 1, seen);
        if (result) {
          return result;
        }
      }
      return;
    }

    const symbolName = type.symbol.name;

    // Element is ok
    if (type.getProperty('nextElementSibling')) {
      return;
    }
    // Document is ok
    if (type.getProperty('activeElement')) {
      return;
    }
    if (symbolName in ALLOWED_CLASSES) {
      return;
    }
    if (type.isClass()) {
      return {
        type,
        typeStr: checker.typeToString(type),
        reason: `is an instance of the "${type.symbol.name}" class, which is not serializable. Use a simple object literal instead`,
      };
    }

    const prototype = type.getProperty('prototype');
    if (prototype) {
      const type = checker.getTypeOfSymbolAtLocation(prototype, node);
      if (type.isClass()) {
        return {
          type,
          typeStr: checker.typeToString(type),
          reason: 'is a class constructor, which is not serializable',
        };
      }
    }

    if (!symbolName.startsWith('__') && type.symbol.valueDeclaration) {
      return {
        type,
        typeStr: checker.typeToString(type),
        reason: `is an instance of the "${type.symbol.name}" class, which is not serializable`,
      };
    }

    for (const symbol of type.getProperties()) {
      const result = isSymbolCapturable(context, checker, symbol, node, opts, level + 1, seen);
      if (result) {
        const loc = result.location;
        result.location = `${symbol.name}${loc ? `.${loc}` : ''}`;
        return result;
      }
    }
  }
  return;
}

function isSymbolCapturable(
  context: RuleContext<any, any>,
  checker: ts.TypeChecker,
  symbol: ts.Symbol,
  node: ts.Node,
  opts: DetectorOptions,
  level: number,
  seen: Set<any>
) {
  const type = checker.getTypeOfSymbolAtLocation(symbol, node);
  return _isTypeCapturable(context, checker, type, node, opts, level, seen);
}

function getElementTypeOfArrayType(type: ts.Type, checker: ts.TypeChecker): ts.Type | undefined {
  return (checker as any).getElementTypeOfArrayType(type);
}

function getTypesOfTupleType(
  type: ts.Type,
  checker: ts.TypeChecker
): readonly ts.Type[] | undefined {
  return (checker as any).isTupleType(type)
    ? checker.getTypeArguments(type as ts.TupleType)
    : undefined;
}

function isTypeQRL(type: ts.Type): boolean {
  return (
    !!(type.flags & ts.TypeFlags.Any) || !!type.getNonNullableType().getProperty('__brand__QRL__')
  );
}

function getContent(symbol: ts.Symbol, sourceCode: string) {
  if (symbol && symbol.declarations && symbol.declarations.length > 0) {
    const decl = symbol.declarations[0];
    // Remove empty lines
    const text = sourceCode.slice(decl.pos, decl.end).replace(/^\s*$/gm, '');
    return redent(text, 2);
  }
  return '';
}

const ALLOWED_CLASSES = {
  Promise: true,
  URL: true,
  RegExp: true,
  Date: true,
  FormData: true,
  URLSearchParams: true,
  Error: true,
  Set: true,
  Map: true,
<<<<<<< HEAD
  Uint8Array: true,
=======
  JSXNodeImpl: true,
>>>>>>> ea61148a
};

const referencesOutsideGood = `
import { component$, useTask$, $ } from '@builder.io/qwik';

export const HelloWorld = component$(() => {
  const print = $((msg: string) => {
    console.log(msg);
  });

  useTask$(() => {
    print("Hello World");
  });

  return <h1>Hello</h1>;
});`.trim();

const referencesOutsideBad = `
import { component$, useTask$ } from '@builder.io/qwik';

export const HelloWorld = component$(() => {
  const print = (msg: string) => {
    console.log(msg);
  };

  useTask$(() => {
    print("Hello World");
  });

  return <h1>Hello</h1>;
});`.trim();

const invalidJsxDollarGood = `
import { component$, $ } from '@builder.io/qwik';

export const HelloWorld = component$(() => {
  const click = $(() => console.log());
  return (
    <button onClick$={click}>log it</button>
  );
});`.trim();

const invalidJsxDollarBad = `
import { component$ } from '@builder.io/qwik';

export const HelloWorld = component$(() => {
  const click = () => console.log();
  return (
    <button onClick$={click}>log it</button>
  );
});`.trim();

const mutableIdentifierGood = `
import { component$ } from '@builder.io/qwik';

export const HelloWorld = component$(() => {
  const person = { name: 'Bob' };

  return (
    <button onClick$={() => {
      person.name = 'Alice';
    }}>
      {person.name}
    </button>
  );
});`.trim();

const mutableIdentifierBad = `
import { component$ } from '@builder.io/qwik';

export const HelloWorld = component$(() => {
  let personName = 'Bob';

  return (
    <button onClick$={() => {
      personName = 'Alice';
    }}>
      {personName}
    </button>
  );
});`.trim();

export const validLexicalScopeExamples: QwikEslintExamples = {
  referencesOutside: {
    good: [
      {
        codeHighlight: `{1,4} /print/#a /$((msg: string)/#b)`,
        code: referencesOutsideGood,
      },
    ],
    bad: [
      {
        codeHighlight: `{1,4} /print/#a /(msg: string)/#b)`,
        code: referencesOutsideBad,
        description:
          'Since Expressions are not serializable, they must be wrapped with `$( ... )` so that the optimizer can split the code into small chunks.',
      },
    ],
  },
  invalidJsxDollar: {
    good: [
      {
        codeHighlight: '{1} /click/#a',
        code: invalidJsxDollarGood,
      },
    ],
    bad: [
      {
        codeHighlight: '{1} /click/#a',
        code: invalidJsxDollarBad,
        description: 'Event handler must be wrapped with `${ ... }`.',
      },
    ],
  },
  mutableIdentifier: {
    good: [
      {
        codeHighlight: '{4} /person/#a',
        code: mutableIdentifierGood,
      },
    ],
    bad: [
      {
        codeHighlight: '{4} /personName/#a',
        code: mutableIdentifierBad,
        description:
          'Simple values are not allowed to be mutated. Use an Object instead and edit one of its property.',
      },
    ],
  },
};<|MERGE_RESOLUTION|>--- conflicted
+++ resolved
@@ -485,11 +485,8 @@
   Error: true,
   Set: true,
   Map: true,
-<<<<<<< HEAD
   Uint8Array: true,
-=======
   JSXNodeImpl: true,
->>>>>>> ea61148a
 };
 
 const referencesOutsideGood = `
