--- conflicted
+++ resolved
@@ -1,46 +1,23 @@
-<<<<<<< HEAD
 import { component$ } from '@builder.io/qwik';
 import { Link } from '@builder.io/qwik-city';
 import { useAuthSession, useAuthSignout } from '~/routes/plugin@auth';
-=======
->>>>>>> 3de83702
 import Avatar from '../avatar';
-import { Link } from '@builder.io/qwik-city';
 import { QwikIcon } from '../icons/qwik';
-import { component$ } from '@builder.io/qwik';
-import { useAuthSignout } from '~/routes/plugin@auth';
-import { useUserSession } from '~/routes/layout';
 
 export default component$(() => {
   const signOutSig = useAuthSignout();
-<<<<<<< HEAD
   const userCtx = useAuthSession();
 
   return (
-    <header>
-      <Link href="/app/" class={styles.logo}>
-=======
-  const session = useUserSession();
-
-  return (
     <header class="flex items-center gap-3 border border-b-slate-200 px-6 py-3">
-      <Link href="/">
->>>>>>> 3de83702
+      <Link href="/app/">
         <QwikIcon width="46" height="50" />
       </Link>
       <span class="font-thin">Insights</span>
 
-<<<<<<< HEAD
       {userCtx.value?.user?.email && (
-        <div class={styles.user_section}>
-          <Link class={styles.link} href="/">
-            Setting
-          </Link>
-=======
-      {session.value?.user?.email && (
         <div class="ml-auto flex items-center justify-center gap-8">
           <Link href="/">Setting</Link>
->>>>>>> 3de83702
           <Link
             class="cursor-pointer"
             onClick$={() => {
@@ -49,21 +26,11 @@
           >
             Logout
           </Link>
-<<<<<<< HEAD
-          <div class={styles.avatar}>
-            <Avatar
-              src={userCtx.value.user.image || ''}
-              alt={userCtx.value.user.name || ''}
-              size="small"
-            />
-          </div>
-=======
           <Avatar
-            src={session.value.user.image ?? ''}
-            alt={session.value.user.name ?? ''}
+            src={userCtx.value.user.image ?? ''}
+            alt={userCtx.value.user.name ?? ''}
             size="small"
           />
->>>>>>> 3de83702
         </div>
       )}
     </header>
