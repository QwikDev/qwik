--- conflicted
+++ resolved
@@ -1,14 +1,9 @@
 import './global.css';
 
+import { component$ } from '@builder.io/qwik';
 import { QwikCityProvider, RouterOutlet, ServiceWorkerRegister } from '@builder.io/qwik-city';
-<<<<<<< HEAD
-import { component$ } from '@builder.io/qwik';
-=======
->>>>>>> 3de83702
-
 import { Insights } from '@builder.io/qwik-labs';
 import { RouterHead } from './components/router-head/router-head';
-import { component$ } from '@builder.io/qwik';
 
 export default component$(() => {
   return (
