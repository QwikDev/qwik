--- conflicted
+++ resolved
@@ -15,16 +15,12 @@
   | "/app/[publicApiKey]/symbols/"
   | "/app/[publicApiKey]/symbols/bundles/"
   | "/app/[publicApiKey]/symbols/edge/"
-<<<<<<< HEAD
-  | "/app/[publicApiKey]/symbols/slow/"
-  | "/app/add/";
-=======
   | "/app/[publicApiKey]/symbols/outgoing/"
   | "/app/[publicApiKey]/symbols/slow/"
+  | "/app/add/"
   | "/test/"
   | "/test/counter/"
   | "/test/visible-task/";
->>>>>>> 2e2b0f0b
 
 export interface AppRouteMap {
   "/": {};
@@ -41,13 +37,10 @@
   "/app/[publicApiKey]/symbols/edge/": { publicApiKey: string };
   "/app/[publicApiKey]/symbols/outgoing/": { publicApiKey: string };
   "/app/[publicApiKey]/symbols/slow/": { publicApiKey: string };
-<<<<<<< HEAD
   "/app/add/": {};
-=======
   "/test/": {};
   "/test/counter/": {};
   "/test/visible-task/": {};
->>>>>>> 2e2b0f0b
 }
 
 export interface AppRouteParamsFunction {
@@ -98,13 +91,10 @@
     route: "/app/[publicApiKey]/symbols/slow/",
     params: { publicApiKey: string }
   ): string;
-<<<<<<< HEAD
   (route: "/app/add/", params?: {}): string;
-=======
   (route: "/test/", params?: {}): string;
   (route: "/test/counter/", params?: {}): string;
   (route: "/test/visible-task/", params?: {}): string;
->>>>>>> 2e2b0f0b
 }
 
 export type AppLinkProps =
@@ -129,16 +119,12 @@
       "param:publicApiKey": string;
     }
   | { route: "/app/[publicApiKey]/symbols/edge/"; "param:publicApiKey": string }
-<<<<<<< HEAD
-  | { route: "/app/[publicApiKey]/symbols/slow/"; "param:publicApiKey": string }
-  | { route: "/app/add/" };
-=======
   | {
       route: "/app/[publicApiKey]/symbols/outgoing/";
       "param:publicApiKey": string;
     }
   | { route: "/app/[publicApiKey]/symbols/slow/"; "param:publicApiKey": string }
+  | { route: "/app/add/" }
   | { route: "/test/" }
   | { route: "/test/counter/" }
-  | { route: "/test/visible-task/" };
->>>>>>> 2e2b0f0b
+  | { route: "/test/visible-task/" };