import { Link, type RequestHandler, useLocation } from '@builder.io/qwik-city';
import { Slot, component$ } from '@builder.io/qwik';
<<<<<<< HEAD
import { EditIcon } from '~/components/icons/edit';
import Layout from '~/components/layout';
import styles from './styles.module.css';
import { SymbolIcon } from '~/components/icons/symbol';
import { EdgeIcon } from '~/components/icons/edge';
=======

>>>>>>> 3de83702
import { BundleIcon } from '~/components/icons/bundle';
import { DashboardIcon } from '~/components/icons/dashboard';
import { EdgeIcon } from '~/components/icons/edge';
import { EditIcon } from '~/components/icons/edit';
import { ErrorIcon } from '~/components/icons/error';
import Layout from '~/components/layout';
import { ManifestIcon } from '~/components/icons/manifest';
import { RoutesIcon } from '~/components/icons/routes';
<<<<<<< HEAD
import { getInsightUser } from '../layout';

export const onRequest: RequestHandler = async ({ sharedMap, redirect, params }) => {
  const insightUser = getInsightUser(sharedMap);
  if (!insightUser.isAuthorizedForApp(params.publicApiKey)) {
    throw redirect(307, '/');
  }
};
=======
import { SlowIcon } from '~/components/icons/slow';
import { SymbolIcon } from '~/components/icons/symbol';
>>>>>>> 3de83702

export default component$(() => {
  const location = useLocation();
  const path = `/app/${location.params.publicApiKey}/`;

  const NAVIGATION = [
    { path, label: 'Dashboard', icon: <DashboardIcon />, addDividor: true },
    { path: path + 'manifests/', label: 'Manifests', icon: <ManifestIcon /> },
    { path: path + 'routes/', label: 'Routes', icon: <RoutesIcon /> },
    { path: path + 'symbols/', label: 'Symbols', icon: <SymbolIcon /> },
    { path: path + 'symbols/edge/', label: 'Edge', icon: <EdgeIcon /> },
    { path: path + 'symbols/bundles/', label: 'Bundles', icon: <BundleIcon /> },
    { path: path + 'symbols/slow/', label: 'Slow Symbols', icon: <SlowIcon /> },
    {
      path: path + 'errors/',
      label: 'Errors',
      icon: <ErrorIcon />,
      addDividor: true,
    },
    { path: path + 'edit/', label: 'Edit', icon: <EditIcon /> },
  ];

  return (
    <Layout>
      <div class="grid min-h-[calc(100vh-76px)] grid-cols-[240px_1fr]">
        <aside>
          <div class="flex h-full flex-col gap-8 overflow-y-auto bg-white p-8">
            {NAVIGATION.map(({ path, label, icon, addDividor = false }) => (
              <>
                <Link key={path} href={path} class="flex items-center gap-3">
                  {icon}
                  <span>{label}</span>
                </Link>
                {addDividor && <div class="border-t border-t-slate-200"></div>}
              </>
            ))}
          </div>
        </aside>
        <div class="m-8 overflow-y-auto">
          <Slot />
        </div>
      </div>
    </Layout>
  );
});<|MERGE_RESOLUTION|>--- conflicted
+++ resolved
@@ -1,23 +1,16 @@
-import { Link, type RequestHandler, useLocation } from '@builder.io/qwik-city';
 import { Slot, component$ } from '@builder.io/qwik';
-<<<<<<< HEAD
+import { Link, useLocation, type RequestHandler } from '@builder.io/qwik-city';
+import { EdgeIcon } from '~/components/icons/edge';
 import { EditIcon } from '~/components/icons/edit';
+import { SymbolIcon } from '~/components/icons/symbol';
 import Layout from '~/components/layout';
-import styles from './styles.module.css';
-import { SymbolIcon } from '~/components/icons/symbol';
-import { EdgeIcon } from '~/components/icons/edge';
-=======
 
->>>>>>> 3de83702
 import { BundleIcon } from '~/components/icons/bundle';
 import { DashboardIcon } from '~/components/icons/dashboard';
-import { EdgeIcon } from '~/components/icons/edge';
-import { EditIcon } from '~/components/icons/edit';
 import { ErrorIcon } from '~/components/icons/error';
-import Layout from '~/components/layout';
 import { ManifestIcon } from '~/components/icons/manifest';
 import { RoutesIcon } from '~/components/icons/routes';
-<<<<<<< HEAD
+import { SlowIcon } from '~/components/icons/slow';
 import { getInsightUser } from '../layout';
 
 export const onRequest: RequestHandler = async ({ sharedMap, redirect, params }) => {
@@ -26,10 +19,6 @@
     throw redirect(307, '/');
   }
 };
-=======
-import { SlowIcon } from '~/components/icons/slow';
-import { SymbolIcon } from '~/components/icons/symbol';
->>>>>>> 3de83702
 
 export default component$(() => {
   const location = useLocation();
