--- conflicted
+++ resolved
@@ -1,15 +1,11 @@
-import { type ApplicationRow, applicationTable, getDB } from '~/db';
+import { component$, useSignal, type ReadonlySignal, useComputed$ } from '@builder.io/qwik';
+import { routeLoader$ } from '@builder.io/qwik-city';
+import { inArray } from 'drizzle-orm';
 import AppCard from '~/components/app-card';
 import Container from '~/components/container';
 import Layout from '~/components/layout';
-import { type ReadonlySignal, component$ } from '@builder.io/qwik';
-import { routeLoader$ } from '@builder.io/qwik-city';
-<<<<<<< HEAD
-import styles from './styles.module.css';
+import { applicationTable, getDB, type ApplicationRow } from '~/db';
 import { getInsightUser } from './layout';
-import { inArray } from 'drizzle-orm';
-=======
->>>>>>> 3de83702
 
 export const useApps = routeLoader$<ApplicationRow[]>(async ({ sharedMap }) => {
   const insightUser = getInsightUser(sharedMap);
@@ -30,12 +26,30 @@
 
 export default component$(() => {
   const apps: ReadonlySignal<ApplicationRow[]> = useApps();
+  const filter = useSignal('');
+  const filteredApps = useComputed$(() => {
+    return apps.value.filter(
+      (app) =>
+        app.name.includes(filter.value) ||
+        app.publicApiKey.includes(filter.value) ||
+        app.description?.includes(filter.value) ||
+        app.url?.includes(filter.value)
+    );
+  });
   return (
     <Layout>
       <Container position="center" width="medium">
+        <div class="pt-5">
+          Filter:
+          <input
+            type="text"
+            class="border border-gray-300 rounded-md px-4 py-2 w-1/2 ml-5"
+            bind:value={filter}
+          />
+        </div>
         <div class="grid grid-cols-2 gap-6 py-10">
           {/* existing apps */}
-          {apps.value.map((app) => (
+          {filteredApps.value.map((app) => (
             <div class="flex-1" key={app.id}>
               <AppCard mode="show" title={app.name} publicApiKey={app.publicApiKey} />
             </div>
