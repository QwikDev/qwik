--- conflicted
+++ resolved
@@ -95,30 +95,17 @@
           <h1 class="h4">Log in to Qwik Insights</h1>
 
           {userCtx.value?.id ? (
-<<<<<<< HEAD
             <>
               <Button onClick$={() => navigate('/app')}>
                 <AppsIcon /> Go to the Dashboard
               </Button>
-              <br />
-              <Button
-                onClick$={() => {
-                  singOut.submit();
-                }}
-              >
-                Sign Out
-              </Button>
+
               <Gauge radius={40} label="#1" value={20} />
               <Gauge radius={60} label="RZ" value={20} />
               <Gauge radius={120} label="GB" value={80} />
               <Gauge radius={160} label="JS" value={90} />
               <Gauge radius={200} label="QW" value={100} />
             </>
-=======
-            <Button onClick$={() => navigate('/app')}>
-              <AppsIcon /> Go to the Dashboard
-            </Button>
->>>>>>> ffd7560c
           ) : (
             <Button
               theme="github"
