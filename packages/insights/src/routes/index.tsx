<<<<<<< HEAD
import { component$ } from '@builder.io/qwik';
import { useNavigate } from '@builder.io/qwik-city';
=======
>>>>>>> 3de83702
import Button from '~/components/button';
import Container from '~/components/container';
import GithubIcon from '~/components/icons/github';
import Layout from '~/components/layout';
<<<<<<< HEAD
import { useAuthSession, useAuthSignin } from './plugin@auth';
import styles from './styles.module.css';
=======
import { component$ } from '@builder.io/qwik';
import { useAuthSignin } from './plugin@auth';
>>>>>>> 3de83702

export default component$(() => {
  const signInSig = useAuthSignin();
<<<<<<< HEAD
  const sessionSig = useAuthSession();
=======
>>>>>>> 3de83702

  return (
    <Layout>
      <Container position="center" width="small">
<<<<<<< HEAD
        <div class={styles.wrapper}>
          <h1 class="h4">Log in to Qwik Insights</h1>

          {sessionSig.value?.user?.email ? (
            <>
              <Button onClick$={() => navigate('/app')}>
                <AppsIcon /> Go to the Dashboard
              </Button>
            </>
          ) : (
=======
        <div class="felx-nowrap flex min-h-[calc(100vh-76px)] flex-col items-center justify-center">
          <div class="rounded-lg bg-white p-10 text-center shadow-sm">
            <h1 class="h1 mb-20">Welcome</h1>
>>>>>>> 3de83702
            <Button
              theme="github"
              onClick$={async () => {
                signInSig.submit({ providerId: 'github' });
              }}
            >
              <GithubIcon />
              Continue with GitHub
            </Button>
          </div>
        </div>
      </Container>
    </Layout>
  );
});<|MERGE_RESOLUTION|>--- conflicted
+++ resolved
@@ -1,46 +1,19 @@
-<<<<<<< HEAD
 import { component$ } from '@builder.io/qwik';
-import { useNavigate } from '@builder.io/qwik-city';
-=======
->>>>>>> 3de83702
 import Button from '~/components/button';
 import Container from '~/components/container';
 import GithubIcon from '~/components/icons/github';
 import Layout from '~/components/layout';
-<<<<<<< HEAD
-import { useAuthSession, useAuthSignin } from './plugin@auth';
-import styles from './styles.module.css';
-=======
-import { component$ } from '@builder.io/qwik';
 import { useAuthSignin } from './plugin@auth';
->>>>>>> 3de83702
 
 export default component$(() => {
   const signInSig = useAuthSignin();
-<<<<<<< HEAD
-  const sessionSig = useAuthSession();
-=======
->>>>>>> 3de83702
 
   return (
     <Layout>
       <Container position="center" width="small">
-<<<<<<< HEAD
-        <div class={styles.wrapper}>
-          <h1 class="h4">Log in to Qwik Insights</h1>
-
-          {sessionSig.value?.user?.email ? (
-            <>
-              <Button onClick$={() => navigate('/app')}>
-                <AppsIcon /> Go to the Dashboard
-              </Button>
-            </>
-          ) : (
-=======
         <div class="felx-nowrap flex min-h-[calc(100vh-76px)] flex-col items-center justify-center">
           <div class="rounded-lg bg-white p-10 text-center shadow-sm">
             <h1 class="h1 mb-20">Welcome</h1>
->>>>>>> 3de83702
             <Button
               theme="github"
               onClick$={async () => {
