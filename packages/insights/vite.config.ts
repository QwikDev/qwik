import { defineConfig, loadEnv } from 'vite';
import { qwikVite } from '@builder.io/qwik/optimizer';
import { qwikCity } from '@builder.io/qwik-city/vite';
import tsconfigPaths from 'vite-tsconfig-paths';
import { qwikTypes } from '@builder.io/qwik-labs/vite';
import { macroPlugin } from '@builder.io/vite-plugin-macro';
<<<<<<< HEAD
=======
import { insightsEntryStrategy } from '@builder.io/qwik-labs/vite';
>>>>>>> 2e2b0f0b

export default defineConfig(async () => {
  return {
    plugins: [
      macroPlugin({ preset: 'pandacss' }),
      qwikCity(),
      qwikTypes(),
<<<<<<< HEAD
      qwikVite(),
=======
      qwikVite({
        entryStrategy: await insightsEntryStrategy({
          publicApiKey: loadEnv('', '.', '').PUBLIC_QWIK_INSIGHTS_KEY,
        }),
      }),
>>>>>>> 2e2b0f0b
      tsconfigPaths({ projects: ['.'] }),
    ],
    preview: {
      headers: {
        'Cache-Control': 'public, max-age=600',
      },
    },
  };
});<|MERGE_RESOLUTION|>--- conflicted
+++ resolved
@@ -4,10 +4,7 @@
 import tsconfigPaths from 'vite-tsconfig-paths';
 import { qwikTypes } from '@builder.io/qwik-labs/vite';
 import { macroPlugin } from '@builder.io/vite-plugin-macro';
-<<<<<<< HEAD
-=======
 import { insightsEntryStrategy } from '@builder.io/qwik-labs/vite';
->>>>>>> 2e2b0f0b
 
 export default defineConfig(async () => {
   return {
@@ -15,15 +12,11 @@
       macroPlugin({ preset: 'pandacss' }),
       qwikCity(),
       qwikTypes(),
-<<<<<<< HEAD
-      qwikVite(),
-=======
       qwikVite({
         entryStrategy: await insightsEntryStrategy({
           publicApiKey: loadEnv('', '.', '').PUBLIC_QWIK_INSIGHTS_KEY,
         }),
       }),
->>>>>>> 2e2b0f0b
       tsconfigPaths({ projects: ['.'] }),
     ],
     preview: {
