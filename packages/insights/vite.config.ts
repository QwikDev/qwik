--- conflicted
+++ resolved
@@ -1,10 +1,10 @@
 import { macroPlugin } from '@builder.io/vite-plugin-macro';
 import { qwikInsights } from '@qwik.dev/core/insights/vite';
 import { qwikVite } from '@qwik.dev/core/optimizer';
-import { qwikRouter } from '@qwik.dev/router/vite';
+import { qwikRouter } from '@qwik.dev/router';
 import { defineConfig, loadEnv } from 'vite';
 import tsconfigPaths from 'vite-tsconfig-paths';
-<<<<<<< HEAD
+import tailwindcss from '@tailwindcss/vite';
 
 export default defineConfig({
   plugins: [
@@ -15,40 +15,11 @@
     }),
     tsconfigPaths({ projects: ['.'] }),
     qwikInsights({ publicApiKey: loadEnv('', '.', '').PUBLIC_QWIK_INSIGHTS_KEY }),
+    tailwindcss(),
   ],
   preview: {
     headers: {
       'Cache-Control': 'public, max-age=600',
-=======
-import { qwikInsights, qwikTypes } from '@builder.io/qwik-labs/vite';
-import { macroPlugin } from '@builder.io/vite-plugin-macro';
-import tailwindcss from '@tailwindcss/vite';
-
-export default defineConfig(async () => {
-  return {
-    plugins: [
-      macroPlugin({ preset: 'pandacss' }),
-      // Disable CSRF protection
-      qwikCity(),
-      qwikTypes(),
-      qwikVite(),
-      tsconfigPaths({ projects: ['.'] }),
-      qwikInsights({ publicApiKey: loadEnv('', '.', '').PUBLIC_QWIK_INSIGHTS_KEY }),
-      tailwindcss(),
-    ],
-    dev: {
-      headers: {
-        'Cache-Control': 'public, max-age=0',
-      },
-    },
-    preview: {
-      headers: {
-        'Cache-Control': 'public, max-age=600',
-      },
-    },
-    optimizeDeps: {
-      include: ['@auth/core'],
->>>>>>> 23ed7db9
     },
   },
   optimizeDeps: {
