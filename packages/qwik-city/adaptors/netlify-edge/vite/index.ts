<<<<<<< HEAD
import type { Plugin } from 'vite';
import type { BuildRoute } from '../../../buildtime/types';
import type { QwikCityPlugin } from '@builder.io/qwik-city/vite';
import type { QwikVitePlugin } from '@builder.io/qwik/optimizer';
import type { PluginContext } from 'rollup';
import type { StaticGenerateOptions, StaticGenerateRenderOptions } from '../../../static';
import { basename, dirname, join, resolve } from 'node:path';
=======
import type { StaticGenerateRenderOptions } from '@builder.io/qwik-city/static';
import { getParentDir, viteAdaptor } from '../../shared/vite';
>>>>>>> 64acf92d
import fs from 'node:fs';
import { join } from 'node:path';

/**
 * @alpha
 */
export function netifyEdgeAdaptor(opts: NetlifyEdgeAdaptorOptions = {}): any {
<<<<<<< HEAD
  let qwikCityPlugin: QwikCityPlugin | null = null;
  let qwikVitePlugin: QwikVitePlugin | null = null;
  let serverOutDir: string | null = null;
  let renderModulePath: string | null = null;
  let qwikCityPlanModulePath: string | null = null;

  async function generateBundles(ctx: PluginContext) {
    const qwikVitePluginApi = qwikVitePlugin!.api;
    const clientOutDir = qwikVitePluginApi.getClientOutDir()!;

    // create server package.json to ensure mjs is used
    const serverPackageJsonPath = join(serverOutDir!, 'package.json');
    const serverPackageJsonCode = `{"type":"module"}`;
    await fs.promises.mkdir(serverOutDir!, { recursive: true });
    await fs.promises.writeFile(serverPackageJsonPath, serverPackageJsonCode);

    const staticPaths: string[] = [];
    if (opts.staticGenerate && renderModulePath && qwikCityPlanModulePath) {
      const staticGenerate = await import('../../../static');
      let generateOpts: StaticGenerateOptions = {
        outDir: clientOutDir,
        origin: process?.env?.URL || 'https://yoursitename.netlify.app',
        renderModulePath: renderModulePath,
        qwikCityPlanModulePath: qwikCityPlanModulePath,
        basePathname: qwikCityPlugin!.api.getBasePathname(),
=======
  return viteAdaptor({
    name: 'netlify-edge',
    origin: process?.env?.URL || 'https://yoursitename.netlify.app',
    staticGenerate: opts.staticGenerate,

    config(config) {
      const outDir = config.build?.outDir || '.netlify/edge-functions/entry.netlify-edge';
      return {
        ssr: {
          target: 'webworker',
          noExternal: true,
        },
        build: {
          ssr: true,
          outDir,
          rollupOptions: {
            output: {
              format: 'es',
              hoistTransitiveImports: false,
            },
          },
        },
        publicDir: false,
>>>>>>> 64acf92d
      };
    },

<<<<<<< HEAD
      if (typeof opts.staticGenerate === 'object') {
        generateOpts = {
          ...generateOpts,
          ...opts.staticGenerate,
        };
      }

      const result = await staticGenerate.generate(generateOpts);
      if (result.errors > 0) {
        ctx.error('Error while runnning SSG. At least one path failed to render.');
      }

      staticPaths.push(...result.staticPaths);
    }

    if (opts.functionRoutes !== false) {
      // create the netlify edge function manifest
      // https://docs.netlify.com/edge-functions/create-integration/#generate-declarations
      const routes = qwikCityPlugin!.api.getRoutes();
      const netlifyManifest = generateNetlifyEdgeManifest(routes, staticPaths);
      const edgeFnsDir = getEdgeFunctionsDir(serverOutDir!);
      const netlifyManifestPath = join(edgeFnsDir, 'manifest.json');
      await fs.promises.writeFile(netlifyManifestPath, JSON.stringify(netlifyManifest, null, 2));
    }
  }

  const plugin: Plugin = {
    name: 'vite-plugin-qwik-city-netlify-edge',
    enforce: 'post',
    apply: 'build',

    config(config) {
      const outDir = config.build?.outDir || '.netlify/edge-functions/entry.netlify-edge';

      return {
        ssr: {
          target: 'webworker',
          noExternal: true,
        },
        build: {
          ssr: true,
          outDir,
          rollupOptions: {
            output: {
              format: 'es',
            },
          },
        },
        publicDir: false,
      };
    },

    configResolved({ build, plugins }) {
      qwikCityPlugin = plugins.find((p) => p.name === 'vite-plugin-qwik-city') as QwikCityPlugin;
      if (!qwikCityPlugin) {
        throw new Error('Missing vite-plugin-qwik-city');
      }
      qwikVitePlugin = plugins.find((p) => p.name === 'vite-plugin-qwik') as QwikVitePlugin;
      if (!qwikVitePlugin) {
        throw new Error('Missing vite-plugin-qwik');
      }
      serverOutDir = build.outDir;

      if (build?.ssr !== true) {
        throw new Error(
          '"build.ssr" must be set to `true` in order to use the Netlify Edge adaptor.'
        );
      }
=======
    async generateRoutes({ serverOutDir, routes, staticPaths }) {
      if (opts.functionRoutes !== false) {
        const ssrRoutes = routes.filter((r) => !staticPaths.includes(r.pathname));
>>>>>>> 64acf92d

        // https://docs.netlify.com/edge-functions/create-integration/#generate-declarations
        const netlifyEdgeManifest = {
          functions: ssrRoutes.map((r) => {
            if (r.paramNames.length > 0) {
              return {
                // Replace opening and closing "/" if present
                pattern: r.pattern.toString().replace(/^\//, '').replace(/\/$/, ''),
                function: 'entry.netlify-edge',
              };
            }

            return {
              path: r.pathname,
              function: 'entry.netlify-edge',
            };
          }),
          version: 1,
        };

<<<<<<< HEAD
      if (!renderModulePath) {
        throw new Error(
          'Unable to find "entry.ssr" entry point. Did you forget to add it to "build.rollupOptions.input"?'
        );
      }
      if (!qwikCityPlanModulePath) {
        throw new Error(
          'Unable to find "@qwik-city-plan" entry point. Did you forget to add it to "build.rollupOptions.input"?'
        );
      }
    },

    async closeBundle() {
      await generateBundles(this);
=======
        const netlifyEdgeFnsDir = getParentDir(serverOutDir, 'edge-functions');
        await fs.promises.writeFile(
          join(netlifyEdgeFnsDir, 'manifest.json'),
          JSON.stringify(netlifyEdgeManifest, null, 2)
        );
      }
>>>>>>> 64acf92d
    },
  });
}

function getEdgeFunctionsDir(serverOutDir: string) {
  const root = resolve('/');
  let dir = serverOutDir;
  for (let i = 0; i < 20; i++) {
    dir = dirname(dir);
    if (basename(dir) === 'edge-functions') {
      return dir;
    }
    if (dir === root) {
      break;
    }
  }
  throw new Error(`Unable to find edge functions dir from: ${serverOutDir}`);
}

function generateNetlifyEdgeManifest(routes: BuildRoute[], staticPaths: string[]) {
  const ssrRoutes = routes.filter((r) => !staticPaths.includes(r.pathname));

  // https://docs.netlify.com/edge-functions/create-integration/#generate-declarations
  const m: NetlifyEdgeManifest = {
    functions: ssrRoutes.map((r) => {
      if (r.paramNames.length > 0) {
        return {
          pattern: r.pattern.toString(),
          function: 'entry.netlify-edge',
        };
      }

      return {
        path: r.pathname,
        function: 'entry.netlify-edge',
      };
    }),
    version: 1,
  };

  return m;
}

interface NetlifyEdgeManifest {
  functions: (NetlifyEdgePathFunction | NetlifyEdgePatternFunction)[];
  import_map?: string;
  version: 1;
}

interface NetlifyEdgePathFunction {
  path: string;
  function: string;
  name?: string;
}

interface NetlifyEdgePatternFunction {
  pattern: string;
  function: string;
  name?: string;
}

/**
 * @alpha
 */
export interface NetlifyEdgeAdaptorOptions {
  /**
   * Determines if the build should generate the edge functions declarations `manifest.json` file.
   *
   * https://docs.netlify.com/edge-functions/declarations/
   *
   * Defaults to `true`.
   */
  functionRoutes?: boolean;
  /**
   * Determines if the adaptor should also run Static Site Generation (SSG).
   */
  staticGenerate?: StaticGenerateRenderOptions | true;
}

<<<<<<< HEAD
export type { StaticGenerateRenderOptions } from '../../../static';
=======
export type { StaticGenerateRenderOptions };
>>>>>>> 64acf92d
<|MERGE_RESOLUTION|>--- conflicted
+++ resolved
@@ -1,15 +1,5 @@
-<<<<<<< HEAD
-import type { Plugin } from 'vite';
-import type { BuildRoute } from '../../../buildtime/types';
-import type { QwikCityPlugin } from '@builder.io/qwik-city/vite';
-import type { QwikVitePlugin } from '@builder.io/qwik/optimizer';
-import type { PluginContext } from 'rollup';
-import type { StaticGenerateOptions, StaticGenerateRenderOptions } from '../../../static';
-import { basename, dirname, join, resolve } from 'node:path';
-=======
 import type { StaticGenerateRenderOptions } from '@builder.io/qwik-city/static';
 import { getParentDir, viteAdaptor } from '../../shared/vite';
->>>>>>> 64acf92d
 import fs from 'node:fs';
 import { join } from 'node:path';
 
@@ -17,33 +7,6 @@
  * @alpha
  */
 export function netifyEdgeAdaptor(opts: NetlifyEdgeAdaptorOptions = {}): any {
-<<<<<<< HEAD
-  let qwikCityPlugin: QwikCityPlugin | null = null;
-  let qwikVitePlugin: QwikVitePlugin | null = null;
-  let serverOutDir: string | null = null;
-  let renderModulePath: string | null = null;
-  let qwikCityPlanModulePath: string | null = null;
-
-  async function generateBundles(ctx: PluginContext) {
-    const qwikVitePluginApi = qwikVitePlugin!.api;
-    const clientOutDir = qwikVitePluginApi.getClientOutDir()!;
-
-    // create server package.json to ensure mjs is used
-    const serverPackageJsonPath = join(serverOutDir!, 'package.json');
-    const serverPackageJsonCode = `{"type":"module"}`;
-    await fs.promises.mkdir(serverOutDir!, { recursive: true });
-    await fs.promises.writeFile(serverPackageJsonPath, serverPackageJsonCode);
-
-    const staticPaths: string[] = [];
-    if (opts.staticGenerate && renderModulePath && qwikCityPlanModulePath) {
-      const staticGenerate = await import('../../../static');
-      let generateOpts: StaticGenerateOptions = {
-        outDir: clientOutDir,
-        origin: process?.env?.URL || 'https://yoursitename.netlify.app',
-        renderModulePath: renderModulePath,
-        qwikCityPlanModulePath: qwikCityPlanModulePath,
-        basePathname: qwikCityPlugin!.api.getBasePathname(),
-=======
   return viteAdaptor({
     name: 'netlify-edge',
     origin: process?.env?.URL || 'https://yoursitename.netlify.app',
@@ -67,84 +30,12 @@
           },
         },
         publicDir: false,
->>>>>>> 64acf92d
       };
     },
 
-<<<<<<< HEAD
-      if (typeof opts.staticGenerate === 'object') {
-        generateOpts = {
-          ...generateOpts,
-          ...opts.staticGenerate,
-        };
-      }
-
-      const result = await staticGenerate.generate(generateOpts);
-      if (result.errors > 0) {
-        ctx.error('Error while runnning SSG. At least one path failed to render.');
-      }
-
-      staticPaths.push(...result.staticPaths);
-    }
-
-    if (opts.functionRoutes !== false) {
-      // create the netlify edge function manifest
-      // https://docs.netlify.com/edge-functions/create-integration/#generate-declarations
-      const routes = qwikCityPlugin!.api.getRoutes();
-      const netlifyManifest = generateNetlifyEdgeManifest(routes, staticPaths);
-      const edgeFnsDir = getEdgeFunctionsDir(serverOutDir!);
-      const netlifyManifestPath = join(edgeFnsDir, 'manifest.json');
-      await fs.promises.writeFile(netlifyManifestPath, JSON.stringify(netlifyManifest, null, 2));
-    }
-  }
-
-  const plugin: Plugin = {
-    name: 'vite-plugin-qwik-city-netlify-edge',
-    enforce: 'post',
-    apply: 'build',
-
-    config(config) {
-      const outDir = config.build?.outDir || '.netlify/edge-functions/entry.netlify-edge';
-
-      return {
-        ssr: {
-          target: 'webworker',
-          noExternal: true,
-        },
-        build: {
-          ssr: true,
-          outDir,
-          rollupOptions: {
-            output: {
-              format: 'es',
-            },
-          },
-        },
-        publicDir: false,
-      };
-    },
-
-    configResolved({ build, plugins }) {
-      qwikCityPlugin = plugins.find((p) => p.name === 'vite-plugin-qwik-city') as QwikCityPlugin;
-      if (!qwikCityPlugin) {
-        throw new Error('Missing vite-plugin-qwik-city');
-      }
-      qwikVitePlugin = plugins.find((p) => p.name === 'vite-plugin-qwik') as QwikVitePlugin;
-      if (!qwikVitePlugin) {
-        throw new Error('Missing vite-plugin-qwik');
-      }
-      serverOutDir = build.outDir;
-
-      if (build?.ssr !== true) {
-        throw new Error(
-          '"build.ssr" must be set to `true` in order to use the Netlify Edge adaptor.'
-        );
-      }
-=======
     async generateRoutes({ serverOutDir, routes, staticPaths }) {
       if (opts.functionRoutes !== false) {
         const ssrRoutes = routes.filter((r) => !staticPaths.includes(r.pathname));
->>>>>>> 64acf92d
 
         // https://docs.netlify.com/edge-functions/create-integration/#generate-declarations
         const netlifyEdgeManifest = {
@@ -165,29 +56,12 @@
           version: 1,
         };
 
-<<<<<<< HEAD
-      if (!renderModulePath) {
-        throw new Error(
-          'Unable to find "entry.ssr" entry point. Did you forget to add it to "build.rollupOptions.input"?'
-        );
-      }
-      if (!qwikCityPlanModulePath) {
-        throw new Error(
-          'Unable to find "@qwik-city-plan" entry point. Did you forget to add it to "build.rollupOptions.input"?'
-        );
-      }
-    },
-
-    async closeBundle() {
-      await generateBundles(this);
-=======
         const netlifyEdgeFnsDir = getParentDir(serverOutDir, 'edge-functions');
         await fs.promises.writeFile(
           join(netlifyEdgeFnsDir, 'manifest.json'),
           JSON.stringify(netlifyEdgeManifest, null, 2)
         );
       }
->>>>>>> 64acf92d
     },
   });
 }
@@ -267,8 +141,4 @@
   staticGenerate?: StaticGenerateRenderOptions | true;
 }
 
-<<<<<<< HEAD
-export type { StaticGenerateRenderOptions } from '../../../static';
-=======
-export type { StaticGenerateRenderOptions };
->>>>>>> 64acf92d
+export type { StaticGenerateRenderOptions };