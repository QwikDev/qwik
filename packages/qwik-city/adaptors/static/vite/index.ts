--- conflicted
+++ resolved
@@ -5,100 +5,11 @@
  * @alpha
  */
 export function staticAdaptor(opts: StaticGenerateAdaptorOptions): any {
-<<<<<<< HEAD
-  let qwikCityPlugin: QwikCityPlugin | null = null;
-  let qwikVitePlugin: QwikVitePlugin | null = null;
-  let serverOutDir: string | null = null;
-  let ssrOutputPath: string | null = null;
-  let qwikCityPlanOutputPath: string | null = null;
-
-  async function generateBundles() {
-    const qwikVitePluginApi = qwikVitePlugin!.api;
-    const clientOutDir = qwikVitePluginApi.getClientOutDir()!;
-
-    const serverPackageJsonPath = join(serverOutDir!, 'package.json');
-    const serverPackageJsonCode = `{"type":"module"}`;
-    await fs.promises.mkdir(serverOutDir!, { recursive: true });
-    await fs.promises.writeFile(serverPackageJsonPath, serverPackageJsonCode);
-
-    const staticGenerate = await import('../../../static');
-
-    const generateOpts: StaticGenerateOptions = {
-      outDir: clientOutDir,
-      renderModulePath: ssrOutputPath!,
-      qwikCityPlanModulePath: qwikCityPlanOutputPath!,
-      basePathname: qwikCityPlugin!.api.getBasePathname(),
-      ...opts,
-    };
-
-    await staticGenerate.generate(generateOpts);
-  }
-
-  const plugin: Plugin = {
-    name: 'vite-plugin-qwik-city-static-generate',
-    enforce: 'post',
-    apply: 'build',
-
-    configResolved({ build, plugins }) {
-      qwikCityPlugin = plugins.find((p) => p.name === 'vite-plugin-qwik-city') as QwikCityPlugin;
-      if (!qwikCityPlugin) {
-        throw new Error('Missing vite-plugin-qwik-city');
-      }
-      qwikVitePlugin = plugins.find((p) => p.name === 'vite-plugin-qwik') as QwikVitePlugin;
-      if (!qwikVitePlugin) {
-        throw new Error('Missing vite-plugin-qwik');
-      }
-      serverOutDir = build.outDir;
-
-      if (build?.ssr !== true) {
-        throw new Error(
-          '"build.ssr" must be set to `true` in order to use the Static Generate adaptor.'
-        );
-      }
-
-      if (!build?.rollupOptions?.input) {
-        throw new Error(
-          '"build.rollupOptions.input" must be set in order to use the Static Generate adaptor.'
-        );
-      }
-    },
-
-    generateBundle(_, bundles) {
-      for (const fileName in bundles) {
-        const chunk = bundles[fileName];
-        if (chunk.type === 'chunk' && chunk.isEntry) {
-          if (chunk.name === 'entry.ssr') {
-            ssrOutputPath = join(serverOutDir!, fileName);
-          } else if (chunk.name === '@qwik-city-plan') {
-            qwikCityPlanOutputPath = join(serverOutDir!, fileName);
-          }
-        }
-      }
-
-      if (!ssrOutputPath) {
-        throw new Error(
-          'Unable to find "entry.ssr" entry point. Did you forget to add it to "build.rollupOptions.input"?'
-        );
-      }
-      if (!qwikCityPlanOutputPath) {
-        throw new Error(
-          'Unable to find "@qwik-city-plan" entry point. Did you forget to add it to "build.rollupOptions.input"?'
-        );
-      }
-    },
-
-    async closeBundle() {
-      await generateBundles();
-    },
-  };
-  return plugin;
-=======
   return viteAdaptor({
     name: 'static-generate',
     staticGenerate: true,
     ...opts,
   });
->>>>>>> 64acf92d
 }
 
 /**
