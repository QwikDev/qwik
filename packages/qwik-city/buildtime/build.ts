import type { BuildContext, BuildRoute, RouteSourceFile } from './types';
import { addError } from './utils/format';
import { validateSourceFiles } from './routing/source-file';
import { walkRoutes, walkRoutesWithPathname } from './routing/walk-routes-dir';
import { getRouteParams } from '../runtime/src/library/routing';
import type { RouteParams } from '../runtime/src/library/types';
import { resolveSourceFiles } from './routing/resolve-source-file';

export async function build(ctx: BuildContext) {
  try {
    const opts = ctx.opts;
    const routesDir = opts.routesDir;

    const sourceFiles = await walkRoutes(routesDir);

    const resolved = await resolveSourceFiles(opts, sourceFiles);
    ctx.layouts = resolved.layouts;
    ctx.routes = resolved.routes;
<<<<<<< HEAD
    ctx.fallbackRoutes = resolved.fallbackRoutes;
=======
    ctx.entries = resolved.entries;
>>>>>>> 986a53d7
    ctx.menus = resolved.menus;

    validateBuild(ctx, sourceFiles);
  } catch (e) {
    addError(ctx, e);
  }
}
export async function buildFromUrlPathname(
  ctx: BuildContext,
  pathname: string
): Promise<{ route: BuildRoute; params: RouteParams } | null> {
  const sourceFiles = await walkRoutesWithPathname(ctx.opts.routesDir, pathname);

  if (sourceFiles.length > 0) {
    const resolved = await resolveSourceFiles(ctx.opts, sourceFiles);

    for (const route of resolved.routes) {
      const match = route.pattern.exec(pathname);
      if (match) {
        ctx.layouts = resolved.layouts;
        ctx.routes = resolved.routes;
<<<<<<< HEAD
        ctx.fallbackRoutes = resolved.fallbackRoutes;
=======
        ctx.entries = resolved.entries;
>>>>>>> 986a53d7
        ctx.menus = resolved.menus;
        return {
          route,
          params: getRouteParams(route.paramNames, match),
        };
      }
    }
  }

  return null;
}

function validateBuild(ctx: BuildContext, sourceFiles: RouteSourceFile[]) {
  const pathnames = Array.from(new Set(ctx.routes.map((r) => r.pathname))).sort();

  for (const pathname of pathnames) {
    const foundRoutes = ctx.routes.filter((r) => r.pathname === pathname);
    if (foundRoutes.length > 1) {
      addError(
        ctx,
        `More than one route has been found for pathname "${pathname}". Please narrow it down to only one of these:\n${foundRoutes
          .map((r) => `  - ${r.filePath}`)
          .join('\n')}`
      );
    }
  }

  validateSourceFiles(ctx, sourceFiles);
}<|MERGE_RESOLUTION|>--- conflicted
+++ resolved
@@ -16,11 +16,8 @@
     const resolved = await resolveSourceFiles(opts, sourceFiles);
     ctx.layouts = resolved.layouts;
     ctx.routes = resolved.routes;
-<<<<<<< HEAD
     ctx.fallbackRoutes = resolved.fallbackRoutes;
-=======
     ctx.entries = resolved.entries;
->>>>>>> 986a53d7
     ctx.menus = resolved.menus;
 
     validateBuild(ctx, sourceFiles);
@@ -42,11 +39,8 @@
       if (match) {
         ctx.layouts = resolved.layouts;
         ctx.routes = resolved.routes;
-<<<<<<< HEAD
         ctx.fallbackRoutes = resolved.fallbackRoutes;
-=======
         ctx.entries = resolved.entries;
->>>>>>> 986a53d7
         ctx.menus = resolved.menus;
         return {
           route,
