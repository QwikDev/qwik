import { basename, dirname, extname, normalize } from 'path';
import type { ParsedLayoutId } from '../types';
import { toTitleCase } from './format';

export function getExtension(fileName: string) {
  return extname(fileName).toLowerCase();
}

export function removeExtension(fileName: string) {
  const parts = fileName.split('.');
  if (parts.length > 1) {
    parts.pop();
    return parts.join('.');
  }
  return fileName;
}

export function getExtensionLessBasename(filePath: string) {
  return removeExtension(basename(filePath));
}

export function normalizePath(path: string) {
  path = normalize(path);

  // MIT https://github.com/sindresorhus/slash/blob/main/license
  // Convert Windows backslash paths to slash paths: foo\\bar ➔ foo/bar
  const isExtendedLengthPath = /^\\\\\?\\/.test(path);
  const hasNonAscii = /[^\u0000-\u0080]+/.test(path); // eslint-disable-line no-control-regex

  if (isExtendedLengthPath || hasNonAscii) {
    return path;
  }

  path = path.replace(/\\/g, '/');
  if (path.endsWith('/')) {
    path = path.slice(0, path.length - 1);
  }
  return path;
}

export function createFileId(routesDir: string, path: string) {
  const ids: string[] = [];

  for (let i = 0; i < 25; i++) {
    let baseName = i === 0 ? getExtensionLessBasename(path) : basename(path);

    baseName = baseName.replace(/[\W_]+/g, '');
    if (baseName === '') {
      baseName = 'Q' + i;
    }
    ids.push(toTitleCase(baseName));

    path = normalizePath(dirname(path));

    if (path === routesDir) {
      break;
    }
  }

  return ids.reverse().join('');
}

export const MARKDOWN_EXT: { [ext: string]: boolean } = {
  '.mdx': true,
  '.md': true,
};

export function isMarkdownExt(ext: string) {
  return !!MARKDOWN_EXT[ext];
}

const PAGE_EXT: { [ext: string]: boolean } = {
  '.tsx': true,
  '.jsx': true,
};

export function isPageExt(ext: string) {
  return !!PAGE_EXT[ext];
}

export function isPageIndexFileName(fileName: string, ext: string) {
  if (fileName.startsWith('index')) {
    return isPageExt(ext);
  }
  return false;
}

const ENDPOINT_EXT: { [ext: string]: boolean } = {
  '.ts': true,
  '.js': true,
};

export function isEndpointFileName(fileName: string, ext: string) {
  return !!ENDPOINT_EXT[ext] && !fileName.endsWith('.d.ts');
}

export function isMenuFileName(fileName: string) {
  return fileName === '_menu.md';
}

<<<<<<< HEAD
export function is404Name(fileName: string) {
  return fileName.startsWith('_404');
}

export function is500Name(fileName: string) {
  return fileName.startsWith('_500');
}

export function is404FileName(fileName: string, ext: string) {
  return is404Name(fileName) && (PAGE_EXT[ext] || ENDPOINT_EXT[ext]);
}

export function is500FileName(fileName: string, ext: string) {
  return is500Name(fileName) && (PAGE_EXT[ext] || ENDPOINT_EXT[ext]);
=======
export function isEntryFileName(fileName: string, ext: string) {
  return fileName.startsWith('entry') && ENDPOINT_EXT[ext];
>>>>>>> 986a53d7
}

const LAYOUT_ID = '_layout';
const LAYOUT_NAMED_PREFIX = LAYOUT_ID + '-';
const LAYOUT_TOP_SUFFIX = '!';

export function isLayoutName(fileName: string) {
  return fileName.startsWith(LAYOUT_ID);
}

export function isLayoutTop(fileName: string) {
  return fileName.endsWith(LAYOUT_TOP_SUFFIX);
}

export function parseLayoutId(fileName: string): ParsedLayoutId {
  let layoutName = '';
  let layoutType: 'nested' | 'top';

  fileName = removeExtension(fileName);

  if (fileName.endsWith(LAYOUT_TOP_SUFFIX)) {
    layoutType = 'top';
    fileName = fileName.slice(0, fileName.length - 1);
  } else {
    layoutType = 'nested';
  }

  if (fileName.startsWith(LAYOUT_NAMED_PREFIX)) {
    layoutName = fileName.slice(LAYOUT_NAMED_PREFIX.length);
  }

  return {
    layoutName,
    layoutType,
  };
}

export function isLayoutFileName(dirName: string, fileName: string, ext: string) {
  if (isLayoutName(fileName)) {
    if (isPageExt(ext)) {
      // _layout.tsx
      // _layout-name.tsx
      return true;
    }
  } else if (isLayoutName(dirName)) {
    if (isPageIndexFileName(fileName, ext)) {
      // _layout/index.tsx
      // _layout-name/index.tsx
      return true;
    }
  }
  return false;
}

export function isTestFileName(fileName: string) {
  return (
    fileName.includes('.spec.') ||
    fileName.includes('.unit.') ||
    fileName.includes('.e2e.') ||
    fileName.includes('.test.')
  );
}

export function isTestDirName(fileName: string) {
  return fileName === '__test__' || fileName === '__tests__';
}<|MERGE_RESOLUTION|>--- conflicted
+++ resolved
@@ -98,7 +98,6 @@
   return fileName === '_menu.md';
 }
 
-<<<<<<< HEAD
 export function is404Name(fileName: string) {
   return fileName.startsWith('_404');
 }
@@ -113,10 +112,10 @@
 
 export function is500FileName(fileName: string, ext: string) {
   return is500Name(fileName) && (PAGE_EXT[ext] || ENDPOINT_EXT[ext]);
-=======
+}
+
 export function isEntryFileName(fileName: string, ext: string) {
   return fileName.startsWith('entry') && ENDPOINT_EXT[ext];
->>>>>>> 986a53d7
 }
 
 const LAYOUT_ID = '_layout';
