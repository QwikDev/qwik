--- conflicted
+++ resolved
@@ -27,15 +27,12 @@
     try {
       const url = new URL(req.originalUrl!, `http://${req.headers.host}`);
       const pathname = url.pathname;
-<<<<<<< HEAD
 
       if (isViteInternalRequest(pathname)) {
         next();
         return;
       }
 
-=======
->>>>>>> 48e2b573
       const requestCtx = fromDevServerHttp(url, req, res);
       const result = await buildFromUrlPathname(ctx, pathname);
       if (result) {
