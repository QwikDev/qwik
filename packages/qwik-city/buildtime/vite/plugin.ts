--- conflicted
+++ resolved
@@ -17,11 +17,7 @@
 import { configureDevServer } from './dev-server';
 import { SERVER_ENDPOINT_FNS, stripServerEndpoints } from '../utils/strip-server-endpoints';
 import { transformMenu } from '../markdown/menu';
-<<<<<<< HEAD
-import { patchGlobalFetch } from '../../middleware/express/node-fetch';
-=======
 import { generateQwikCityEntries } from '../runtime-generation/entries';
->>>>>>> 986a53d7
 
 /**
  * @alpha
@@ -30,8 +26,6 @@
   let ctx: BuildContext | null = null;
   let mdxTransform: MdxTransform | null = null;
   let rootDir: string | null = null;
-
-  patchGlobalFetch();
 
   const plugin: Plugin = {
     name: 'vite-plugin-qwik-city',
