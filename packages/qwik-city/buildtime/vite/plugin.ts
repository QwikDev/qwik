--- conflicted
+++ resolved
@@ -43,11 +43,8 @@
 
     config() {
       const updatedViteConfig: UserConfig = {
-<<<<<<< HEAD
         appType: 'custom',
-=======
         base: userOpts?.baseUrl,
->>>>>>> e4173f7f
         optimizeDeps: {
           exclude: [QWIK_CITY, QWIK_CITY_PLAN_ID, QWIK_CITY_ENTRIES_ID, QWIK_CITY_SW_REGISTER],
         },
