import type {
  ServerRenderOptions,
  ServerRequestEvent,
} from '@builder.io/qwik-city/middleware/request-handler';
import {
  mergeHeadersCookies,
  requestHandler,
} from '@builder.io/qwik-city/middleware/request-handler';
import { getNotFound } from '@qwik-city-not-found-paths';
import { isStaticPath } from '@qwik-city-static-paths';
import { _deserializeData, _serializeData, _verifySerializable } from '@builder.io/qwik';
import { setServerPlatform } from '@builder.io/qwik/server';

// @builder.io/qwik-city/middleware/cloudflare-pages

/** @public */
export function createQwikCity(opts: QwikCityCloudflarePagesOptions) {
  try {
    // https://developers.cloudflare.com/workers/configuration/compatibility-dates/#streams-constructors
    // this will throw if CF compatibility_date < 2022-11-30
    new globalThis.TextEncoderStream();
  } catch (e) {
    (globalThis as any).TextEncoderStream = TextEncoderStream;
  }
  const qwikSerializer = {
    _deserializeData,
    _serializeData,
    _verifySerializable,
  };
  if (opts.manifest) {
    setServerPlatform(opts.manifest);
  }
  async function onCloudflarePagesFetch(
    request: PlatformCloudflarePages['request'],
    env: PlatformCloudflarePages['env'] & { ASSETS: { fetch: (req: Request) => Response } },
    ctx: PlatformCloudflarePages['ctx']
  ) {
    try {
      const url = new URL(request.url);

      if (isStaticPath(request.method, url)) {
        // known static path, let cloudflare handle it
        return env.ASSETS.fetch(request);
      }

      // https://developers.cloudflare.com/workers/runtime-apis/cache/
      const useCache =
        url.hostname !== '127.0.0.1' &&
        url.hostname !== 'localhost' &&
        url.port === '' &&
        request.method === 'GET';
      const cacheKey = new Request(url.href, request);
      const cache = useCache ? await caches.open('custom:qwikcity') : null;
      if (cache) {
        const cachedResponse = await cache.match(cacheKey);
        if (cachedResponse) {
          return cachedResponse;
        }
      }

      const serverRequestEv: ServerRequestEvent<Response> = {
        mode: 'server',
        locale: undefined,
        url,
        request,
        env: {
          get(key) {
            return env[key];
          },
        },
        getWritableStream: (status, headers, cookies, resolve) => {
          const { readable, writable } = new TransformStream<Uint8Array>();
          const response = new Response(readable, {
            status,
            headers: mergeHeadersCookies(headers, cookies),
          });
          resolve(response);
          return writable;
        },
        getClientConn: () => {
          return {
            ip: request.headers.get('CF-connecting-ip') || '',
            country: request.headers.get('CF-IPCountry') || '',
          };
        },
        platform: {
          request,
          env,
          ctx,
        },
      };

      // send request to qwik city request handler
      const handledResponse = await requestHandler(serverRequestEv, opts, qwikSerializer);
      if (handledResponse) {
        handledResponse.completion.then((v) => {
          if (v) {
            console.error(v);
          }
        });
        const response = await handledResponse.response;
        if (response) {
          if (response.ok && cache && response.headers.has('Cache-Control')) {
            // Store the fetched response as cacheKey
            // Use waitUntil so you can return the response without blocking on
            // writing to cache
<<<<<<< HEAD
            waitUntil(handledResponse.completion.then(() => cache.put(cacheKey, response.clone())));
=======
            ctx.waitUntil(cache.put(cacheKey, response.clone()));
>>>>>>> 11aed89b
          }
          return response;
        }
      }

      // qwik city did not have a route for this request
      // response with 404 for this pathname
      const notFoundHtml = getNotFound(url.pathname);
      return new Response(notFoundHtml, {
        status: 404,
        headers: { 'Content-Type': 'text/html; charset=utf-8', 'X-Not-Found': url.pathname },
      });
    } catch (e: any) {
      console.error(e);
      return new Response(String(e || 'Error'), {
        status: 500,
        headers: { 'Content-Type': 'text/plain; charset=utf-8', 'X-Error': 'cloudflare-pages' },
      });
    }
  }

  return onCloudflarePagesFetch;
}

/** @public */
export interface QwikCityCloudflarePagesOptions extends ServerRenderOptions {}

/** @public */
export interface PlatformCloudflarePages {
  request: Request;
  env?: Record<string, any>;
  ctx: { waitUntil: (promise: Promise<any>) => void };
}

const resolved = Promise.resolve();

class TextEncoderStream {
  // minimal polyfill implementation of TextEncoderStream
  // since Cloudflare Pages doesn't support readable.pipeTo()
  _writer: any;
  readable: any;
  writable: any;

  constructor() {
    this._writer = null;
    this.readable = {
      pipeTo: (writableStream: any) => {
        this._writer = writableStream.getWriter();
      },
    };
    this.writable = {
      getWriter: () => {
        if (!this._writer) {
          throw new Error('No writable stream');
        }
        const encoder = new TextEncoder();
        return {
          write: async (chunk: any) => {
            if (chunk != null) {
              await this._writer.write(encoder.encode(chunk));
            }
          },
          close: () => this._writer.close(),
          ready: resolved,
        };
      },
    };
  }
}<|MERGE_RESOLUTION|>--- conflicted
+++ resolved
@@ -104,11 +104,7 @@
             // Store the fetched response as cacheKey
             // Use waitUntil so you can return the response without blocking on
             // writing to cache
-<<<<<<< HEAD
-            waitUntil(handledResponse.completion.then(() => cache.put(cacheKey, response.clone())));
-=======
-            ctx.waitUntil(cache.put(cacheKey, response.clone()));
->>>>>>> 11aed89b
+            ctx.waitUntil(handledResponse.completion.then(() => cache.put(cacheKey, response.clone())));
           }
           return response;
         }
