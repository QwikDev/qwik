--- conflicted
+++ resolved
@@ -4,11 +4,7 @@
 import type { Render } from '@builder.io/qwik/server';
 import type { RequestHandler } from '@builder.io/qwik-city';
 import qwikCityPlan from '@qwik-city-plan';
-<<<<<<< HEAD
-import type { RequestHandler } from '../../runtime/src/types';
-=======
 import { mergeHeadersCookies } from '../request-handler/cookie';
->>>>>>> 64acf92d
 
 // @builder.io/qwik-city/middleware/cloudflare-pages
 
