--- conflicted
+++ resolved
@@ -46,12 +46,8 @@
 
       const nextResponse = await next();
       if (nextResponse.status === 404) {
-<<<<<<< HEAD
-        return notFoundHandler(requestCtx);
-=======
         const notFoundResponse = await notFoundHandler<Response>(requestCtx);
         return notFoundResponse;
->>>>>>> d49a7ff6
       }
 
       return nextResponse;
