--- conflicted
+++ resolved
@@ -39,11 +39,13 @@
     next: NodeRequestNextFunction
   ) => {
     try {
-<<<<<<< HEAD
-      const serverRequestEv = await fromNodeHttp(getUrl(req), req, res, 'server', opts);
-=======
-      const serverRequestEv = await fromNodeHttp(getUrl(req, opts.origin), req, res, 'server');
->>>>>>> 5ef62bf4
+      const serverRequestEv = await fromNodeHttp(
+        getUrl(req, opts.origin),
+        req,
+        res,
+        'server',
+        opts
+      );
       const handled = await requestHandler(serverRequestEv, opts, qwikSerializer);
       if (handled) {
         const err = await handled.completion;
@@ -137,16 +139,13 @@
     /** Set the Cache-Control header for all static files */
     cacheControl?: string;
   };
-<<<<<<< HEAD
   getClientInfo?: (req: IncomingMessage) => ClientInfo;
-=======
   /**
    * Origin of the server, used to resolve relative URLs and validate the request origin against CSRF attacks.
    *
    * When not specified, it defaults to the `ORIGIN` environment variable (if set) or derived from the incoming request.
    */
   origin?: string;
->>>>>>> 5ef62bf4
 }
 
 /**
