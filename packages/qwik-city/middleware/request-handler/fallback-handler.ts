import type { ServerRequestEvent } from './types';

<<<<<<< HEAD
export function notFoundHandler(serverRequestEv: ServerRequestEvent) {
=======
export function notFoundHandler<T = any>(serverRequestEv: ServerRequestEvent): Promise<T> {
>>>>>>> d49a7ff6
  const { response } = serverRequestEv;

  const status = 404;
  const text = 'Not Found';

  const html = fallbackResponse(status, text, null, COLOR_404, '300px');

  const headers = new URLSearchParams();
  headers.set('Content-Type', 'text/html; charset=utf-8');

  return response(status, headers, async (stream) => {
    stream.write(html);
  });
}

export function errorHandler(serverRequestEv: ServerRequestEvent, err: any) {
  const { response } = serverRequestEv;

  const status = 500;

  let text = 'Server Error';
  let message: string | null = null;

  if (err) {
    if (typeof err === 'object') {
      if (typeof err.message === 'string') {
        text = err.message;
      }
      if (typeof err.stack === 'string') {
        message = err.stack;
      }
    } else {
      message = String(err);
    }
  }

  const html = fallbackResponse(status, text, message, COLOR_500, '600px');

  const headers = new URLSearchParams();
  headers.set('Content-Type', 'text/html; charset=utf-8');

  return response(status, headers, async (stream) => {
    stream.write(html);
  });
}

function fallbackResponse(
  status: number,
  text: string,
  message: string | null,
  color: string,
  width: string
) {
  return `<!DOCTYPE html>
<html data-qwik-city-status="${status}">
<head>
  <meta charset="utf-8">
  <title>${status} ${text}</title>
  <meta name="viewport" content="width=device-width,initial-scale=1">
  <style>
    body { color: ${color}; background-color: #fafafa; padding: 20px; font-family: ui-sans-serif, system-ui, -apple-system, BlinkMacSystemFont, Roboto, sans-serif; }
    p { max-width: ${width}; margin: 60px auto 30px auto; background: white; border-radius: 5px; box-shadow: 0px 0px 50px -20px ${color}; overflow: hidden; }
    strong { display: inline-block; padding: 15px; background: ${color}; color: white; }
    span { display: inline-block; padding: 15px; }
    pre { max-width: 580px; margin: 0 auto; }
  </style>
</head>
<body>
  <p>
    <strong>${status}</strong>
    <span>${text}</span>
  </p>
  ${message ? `<pre><code>${message}</code></pre>` : ``}
</body>
</html>
`;
}

const COLOR_404 = '#5249d9';
const COLOR_500 = '#bd16bd';<|MERGE_RESOLUTION|>--- conflicted
+++ resolved
@@ -1,10 +1,6 @@
 import type { ServerRequestEvent } from './types';
 
-<<<<<<< HEAD
-export function notFoundHandler(serverRequestEv: ServerRequestEvent) {
-=======
 export function notFoundHandler<T = any>(serverRequestEv: ServerRequestEvent): Promise<T> {
->>>>>>> d49a7ff6
   const { response } = serverRequestEv;
 
   const status = 404;
