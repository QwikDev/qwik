import type {
  RequestEvent,
  RequestEventLoader,
  ServerRequestEvent,
  ServerRequestMode,
  RequestHandler,
  RequestEventCommon,
} from './types';
<<<<<<< HEAD
import type {
  LoadedRoute,
  ServerAction,
  ServerActionInternal,
  ServerLoader,
  ServerLoaderInternal,
} from '../../runtime/src/types';
=======
import type { Action, ActionInternal, Loader, LoaderInternal } from '../../runtime/src/types';
>>>>>>> 7922d099
import { Cookie } from './cookie';
import { ErrorResponse } from './error-handler';
import { AbortMessage, RedirectMessage } from './redirect-handler';
import { encoder } from './resolve-request-handlers';
import { createCacheControl } from './cache-control';

const RequestEvLoaders = Symbol('RequestEvLoaders');
const RequestEvLocale = Symbol('RequestEvLocale');
const RequestEvMode = Symbol('RequestEvMode');
const RequestEvStatus = Symbol('RequestEvStatus');
const RequestEvRoute = Symbol('RequestEvRoute');
export const RequestEvAction = Symbol('RequestEvAction');
export const RequestEvTrailingSlash = Symbol('RequestEvTrailingSlash');
export const RequestEvBasePathname = Symbol('RequestEvBasePathname');

export function createRequestEvent(
  serverRequestEv: ServerRequestEvent,
  loadedRoute: LoadedRoute | null,
  requestHandlers: RequestHandler<unknown>[],
  trailingSlash = true,
  basePathname = '/',
  resolved: (response: any) => void
) {
  const { request, platform, env } = serverRequestEv;

  const cookie = new Cookie(request.headers.get('cookie'));
  const headers = new Headers();
  const url = new URL(request.url);

  let routeModuleIndex = -1;
  let writableStream: WritableStream<Uint8Array> | null = null;

  const next = async () => {
    routeModuleIndex++;

    while (routeModuleIndex < requestHandlers.length) {
      const moduleRequestHandler = requestHandlers[routeModuleIndex];
      const result = moduleRequestHandler(requestEv);
      if (result instanceof Promise) {
        await result;
      }
      routeModuleIndex++;
    }
  };

  const check = () => {
    if (writableStream !== null) {
      throw new Error('Response already sent');
    }
  };

  const send = (statusOrResponse: number | Response, body: string | Uint8Array) => {
    check();
    if (typeof statusOrResponse === 'number') {
      requestEv[RequestEvStatus] = statusOrResponse;
      const writableStream = requestEv.getWritableStream();
      const writer = writableStream.getWriter();
      writer.write(typeof body === 'string' ? encoder.encode(body) : body);
      writer.close();
    } else {
      const status = statusOrResponse.status;
      requestEv[RequestEvStatus] = status;
      statusOrResponse.headers.forEach((value, key) => {
        headers.append(key, value);
      });
      if (statusOrResponse.body) {
        const writableStream = requestEv.getWritableStream();
        statusOrResponse.body.pipeTo(writableStream);
      } else {
        if (status >= 300 && status < 400) {
          return new RedirectMessage();
        } else {
          requestEv.getWritableStream().getWriter().close();
        }
      }
    }
    return new AbortMessage();
  };

  const loaders: Record<string, Promise<any>> = {};

  const requestEv: RequestEventInternal = {
    [RequestEvLoaders]: loaders,
    [RequestEvLocale]: serverRequestEv.locale,
    [RequestEvMode]: serverRequestEv.mode,
    [RequestEvStatus]: 200,
    [RequestEvAction]: undefined,
    [RequestEvTrailingSlash]: trailingSlash,
    [RequestEvBasePathname]: basePathname,
    [RequestEvRoute]: loadedRoute,
    cookie,
    headers,
    env,
    method: request.method,
    params: loadedRoute?.[0] ?? {},
    pathname: url.pathname,
    platform,
    query: url.searchParams,
    request,
    url,
    sharedMap: new Map(),
    get headersSent() {
      return writableStream !== null;
    },
    get exited() {
      return routeModuleIndex >= ABORT_INDEX;
    },

    next,

    exit: () => {
      routeModuleIndex = ABORT_INDEX;
      return new AbortMessage();
    },

    cacheControl: (cacheControl) => {
      check();
      headers.set('Cache-Control', createCacheControl(cacheControl));
    },

    getData: (loaderOrAction: Action<any> | Loader<any>) => {
      // create user request event, which is a narrowed down request context
      const id = (loaderOrAction as LoaderInternal | ActionInternal).__qrl.getHash();

      if ((loaderOrAction as LoaderInternal | ActionInternal).__brand === 'server_loader') {
        if (id in loaders) {
          throw new Error('Loader data does not exist');
        }
      }

      return loaders[id];
    },

    status: (statusCode?: number) => {
      if (typeof statusCode === 'number') {
        check();
        requestEv[RequestEvStatus] = statusCode;
        return statusCode;
      }
      return requestEv[RequestEvStatus];
    },

    locale: (locale?: string) => {
      if (typeof locale === 'string') {
        requestEv[RequestEvLocale] = locale;
      }
      return requestEv[RequestEvLocale] || '';
    },

    error: (statusCode: number, message: string) => {
      requestEv[RequestEvStatus] = statusCode;
      headers.delete('Cache-Control');
      return new ErrorResponse(statusCode, message);
    },

    redirect: (statusCode: number, url: string) => {
      check();
      requestEv[RequestEvStatus] = statusCode;
      headers.set('Location', url);
      headers.delete('Cache-Control');
      if (statusCode > 301) {
        headers.set('Cache-Control', 'no-store');
      }
      return new RedirectMessage();
    },

    fail: <T extends Record<string, any>>(statusCode: number, data: T) => {
      check();
      requestEv[RequestEvStatus] = statusCode;
      headers.delete('Cache-Control');
      return {
        __brand: 'fail',
        ...data,
      };
    },

    text: (statusCode: number, text: string) => {
      headers.set('Content-Type', 'text/plain; charset=utf-8');
      return send(statusCode, text);
    },

    html: (statusCode: number, html: string) => {
      headers.set('Content-Type', 'text/html; charset=utf-8');
      return send(statusCode, html);
    },

    json: (statusCode: number, data: any) => {
      headers.set('Content-Type', 'application/json; charset=utf-8');
      return send(statusCode, JSON.stringify(data));
    },

    send: send as any,

    getWritableStream: () => {
      if (writableStream === null) {
        writableStream = serverRequestEv.getWritableStream(
          requestEv[RequestEvStatus],
          headers,
          cookie,
          resolved,
          requestEv
        );
      }
      return writableStream;
    },
  };
  return requestEv;
}

export interface RequestEventInternal extends RequestEvent, RequestEventLoader {
  [RequestEvLoaders]: Record<string, Promise<any>>;
  [RequestEvLocale]: string | undefined;
  [RequestEvMode]: ServerRequestMode;
  [RequestEvStatus]: number;
  [RequestEvAction]: string | undefined;
  [RequestEvTrailingSlash]: boolean;
  [RequestEvBasePathname]: string;
  [RequestEvRoute]: LoadedRoute | null;
}

export function getRequestLoaders(requestEv: RequestEventCommon) {
  return (requestEv as RequestEventInternal)[RequestEvLoaders];
}

export function getRequestRoute(requestEv: RequestEventCommon) {
  return (requestEv as RequestEventInternal)[RequestEvRoute];
}
export function getRequestAction(requestEv: RequestEventCommon) {
  return (requestEv as RequestEventInternal)[RequestEvAction];
}

export function setRequestAction(requestEv: RequestEventCommon, id: string) {
  (requestEv as RequestEventInternal)[RequestEvAction] = id;
}

export function getRequestMode(requestEv: RequestEventCommon) {
  return (requestEv as RequestEventInternal)[RequestEvMode];
}

const ABORT_INDEX = 999999999;<|MERGE_RESOLUTION|>--- conflicted
+++ resolved
@@ -6,17 +6,13 @@
   RequestHandler,
   RequestEventCommon,
 } from './types';
-<<<<<<< HEAD
 import type {
+  Action,
+  ActionInternal,
   LoadedRoute,
-  ServerAction,
-  ServerActionInternal,
-  ServerLoader,
-  ServerLoaderInternal,
+  Loader,
+  LoaderInternal,
 } from '../../runtime/src/types';
-=======
-import type { Action, ActionInternal, Loader, LoaderInternal } from '../../runtime/src/types';
->>>>>>> 7922d099
 import { Cookie } from './cookie';
 import { ErrorResponse } from './error-handler';
 import { AbortMessage, RedirectMessage } from './redirect-handler';
