import { loadRoute } from '../../runtime/src/library/routing';
import { loadUserResponse } from './user-response';
import type { QwikCityRequestContext, QwikCityRequestOptions } from './types';
import type { Render } from '@builder.io/qwik/server';
import { errorHandler, ErrorResponse, errorResponse } from './error-handler';
import { routes, menus, cacheModules } from '@qwik-city-plan';
import { endpointHandler } from './endpoint-handler';
import { pageHandler } from './page-handler';
import { RedirectResponse, redirectResponse } from './redirect-handler';

/**
 * @alpha
 */
export async function requestHandler<T = any>(
  requestCtx: QwikCityRequestContext,
  render: Render,
  platform: Record<string, any>,
  opts?: QwikCityRequestOptions
): Promise<T | null> {
  try {
    const pathname = requestCtx.url.pathname;
    const loadedRoute = await loadRoute(routes, menus, cacheModules, pathname);
    if (loadedRoute) {
      // found and loaded the route for this pathname
      const { mods, params } = loadedRoute;

      // build endpoint response from each module in the hierarchy
      const userResponse = await loadUserResponse(
        requestCtx,
        params,
        mods,
        platform,
<<<<<<< HEAD
        trailingSlash,
        opts?.base
=======
        opts?.trailingSlash
>>>>>>> b6497ccf
      );

      // status and headers should be immutable in at this point
      // body may not have resolved yet
      if (userResponse.type === 'endpoint') {
        return endpointHandler(requestCtx, userResponse);
      }

      return pageHandler(requestCtx, userResponse, render, opts);
    }
  } catch (e: any) {
    if (e instanceof RedirectResponse) {
      return redirectResponse(requestCtx, e);
    }
    if (e instanceof ErrorResponse) {
      return errorResponse(requestCtx, e);
    }
    return errorHandler(requestCtx, e);
  }

  // route not found, return null so other server middlewares
  // have the chance to handle this request
  return null;
}<|MERGE_RESOLUTION|>--- conflicted
+++ resolved
@@ -30,12 +30,8 @@
         params,
         mods,
         platform,
-<<<<<<< HEAD
-        trailingSlash,
+        opts?.trailingSlash,
         opts?.base
-=======
-        opts?.trailingSlash
->>>>>>> b6497ccf
       );
 
       // status and headers should be immutable in at this point
