<<<<<<< HEAD
import type { RequestContext } from '../../runtime/src/types';
=======
import type { RequestContext } from '../../runtime/src/library/types';
import { mergeHeadersCookies } from './cookie';
>>>>>>> 64acf92d
import { createHeaders } from './headers';
import type { QwikCityRequestContext, ResponseHandler } from './types';

export function mockRequestContext(opts?: {
  method?: string;
  url?: string | URL;
}): TestQwikCityRequestContext {
  const url = new URL(opts?.url || '/', 'https://qwik.builder.io');

  const request: RequestContext = {
    method: opts?.method || 'GET',
    url: url.href,
    headers: createHeaders(),
    formData: () => Promise.resolve(new URLSearchParams()),
    json: () => Promise.resolve({}),
    text: () => Promise.resolve(''),
  };

  const responseData: { status: number; headers: Headers; body: Promise<string> } = {
    status: 200,
    headers: createHeaders(),
    body: null as any,
  };

  const response: ResponseHandler = async (status, headers, cookie, body) => {
    const chunks: string[] = [];
    responseData.status = status;
    responseData.headers = mergeHeadersCookies(headers, cookie);
    responseData.body = new Promise<string>((resolve) => {
      body({
        write: (chunk) => {
          chunks.push(chunk);
        },
      }).finally(() => {
        resolve(chunks.join(''));
      });
    });
  };

  return { url, request, response, responseData, platform: { testing: true }, locale: undefined };
}

export interface TestQwikCityRequestContext extends QwikCityRequestContext {
  responseData: {
    status: number;
    headers: Headers;
    body: any;
  };
  locale: string | undefined;
}

export async function wait() {
  return new Promise((resolve) => setTimeout(resolve, 10));
}<|MERGE_RESOLUTION|>--- conflicted
+++ resolved
@@ -1,9 +1,5 @@
-<<<<<<< HEAD
-import type { RequestContext } from '../../runtime/src/types';
-=======
 import type { RequestContext } from '../../runtime/src/library/types';
 import { mergeHeadersCookies } from './cookie';
->>>>>>> 64acf92d
 import { createHeaders } from './headers';
 import type { QwikCityRequestContext, ResponseHandler } from './types';
 
