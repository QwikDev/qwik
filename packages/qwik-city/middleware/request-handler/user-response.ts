--- conflicted
+++ resolved
@@ -299,12 +299,6 @@
  */
 export function getRouteMatchPathname(pathname: string, trailingSlash: boolean | undefined) {
   if (pathname.endsWith(QDATA_JSON)) {
-<<<<<<< HEAD
-=======
-    requestCtx.request.headers.set('Accept', 'application/json');
-    requestCtx.request.headers.set('Vary', 'Accept');
-
->>>>>>> 06ecabe9
     const trimEnd = pathname.length - QDATA_JSON_LEN + (trailingSlash ? 1 : 0);
     pathname = pathname.slice(0, trimEnd);
     if (pathname === '') {
