--- conflicted
+++ resolved
@@ -21,17 +21,10 @@
     "source-map": "^0.7.3"
   },
   "peerDependencies": {
-<<<<<<< HEAD
     "@builder.io/qwik": "workspace:*"
   },
   "devDependencies": {
     "@builder.io/qwik": "workspace:*",
-=======
-    "@builder.io/qwik": ">=0.0.30"
-  },
-  "devDependencies": {
-    "@builder.io/qwik": "0.0.30",
->>>>>>> 42f0f6cd
     "@microsoft/api-extractor": "7.24.2",
     "@types/github-slugger": "^1.3.0",
     "@types/marked": "^4.0.3",
