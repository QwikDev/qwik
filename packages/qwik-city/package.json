--- conflicted
+++ resolved
@@ -21,14 +21,10 @@
     "source-map": "^0.7.3"
   },
   "peerDependencies": {
-    "@builder.io/qwik": "workspace:*"
+    "@builder.io/qwik": "0.0.27"
   },
   "devDependencies": {
-<<<<<<< HEAD
     "@builder.io/qwik": "workspace:*",
-=======
-    "@builder.io/qwik": "0.0.27",
->>>>>>> 4a783c0e
     "@microsoft/api-extractor": "7.24.2",
     "@types/github-slugger": "^1.3.0",
     "@types/marked": "^4.0.3",
