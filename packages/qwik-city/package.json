--- conflicted
+++ resolved
@@ -123,54 +123,6 @@
       "require": "./lib/service-worker.cjs"
     }
   },
-<<<<<<< HEAD
-  "scripts": {
-    "build": "cd runtime && vite build --mode lib -c vite.config.ts"
-  },
-  "dependencies": {
-    "@mdx-js/mdx": "2.3.0",
-    "@types/mdx": "2.0.5",
-    "source-map": "0.7.4",
-    "svgo": "^3.0.2",
-    "vfile": "5.3.7",
-    "vite-imagetools": "^5.0.4",
-    "zod": "^3.21.4"
-  },
-  "devDependencies": {
-    "@azure/functions": "^3.5.1",
-    "@builder.io/qwik": "workspace:*",
-    "@microsoft/api-extractor": "7.36.1",
-    "@netlify/edge-functions": "^2.0.0",
-    "@types/marked": "5.0.0",
-    "@types/mdast": "^3.0.11",
-    "@types/node": "^20.4.0",
-    "@types/refractor": "3.0.2",
-    "@types/set-cookie-parser": "^2.4.2",
-    "estree-util-value-to-estree": "3.0.1",
-    "github-slugger": "2.0.0",
-    "hast-util-heading-rank": "2.1.1",
-    "hast-util-to-string": "2.0.0",
-    "kleur": "4.1.5",
-    "marked": "4.3.0",
-    "mdast-util-mdx": "^2.0.1",
-    "refractor": "4.8.1",
-    "rehype-autolink-headings": "6.1.1",
-    "remark-frontmatter": "4.0.1",
-    "remark-gfm": "3.0.1",
-    "set-cookie-parser": "^2.6.0",
-    "serverless-http": "^3.2.0",
-    "source-map-support": "^0.5.21",
-    "tsm": "2.3.0",
-    "typescript": "5.1.6",
-    "unified": "10.1.2",
-    "unist-util-visit": "4.1.2",
-    "uvu": "0.5.6",
-    "vite": "4.4.0",
-    "yaml": "2.3.1"
-  },
-  "license": "MIT",
-=======
->>>>>>> 7bc72c81
   "homepage": "https://qwik.builder.io/",
   "license": "MIT",
   "main": "./lib/index.qwik.mjs",
