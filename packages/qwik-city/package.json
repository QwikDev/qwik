{
  "name": "@builder.io/qwik-city",
<<<<<<< HEAD
  "version": "0.0.120",
=======
  "version": "0.0.122",
>>>>>>> 64acf92d
  "description": "The meta-framework for Qwik.",
  "main": "./lib/index.qwik.mjs",
  "qwik": "./lib/index.qwik.mjs",
  "types": "./lib/index.d.ts",
  "type": "module",
  "exports": {
    ".": {
      "types": "./lib/index.d.ts",
      "import": "./lib/index.qwik.mjs",
      "require": "./lib/index.qwik.cjs"
    },
    "./adaptors/cloudflare-pages/vite": {
      "import": "./lib/adaptors/cloudflare-pages/vite/index.mjs",
      "require": "./lib/adaptors/cloudflare-pages/vite/index.cjs"
    },
    "./adaptors/express/vite": {
      "import": "./lib/adaptors/express/vite/index.mjs",
      "require": "./lib/adaptors/express/vite/index.cjs"
    },
    "./adaptors/netlify-edge/vite": {
      "import": "./lib/adaptors/netlify-edge/vite/index.mjs",
      "require": "./lib/adaptors/netlify-edge/vite/index.cjs"
    },
    "./adaptors/static/vite": {
      "import": "./lib/adaptors/static/vite/index.mjs",
      "require": "./lib/adaptors/static/vite/index.cjs"
    },
    "./adaptors/vercel-edge/vite": {
      "import": "./lib/adaptors/vercel-edge/vite/index.mjs",
      "require": "./lib/adaptors/vercel-edge/vite/index.cjs"
    },
    "./middleware/cloudflare-pages": {
      "import": "./lib/middleware/cloudflare-pages/index.mjs"
    },
    "./middleware/netlify-edge": {
      "import": "./lib/middleware/netlify-edge/index.mjs"
    },
    "./middleware/node": {
      "import": "./lib/middleware/node/index.mjs",
      "require": "./lib/middleware/node/index.cjs"
    },
    "./static": {
      "import": "./lib/static/index.mjs",
      "require": "./lib/static/index.cjs"
    },
    "./vite": {
      "import": "./lib/vite/index.mjs",
      "require": "./lib/vite/index.cjs"
    },
    "./service-worker": {
      "import": "./lib/service-worker.mjs",
      "require": "./lib/service-worker.cjs"
    }
  },
  "scripts": {
<<<<<<< HEAD
    "build.runtime": "cd runtime && vite build --mode lib",
    "test.unit": "tsm ../../node_modules/.bin/uvu . unit.ts --tsmconfig tsm.cjs"
=======
    "start": "cd runtime && node --inspect ../../../node_modules/vite/bin/vite.js",
    "dev.ssr": "cd runtime && node --inspect ../../../node_modules/vite/bin/vite.js --mode ssr",
    "dev.debug": "cd runtime && node --inspect-brk ../../../node_modules/vite/bin/vite.js --mode ssr --force",
    "build": "pnpm build.client && pnpm build.server",
    "build.client": "cd runtime && vite build -c vite.app.config.ts",
    "build.server": "cd runtime && vite build -c vite.express.config.ts",
    "build.runtime": "cd runtime && vite build --mode lib -c vite.lib.config.ts",
    "serve": "node --inspect runtime/server/entry.express",
    "serve.debug": "node --inspect-brk runtime/server/entry.express",
    "test": "pnpm test.unit && pnpm test.e2e.mpa",
    "test.unit": "tsm ../../node_modules/.bin/uvu . unit.ts --tsmconfig tsm.cjs",
    "test.e2e.mpa": "mode=mpa node ../../node_modules/.bin/playwright test runtime/src/app/tests --config runtime/playwright.config.ts",
    "test.e2e.spa": "mode=spa node ../../node_modules/.bin/playwright test runtime/src/app/tests --config runtime/playwright.config.ts"
>>>>>>> 64acf92d
  },
  "dependencies": {
    "@mdx-js/mdx": "2.1.5",
    "@types/mdx": "2.0.3",
    "source-map": "0.7.4",
    "vfile": "5.3.5"
  },
  "devDependencies": {
    "@builder.io/qwik": "workspace:*",
    "@microsoft/api-extractor": "7.33.6",
    "@netlify/edge-functions": "^2.0.0",
    "@types/marked": "4.0.7",
    "@types/mdast": "^3.0.10",
    "@types/node": "latest",
    "@types/refractor": "3.0.2",
    "estree-util-value-to-estree": "2.1.0",
    "github-slugger": "2.0.0",
    "hast-util-heading-rank": "2.1.0",
    "hast-util-to-string": "2.0.0",
    "marked": "4.2.2",
    "mdast-util-mdx": "^2.0.0",
    "refractor": "4.8.0",
    "rehype-autolink-headings": "6.1.1",
    "remark-frontmatter": "4.0.1",
    "remark-gfm": "3.0.1",
    "tsm": "2.2.2",
    "typescript": "4.8.4",
    "unified": "10.1.2",
    "unist-util-visit": "4.1.1",
    "uvu": "0.5.6",
    "vite": "3.2.3",
    "yaml": "2.1.3"
  },
  "license": "MIT",
  "homepage": "https://qwik.builder.io/",
  "repository": {
    "type": "git",
    "url": "https://github.com/BuilderIO/qwik.git",
    "directory": "packages/qwik-city"
  },
  "bugs": {
    "url": "https://github.com/BuilderIO/qwik/issues"
  },
  "private": true,
  "publishConfig": {
    "access": "public"
  }
}<|MERGE_RESOLUTION|>--- conflicted
+++ resolved
@@ -1,10 +1,6 @@
 {
   "name": "@builder.io/qwik-city",
-<<<<<<< HEAD
-  "version": "0.0.120",
-=======
   "version": "0.0.122",
->>>>>>> 64acf92d
   "description": "The meta-framework for Qwik.",
   "main": "./lib/index.qwik.mjs",
   "qwik": "./lib/index.qwik.mjs",
@@ -60,10 +56,6 @@
     }
   },
   "scripts": {
-<<<<<<< HEAD
-    "build.runtime": "cd runtime && vite build --mode lib",
-    "test.unit": "tsm ../../node_modules/.bin/uvu . unit.ts --tsmconfig tsm.cjs"
-=======
     "start": "cd runtime && node --inspect ../../../node_modules/vite/bin/vite.js",
     "dev.ssr": "cd runtime && node --inspect ../../../node_modules/vite/bin/vite.js --mode ssr",
     "dev.debug": "cd runtime && node --inspect-brk ../../../node_modules/vite/bin/vite.js --mode ssr --force",
@@ -77,7 +69,6 @@
     "test.unit": "tsm ../../node_modules/.bin/uvu . unit.ts --tsmconfig tsm.cjs",
     "test.e2e.mpa": "mode=mpa node ../../node_modules/.bin/playwright test runtime/src/app/tests --config runtime/playwright.config.ts",
     "test.e2e.spa": "mode=spa node ../../node_modules/.bin/playwright test runtime/src/app/tests --config runtime/playwright.config.ts"
->>>>>>> 64acf92d
   },
   "dependencies": {
     "@mdx-js/mdx": "2.1.5",
