--- conflicted
+++ resolved
@@ -9,15 +9,9 @@
     "source-map": "^0.7.4",
     "svgo": "^3.3.2",
     "undici": "*",
-<<<<<<< HEAD
-    "valibot": "0.33.3",
-    "vfile": "6.0.2",
-    "vite": "^5",
-=======
     "valibot": ">=0.36.0 <2",
     "vfile": "6.0.3",
     "vite": ">=5 <8",
->>>>>>> 3d48145a
     "vite-imagetools": "^7",
     "zod": "3.25.48"
   },
