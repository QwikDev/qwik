{
  "name": "@builder.io/qwik-city",
  "version": "0.0.11",
  "description": "Static Site Generator for Qwik",
  "main": "./dist/index.cjs",
  "module": "./dist/index.mjs",
  "types": "./dist/index.d.ts",
  "scripts": {
    "test": "uvu -r tsm src/vite/tests"
  },
  "dependencies": {
    "@mdx-js/mdx": "^2.1.1",
    "@types/mdx": "2.0.2"
  },
  "devDependencies": {
<<<<<<< HEAD
    "@builder.io/qwik": "0.0.20-8",
    "@microsoft/api-extractor": "7.24.1",
=======
    "@builder.io/qwik": "0.0.21",
    "@microsoft/api-extractor": "7.24.0",
>>>>>>> 084174be
    "@types/github-slugger": "^1.3.0",
    "@types/marked": "^4.0.3",
    "@types/node": "17.0.34",
    "@types/refractor": "^3.0.2",
    "estree-util-value-to-estree": "^1.3.0",
    "front-matter": "^4.0.2",
    "github-slugger": "^1.4.0",
    "hast-util-heading-rank": "^2.1.0",
    "hast-util-to-string": "^2.0.0",
    "history": "^5.3.0",
    "marked": "^4.0.16",
    "monaco-editor": "^0.33.0",
    "refractor": "^4.7.0",
    "rehype-autolink-headings": "^6.1.1",
    "remark-frontmatter": "^4.0.1",
    "remark-gfm": "^3.0.1",
    "slugify": "^1.6.5",
    "source-map": "^0.7.3",
    "tsm": "^2.2.1",
    "typescript": "4.7.2",
    "unified": "^10.1.2",
    "unist-util-visit": "^4.1.0",
    "uvu": "^0.5.3",
    "vfile": "^5.3.2"
  },
  "exports": {
    ".": {
      "import": "./dist/index.mjs",
      "require": "./dist/index.cjs"
    },
    "./vite": {
      "import": "./dist/vite/index.mjs",
      "require": "./dist/vite/index.cjs"
    },
    "./build": {
      "import": "./dist/index.mjs",
      "require": "./dist/index.cjs"
    }
  },
  "files": [
    "dist",
    "vite"
  ],
  "license": "MIT",
  "homepage": "https://qwik.builder.io/",
  "repository": {
    "type": "git",
    "url": "https://github.com/BuilderIO/qwik.git",
    "directory": "packages/qwik-city"
  },
  "bugs": {
    "url": "https://github.com/BuilderIO/qwik/issues"
  },
  "publishConfig": {
    "access": "public"
  }
}<|MERGE_RESOLUTION|>--- conflicted
+++ resolved
@@ -13,13 +13,8 @@
     "@types/mdx": "2.0.2"
   },
   "devDependencies": {
-<<<<<<< HEAD
-    "@builder.io/qwik": "0.0.20-8",
+    "@builder.io/qwik": "0.0.21",
     "@microsoft/api-extractor": "7.24.1",
-=======
-    "@builder.io/qwik": "0.0.21",
-    "@microsoft/api-extractor": "7.24.0",
->>>>>>> 084174be
     "@types/github-slugger": "^1.3.0",
     "@types/marked": "^4.0.3",
     "@types/node": "17.0.34",
