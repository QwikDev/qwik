--- conflicted
+++ resolved
@@ -56,9 +56,6 @@
     }
   },
   "scripts": {
-<<<<<<< HEAD
-    "build": "cd runtime && vite build --mode lib -c vite.config.ts"
-=======
     "start": "cd runtime && node --inspect ../../../node_modules/vite/bin/vite.js",
     "dev.ssr": "cd runtime && node --inspect ../../../node_modules/vite/bin/vite.js --mode ssr",
     "dev.debug": "cd runtime && node --inspect-brk ../../../node_modules/vite/bin/vite.js --mode ssr --force",
@@ -72,7 +69,6 @@
     "test.unit": "tsm ../../node_modules/uvu/bin.js . unit.ts --tsmconfig tsm.cjs",
     "test.e2e.mpa": "mode=mpa playwright test runtime/src/app/tests --config runtime/playwright.config.ts",
     "test.e2e.spa": "mode=spa playwright test runtime/src/app/tests --config runtime/playwright.config.ts"
->>>>>>> 723660e7
   },
   "dependencies": {
     "@mdx-js/mdx": "2.1.5",
