{
  "name": "@builder.io/qwik-city",
<<<<<<< HEAD
  "version": "0.6.2",
=======
  "version": "0.6.3",
>>>>>>> a9ecfaa6
  "description": "The meta-framework for Qwik.",
  "main": "./lib/index.qwik.mjs",
  "qwik": "./lib/index.qwik.mjs",
  "types": "./lib/index.d.ts",
  "type": "module",
  "exports": {
    ".": {
      "types": "./lib/index.d.ts",
      "import": "./lib/index.qwik.mjs",
      "require": "./lib/index.qwik.cjs"
    },
    "./adapters/azure-swa/vite": {
      "import": "./lib/adapters/azure-swa/vite/index.mjs",
      "require": "./lib/adapters/azure-swa/vite/index.cjs"
    },
    "./adapters/cloudflare-pages/vite": {
      "import": "./lib/adapters/cloudflare-pages/vite/index.mjs",
      "require": "./lib/adapters/cloudflare-pages/vite/index.cjs"
    },
    "./adapters/cloud-run/vite": {
      "import": "./lib/adapters/cloud-run/vite/index.mjs",
      "require": "./lib/adapters/cloud-run/vite/index.cjs"
    },
    "./adapters/express/vite": {
      "import": "./lib/adapters/express/vite/index.mjs",
      "require": "./lib/adapters/express/vite/index.cjs"
    },
    "./adapters/netlify-edge/vite": {
      "import": "./lib/adapters/netlify-edge/vite/index.mjs",
      "require": "./lib/adapters/netlify-edge/vite/index.cjs"
    },
    "./adapters/shared/vite": {
      "import": "./lib/adapters/shared/vite/index.mjs",
      "require": "./lib/adapters/shared/vite/index.cjs"
    },
    "./adapters/static/vite": {
      "import": "./lib/adapters/static/vite/index.mjs",
      "require": "./lib/adapters/static/vite/index.cjs"
    },
    "./adapters/vercel-edge/vite": {
      "import": "./lib/adapters/vercel-edge/vite/index.mjs",
      "require": "./lib/adapters/vercel-edge/vite/index.cjs"
    },
    "./adaptors/azure-swa/vite": {
      "import": "./lib/adapters/azure-swa/vite/index.mjs",
      "require": "./lib/adapters/azure-swa/vite/index.cjs"
    },
    "./adaptors/cloudflare-pages/vite": {
      "import": "./lib/adapters/cloudflare-pages/vite/index.mjs",
      "require": "./lib/adapters/cloudflare-pages/vite/index.cjs"
    },
    "./adaptors/cloud-run/vite": {
      "import": "./lib/adapters/cloud-run/vite/index.mjs",
      "require": "./lib/adapters/cloud-run/vite/index.cjs"
    },
    "./adaptors/express/vite": {
      "import": "./lib/adapters/express/vite/index.mjs",
      "require": "./lib/adapters/express/vite/index.cjs"
    },
    "./adaptors/netlify-edge/vite": {
      "import": "./lib/adapters/netlify-edge/vite/index.mjs",
      "require": "./lib/adapters/netlify-edge/vite/index.cjs"
    },
    "./adaptors/shared/vite": {
      "import": "./lib/adapters/shared/vite/index.mjs",
      "require": "./lib/adapters/shared/vite/index.cjs"
    },
    "./adaptors/static/vite": {
      "import": "./lib/adapters/static/vite/index.mjs",
      "require": "./lib/adapters/static/vite/index.cjs"
    },
    "./adaptors/vercel-edge/vite": {
      "import": "./lib/adapters/vercel-edge/vite/index.mjs",
      "require": "./lib/adapters/vercel-edge/vite/index.cjs"
    },
    "./middleware/azure-swa": {
      "import": "./lib/middleware/azure-swa/index.mjs"
    },
    "./middleware/cloudflare-pages": {
      "import": "./lib/middleware/cloudflare-pages/index.mjs"
    },
    "./middleware/netlify-edge": {
      "import": "./lib/middleware/netlify-edge/index.mjs"
    },
    "./middleware/node": {
      "import": "./lib/middleware/node/index.mjs",
      "require": "./lib/middleware/node/index.cjs"
    },
    "./middleware/request-handler": {
      "import": "./lib/middleware/request-handler/index.mjs",
      "require": "./lib/middleware/request-handler/index.cjs"
    },
    "./static": {
      "import": "./lib/static/index.mjs",
      "require": "./lib/static/index.cjs"
    },
    "./vite": {
      "import": "./lib/vite/index.mjs",
      "require": "./lib/vite/index.cjs"
    },
    "./service-worker": {
      "import": "./lib/service-worker.mjs",
      "require": "./lib/service-worker.cjs"
    }
  },
  "scripts": {
    "build": "cd runtime && vite build --mode lib -c vite.config.ts"
  },
  "dependencies": {
    "@mdx-js/mdx": "2.3.0",
    "@types/mdx": "2.0.3",
    "source-map": "0.7.4",
    "vfile": "5.3.7",
    "zod": "^3.21.4"
  },
  "devDependencies": {
    "@azure/functions": "^3.5.0",
    "@builder.io/qwik": "workspace:*",
    "@microsoft/api-extractor": "7.34.4",
    "@netlify/edge-functions": "^2.0.0",
    "@types/marked": "4.0.8",
    "@types/mdast": "^3.0.10",
    "@types/node": "^18.15.3",
    "@types/refractor": "3.0.2",
    "estree-util-value-to-estree": "2.1.0",
    "github-slugger": "2.0.0",
    "hast-util-heading-rank": "2.1.1",
    "hast-util-to-string": "2.0.0",
    "kleur": "4.1.5",
    "marked": "4.2.12",
    "mdast-util-mdx": "^2.0.1",
    "refractor": "4.8.1",
    "rehype-autolink-headings": "6.1.1",
    "remark-frontmatter": "4.0.1",
    "remark-gfm": "3.0.1",
    "tsm": "2.3.0",
    "typescript": "5.0.2",
    "unified": "10.1.2",
    "unist-util-visit": "4.1.2",
    "uvu": "0.5.6",
    "vite": "4.2.0",
    "yaml": "2.2.1"
  },
  "peerDependencies": {
    "@builder.io/qwik": ">=0.22.0"
  },
  "license": "MIT",
  "homepage": "https://qwik.builder.io/",
  "repository": {
    "type": "git",
    "url": "https://github.com/BuilderIO/qwik.git",
    "directory": "packages/qwik-city"
  },
  "bugs": {
    "url": "https://github.com/BuilderIO/qwik/issues"
  },
  "engines": {
    "node": ">=16.8.0 <18.0.0 || >=18.11"
  },
  "private": true,
  "publishConfig": {
    "access": "public"
  }
}<|MERGE_RESOLUTION|>--- conflicted
+++ resolved
@@ -1,10 +1,6 @@
 {
   "name": "@builder.io/qwik-city",
-<<<<<<< HEAD
-  "version": "0.6.2",
-=======
   "version": "0.6.3",
->>>>>>> a9ecfaa6
   "description": "The meta-framework for Qwik.",
   "main": "./lib/index.qwik.mjs",
   "qwik": "./lib/index.qwik.mjs",
