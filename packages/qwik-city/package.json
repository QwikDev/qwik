{
  "name": "@builder.io/qwik-city",
  "description": "The meta-framework for Qwik.",
  "version": "1.9.1",
  "bugs": "https://github.com/QwikDev/qwik/issues",
  "dependencies": {
    "@mdx-js/mdx": "^3",
    "@types/mdx": "^2",
    "source-map": "^0.7.4",
    "svgo": "^3.3",
    "undici": "*",
    "valibot": ">=0.36.0 <2",
<<<<<<< HEAD
    "vfile": "6.0.2",
    "vite": "^5",
=======
    "vfile": "6.0.1",
>>>>>>> 1bce01b9
    "vite-imagetools": "^7",
    "zod": "3.22.4"
  },
  "devDependencies": {
    "@azure/functions": "3.5.1",
    "@builder.io/qwik": "workspace:^",
    "@microsoft/api-extractor": "7.43.1",
    "@netlify/edge-functions": "2.10.0",
    "@types/mdast": "4.0.4",
    "@types/node": "20.14.11",
    "@types/refractor": "3.4.1",
    "@types/set-cookie-parser": "2.4.10",
    "estree-util-value-to-estree": "3.1.2",
    "github-slugger": "2.0.0",
    "hast-util-heading-rank": "2.1.1",
    "hast-util-to-string": "2.0.0",
    "kleur": "4.1.5",
    "marked": "12.0.2",
    "mdast-util-mdx": "3.0.0",
    "refractor": "4.8.1",
    "rehype-autolink-headings": "7.1.0",
    "remark-frontmatter": "5.0.0",
    "remark-gfm": "4.0.0",
    "set-cookie-parser": "2.6.0",
    "tsm": "2.3.0",
    "typescript": "5.4.5",
    "unified": "11.0.5",
    "unist-util-visit": "5.0.0",
    "uvu": "0.5.6",
    "yaml": "2.4.5"
  },
  "engines": {
    "node": ">=16.8.0 <18.0.0 || >=18.11"
  },
  "exports": {
    ".": {
      "types": "./lib/index.d.ts",
      "import": "./lib/index.qwik.mjs",
      "require": "./lib/index.qwik.cjs"
    },
    "./adapters/azure-swa/vite": {
      "types": "./lib/adapters/azure-swa/vite/index.d.ts",
      "import": "./lib/adapters/azure-swa/vite/index.mjs",
      "require": "./lib/adapters/azure-swa/vite/index.cjs"
    },
    "./adapters/cloudflare-pages/vite": {
      "types": "./lib/adapters/cloudflare-pages/vite/index.d.ts",
      "import": "./lib/adapters/cloudflare-pages/vite/index.mjs",
      "require": "./lib/adapters/cloudflare-pages/vite/index.cjs"
    },
    "./adapters/cloud-run/vite": {
      "types": "./lib/adapters/cloud-run/vite/index.d.ts",
      "import": "./lib/adapters/cloud-run/vite/index.mjs",
      "require": "./lib/adapters/cloud-run/vite/index.cjs"
    },
    "./adapters/bun-server/vite": {
      "types": "./lib/adapters/bun-server/vite/index.d.ts",
      "import": "./lib/adapters/bun-server/vite/index.mjs",
      "require": "./lib/adapters/bun-server/vite/index.cjs"
    },
    "./adapters/deno-server/vite": {
      "types": "./lib/adapters/deno-server/vite/index.d.ts",
      "import": "./lib/adapters/deno-server/vite/index.mjs",
      "require": "./lib/adapters/deno-server/vite/index.cjs"
    },
    "./adapters/node-server/vite": {
      "types": "./lib/adapters/node-server/vite/index.d.ts",
      "import": "./lib/adapters/node-server/vite/index.mjs",
      "require": "./lib/adapters/node-server/vite/index.cjs"
    },
    "./adapters/netlify-edge/vite": {
      "types": "./lib/adapters/netlify-edge/vite/index.d.ts",
      "import": "./lib/adapters/netlify-edge/vite/index.mjs",
      "require": "./lib/adapters/netlify-edge/vite/index.cjs"
    },
    "./adapters/shared/vite": {
      "types": "./lib/adapters/shared/vite/index.d.ts",
      "import": "./lib/adapters/shared/vite/index.mjs",
      "require": "./lib/adapters/shared/vite/index.cjs"
    },
    "./adapters/static/vite": {
      "types": "./lib/adapters/static/vite/index.d.ts",
      "import": "./lib/adapters/static/vite/index.mjs",
      "require": "./lib/adapters/static/vite/index.cjs"
    },
    "./adapters/vercel-edge/vite": {
      "types": "./lib/adapters/vercel-edge/vite/index.d.ts",
      "import": "./lib/adapters/vercel-edge/vite/index.mjs",
      "require": "./lib/adapters/vercel-edge/vite/index.cjs"
    },
    "./middleware/azure-swa": {
      "types": "./lib/middleware/azure-swa/index.d.ts",
      "import": "./lib/middleware/azure-swa/index.mjs"
    },
    "./middleware/aws-lambda": {
      "types": "./lib/middleware/aws-lambda/index.d.ts",
      "import": "./lib/middleware/aws-lambda/index.mjs"
    },
    "./middleware/cloudflare-pages": {
      "types": "./lib/middleware/cloudflare-pages/index.d.ts",
      "import": "./lib/middleware/cloudflare-pages/index.mjs"
    },
    "./middleware/firebase": {
      "types": "./lib/middleware/firebase/index.d.ts",
      "import": "./lib/middleware/firebase/index.mjs"
    },
    "./middleware/deno": {
      "types": "./lib/middleware/deno/index.d.ts",
      "import": "./lib/middleware/deno/index.mjs"
    },
    "./middleware/bun": {
      "types": "./lib/middleware/bun/index.d.ts",
      "import": "./lib/middleware/bun/index.mjs"
    },
    "./middleware/netlify-edge": {
      "types": "./lib/middleware/netlify-edge/index.d.ts",
      "import": "./lib/middleware/netlify-edge/index.mjs"
    },
    "./middleware/node": {
      "types": "./lib/middleware/node/index.d.ts",
      "import": "./lib/middleware/node/index.mjs",
      "require": "./lib/middleware/node/index.cjs"
    },
    "./middleware/request-handler": {
      "types": "./lib/middleware/request-handler/index.d.ts",
      "import": "./lib/middleware/request-handler/index.mjs",
      "require": "./lib/middleware/request-handler/index.cjs"
    },
    "./middleware/vercel-edge": {
      "types": "./lib/middleware/vercel-edge/index.d.ts",
      "import": "./lib/middleware/vercel-edge/index.mjs"
    },
    "./static": {
      "types": "./lib/static/index.d.ts",
      "import": "./lib/static/index.mjs",
      "require": "./lib/static/index.cjs"
    },
    "./vite": {
      "types": "./lib/vite/index.d.ts",
      "import": "./lib/vite/index.mjs",
      "require": "./lib/vite/index.cjs"
    },
    "./service-worker": {
      "types": "./lib/service-worker.d.ts",
      "import": "./lib/service-worker.mjs",
      "require": "./lib/service-worker.cjs"
    }
  },
  "files": [
    "adapters",
    "index.d.ts",
    "lib",
    "middleware",
    "modules.d.ts",
    "README.md",
    "service-worker.d.ts",
    "static.d.ts",
    "vite.d.ts"
  ],
  "homepage": "https://qwik.dev/",
  "license": "MIT",
  "main": "./lib/index.qwik.mjs",
  "peerDependencies": {
    "vite": "^5"
  },
  "publishConfig": {
    "access": "public"
  },
  "qwik": "./lib/index.qwik.mjs",
  "repository": {
    "type": "git",
    "url": "https://github.com/QwikDev/qwik.git",
    "directory": "packages/qwik-city"
  },
  "scripts": {
    "build": "cd src/runtime && vite build --mode lib"
  },
  "type": "module",
  "types": "./lib/index.d.ts"
}<|MERGE_RESOLUTION|>--- conflicted
+++ resolved
@@ -10,12 +10,8 @@
     "svgo": "^3.3",
     "undici": "*",
     "valibot": ">=0.36.0 <2",
-<<<<<<< HEAD
     "vfile": "6.0.2",
     "vite": "^5",
-=======
-    "vfile": "6.0.1",
->>>>>>> 1bce01b9
     "vite-imagetools": "^7",
     "zod": "3.22.4"
   },
