--- conflicted
+++ resolved
@@ -10,17 +10,10 @@
     "svgo": "^3.3.2",
     "undici": "*",
     "valibot": ">=0.36.0 <2",
-<<<<<<< HEAD
     "vfile": "6.0.3",
-    "vite": "^5",
-    "vite-imagetools": "^7.1.0",
-    "zod": "3.25.48"
-=======
-    "vfile": "6.0.2",
     "vite": ">=5 <8",
     "vite-imagetools": "^7",
-    "zod": "3.22.4"
->>>>>>> 1f432ca6
+    "zod": "3.25.48"
   },
   "devDependencies": {
     "@azure/functions": "3.5.1",
