--- conflicted
+++ resolved
@@ -2,13 +2,8 @@
 import { manifest } from '@qwik-client-manifest';
 import Root from './root';
 
-<<<<<<< HEAD
-export function render(opts: RenderToStreamOptions) {
+export default function (opts: RenderToStreamOptions) {
   return renderToStream(<Root />, {
-=======
-export default function (opts: RenderOptions) {
-  return renderToString(<Root />, {
->>>>>>> b73e7416
     manifest,
     ...opts,
   });
