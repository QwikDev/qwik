import type { RouteNavigate } from './types';

export const clientNavigate = (win: ClientHistoryWindow, routeNavigate: RouteNavigate) => {
  const currentUrl = win.location;
  const newUrl = toUrl(routeNavigate.path, currentUrl)!;

  if (isSameOriginDifferentPath(currentUrl, newUrl)) {
    // current browser url and route path are different
    // see if we should scroll to the hash after the url update
    handleScroll(win, currentUrl, newUrl);

    // push the new route path to the history
    win.history.pushState('', '', toPath(newUrl));
  }

  if (!win[CLIENT_HISTORY_INITIALIZED]) {
    // only add event listener once
    win[CLIENT_HISTORY_INITIALIZED] = 1;

    win.addEventListener('popstate', () => {
      // history pop event has happened
      const currentUrl = win.location;
      const previousUrl = toUrl(routeNavigate.path, currentUrl)!;

      if (isSameOriginDifferentPath(currentUrl, previousUrl)) {
        handleScroll(win, previousUrl, currentUrl);
        // current browser url and route path are different
        // update the route path
        routeNavigate.path = toPath(currentUrl);
      }
    });
  }
};

/**
 * Gets an absolute url path string (url.pathname + url.search + url.hash)
 */
export const toPath = (url: SimpleURL) => url.pathname + url.search + url.hash;

/**
 * Create a URL from a string and baseUrl
 */
export const toUrl = (url: string, baseUrl: { href: string }) => new URL(url, baseUrl.href);

/**
 * Checks only if the origins are the same.
 */
const isSameOrigin = (a: SimpleURL, b: SimpleURL) => a.origin === b.origin;

/**
 * Checks only if the pathname + search are the same for the URLs.
 */
const isSamePath = (a: SimpleURL, b: SimpleURL) => toPath(a) === toPath(b);

/**
 * Same origin, but different pathname + search + hash.
 */
export const isSameOriginDifferentPath = (a: SimpleURL, b: SimpleURL) =>
  isSameOrigin(a, b) && !isSamePath(a, b);

export const getClientNavPath = (props: Record<string, any>, baseUrl: { href: string }) => {
  const href = props.href;
  if (typeof href === 'string' && href.trim() !== '' && typeof props.target !== 'string') {
    try {
      const linkUrl = toUrl(href, baseUrl);
      const currentUrl = toUrl('', baseUrl)!;
      if (isSameOrigin(linkUrl, currentUrl)) {
        return toPath(linkUrl);
      }
    } catch (e) {
      console.error(e);
    }
  }
  return null;
};

<<<<<<< HEAD
export const getClientEndpointPath = (pageUrl: URL) =>
  pageUrl.pathname + (pageUrl.pathname.endsWith('/') ? '' : '/') + 'q-data.json';
=======
export const getClientEndpointPath = (pathname: string) =>
  pathname + (pathname.endsWith('/') ? '' : '/') + 'q-data.json';
>>>>>>> 7988c6ff

const handleScroll = async (win: Window, previousUrl: SimpleURL, newUrl: SimpleURL) => {
  const doc = win.document;
  const newHash = newUrl.hash;

  if (isSamePath(previousUrl, newUrl)) {
    // same route after path change

    if (previousUrl.hash !== newHash) {
      // hash has changed on the same route

      // wait for a moment while window gets settled
      await domWait();

      if (newHash) {
        // hash has changed on the same route and there's a hash
        // scroll to the element if it exists
        scrollToHashId(doc, newHash);
      } else {
        // hash has changed on the same route, but now there's no hash
        win.scrollTo(0, 0);
      }
    }
  } else {
    // different route after change

    if (newHash) {
      // different route and there's a hash
      // content may not have finished updating yet
      // poll the dom querying for the element for a short time
      for (let i = 0; i < 24; i++) {
        await domWait();
        if (scrollToHashId(doc, newHash)) {
          break;
        }
      }
    } else {
      // different route and there isn't a hash
      await domWait();
      win.scrollTo(0, 0);
    }
  }
};

const domWait = () => new Promise((resolve) => setTimeout(resolve, 12));

const scrollToHashId = (doc: Document, hash: string) => {
  const elmId = hash.slice(1);
  const elm = doc.getElementById(elmId);
  if (elm) {
    // found element to scroll to
    elm.scrollIntoView();
  }
  return elm;
};

export const CLIENT_HISTORY_INITIALIZED = /* @__PURE__ */ Symbol();

export interface ClientHistoryWindow extends Window {
  [CLIENT_HISTORY_INITIALIZED]?: 1;
}

export interface SimpleURL {
  origin: string;
  href: string;
  pathname: string;
  search: string;
  hash: string;
}<|MERGE_RESOLUTION|>--- conflicted
+++ resolved
@@ -74,13 +74,8 @@
   return null;
 };
 
-<<<<<<< HEAD
-export const getClientEndpointPath = (pageUrl: URL) =>
-  pageUrl.pathname + (pageUrl.pathname.endsWith('/') ? '' : '/') + 'q-data.json';
-=======
 export const getClientEndpointPath = (pathname: string) =>
   pathname + (pathname.endsWith('/') ? '' : '/') + 'q-data.json';
->>>>>>> 7988c6ff
 
 const handleScroll = async (win: Window, previousUrl: SimpleURL, newUrl: SimpleURL) => {
   const doc = win.document;
