import type { RenderDocument } from '../../../../qwik/src/server/types';
import type { ROUTE_TYPE_ENDPOINT } from './constants';

export interface EndpointModule<BODY = unknown> {
  onDelete?: EndpointHandler<BODY>;
  onGet?: EndpointHandler<BODY>;
  onHead?: EndpointHandler<BODY>;
  onOptions?: EndpointHandler<BODY>;
  onPatch?: EndpointHandler<BODY>;
  onPost?: EndpointHandler<BODY>;
  onPut?: EndpointHandler<BODY>;
  onRequest?: EndpointHandler<BODY>;
}

export interface PageModule extends EndpointModule {
  readonly default: any;
  readonly head?: ContentModuleHead;
  readonly headings?: ContentHeading[];
}

export interface LayoutModule extends EndpointModule {
  readonly default: any;
  readonly head?: ContentModuleHead;
}

export interface MenuModule {
  readonly default: ContentMenu;
}

/**
 * @public
 */
export interface RouteLocation {
  readonly params: RouteParams;
  readonly href: string;
  readonly pathname: string;
}

export interface RouteNavigate {
  pathname: string;
}

export type MutableRouteLocation = Mutable<RouteLocation>;

type Mutable<T> = { -readonly [K in keyof T]: T[K] };

/**
 * @public
 */
export interface DocumentHeadValue {
  /**
   * Sets `document.title`.
   */
  title?: string;
  /**
   * Used to manually set meta tags in the head. Additionally, the `data`
   * property could be used to set arbitrary data which the `<head>` component
   * could later use to generate `<meta>` tags.
   */
  meta?: DocumentMeta[];
  /**
   * Used to manually append `<link>` elements to the `<head>`.
   */
  links?: DocumentLink[];
  /**
   * Used to manually append `<style>` elements to the `<head>`.
   */
  styles?: DocumentStyle[];
}

/**
 * @public
 */
export type ResolvedDocumentHead = Required<DocumentHeadValue>;

/**
 * @public
 */
export interface DocumentMeta {
  content?: string;
  httpEquiv?: string;
  name?: string;
  property?: string;
  key?: string;
}

/**
 * @public
 */
export interface DocumentLink {
  as?: string;
  crossorigin?: string;
  disabled?: boolean;
  href?: string;
  hreflang?: string;
  id?: string;
  imagesizes?: string;
  imagesrcset?: string;
  integrity?: string;
  media?: string;
  prefetch?: string;
  referrerpolicy?: string;
  rel?: string;
  sizes?: string;
  title?: string;
  type?: string;
  key?: string;
}

/**
 * @public
 */
export interface DocumentStyle {
  style: string;
  props?: { [propName: string]: string };
  key?: string;
}

/**
 * @public
 */
export interface DocumentHeadProps<T = unknown> extends RouteLocation {
  data: T | null;
  head: ResolvedDocumentHead;
}

/**
 * @public
 */
export type DocumentHead<T = unknown> =
  | DocumentHeadValue
  | ((props: DocumentHeadProps<T>) => DocumentHeadValue);

export interface ContentStateInternal {
  contents: ContentModule[];
}

export interface ContentState {
  headings: ContentHeading[] | undefined;
  menu: ContentMenu | undefined;
}

/**
 * @public
 */
export interface ContentMenu {
  text: string;
  href?: string;
  items?: ContentMenu[];
}

/**
 * @public
 */
export interface ContentHeading {
  text: string;
  id: string;
  level: number;
}

export type ContentModuleLoader = () => Promise<ContentModule>;
export type EndpointModuleLoader = () => Promise<EndpointModule>;
export type ModuleLoader = ContentModuleLoader | EndpointModuleLoader;
export type MenuModuleLoader = () => Promise<MenuModule>;

/**
 * @public
 */
export type RouteData =
  | [pattern: RegExp, loaders: ModuleLoader[]]
  | [pattern: RegExp, loaders: ModuleLoader[], paramNames: string[]]
  | [
      pattern: RegExp,
      loaders: ModuleLoader[],
      paramNames: string[],
      routeType: typeof ROUTE_TYPE_ENDPOINT
    ];

export type MenuData = [pathname: string, menuLoader: MenuModuleLoader];

/**
 * @public
 */
export interface QwikCityPlan {
  routes: RouteData[];
  menus?: MenuData[];
  trailingSlash?: boolean;
  cacheModules?: boolean;
}

/**
 * @public
 */
export type RouteParams = Record<string, string>;

export type ContentModule = PageModule | LayoutModule;

export type RouteModule = ContentModule | EndpointModule;

export type ContentModuleHead = DocumentHead | ResolvedDocumentHead;

export interface LoadedRoute {
  route: RouteData;
  params: RouteParams;
  mods: RouteModule[];
  menu: ContentMenu | undefined;
}

export interface LoadedContent extends LoadedRoute {
  pageModule: PageModule;
}

export interface ResponseContext {
  /**
   * Set method for the HTTP response status code.
   *
   * https://developer.mozilla.org/en-US/docs/Web/HTTP/Status
   */
  status: (statusCode: number) => void;

  /**
   * Used to set HTTP response headers.
   *
   * https://developer.mozilla.org/en-US/docs/Glossary/Response_header
   */
  headers: Headers;

  /**
   * URL to redirect to. Defaults to use the `307` response status code,
   * but can be overridden by setting the `statusCode` argument.
   *
   * https://developer.mozilla.org/en-US/docs/Web/HTTP/Redirections
   */
  redirect: (url: string, statusCode?: number) => void;

  /**
   * Read-only value of the HTTP status code.
   * Please use the `status()` method to set the response status code.
   */
  readonly statusCode: number;

  /**
   * Read-only value if the response was already aborted.
   */
  readonly aborted: boolean;
}

/**
 * @public
 */
export interface RequestEvent {
  request: Request;
  response: ResponseContext;
  url: URL;

  /** URL Route params which have been parsed from the current url pathname. */
  params: RouteParams;

  next: () => Promise<void>;
  abort: () => void;
}

/**
 * @public
 */
export type HttpMethod = 'GET' | 'POST' | 'PUT' | 'PATCH' | 'DELETE' | 'HEAD' | 'OPTIONS';

/**
 * @public
 */
export type EndpointHandler<BODY = unknown> = (
  ev: RequestEvent
) => BODY | undefined | null | void | Promise<BODY | undefined | null | void>;

export interface EndpointResponse {
  body: any;
  status: number;
  headers: Headers;
  hasEndpointHandler: boolean;
  immediateCommitToNetwork: boolean;
}

export interface QwikCityRenderDocument extends RenderDocument {
<<<<<<< HEAD
=======
  _qwikUserCtx?: QwikCityUserContext;
}

export interface QwikCityUserContext {
  qcRoute: MutableRouteLocation;
  qcRequest: {
    method: HttpMethod;
  };
  qcResponse: EndpointResponse;
>>>>>>> 771a63b9
}<|MERGE_RESOLUTION|>--- conflicted
+++ resolved
@@ -281,9 +281,6 @@
 }
 
 export interface QwikCityRenderDocument extends RenderDocument {
-<<<<<<< HEAD
-=======
-  _qwikUserCtx?: QwikCityUserContext;
 }
 
 export interface QwikCityUserContext {
@@ -292,5 +289,4 @@
     method: HttpMethod;
   };
   qcResponse: EndpointResponse;
->>>>>>> 771a63b9
 }