import { component$, Slot, type QwikIntrinsicElements, untrack, event$ } from '@builder.io/qwik';
import { getClientNavPath, getPrefetchDataset } from './utils';
import { loadClientData } from './use-endpoint';
import { useLocation, useNavigate } from './use-functions';

/**
 * @public
 */
export const Link = component$<LinkProps>((props) => {
  const nav = useNavigate();
  const loc = useLocation();
  const originalHref = props.href;
  const { onClick$, reload, ...linkProps } = (() => props)();
  const clientNavPath = untrack(() => getClientNavPath(linkProps, loc));
  const prefetchDataset = untrack(() => getPrefetchDataset(props, clientNavPath, loc));
  linkProps['preventdefault:click'] = !!clientNavPath;
  linkProps.href = clientNavPath || originalHref;
  const onPrefetch =
    prefetchDataset != null
      ? event$((ev: any, elm: HTMLAnchorElement) =>
          prefetchLinkResources(elm as HTMLAnchorElement, ev.type === 'qvisible')
        )
      : undefined;
  const handleClick = event$(async (_: any, elm: HTMLAnchorElement) => {
    if (elm.href) {
      elm.setAttribute('aria-pressed', 'true');
      await nav(elm.href, reload);
      elm.removeAttribute('aria-pressed');
    }
  });
  return (
    <a
      {...linkProps}
<<<<<<< HEAD
      onClick$={(_, elm) => {
        if (elm.href) {
          nav(elm.href, { forceReload: reload });
        }
      }}
=======
      onClick$={[onClick$, handleClick]}
>>>>>>> a9b66c8e
      data-prefetch={prefetchDataset}
      onMouseOver$={onPrefetch}
      onFocus$={onPrefetch}
      onQVisible$={onPrefetch}
    >
      <Slot />
    </a>
  );
});

/**
 * Client-side only
 */
export const prefetchLinkResources = (elm: HTMLAnchorElement, isOnVisible?: boolean) => {
  if (elm && elm.href && elm.hasAttribute('data-prefetch')) {
    if (!windowInnerWidth) {
      windowInnerWidth = innerWidth;
    }

    if (!isOnVisible || (isOnVisible && windowInnerWidth < 520)) {
      // either this is a mouseover event, probably on desktop
      // or the link is visible, and the viewport width is less than X
      loadClientData(new URL(elm.href), elm);
    }
  }
};

let windowInnerWidth = 0;

type AnchorAttributes = QwikIntrinsicElements['a'];

/**
 * @public
 */
export interface LinkProps extends AnchorAttributes {
  prefetch?: boolean;
  reload?: boolean;
}<|MERGE_RESOLUTION|>--- conflicted
+++ resolved
@@ -24,22 +24,14 @@
   const handleClick = event$(async (_: any, elm: HTMLAnchorElement) => {
     if (elm.href) {
       elm.setAttribute('aria-pressed', 'true');
-      await nav(elm.href, reload);
+      await nav(elm.href, { forceReload: reload });
       elm.removeAttribute('aria-pressed');
     }
   });
   return (
     <a
       {...linkProps}
-<<<<<<< HEAD
-      onClick$={(_, elm) => {
-        if (elm.href) {
-          nav(elm.href, { forceReload: reload });
-        }
-      }}
-=======
       onClick$={[onClick$, handleClick]}
->>>>>>> a9b66c8e
       data-prefetch={prefetchDataset}
       onMouseOver$={onPrefetch}
       onFocus$={onPrefetch}
