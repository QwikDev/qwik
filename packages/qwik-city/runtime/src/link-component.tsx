<<<<<<< HEAD
import { $, component$, QwikIntrinsicElements, Slot, useOnDocument } from '@builder.io/qwik';
import type { ClientHistoryWindow } from './client-navigate';
import { CLIENT_HISTORY_INITIALIZED, POPSTATE_FALLBACK_INITIALIZED } from './constants';
=======
import { component$, Slot, QwikIntrinsicElements } from '@builder.io/qwik';
import { getClientNavPath, getPrefetchDataset } from './utils';
>>>>>>> b45bb466
import { loadClientData } from './use-endpoint';
import { useLocation, useNavigate } from './use-functions';
import { getClientNavPath, getPrefetchDataset } from './utils';

/**
 * @alpha
 */
export const Link = component$<LinkProps>((props) => {
  const nav = useNavigate();
  const loc = useLocation();
  const originalHref = props.href;
  const linkProps = { ...props };
  const clientNavPath = getClientNavPath(linkProps, loc);
  const prefetchDataset = getPrefetchDataset(props, clientNavPath, loc);

  linkProps['preventdefault:click'] = !!clientNavPath;
  linkProps.href = clientNavPath || originalHref;

  return (
    <a
      {...linkProps}
      onClick$={() => {
        if (clientNavPath) {
          nav(linkProps.href, linkProps.reload);
        }
      }}
      data-prefetch={prefetchDataset}
      onMouseOver$={(_, elm) => prefetchLinkResources(elm as HTMLAnchorElement)}
      onFocus$={(_, elm) => prefetchLinkResources(elm as HTMLAnchorElement)}
      onQVisible$={(_, elm) => prefetchLinkResources(elm as HTMLAnchorElement, true)}
    >
      <Slot />
    </a>
  );
});

/**
 * Client-side only
 */
export const prefetchLinkResources = (elm: HTMLAnchorElement, isOnVisible?: boolean) => {
  if (elm && elm.href && elm.hasAttribute('data-prefetch')) {
    if (!windowInnerWidth) {
      windowInnerWidth = innerWidth;
    }

    if (!isOnVisible || (isOnVisible && windowInnerWidth < 520)) {
      // either this is a mouseover event, probably on desktop
      // or the link is visible, and the viewport width is less than X
      loadClientData(new URL(elm.href), elm);
    }
  }
};

let windowInnerWidth = 0;

type AnchorAttributes = QwikIntrinsicElements['a'];

/**
 * @alpha
 */
export interface LinkProps extends AnchorAttributes {
  prefetch?: boolean;
  reload?: boolean;
}<|MERGE_RESOLUTION|>--- conflicted
+++ resolved
@@ -1,14 +1,7 @@
-<<<<<<< HEAD
-import { $, component$, QwikIntrinsicElements, Slot, useOnDocument } from '@builder.io/qwik';
-import type { ClientHistoryWindow } from './client-navigate';
-import { CLIENT_HISTORY_INITIALIZED, POPSTATE_FALLBACK_INITIALIZED } from './constants';
-=======
 import { component$, Slot, QwikIntrinsicElements } from '@builder.io/qwik';
 import { getClientNavPath, getPrefetchDataset } from './utils';
->>>>>>> b45bb466
 import { loadClientData } from './use-endpoint';
 import { useLocation, useNavigate } from './use-functions';
-import { getClientNavPath, getPrefetchDataset } from './utils';
 
 /**
  * @alpha
