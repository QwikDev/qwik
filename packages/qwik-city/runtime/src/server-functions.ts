import {
  $,
  implicit$FirstArg,
  noSerialize,
  QRL,
  Signal,
  useContext,
  ValueOrPromise,
  _wrapSignal,
  useStore,
} from '@builder.io/qwik';

import type { RequestEventLoader } from '../../middleware/request-handler/types';
import { QACTION_KEY } from './constants';
import { RouteStateContext } from './contexts';
import type {
  ActionConstructor,
  ActionOptions,
  Zod,
  JSONObject,
  FailReturn,
  RouteActionResolver,
  RouteLocation,
  Action,
  ActionInternal,
  Loader,
  LoaderInternal,
  ZodReturn,
  ActionStore,
  Editable,
} from './types';
import { useAction, useLocation } from './use-functions';
import { z } from 'zod';
import { isServer } from '@builder.io/qwik/build';
import type { FormSubmitFailDetail, FormSubmitSuccessDetail } from './form-component';

class ActionImpl implements ActionInternal {
  readonly __brand = 'server_action';
  constructor(
    public __qrl: QRL<(form: FormData, event: RequestEventLoader) => ValueOrPromise<any>>,
    public __schema: ZodReturn | undefined
  ) {}
  use(): ActionStore<any, any> {
    const loc = useLocation() as Editable<RouteLocation>;
    const currentAction = useAction();
    const initialState: Editable<Partial<ActionStore<any, any>>> = {
      status: undefined,
      isRunning: false,
    };
<<<<<<< HEAD
    const state = useStore<Editable<ServerActionUse<any, any>>>(() => {
      const value = currentAction.value;
      const data = value?.data;
      const id = this.__qrl.getHash();
      initialState.formData = data instanceof FormData ? data : undefined;
      if (value?.output) {
        const { status, result } = value.output;
        initialState.status = status;
        if (isFail(result)) {
=======
    const id = this.__qrl.getHash();
    const state = useStore<Editable<ActionStore<any, any>>>(() => {
      return untrack(() => {
        if (currentAction.value?.output) {
          const { status, result } = currentAction.value.output;
          initialState.status = status;
          if (isFail(result)) {
            initialState.value = undefined;
            initialState.fail = result;
          } else {
            initialState.value = result;
            initialState.fail = undefined;
          }
        } else {
          initialState.status = undefined;
>>>>>>> 0db03edd
          initialState.value = undefined;
          initialState.fail = result;
        } else {
          initialState.value = result;
          initialState.fail = undefined;
        }
<<<<<<< HEAD
      } else {
        initialState.status = undefined;
        initialState.value = undefined;
        initialState.fail = undefined;
      }
      initialState.id = id;
      initialState.actionPath = `${loc.pathname}?${QACTION_KEY}=${id}`;
      initialState.isRunning = false;
      return initialState as ServerActionUse<any, any>;
=======
        initialState.actionPath = `${loc.pathname}?${QACTION_KEY}=${id}`;
        initialState.isRunning = false;
        return initialState as ActionStore<any, any>;
      });
>>>>>>> 0db03edd
    });

    initialState.run = $((input: any | FormData | SubmitEvent) => {
      let data: any;
      let form: HTMLFormElement | undefined;
      if (input instanceof SubmitEvent) {
        form = input.target as HTMLFormElement;
        data = new FormData(form);
      } else {
        data = input;
      }
      return new Promise<RouteActionResolver>((resolve) => {
        if (data instanceof FormData) {
          state.formData = data;
        }
        state.isRunning = true;
        loc.isNavigating = true;
        currentAction.value = {
          data,
          id,
          resolve: noSerialize(resolve),
        };
      }).then(({ result, status }) => {
        state.isRunning = false;
        state.status = status;
        const didFail = isFail(result);
        if (didFail) {
          state.value = undefined;
          state.fail = result;
        } else {
          state.value = result;
          state.fail = undefined;
        }
        if (form) {
          if (form.getAttribute('data-spa-reset') === 'true') {
            form.reset();
          }
          const eventName = didFail ? 'submitfail' : 'submitsuccess';
          const detail = didFail
            ? ({ status, fail: result } satisfies FormSubmitFailDetail<any>)
            : ({ status, value: result } satisfies FormSubmitSuccessDetail<any>);
          form.dispatchEvent(
            new CustomEvent(eventName, {
              bubbles: false,
              cancelable: false,
              composed: false,
              detail: detail,
            })
          );
        }
        return {
          status: status,
          value: !didFail ? result : undefined,
          fail: didFail ? result : undefined,
        };
      });
    });
    return state;
  }
}

/**
 * @alpha
 */
export const actionQrl = <B, A>(
  actionQrl: QRL<(form: JSONObject, event: RequestEventLoader) => ValueOrPromise<B>>,
  options?: ZodReturn
): Action<B, A> => {
  const action = new ActionImpl(actionQrl as any, options) as any;
  if (isServer) {
    if (typeof (globalThis as any)._qwikActionsMap === 'undefined') {
      (globalThis as any)._qwikActionsMap = new Map();
    }
    (globalThis as any)._qwikActionsMap.set(actionQrl.getHash(), action);
  }
  return action;
};

/**
 * @alpha
 */
export const action$: ActionConstructor = implicit$FirstArg(actionQrl) as any;

export class LoaderImpl implements LoaderInternal {
  readonly __brand = 'server_loader';
  constructor(public __qrl: QRL<(event: RequestEventLoader) => ValueOrPromise<any>>) {}
  use(): Signal<any> {
    return useContext(RouteStateContext, (state) => {
      const hash = this.__qrl.getHash();
      if (!(hash in state)) {
        throw new Error(`Loader was used in a path where the 'loader$' was not declared.
This is likely because the used loader was not exported in a layout.tsx or index.tsx file of the existing route.
For more information check: https://qwik.builder.io/qwikcity/loader`);
      }
      return _wrapSignal(state, hash);
    });
  }
}

/**
 * @alpha
 */
export const loaderQrl = <RETURN, PLATFORM = unknown>(
  loaderQrl: QRL<(event: RequestEventLoader<PLATFORM>) => RETURN>
): Loader<RETURN> => {
  return new LoaderImpl(loaderQrl as any) as any;
};

/**
 * @alpha
 */
export const loader$ = implicit$FirstArg(loaderQrl);

export const isFail = (value: any): value is FailReturn<any> => {
  return value && typeof value === 'object' && value.__brand === 'fail';
};

/**
 * @alpha
 */
export const zodQrl = async (
  qrl: QRL<ActionOptions | ((z: typeof import('zod').z) => ActionOptions)>
) => {
  if (isServer) {
    let obj = await qrl.resolve();
    if (typeof obj === 'function') {
      obj = obj(z);
    }
    return z.object(obj);
  }
  return undefined;
};

/**
 * @alpha
 */
export const zod$: Zod = implicit$FirstArg(zodQrl) as any;<|MERGE_RESOLUTION|>--- conflicted
+++ resolved
@@ -26,8 +26,8 @@
   Loader,
   LoaderInternal,
   ZodReturn,
+  Editable,
   ActionStore,
-  Editable,
 } from './types';
 import { useAction, useLocation } from './use-functions';
 import { z } from 'zod';
@@ -47,55 +47,29 @@
       status: undefined,
       isRunning: false,
     };
-<<<<<<< HEAD
-    const state = useStore<Editable<ServerActionUse<any, any>>>(() => {
+    const id = this.__qrl.getHash();
+    const state = useStore<Editable<ActionStore<any, any>>>(() => {
       const value = currentAction.value;
       const data = value?.data;
-      const id = this.__qrl.getHash();
       initialState.formData = data instanceof FormData ? data : undefined;
       if (value?.output) {
         const { status, result } = value.output;
         initialState.status = status;
         if (isFail(result)) {
-=======
-    const id = this.__qrl.getHash();
-    const state = useStore<Editable<ActionStore<any, any>>>(() => {
-      return untrack(() => {
-        if (currentAction.value?.output) {
-          const { status, result } = currentAction.value.output;
-          initialState.status = status;
-          if (isFail(result)) {
-            initialState.value = undefined;
-            initialState.fail = result;
-          } else {
-            initialState.value = result;
-            initialState.fail = undefined;
-          }
-        } else {
-          initialState.status = undefined;
->>>>>>> 0db03edd
           initialState.value = undefined;
           initialState.fail = result;
         } else {
           initialState.value = result;
           initialState.fail = undefined;
         }
-<<<<<<< HEAD
       } else {
         initialState.status = undefined;
         initialState.value = undefined;
         initialState.fail = undefined;
       }
-      initialState.id = id;
       initialState.actionPath = `${loc.pathname}?${QACTION_KEY}=${id}`;
       initialState.isRunning = false;
-      return initialState as ServerActionUse<any, any>;
-=======
-        initialState.actionPath = `${loc.pathname}?${QACTION_KEY}=${id}`;
-        initialState.isRunning = false;
-        return initialState as ActionStore<any, any>;
-      });
->>>>>>> 0db03edd
+      return initialState as ActionStore<any, any>;
     });
 
     initialState.run = $((input: any | FormData | SubmitEvent) => {
