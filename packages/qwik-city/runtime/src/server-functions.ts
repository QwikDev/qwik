import {
  $,
  implicit$FirstArg,
  noSerialize,
  type QRL,
  useContext,
  type ValueOrPromise,
  _wrapSignal,
  useStore,
  _serializeData,
  _deserializeData,
  _getContextElement,
  _getContextEvent,
} from '@builder.io/qwik';

import type { RequestEventLoader } from '../../middleware/request-handler/types';
import { QACTION_KEY } from './constants';
import { RouteStateContext } from './contexts';
import type {
  ActionConstructor,
  ZodConstructor,
  JSONObject,
  RouteActionResolver,
  RouteLocation,
  Editable,
  ActionStore,
  RequestEvent,
  ActionInternal,
  LoaderInternal,
  RequestEventAction,
  CommonLoaderActionOptions,
  DataValidator,
  ValidatorReturn,
  LoaderConstructor,
  ValidatorConstructor,
  ActionConstructorQRL,
  LoaderConstructorQRL,
  ZodConstructorQRL,
  ValidatorConstructorQRL,
  ServerConstructorQRL,
} from './types';
import { useAction, useLocation, useQwikCityEnv } from './use-functions';
import { z } from 'zod';
import { isDev, isServer } from '@builder.io/qwik/build';
import type { FormSubmitCompletedDetail } from './form-component';

/** @public */
export const routeActionQrl = ((
  actionQrl: QRL<(form: JSONObject, event: RequestEventAction) => any>,
  ...rest: (CommonLoaderActionOptions | DataValidator)[]
) => {
  const { id, validators } = getValidators(rest, actionQrl);
  function action() {
    const loc = useLocation() as Editable<RouteLocation>;
    const currentAction = useAction();
    const initialState: Editable<Partial<ActionStore<any, any>>> = {
      actionPath: `?${QACTION_KEY}=${id}`,
      isRunning: false,
      status: undefined,
      value: undefined,
      formData: undefined,
    };
    const state = useStore<Editable<ActionStore<any, any>>>(() => {
      const value = currentAction.value;
      if (value && value?.id === id) {
        const data = value.data;
        if (data instanceof FormData) {
          initialState.formData = data;
        }
        if (value.output) {
          const { status, result } = value.output;
          initialState.status = status;
          initialState.value = result;
        }
      }
      return initialState as ActionStore<any, any>;
    });

    const submit = $((input: any | FormData | SubmitEvent = {}) => {
      if (isServer) {
        throw new Error(`Actions can not be invoked within the server during SSR.
Action.run() can only be called on the browser, for example when a user clicks a button, or submits a form.`);
      }
      let data: any;
      let form: HTMLFormElement | undefined;
      if (input instanceof SubmitEvent) {
        form = input.target as HTMLFormElement;
        data = new FormData(form);
        if (
          (input.submitter instanceof HTMLInputElement ||
            input.submitter instanceof HTMLButtonElement) &&
          input.submitter.name
        ) {
          if (input.submitter.name) {
            data.append(input.submitter.name, input.submitter.value);
          }
        }
      } else {
        data = input;
      }
      return new Promise<RouteActionResolver>((resolve) => {
        if (data instanceof FormData) {
          state.formData = data;
        }
        state.isRunning = true;
        loc.isNavigating = true;
        currentAction.value = {
          data,
          id,
          resolve: noSerialize(resolve),
        };
      }).then(({ result, status }) => {
        state.isRunning = false;
        state.status = status;
        state.value = result;
        if (form) {
          if (form.getAttribute('data-spa-reset') === 'true') {
            form.reset();
          }
          const detail = { status, value: result } satisfies FormSubmitCompletedDetail<any>;
          form.dispatchEvent(
            new CustomEvent('submitcompleted', {
              bubbles: false,
              cancelable: false,
              composed: false,
              detail: detail,
            })
          );
        }
        return {
          status: status,
          value: result,
        };
      });
    });
    initialState.submit = submit;

    return state;
  }
  action.__brand = 'server_action' as const;
  action.__validators = validators;
  action.__qrl = actionQrl;
  action.__id = id;
  Object.freeze(action);

  return action satisfies ActionInternal;
}) as unknown as ActionConstructorQRL;

/** @public */
export const globalActionQrl = ((
  actionQrl: QRL<(form: JSONObject, event: RequestEventAction) => any>,
  ...rest: (CommonLoaderActionOptions | DataValidator)[]
) => {
  const action = (routeActionQrl as any)(actionQrl, ...rest);
  if (isServer) {
    if (typeof (globalThis as any)._qwikActionsMap === 'undefined') {
      (globalThis as any)._qwikActionsMap = new Map();
    }
    (globalThis as any)._qwikActionsMap.set(action.__id, action);
  }
  return action;
}) as ActionConstructorQRL;

/** @public */
export const routeAction$: ActionConstructor = /*#__PURE__*/ implicit$FirstArg(
  routeActionQrl
) as any;

/** @public */
export const globalAction$: ActionConstructor = /*#__PURE__*/ implicit$FirstArg(
  globalActionQrl
) as any;

/** @public */
export const routeLoaderQrl = ((
  loaderQrl: QRL<(event: RequestEventLoader) => unknown>,
  ...rest: (CommonLoaderActionOptions | DataValidator)[]
): LoaderInternal => {
  const { id, validators } = getValidators(rest, loaderQrl);
  function loader() {
    return useContext(RouteStateContext, (state) => {
      if (!(id in state)) {
        throw new Error(`routeLoader$ "${loaderQrl.getSymbol()}" was invoked in a route where it was not declared.
    This is because the routeLoader$ was not exported in a 'layout.tsx' or 'index.tsx' file of the existing route.
    For more information check: https://qwik.builder.io/qwikcity/route-loader/`);
      }
      return _wrapSignal(state, id);
    });
  }
  loader.__brand = 'server_loader' as const;
  loader.__qrl = loaderQrl;
  loader.__validators = validators;
  loader.__id = id;
  Object.freeze(loader);

  return loader;
}) as LoaderConstructorQRL;

/** @public */
export const routeLoader$: LoaderConstructor = /*#__PURE__*/ implicit$FirstArg(routeLoaderQrl);

/** @public */
export const validatorQrl = ((
  validator: QRL<(ev: RequestEvent, data: unknown) => ValueOrPromise<ValidatorReturn>>
): DataValidator => {
  if (isServer) {
    return {
      validate: validator,
    };
  }
  return undefined as any;
}) as ValidatorConstructorQRL;

/** @public */
export const validator$: ValidatorConstructor = /*#__PURE__*/ implicit$FirstArg(validatorQrl);

/** @public */
export const zodQrl = ((
  qrl: QRL<
    z.ZodRawShape | z.Schema | ((z: typeof import('zod').z, ev: RequestEvent) => z.ZodRawShape)
  >
): DataValidator => {
  if (isServer) {
    return {
      async validate(ev, inputData) {
        const schema: Promise<z.Schema> = qrl.resolve().then((obj) => {
          if (typeof obj === 'function') {
            obj = obj(z, ev);
          }
          if (obj instanceof z.Schema) {
            return obj;
          } else {
            return z.object(obj);
          }
        });
        const data = inputData ?? (await ev.parseBody());
        const result = await (await schema).safeParseAsync(data);
        if (result.success) {
          return result;
        } else {
          if (isDev) {
            console.error(
              '\nVALIDATION ERROR\naction$() zod validated failed',
              '\n  - Issues:',
              result.error.issues
            );
          }
          return {
            success: false,
            status: 400,
            error: result.error.flatten(),
          };
        }
      },
    };
  }
  return undefined as any;
}) as ZodConstructorQRL;

/** @public */
export const zod$: ZodConstructor = /*#__PURE__*/ implicit$FirstArg(zodQrl) as any;

<<<<<<< HEAD
const deepFreeze = (obj:any) => {
    const propNames = Object.getOwnPropertyNames(obj);
    for (const name of propNames) {
      const value = obj[name];
      if (value && typeof value === "object") {
        deepFreeze(value);
      }
    }
  return Object.freeze(obj);
}

/**
 * @public
 */
=======
/** @public */
>>>>>>> 915505d8
export const serverQrl: ServerConstructorQRL = (qrl: QRL<(...args: any[]) => any>) => {
  if (isServer) {
    const captured = qrl.getCaptured();
    if (captured && captured.length > 0 && !_getContextElement()) {
      throw new Error('For security reasons, we cannot serialize QRLs that capture lexical scope.');
    }
  }

  function stuff() {
    return $(async function (this: any, ...args: any[]) {
      const signal =
        args.length > 0 && args[0] instanceof AbortSignal
          ? (args.shift() as AbortSignal)
          : undefined;
      if (isServer) {
        const requestEvent = [useQwikCityEnv()?.ev, this, _getContextEvent()].find(
          (v) =>
            v &&
            Object.prototype.hasOwnProperty.call(v, 'sharedMap') &&
            Object.prototype.hasOwnProperty.call(v, 'cookie')
        );
        return qrl.apply(requestEvent, args);
      } else {
        try {
          const ctxElm = _getContextElement();
          const filtered = args.map((arg) => {
            if (arg instanceof SubmitEvent && arg.target instanceof HTMLFormElement) {
              return new FormData(arg.target);
            } else if (arg instanceof Event) {
              throw new Error('Cannot serialize instances of Event.');
            } else if (arg instanceof Node) {
              throw new Error('Cannot serialize instances of Node.');
            }
            return deepFreeze(arg);
          });
          const hash = qrl.getHash();
          const res = await fetch(`?qfunc=${hash}`, {
            method: 'POST',
            headers: {
              'Content-Type': 'application/qwik-json',
              'X-QRL': hash,
            },
            signal,
            body: await _serializeData([qrl, ...filtered], false),
          }); 

          const contentType = res.headers.get('Content-Type');
          if (res.ok && contentType === 'text/qwik-json-stream' && res.body) {
            return (async function* () {
              try {
                for await (const result of deserializeStream(
                  res.body!,
                  ctxElm ?? document.documentElement,
                  signal
                )) {
                  yield result;
                }
              } finally {
                if (!signal?.aborted) {
                  await res.body!.cancel();
                }
              }
            })();
          } else if (contentType === 'application/qwik-json') {
            const str = await res.text();
            const obj = await _deserializeData(str, ctxElm ?? document.documentElement);
            if (res.status === 500) {
              throw obj;
            }
            return obj;
          }
        }
        catch (e: any) {
          throw new Error("Attempted mutation of a serialized value which is not allowed.");
        }
      }
    }) as any;
  }
  return stuff();
};

/** @public */
export const server$ = /*#__PURE__*/ implicit$FirstArg(serverQrl);

const getValidators = (rest: (CommonLoaderActionOptions | DataValidator)[], qrl: QRL<any>) => {
  let id: string | undefined;
  const validators: DataValidator[] = [];
  if (rest.length === 1) {
    const options = rest[0];
    if (options && typeof options === 'object') {
      if ('validate' in options) {
        validators.push(options);
      } else {
        id = options.id;
        if (options.validation) {
          validators.push(...options.validation);
        }
      }
    }
  } else if (rest.length > 1) {
    validators.push(...(rest.filter((v) => !!v) as any));
  }

  if (typeof id === 'string') {
    if (isDev) {
      if (!/^[\w/.-]+$/.test(id)) {
        throw new Error(`Invalid id: ${id}, id can only contain [a-zA-Z0-9_.-]`);
      }
    }
    id = `id_${id}`;
  } else {
    id = qrl.getHash();
  }
  return {
    validators: validators.reverse(),
    id,
  };
};

const deserializeStream = async function* (
  stream: ReadableStream<Uint8Array>,
  ctxElm: unknown,
  signal?: AbortSignal
) {
  const reader = stream.getReader();
  try {
    let buffer = '';
    const decoder = new TextDecoder();
    while (!signal?.aborted) {
      const result = await reader.read();
      if (result.done) {
        break;
      }
      buffer += decoder.decode(result.value, { stream: true });
      const lines = buffer.split(/\n/);
      buffer = lines.pop()!;
      for (const line of lines) {
        yield await _deserializeData(line, ctxElm);
      }
    }
  } finally {
    reader.releaseLock();
  }
};<|MERGE_RESOLUTION|>--- conflicted
+++ resolved
@@ -260,24 +260,20 @@
 /** @public */
 export const zod$: ZodConstructor = /*#__PURE__*/ implicit$FirstArg(zodQrl) as any;
 
-<<<<<<< HEAD
-const deepFreeze = (obj:any) => {
-    const propNames = Object.getOwnPropertyNames(obj);
-    for (const name of propNames) {
-      const value = obj[name];
-      if (value && typeof value === "object") {
-        deepFreeze(value);
-      }
-    }
+const deepFreeze = (obj: any) => {
+  const propNames = Object.getOwnPropertyNames(obj);
+  for (const name of propNames) {
+    const value = obj[name];
+    if (value && typeof value === 'object') {
+      deepFreeze(value);
+    }
+  }
   return Object.freeze(obj);
-}
+};
 
 /**
  * @public
  */
-=======
-/** @public */
->>>>>>> 915505d8
 export const serverQrl: ServerConstructorQRL = (qrl: QRL<(...args: any[]) => any>) => {
   if (isServer) {
     const captured = qrl.getCaptured();
@@ -293,65 +289,55 @@
           ? (args.shift() as AbortSignal)
           : undefined;
       if (isServer) {
-        const requestEvent = [useQwikCityEnv()?.ev, this, _getContextEvent()].find(
-          (v) =>
-            v &&
-            Object.prototype.hasOwnProperty.call(v, 'sharedMap') &&
-            Object.prototype.hasOwnProperty.call(v, 'cookie')
-        );
-        return qrl.apply(requestEvent, args);
+        const requestEvent = useQwikCityEnv()?.ev ?? this ?? _getContextEvent();
+        return qrl.apply(requestEvent, deepFreeze(args));
       } else {
-        try {
-          const ctxElm = _getContextElement();
-          const filtered = args.map((arg) => {
-            if (arg instanceof SubmitEvent && arg.target instanceof HTMLFormElement) {
-              return new FormData(arg.target);
-            } else if (arg instanceof Event) {
-              throw new Error('Cannot serialize instances of Event.');
-            } else if (arg instanceof Node) {
-              throw new Error('Cannot serialize instances of Node.');
+        const ctxElm = _getContextElement();
+        const filtered = args.map((arg) => {
+          if (arg instanceof SubmitEvent && arg.target instanceof HTMLFormElement) {
+            return new FormData(arg.target);
+          } else if (arg instanceof Event) {
+            throw new Error('Cannot serialize instances of Event.');
+          } else if (arg instanceof Node) {
+            throw new Error('Cannot serialize instances of Node.');
+          }
+          return arg;
+        });
+        const hash = qrl.getHash();
+        const res = await fetch(`?qfunc=${hash}`, {
+          method: 'POST',
+          headers: {
+            'Content-Type': 'application/qwik-json',
+            'X-QRL': hash,
+          },
+          signal,
+          body: await _serializeData([qrl, ...filtered], false),
+        });
+
+        const contentType = res.headers.get('Content-Type');
+        if (res.ok && contentType === 'text/qwik-json-stream' && res.body) {
+          return (async function* () {
+            try {
+              for await (const result of deserializeStream(
+                res.body!,
+                ctxElm ?? document.documentElement,
+                signal
+              )) {
+                yield result;
+              }
+            } finally {
+              if (!signal?.aborted) {
+                await res.body!.cancel();
+              }
             }
-            return deepFreeze(arg);
-          });
-          const hash = qrl.getHash();
-          const res = await fetch(`?qfunc=${hash}`, {
-            method: 'POST',
-            headers: {
-              'Content-Type': 'application/qwik-json',
-              'X-QRL': hash,
-            },
-            signal,
-            body: await _serializeData([qrl, ...filtered], false),
-          }); 
-
-          const contentType = res.headers.get('Content-Type');
-          if (res.ok && contentType === 'text/qwik-json-stream' && res.body) {
-            return (async function* () {
-              try {
-                for await (const result of deserializeStream(
-                  res.body!,
-                  ctxElm ?? document.documentElement,
-                  signal
-                )) {
-                  yield result;
-                }
-              } finally {
-                if (!signal?.aborted) {
-                  await res.body!.cancel();
-                }
-              }
-            })();
-          } else if (contentType === 'application/qwik-json') {
-            const str = await res.text();
-            const obj = await _deserializeData(str, ctxElm ?? document.documentElement);
-            if (res.status === 500) {
-              throw obj;
-            }
-            return obj;
-          }
-        }
-        catch (e: any) {
-          throw new Error("Attempted mutation of a serialized value which is not allowed.");
+          })();
+        } else if (contentType === 'application/qwik-json') {
+          const str = await res.text();
+          const obj = await _deserializeData(str, ctxElm ?? document.documentElement);
+          if (res.status === 500) {
+            throw obj;
+          }
+          return obj;
         }
       }
     }) as any;
