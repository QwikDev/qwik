--- conflicted
+++ resolved
@@ -340,23 +340,15 @@
   hash: string;
 }
 
-<<<<<<< HEAD
-export type ServerActionExecute<RETURN, INPUT> = QRL<
-  (form: FormData | INPUT | SubmitEvent) => Promise<ServerActionReturn<RETURN>>
->;
-
-export interface ServerActionReturn<RETURN> {
+/**
+ * @alpha
+ */
+export interface ActionReturn<RETURN> {
   readonly status?: number;
   readonly value: GetValueReturn<RETURN> | undefined;
   readonly fail: GetFailReturn<RETURN> | undefined;
 }
 
-/**
- * @alpha
- */
-export interface ServerActionUse<RETURN, INPUT> extends ServerActionReturn<RETURN> {
-  readonly id: string;
-=======
 /**
  * @alpha
  */
@@ -383,7 +375,6 @@
    * });
    * ```
    */
->>>>>>> 0db03edd
   readonly actionPath: string;
 
   /**
@@ -394,10 +385,6 @@
    * It will be always `false` in the server, and only becomes `true` briefly while the action is running.
    */
   readonly isRunning: boolean;
-<<<<<<< HEAD
-  readonly formData: FormData | undefined;
-  readonly run: ServerActionExecute<RETURN, INPUT>;
-=======
 
   /**
    * Returned HTTP status code of the action after its last execution.
@@ -435,8 +422,7 @@
    * Method to execute the action programatically from the browser. Ie, instead of using a `<form>`, a 'click' handle can call the `run()` method of the action
    * in order to execute the action in the server.
    */
-  readonly run: (form: INPUT | FormData | SubmitEvent) => Promise<RETURN>;
->>>>>>> 0db03edd
+  readonly run: (form: INPUT | FormData | SubmitEvent) => Promise<ActionReturn<RETURN>>;
 }
 
 /**
