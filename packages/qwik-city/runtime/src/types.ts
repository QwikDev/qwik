import type {
  NoSerialize,
  QRL,
  QwikIntrinsicElements,
  Signal,
  ValueOrPromise,
} from '@builder.io/qwik';
import type {
  RequestEvent,
  RequestEventAction,
  RequestEventBase,
  RequestEventLoader,
  RequestHandler,
  ResolveSyncValue,
} from '@builder.io/qwik-city/middleware/request-handler';
<<<<<<< HEAD

=======
import type { ReadonlySignal } from 'packages/qwik/src/core/state/signal';
>>>>>>> 95ab9b96
import type * as zod from 'zod';

export type {
  Cookie,
  CookieOptions,
  CookieValue,
  DeferReturn,
  RequestEvent,
  RequestEventAction,
  RequestEventCommon,
  RequestEventLoader,
  RequestEventBase,
  RequestHandler,
  ResolveSyncValue,
  ResolveValue,
} from '@builder.io/qwik-city/middleware/request-handler';

export interface RouteModule<BODY = unknown> {
  onDelete?: RequestHandler<BODY> | RequestHandler<BODY>[];
  onGet?: RequestHandler<BODY> | RequestHandler<BODY>[];
  onHead?: RequestHandler<BODY> | RequestHandler<BODY>[];
  onOptions?: RequestHandler<BODY> | RequestHandler<BODY>[];
  onPatch?: RequestHandler<BODY> | RequestHandler<BODY>[];
  onPost?: RequestHandler<BODY> | RequestHandler<BODY>[];
  onPut?: RequestHandler<BODY> | RequestHandler<BODY>[];
  onRequest?: RequestHandler<BODY> | RequestHandler<BODY>[];
}

/**
 * @public
 */
export interface PageModule extends RouteModule {
  readonly default: any;
  readonly head?: ContentModuleHead;
  readonly headings?: ContentHeading[];
  readonly onStaticGenerate?: StaticGenerateHandler;
}

export interface LayoutModule extends RouteModule {
  readonly default: any;
  readonly head?: ContentModuleHead;
}

export interface MenuModule {
  readonly default: ContentMenu;
}

/**
 * @public
 */
export interface RouteLocation {
  readonly params: Readonly<Record<string, string>>;
  readonly url: URL;
  readonly isNavigating: boolean;
  readonly prevUrl: URL | undefined;
}

/**
 * @public
 */
export type NavigationType = 'initial' | 'form' | 'link' | 'popstate';

/**
 * @internal
 */
export type RouteStateInternal = {
  type: NavigationType;
  dest: URL;
  forceReload?: boolean;
  replaceState?: boolean;
  scroll?: boolean;
};

export type ScrollState = {
  x: number;
  y: number;
  w: number;
  h: number;
};

/**
 * @public
 */
export type RouteNavigate = QRL<
  (
    path?: string,
    options?:
      | {
          type?: Exclude<NavigationType, 'initial'>;
          forceReload?: boolean;
          replaceState?: boolean;
          scroll?: boolean;
        }
      | boolean
  ) => Promise<void>
>;

export type RouteAction = Signal<RouteActionValue>;

export type RouteActionResolver = { status: number; result: any };
export type RouteActionValue =
  | {
      id: string;
      data: FormData | Record<string, any> | undefined;
      output?: RouteActionResolver;
      resolve?: NoSerialize<(data: RouteActionResolver) => void>;
    }
  | undefined;

export type MutableRouteLocation = Mutable<RouteLocation>;

export type Mutable<T> = { -readonly [K in keyof T]: T[K] };

/**
 * @public
 */
export interface DocumentHeadValue {
  /**
   * Sets `document.title`.
   */
  readonly title?: string;
  /**
   * Used to manually set meta tags in the head. Additionally, the `data`
   * property could be used to set arbitrary data which the `<head>` component
   * could later use to generate `<meta>` tags.
   */
  readonly meta?: readonly DocumentMeta[];
  /**
   * Used to manually append `<link>` elements to the `<head>`.
   */
  readonly links?: readonly DocumentLink[];
  /**
   * Used to manually append `<style>` elements to the `<head>`.
   */
  readonly styles?: readonly DocumentStyle[];
  /**
   * Used to manually append `<script>` elements to the `<head>`.
   */
  readonly scripts?: readonly DocumentScript[];
  /**
   * Arbitrary object containing custom data. When the document head is created from
   * markdown files, the frontmatter attributes that are not recognized as a well-known
   * meta names (such as title, description, author, etc...), are stored in this property.
   */
  readonly frontmatter?: Readonly<Record<string, any>>;
}

/**
 * @public
 */
export type ResolvedDocumentHead = Required<DocumentHeadValue>;

/**
 * @public
 */
export interface DocumentMeta {
  readonly content?: string;
  readonly httpEquiv?: string;
  readonly name?: string;
  readonly property?: string;
  readonly key?: string;
  readonly itemprop?: string;
  readonly media?: string;
}

/**
 * @public
 */
export interface DocumentLink {
  as?: string;
  crossorigin?: string;
  disabled?: boolean;
  href?: string;
  hreflang?: string;
  id?: string;
  imagesizes?: string;
  imagesrcset?: string;
  integrity?: string;
  media?: string;
  prefetch?: string;
  referrerpolicy?: string;
  rel?: string;
  sizes?: string;
  title?: string;
  type?: string;
  key?: string;
}

/**
 * @public
 */
export interface DocumentStyle {
  readonly style: string;
  readonly props?: Readonly<QwikIntrinsicElements['style']>;
  readonly key?: string;
}

/**
 * @alpha
 */
export interface DocumentScript {
  readonly script?: string;
  readonly props?: Readonly<QwikIntrinsicElements['script']>;
  readonly key?: string;
}

/**
 * @public
 */
export interface DocumentHeadProps extends RouteLocation {
  readonly head: ResolvedDocumentHead;
  readonly withLocale: <T>(fn: () => T) => T;
  readonly resolveValue: ResolveSyncValue;
}

/**
 * @public
 */
export type DocumentHead = DocumentHeadValue | ((props: DocumentHeadProps) => DocumentHeadValue);

export type ContentStateInternal = NoSerialize<ContentModule[]>;

/**
 * @public
 */
export interface ContentState {
  readonly headings: ContentHeading[] | undefined;
  readonly menu: ContentMenu | undefined;
}

/**
 * @public
 */
export interface ContentMenu {
  readonly text: string;
  readonly href?: string;
  readonly items?: ContentMenu[];
}

/**
 * @public
 */
export interface ContentHeading {
  readonly text: string;
  readonly id: string;
  readonly level: number;
}

export type ContentModuleLoader = () => Promise<ContentModule>;
export type EndpointModuleLoader = () => Promise<RouteModule>;
export type ModuleLoader = ContentModuleLoader | EndpointModuleLoader;
export type MenuModuleLoader = () => Promise<MenuModule>;

/**
 * @public
 */
export type RouteData =
  | [pattern: RegExp, loaders: ModuleLoader[]]
  | [pattern: RegExp, loaders: ModuleLoader[], paramNames: string[]]
  | [
      pattern: RegExp,
      loaders: ModuleLoader[],
      paramNames: string[],
      originalPathname: string,
      routeBundleNames: string[]
    ];

/**
 * @public
 */
export type MenuData = [pathname: string, menuLoader: MenuModuleLoader];

/**
 * @public
 */
export interface QwikCityPlan {
  readonly routes: RouteData[];
  readonly serverPlugins?: RouteModule[];
  readonly basePathname?: string;
  readonly menus?: MenuData[];
  readonly trailingSlash?: boolean;
  readonly cacheModules?: boolean;
}

/**
 * @public
 */
export declare type PathParams = Record<string, string>;

export type ContentModule = PageModule | LayoutModule;

export type ContentModuleHead = DocumentHead | ResolvedDocumentHead;

export type LoadedRoute = [
  params: PathParams,
  mods: (RouteModule | ContentModule)[],
  menu: ContentMenu | undefined,
  routeBundleNames: string[] | undefined
];

export interface LoadedContent extends LoadedRoute {
  pageModule: PageModule;
}

export type RequestHandlerBody<BODY> = BODY | string | number | boolean | undefined | null | void;

export type RequestHandlerBodyFunction<BODY> = () =>
  | RequestHandlerBody<BODY>
  | Promise<RequestHandlerBody<BODY>>;

export interface EndpointResponse {
  status: number;
  loaders: Record<string, unknown>;
  formData?: FormData;
  action?: string;
}

export interface ClientPageData extends Omit<EndpointResponse, 'status'> {
  status: number;
  href: string;
  redirect?: string;
}

/**
 * @public
 */
export type StaticGenerateHandler = () => Promise<StaticGenerate> | StaticGenerate;

/**
 * @public
 */
export interface StaticGenerate {
  params?: PathParams[];
}

export interface QwikCityRenderDocument extends Document {}

export interface QwikCityEnvData {
  ev: RequestEvent;
  params: PathParams;
  response: EndpointResponse;
  loadedRoute: LoadedRoute | null;
}

export interface SimpleURL {
  origin: string;
  href: string;
  pathname: string;
  search: string;
  hash: string;
}

export type Editable<T> = {
  -readonly [P in keyof T]: T[P];
};

type UnionKeys<T> = T extends T ? keyof T : never;
type StrictUnionHelper<T, TAll> = T extends any
  ? T & Partial<Record<Exclude<UnionKeys<TAll>, keyof T>, never>>
  : never;

type StrictUnion<T> = Prettify<StrictUnionHelper<T, T>>;

type Prettify<T> = {} & {
  [K in keyof T]?: T[K];
};

/**
 * @public
 */
export type JSONValue = string | number | boolean | { [x: string]: JSONValue } | Array<JSONValue>;

/**
 * @public
 */
export type JSONObject = { [x: string]: JSONValue };

export type GetValidatorType<B extends TypedDataValidator> = B extends TypedDataValidator<
  infer TYPE
>
  ? zod.infer<TYPE>
  : never;

/**
 * @public
 */
export interface ActionOptions {
  readonly id?: string;
  readonly validation?: DataValidator[];
}

/**
 * @public
 */
export interface ActionOptionsWithValidation<B extends TypedDataValidator = TypedDataValidator> {
  readonly id?: string;
  readonly validation: [val: B, ...a: DataValidator[]];
}

/**
 * @public
 */
export interface CommonLoaderActionOptions {
  readonly id?: string;
  readonly validation?: DataValidator[];
}

export type FailOfRest<REST extends readonly DataValidator[]> = REST extends readonly DataValidator<
  infer ERROR
>[]
  ? ERROR
  : never;

/**
 * @public
 */
export interface ActionConstructor {
  // With validation
  <O extends Record<string, any> | void | null, B extends TypedDataValidator>(
    actionQrl: (data: GetValidatorType<B>, event: RequestEventAction) => ValueOrPromise<O>,
    options: B | ActionOptionsWithValidation<B>
  ): Action<
    StrictUnion<O | FailReturn<zod.typeToFlattenedError<GetValidatorType<B>>>>,
    GetValidatorType<B>,
    false
  >;

  // With multiple validators
  <
    O extends Record<string, any> | void | null,
    B extends TypedDataValidator,
    REST extends DataValidator[]
  >(
    actionQrl: (data: GetValidatorType<B>, event: RequestEventAction) => ValueOrPromise<O>,
    options: B,
    ...rest: REST
  ): Action<
    StrictUnion<O | FailReturn<zod.typeToFlattenedError<GetValidatorType<B>>> | FailOfRest<REST>>,
    GetValidatorType<B>,
    false
  >;

  // Without validation
  <O>(
    actionQrl: (
      form: JSONObject,
      event: RequestEventAction,
      options: ActionOptions
    ) => ValueOrPromise<O>,
    options?: ActionOptions
  ): Action<StrictUnion<O>>;

  // Without validation
  <O extends Record<string, any> | void | null, REST extends DataValidator[]>(
    actionQrl: (form: JSONObject, event: RequestEventAction) => ValueOrPromise<O>,
    ...rest: REST
  ): Action<StrictUnion<O | FailReturn<FailOfRest<REST>>>>;
}

/**
 * @public
 */
export interface ActionConstructorQRL {
  // With validation
  <O extends Record<string, any> | void | null, B extends TypedDataValidator>(
    actionQrl: QRL<(data: GetValidatorType<B>, event: RequestEventAction) => ValueOrPromise<O>>,
    options: B | ActionOptionsWithValidation<B>
  ): Action<
    StrictUnion<O | FailReturn<zod.typeToFlattenedError<GetValidatorType<B>>>>,
    GetValidatorType<B>,
    false
  >;

  // With multiple validators
  <
    O extends Record<string, any> | void | null,
    B extends TypedDataValidator,
    REST extends DataValidator[]
  >(
    actionQrl: QRL<(data: GetValidatorType<B>, event: RequestEventAction) => ValueOrPromise<O>>,
    options: B,
    ...rest: REST
  ): Action<
    StrictUnion<O | FailReturn<zod.typeToFlattenedError<GetValidatorType<B>>> | FailOfRest<REST>>,
    GetValidatorType<B>,
    false
  >;

  // Without validation
  <O>(
    actionQrl: QRL<
      (form: JSONObject, event: RequestEventAction, options: ActionOptions) => ValueOrPromise<O>
    >,
    options?: ActionOptions
  ): Action<O>;

  // Without validation
  <O extends Record<string, any> | void | null, REST extends DataValidator[]>(
    actionQrl: QRL<(form: JSONObject, event: RequestEventAction) => ValueOrPromise<O>>,
    ...rest: REST
  ): Action<StrictUnion<O | FailReturn<FailOfRest<REST>>>>;
}

/**
 * @public
 */
export interface LoaderOptions {
  id?: string;
}

/**
 * @public
 */
export interface LoaderConstructor {
  // Without validation
  <O>(
    loaderFn: (event: RequestEventLoader) => ValueOrPromise<O>,
    options?: LoaderOptions
  ): Loader<O>;

  // With validation
  <O extends Record<string, any> | void | null, REST extends readonly DataValidator[]>(
    loaderFn: (event: RequestEventLoader) => ValueOrPromise<O>,
    ...rest: REST
  ): Loader<StrictUnion<O | FailReturn<FailOfRest<REST>>>>;
}

/**
 * @public
 */
export interface LoaderConstructorQRL {
  // Without validation
  <O>(
    loaderQrl: QRL<(event: RequestEventLoader) => ValueOrPromise<O>>,
    options?: LoaderOptions
  ): Loader<O>;

  // With validation
  <O extends Record<string, any> | void | null, REST extends readonly DataValidator[]>(
    loaderQrl: QRL<(event: RequestEventLoader) => ValueOrPromise<O>>,
    ...rest: REST
  ): Loader<StrictUnion<O | FailReturn<FailOfRest<REST>>>>;
}

export type LoaderStateHolder = Record<string, Signal<any>>;

/**
 * @public
 */
export interface ActionReturn<RETURN> {
  readonly status?: number;
  readonly value: RETURN;
}

/**
 * @public
 */
export interface ActionStore<RETURN, INPUT, OPTIONAL extends boolean = true> {
  /**
   * It's the "action" path that a native `<form>` should have in order to call the action.
   *
   * ```tsx
   *  <form action={action.actionPath} />
   * ```
   *
   * Most of the time this property should not be used directly, instead use the `Form` component:
   *
   * ```tsx
   * import {action$, Form} from '@builder.io/qwik-city';
   *
   * export const useAddUser = action$(() => { ... });
   *
   * export default component$(() => {
   *   const action = useAddUser();
   *   return (
   *     <Form action={action}/>
   *   );
   * });
   * ```
   */
  readonly actionPath: string;

  /**
   * Reactive property that becomes `true` only in the browser, when a form is submitted and switched back to false when the action finish, ie, it describes if the action is actively running.
   *
   * This property is specially useful to disable the submit button while the action is processing, to prevent multiple submissions, and to inform visually to the user that the action is actively running.
   *
   * It will be always `false` in the server, and only becomes `true` briefly while the action is running.
   */
  readonly isRunning: boolean;

  /**
   * Returned HTTP status code of the action after its last execution.
   *
   * It's `undefined` before the action is first called.
   */
  readonly status?: number;

  /**
   * When calling an action through a `<form>`, this property contains the previously submitted `FormData`.
   *
   * This is useful to keep the filled form data even after a full page reload.
   *
   * It's `undefined` before the action is first called.
   */
  readonly formData: FormData | undefined;

  /**
   * Returned successful data of the action. This reactive property will contain the data returned inside the `action$` function.
   *
   * It's `undefined` before the action is first called.
   */
  readonly value: RETURN | undefined;

  /**
   * Method to execute the action programmatically from the browser. Ie, instead of using a `<form>`, a 'click' handle can call the `run()` method of the action
   * in order to execute the action in the server.
   */
  readonly submit: QRL<
    OPTIONAL extends true
      ? (form?: INPUT | FormData | SubmitEvent) => Promise<ActionReturn<RETURN>>
      : (form: INPUT | FormData | SubmitEvent) => Promise<ActionReturn<RETURN>>
  >;
}

/**
 * @public
 */
export type FailReturn<T> = T & {
  failed: true;
};

/**
 * @public
 */
export type LoaderSignal<T> = T extends () => ValueOrPromise<infer B>
  ? ReadonlySignal<ValueOrPromise<B>>
  : ReadonlySignal<T>;

/**
 * @public
 */
export interface Loader<RETURN> {
  /**
   * Returns the `Signal` containing the data returned by the `loader$` function.
   * Like all `use-` functions and methods, it can only be invoked within a `component$()`.
   */
  (): LoaderSignal<RETURN>;
}

export interface LoaderInternal extends Loader<any> {
  readonly __brand?: 'server_loader';
  __qrl: QRL<(event: RequestEventLoader) => ValueOrPromise<any>>;
  __id: string;
  __validators: DataValidator[] | undefined;
  (): LoaderSignal<any>;
}

/**
 * @public
 */
export interface Action<RETURN, INPUT = Record<string, any>, OPTIONAL extends boolean = true> {
  /**
   * Returns the `ActionStore` containing the current action state and methods to invoke it from a component$().
   * Like all `use-` functions and methods, it can only be invoked within a `component$()`.
   */
  (): ActionStore<RETURN, INPUT, OPTIONAL>;
}

export interface ActionInternal extends Action<any, any> {
  readonly __brand: 'server_action';
  __id: string;
  __qrl: QRL<(form: JSONObject, event: RequestEventAction) => ValueOrPromise<any>>;
  __validators: DataValidator[] | undefined;

  (): ActionStore<any, any>;
}

export type ValidatorReturn<T extends Record<string, any> = {}> =
  | ValidatorReturnSuccess
  | ValidatorReturnFail<T>;

export interface ValidatorReturnSuccess {
  readonly success: true;
  readonly data?: any;
}

export interface ValidatorReturnFail<T extends Record<string, any> = {}> {
  readonly success: false;
  readonly error: T;
  readonly status?: number;
}

/**
 * @public
 */
export interface DataValidator<T extends Record<string, any> = {}> {
  validate(ev: RequestEvent, data: unknown): Promise<ValidatorReturn<T>>;
}

/**
 * @public
 */
export interface TypedDataValidator<T extends zod.ZodType = any> {
  __zod: zod.ZodSchema<T>;
  validate(ev: RequestEvent, data: unknown): Promise<zod.SafeParseReturnType<T, T>>;
}

export interface ValidatorConstructor {
  <T extends ValidatorReturn>(
    validator: (ev: RequestEvent, data: unknown) => ValueOrPromise<T>
  ): T extends ValidatorReturnFail<infer ERROR> ? DataValidator<ERROR> : DataValidator<never>;
}

export interface ValidatorConstructorQRL {
  <T extends ValidatorReturn>(
    validator: QRL<(ev: RequestEvent, data: unknown) => ValueOrPromise<T>>
  ): T extends ValidatorReturnFail<infer ERROR> ? DataValidator<ERROR> : DataValidator<never>;
}

/**
 * @public
 */
export interface ZodConstructor {
  <T extends zod.ZodRawShape>(schema: T): TypedDataValidator<zod.ZodObject<T>>;
  <T extends zod.ZodRawShape>(schema: (z: typeof zod) => T): TypedDataValidator<zod.ZodObject<T>>;
  <T extends zod.Schema>(schema: T): TypedDataValidator<T>;
  <T extends zod.Schema>(schema: (z: typeof zod) => T): TypedDataValidator<T>;
}

/**
 * @public
 */
export interface ZodConstructorQRL {
  <T extends zod.ZodRawShape>(schema: QRL<T>): TypedDataValidator<zod.ZodObject<T>>;
  <T extends zod.ZodRawShape>(schema: QRL<(zs: typeof zod) => T>): TypedDataValidator<
    zod.ZodObject<T>
  >;
  <T extends zod.Schema>(schema: QRL<T>): TypedDataValidator<T>;
  <T extends zod.Schema>(schema: QRL<(z: typeof zod) => T>): TypedDataValidator<T>;
}

export interface ServerFunction {
  (this: RequestEventBase, ...args: any[]): any;
}

export interface ServerConstructorQRL {
  <T extends ServerFunction>(fnQrl: QRL<T>): QRL<T>;
}<|MERGE_RESOLUTION|>--- conflicted
+++ resolved
@@ -4,6 +4,7 @@
   QwikIntrinsicElements,
   Signal,
   ValueOrPromise,
+  ReadonlySignal,
 } from '@builder.io/qwik';
 import type {
   RequestEvent,
@@ -13,11 +14,6 @@
   RequestHandler,
   ResolveSyncValue,
 } from '@builder.io/qwik-city/middleware/request-handler';
-<<<<<<< HEAD
-
-=======
-import type { ReadonlySignal } from 'packages/qwik/src/core/state/signal';
->>>>>>> 95ab9b96
 import type * as zod from 'zod';
 
 export type {
