import type { NoSerialize, QRL, Signal, ValueOrPromise } from '@builder.io/qwik';
import type {
<<<<<<< HEAD
=======
  ResolveSyncValue,
  RequestEvent,
>>>>>>> 23084b52
  RequestEventAction,
  RequestEventLoader,
  RequestHandler,
  ResolveSyncValue,
} from '@builder.io/qwik-city/middleware/request-handler';
import type { z } from 'zod';

export type {
  Cookie,
  CookieOptions,
  CookieValue,
  DeferReturn,
  RequestEvent,
  RequestEventAction,
  RequestEventCommon,
  RequestEventLoader,
  RequestHandler,
  ResolveSyncValue,
  ResolveValue,
} from '@builder.io/qwik-city/middleware/request-handler';

export interface RouteModule<BODY = unknown> {
  onDelete?: RequestHandler<BODY> | RequestHandler<BODY>[];
  onGet?: RequestHandler<BODY> | RequestHandler<BODY>[];
  onHead?: RequestHandler<BODY> | RequestHandler<BODY>[];
  onOptions?: RequestHandler<BODY> | RequestHandler<BODY>[];
  onPatch?: RequestHandler<BODY> | RequestHandler<BODY>[];
  onPost?: RequestHandler<BODY> | RequestHandler<BODY>[];
  onPut?: RequestHandler<BODY> | RequestHandler<BODY>[];
  onRequest?: RequestHandler<BODY> | RequestHandler<BODY>[];
}

/**
 * @alpha
 */
export interface PageModule extends RouteModule {
  readonly default: any;
  readonly head?: ContentModuleHead;
  readonly headings?: ContentHeading[];
  readonly onStaticGenerate?: StaticGenerateHandler;
}

export interface LayoutModule extends RouteModule {
  readonly default: any;
  readonly head?: ContentModuleHead;
}

export interface MenuModule {
  readonly default: ContentMenu;
}

/**
 * @alpha
 */
export interface RouteLocation {
  readonly params: Readonly<Record<string, string>>;
  readonly url: URL;
  /**
   * @deprecated Please use `url` instead of href
   */
  readonly href: string;
  /**
   * @deprecated Please use `url` instead of pathname
   */
  readonly pathname: string;
  /**
   * @deprecated Please use `url` instead of query
   */
  readonly query: URLSearchParams;
  readonly isNavigating: boolean;
}

/**
 * @alpha
 */
export type JSONValue = string | number | boolean | { [x: string]: JSONValue } | Array<JSONValue>;

/**
 * @alpha
 */
export type JSONObject = { [x: string]: JSONValue };

export type GetValidatorType<B extends TypedDataValidator> = B extends TypedDataValidator<
  infer TYPE
>
  ? z.infer<TYPE>
  : never;

/**
 * @alpha
 */
export interface ActionOptions {
  readonly id?: string;
}

/**
 * @alpha
 */
export interface ActionOptionsWithValidation<B extends TypedDataValidator = TypedDataValidator>
  extends ActionOptions {
  readonly id?: string;
  readonly validation: [val: B, ...a: DataValidator[]];
}

/**
 * @alpha
 */
export interface CommonLoaderActionOptions {
  readonly id?: string;
  readonly validation?: DataValidator[];
}

/**
 * @alpha
 */
export interface ActionConstructor {
  // Without validation
  <O>(
    actionQrl: (
      form: JSONObject,
      event: RequestEventAction,
      options: ActionOptions
    ) => ValueOrPromise<O>,
    options?: ActionOptions
  ): Action<O>;

  // With validation
  <O, B extends TypedDataValidator>(
    actionQrl: (data: GetValidatorType<B>, event: RequestEventAction) => ValueOrPromise<O>,
    options: B | ActionOptionsWithValidation<B>
  ): Action<
    O | FailReturn<z.typeToFlattenedError<GetValidatorType<B>>>,
    GetValidatorType<B>,
    false
  >;

  // With multiple validators
  <O, B extends TypedDataValidator>(
    actionQrl: (data: GetValidatorType<B>, event: RequestEventAction) => ValueOrPromise<O>,
    options: B,
    ...rest: DataValidator[]
  ): Action<
    O | FailReturn<z.typeToFlattenedError<GetValidatorType<B>>>,
    GetValidatorType<B>,
    false
  >;
}
export type LoaderStateHolder = Record<string, Signal<any>>;

/**
 * @alpha
 */
export type RouteNavigate = QRL<(path?: string, forceReload?: boolean) => Promise<void>>;

export type RouteAction = Signal<RouteActionValue>;

export type RouteActionResolver = { status: number; result: any };
export type RouteActionValue =
  | {
      id: string;
      data: FormData | Record<string, any> | undefined;
      output?: RouteActionResolver;
      resolve?: NoSerialize<(data: RouteActionResolver) => void>;
    }
  | undefined;

export type MutableRouteLocation = Mutable<RouteLocation>;

export type Mutable<T> = { -readonly [K in keyof T]: T[K] };

/**
 * @alpha
 */
export interface DocumentHeadValue {
  /**
   * Sets `document.title`.
   */
  readonly title?: string;
  /**
   * Used to manually set meta tags in the head. Additionally, the `data`
   * property could be used to set arbitrary data which the `<head>` component
   * could later use to generate `<meta>` tags.
   */
  readonly meta?: readonly DocumentMeta[];
  /**
   * Used to manually append `<link>` elements to the `<head>`.
   */
  readonly links?: readonly DocumentLink[];
  /**
   * Used to manually append `<style>` elements to the `<head>`.
   */
  readonly styles?: readonly DocumentStyle[];
  /**
   * Arbitrary object containing custom data. When the document head is created from
   * markdown files, the frontmatter attributes that are not recognized as a well-known
   * meta names (such as title, description, author, etc...), are stored in this property.
   */
  readonly frontmatter?: Readonly<Record<string, any>>;
}

/**
 * @alpha
 */
export type ResolvedDocumentHead = Required<DocumentHeadValue>;

/**
 * @alpha
 */
export interface DocumentMeta {
  readonly content?: string;
  readonly httpEquiv?: string;
  readonly name?: string;
  readonly property?: string;
  readonly key?: string;
  readonly itemprop?: string;
}

/**
 * @alpha
 */
export interface DocumentLink {
  as?: string;
  crossorigin?: string;
  disabled?: boolean;
  href?: string;
  hreflang?: string;
  id?: string;
  imagesizes?: string;
  imagesrcset?: string;
  integrity?: string;
  media?: string;
  prefetch?: string;
  referrerpolicy?: string;
  rel?: string;
  sizes?: string;
  title?: string;
  type?: string;
  key?: string;
}

/**
 * @alpha
 */
export interface DocumentStyle {
  readonly style: string;
  readonly props?: Readonly<{ [propName: string]: string }>;
  readonly key?: string;
}

/**
 * @alpha
 */
export interface DocumentHeadProps extends RouteLocation {
  readonly head: ResolvedDocumentHead;
  readonly withLocale: <T>(fn: () => T) => T;
  readonly resolveValue: ResolveSyncValue;
}

/**
 * @alpha
 */
export type DocumentHead = DocumentHeadValue | ((props: DocumentHeadProps) => DocumentHeadValue);

export type ContentStateInternal = NoSerialize<ContentModule[]>;

/**
 * @alpha
 */
export interface ContentState {
  readonly headings: ContentHeading[] | undefined;
  readonly menu: ContentMenu | undefined;
}

/**
 * @alpha
 */
export interface ContentMenu {
  readonly text: string;
  readonly href?: string;
  readonly items?: ContentMenu[];
}

/**
 * @alpha
 */
export interface ContentHeading {
  readonly text: string;
  readonly id: string;
  readonly level: number;
}

export type ContentModuleLoader = () => Promise<ContentModule>;
export type EndpointModuleLoader = () => Promise<RouteModule>;
export type ModuleLoader = ContentModuleLoader | EndpointModuleLoader;
export type MenuModuleLoader = () => Promise<MenuModule>;

/**
 * @alpha
 */
export type RouteData =
  | [pattern: RegExp, loaders: ModuleLoader[]]
  | [pattern: RegExp, loaders: ModuleLoader[], paramNames: string[]]
  | [
      pattern: RegExp,
      loaders: ModuleLoader[],
      paramNames: string[],
      originalPathname: string,
      routeBundleNames: string[]
    ];

/**
 * @alpha
 */
export type MenuData = [pathname: string, menuLoader: MenuModuleLoader];

/**
 * @alpha
 */
export interface QwikCityPlan {
  readonly routes: RouteData[];
  readonly serverPlugins?: RouteModule[];
  readonly basePathname?: string;
  readonly menus?: MenuData[];
  readonly trailingSlash?: boolean;
  readonly cacheModules?: boolean;
}

/**
 * @alpha
 * @deprecated Please update to `PathParams` instead
 */
export declare type RouteParams = Record<string, string>;

/**
 * @alpha
 */
export declare type PathParams = Record<string, string>;

export type ContentModule = PageModule | LayoutModule;

export type ContentModuleHead = DocumentHead | ResolvedDocumentHead;

export type LoadedRoute = [
  params: PathParams,
  mods: (RouteModule | ContentModule)[],
  menu: ContentMenu | undefined,
  routeBundleNames: string[] | undefined
];

export interface LoadedContent extends LoadedRoute {
  pageModule: PageModule;
}

/**
 * @alpha
 * @deprecated Please use `RequestHandler` instead.
 */
export type EndpointHandler<BODY = unknown> = RequestHandler<BODY>;

export type RequestHandlerBody<BODY> = BODY | string | number | boolean | undefined | null | void;

export type RequestHandlerBodyFunction<BODY> = () =>
  | RequestHandlerBody<BODY>
  | Promise<RequestHandlerBody<BODY>>;

export interface EndpointResponse {
  status: number;
  loaders: Record<string, unknown>;
  formData?: FormData;
  action?: string;
}

export interface ClientPageData extends Omit<EndpointResponse, 'status'> {
  status: number;
  href: string;
  redirect?: string;
}

/**
 * @alpha
 */
export type StaticGenerateHandler = () => Promise<StaticGenerate> | StaticGenerate;

/**
 * @alpha
 */
export interface StaticGenerate {
  params?: PathParams[];
}

export interface QwikCityRenderDocument extends Document {}

export interface QwikCityEnvData {
  params: PathParams;
  response: EndpointResponse;
  loadedRoute: LoadedRoute | null;
}

export interface SimpleURL {
  origin: string;
  href: string;
  pathname: string;
  search: string;
  hash: string;
}

/**
 * @alpha
 */
export interface ActionReturn<RETURN> {
  readonly status?: number;
  readonly value: GetValueReturn<RETURN>;
}

/**
 * @alpha
 */
export interface ActionStore<RETURN, INPUT, OPTIONAL extends boolean = true> {
  /**
   * It's the "action" path that a native `<form>` should have in order to call the action.
   *
   * ```tsx
   *  <form action={action.actionPath} />
   * ```
   *
   * Most of the time this property should not be used directly, instead use the `Form` component:
   *
   * ```tsx
   * import {action$, Form} from '@builder.io/qwik-city';
   *
   * export const useAddUser = action$(() => { ... });
   *
   * export default component$(() => {
   *   const action = useAddUser()l
   *   return (
   *     <Form action={action}/>
   *   );
   * });
   * ```
   */
  readonly actionPath: string;

  /**
   * Reactive property that becomes `true` only in the browser, when a form is submited and switched back to false when the action finish, ie, it describes if the action is actively running.
   *
   * This property is specially useful to disable the submit button while the action is processing, to prevent multiple submissions, and to inform visually to the user that the action is actively running.
   *
   * It will be always `false` in the server, and only becomes `true` briefly while the action is running.
   */
  readonly isRunning: boolean;

  /**
   * Returned HTTP status code of the action after its last execution.
   *
   * It's `undefined` before the action is first called.
   */
  readonly status?: number;

  /**
   * When calling an action through a `<form>`, this property contains the previously submitted `FormData`.
   *
   * This is useful to keep the filled form data even after a full page reload.
   *
   * It's `undefined` before the action is first called.
   */
  readonly formData: FormData | undefined;

  /**
   * Returned succesful data of the action. This reactive property will contain the data returned inside the `action$` function.
   *
   * It's `undefined` before the action is first called.
   */
  readonly value: GetValueReturn<RETURN> | undefined;

  /**
   * Method to execute the action programatically from the browser. Ie, instead of using a `<form>`, a 'click' handle can call the `run()` method of the action
   * in order to execute the action in the server.
   */
  readonly run: QRL<
    OPTIONAL extends true
      ? (form?: INPUT | FormData | SubmitEvent) => Promise<ActionReturn<RETURN>>
      : (form: INPUT | FormData | SubmitEvent) => Promise<ActionReturn<RETURN>>
  >;
}

/**
 * @alpha
 */
export type FailReturn<T> = T & {
  failed: true;
};

/**
 * @alpha
 */
export type V<T> = T extends FailReturn<any> ? never : T;
export type F<T> = T extends FailReturn<any> ? T : never;
export type GetValueReturn<T> =
  | (V<T> & Record<keyof F<T>, undefined>)
  | (F<T> & Record<keyof V<T>, undefined>);

/**
 * @alpha
 */
export type LoaderSignal<T> = Awaited<T> extends () => ValueOrPromise<infer B>
  ? Readonly<Signal<ValueOrPromise<B>>>
  : Readonly<Signal<Awaited<T>>>;

/**
 * @alpha
 */
export interface Loader<RETURN> {
  /**
   * Returns the `Signal` containing the data returned by the `loader$` function.
   * Like all `use-` functions and methods, it can only be invoked within a `component$()`.
   */
  (): LoaderSignal<RETURN>;

  /**
   * @deprecated - call as a function instead
   */
  use(): LoaderSignal<RETURN>;
}

export interface LoaderInternal extends Loader<any> {
  readonly __brand?: 'server_loader';
  __qrl: QRL<(event: RequestEventLoader) => ValueOrPromise<any>>;
  __id: string;
  __validators: ValidatorInternal[] | undefined;
  (): LoaderSignal<any>;
}

/**
 * @alpha
 */
export interface Action<RETURN, INPUT = Record<string, any>, OPTIONAL extends boolean = true> {
  /**
   * Returns the `ActionStore` containing the current action state and methods to invoke it from a component$().
   * Like all `use-` functions and methods, it can only be invoked within a `component$()`.
   */
  (): ActionStore<RETURN, INPUT, OPTIONAL>;

  /**
   * @deprecated - call as a function instead
   */
  use(): ActionStore<RETURN, INPUT, OPTIONAL>;
}

export interface ActionInternal extends Action<any, any> {
  readonly __brand: 'server_action';
  __id: string;
  __qrl: QRL<(form: JSONObject, event: RequestEventAction) => ValueOrPromise<any>>;
  __validators: ValidatorInternal[] | undefined;

  (): ActionStore<any, any>;
}

export type Editable<T> = {
  -readonly [P in keyof T]: T[P];
};

/**
 * @alpha
 */
export interface DataValidator {
  validate(ev: RequestEvent, data: unknown): Promise<ValidatorReturn>;
}

/**
 * @alpha
 */
export interface TypedDataValidator<T extends z.ZodType = any> {
  __zod: z.ZodSchema<T>;
  validate(ev: RequestEvent, data: unknown): Promise<z.SafeParseReturnType<T, T>>;
}

export interface ValidatorReturn {
  success: boolean;
  status?: number;
  data?: any;
  error?: any;
}
/**
 * @alpha
 */
export interface ValidatorInternal {
  validate(ev: RequestEvent, data: unknown): Promise<ValidatorReturn>;
}

export type ValidatorFromShape<T extends z.ZodRawShape> = TypedDataValidator<z.ZodObject<T>>;

// /**
//  * @alpha
//  */
// export type ZodReturn<T extends z.ZodRawShape = any> = Promise<
//   z.ZodObject<T> | z.ZodEffects<z.ZodObject<T>>
// >;

/**
 * @alpha
 */
export interface Zod {
  <T extends z.ZodRawShape>(schema: T): ValidatorFromShape<T>;
  <T extends z.ZodRawShape>(schema: (z: typeof import('zod').z) => T): ValidatorFromShape<T>;
  <T extends z.Schema>(schema: T): TypedDataValidator<T>;
  <T extends z.Schema>(schema: (z: typeof import('zod').z) => T): TypedDataValidator<T>;
}<|MERGE_RESOLUTION|>--- conflicted
+++ resolved
@@ -1,10 +1,6 @@
 import type { NoSerialize, QRL, Signal, ValueOrPromise } from '@builder.io/qwik';
 import type {
-<<<<<<< HEAD
-=======
-  ResolveSyncValue,
   RequestEvent,
->>>>>>> 23084b52
   RequestEventAction,
   RequestEventLoader,
   RequestHandler,
