import {
  $,
  component$,
  getLocale,
  noSerialize,
  Slot,
  useContextProvider,
  useServerData,
  useSignal,
  useStore,
  useTask$,
  _getContextElement,
  _weakSerialize,
  useStyles$,
  _waitUntilRendered,
  type QRL,
} from '@builder.io/qwik';
import { isBrowser, isDev, isServer } from '@builder.io/qwik';
import * as qwikCity from '@qwik-city-plan';
import { CLIENT_DATA_CACHE } from './constants';
import {
  ContentContext,
  ContentInternalContext,
  DocumentHeadContext,
  RouteActionContext,
  RouteLocationContext,
  RouteNavigateContext,
  RoutePreventNavigateContext,
  RouteStateContext,
} from './contexts';
import { createDocumentHead, resolveHead } from './head';
import { loadRoute } from './routing';
import type {
  Action,
  ActionInternal,
  ClientPageData,
  ContentModule,
  ContentState,
  ContentStateInternal,
  Editable,
  EndpointResponse,
  LoadedRoute,
  Loader,
  LoaderInternal,
  MutableRouteLocation,
  PageModule,
  PreventNavigateCallback,
  ResolvedDocumentHead,
  RouteActionResolver,
  RouteActionValue,
  RouteNavigate,
  RouteStateInternal,
  ScrollState,
} from './types';
import { loadClientData } from './use-endpoint';
import { useQwikCityEnv } from './use-functions';
import { isSameOrigin, isSamePath, toUrl } from './utils';
import { clientNavigate } from './client-navigate';
import {
  currentScrollState,
  getScrollHistory,
  saveScrollHistory,
  restoreScroll,
} from './scroll-restoration';
import spaInit from './spa-init';

/** @public */
export const QWIK_CITY_SCROLLER = '_qCityScroller';

/** @public */
export interface QwikCityProps {
  // /**
  //  * The QwikCity component must have only two direct children: `<head>` and `<body>`, like the following example:
  //  *
  //  * ```tsx
  //  * <QwikCityProvider>
  //  *   <head>
  //  *     <meta charset="utf-8" />
  //  *   </head>
  //  *   <body lang="en"></body>
  //  * </QwikCityProvider>
  //  * ```
  //  */
  // children?: [JSXNode, JSXNode];

  /**
   * Enable the ViewTransition API
   *
   * Default: `true`
   *
   * @see https://github.com/WICG/view-transitions/blob/main/explainer.md
   * @see https://developer.mozilla.org/en-US/docs/Web/API/View_Transitions_API
   * @see https://caniuse.com/mdn-api_viewtransition
   */
  viewTransition?: boolean;
}

// Gets populated by registerPreventNav on the client
const preventNav: {
  $cbs$?: Set<QRL<PreventNavigateCallback>> | undefined;
  $handler$?: (event: BeforeUnloadEvent) => void;
} = {};

// Track navigations during prevent so we don't overwrite
// We need to use an object so we can write into it from qrls
const internalState = { navCount: 0 };

/** @public */
export const QwikCityProvider = component$<QwikCityProps>((props) => {
  useStyles$(`:root{view-transition-name:none}`);
  const env = useQwikCityEnv();
  if (!env?.params) {
    throw new Error(
      `Missing Qwik City Env Data for help visit https://github.com/QwikDev/qwik/issues/6237`
    );
  }

  const urlEnv = useServerData<string>('url');
  if (!urlEnv) {
    throw new Error(`Missing Qwik URL Env Data`);
  }

  if (isServer) {
    if (
      env!.ev.originalUrl.pathname !== env!.ev.url.pathname &&
      !__EXPERIMENTAL__.enableRequestRewrite
    ) {
      throw new Error(
        `enableRequestRewrite is an experimental feature and is not enabled. Please enable the feature flag by adding \`experimental: ["enableRequestRewrite"]\` to your qwikVite plugin options.`
      );
    }
  }

  const url = new URL(urlEnv);
  const routeLocation = useStore<MutableRouteLocation>(
    {
      url,
      params: env.params,
      isNavigating: false,
      prevUrl: undefined,
    },
    { deep: false }
  );
  const navResolver: { r?: () => void } = {};
  const loaderState = _weakSerialize(useStore(env.response.loaders, { deep: false }));

  // The initial state of routeInternal uses the URL provided by the server environment.
  // It may not be accurate to the actual URL the browser is accessing the site from.
  // It is useful for the purposes of SSR and SSG, but may be overridden browser-side
  // if needed for SPA routing.
  const routeInternal = useSignal<RouteStateInternal>({
    type: 'initial',
    dest: url,
    forceReload: false,
    replaceState: false,
    scroll: true,
  });

  const documentHead = useStore<Editable<ResolvedDocumentHead>>(createDocumentHead);
  const content = useStore<Editable<ContentState>>({
    headings: undefined,
    menu: undefined,
  });

  const contentInternal = useSignal<ContentStateInternal>();

  const currentActionId = env.response.action;
  const currentAction = currentActionId ? env.response.loaders[currentActionId] : undefined;
  const actionState = useSignal<RouteActionValue>(
    currentAction
      ? {
          id: currentActionId!,
          data: env.response.formData,
          output: {
            result: currentAction,
            status: env.response.status,
          },
        }
      : undefined
  );

  const registerPreventNav = $((fn$: QRL<PreventNavigateCallback>) => {
    if (!isBrowser) {
      return;
    }
    preventNav.$handler$ ||= (event: BeforeUnloadEvent) => {
      // track navigations during prevent so we don't overwrite
      internalState.navCount++;
      if (!preventNav.$cbs$) {
        return;
      }
      const prevents = [...preventNav.$cbs$.values()].map((cb) =>
        cb.resolved ? cb.resolved() : cb()
      );
      // this catches both true and Promise<any>
      // we assume a Promise means to prevent the navigation
      if (prevents.some(Boolean)) {
        event.preventDefault();
        // legacy support
        event.returnValue = true;
      }
    };

    (preventNav.$cbs$ ||= new Set()).add(fn$);
    // we need the QRLs to be synchronous if possible, for the beforeunload event
    fn$.resolve();
    // TS thinks we're a webworker and doesn't know about beforeunload
    (window as any).addEventListener('beforeunload', preventNav.$handler$);

    return () => {
      if (preventNav.$cbs$) {
        preventNav.$cbs$.delete(fn$);
        if (!preventNav.$cbs$.size) {
          preventNav.$cbs$ = undefined;
          // unregister the event listener if no more callbacks, to make older Firefox happy
          (window as any).removeEventListener('beforeunload', preventNav.$handler$);
        }
      }
    };
  });

  const goto: RouteNavigate = $(async (path, opt) => {
    const {
      type = 'link',
      forceReload = path === undefined, // Hack for nav() because this API is already set.
      replaceState = false,
      scroll = true,
    } = typeof opt === 'object' ? opt : { forceReload: opt };
    internalState.navCount++;

    // If this is the first SPA navigation, we rewrite routeInternal's URL
    // as the browser location URL to prevent an erroneous origin mismatch.
    // The initial value of routeInternal is derived from the server env,
    // which in the case of SSG may not match the actual origin the site
    // is deployed on.
    if (isBrowser && type === 'link' && routeInternal.value.type === 'initial') {
      routeInternal.value.dest = new URL(window.location.href);
    }

    const lastDest = routeInternal.value.dest;
    const dest =
      path === undefined
        ? lastDest
        : typeof path === 'number'
          ? path
          : toUrl(path, routeLocation.url);

    if (
      preventNav.$cbs$ &&
      (forceReload ||
        typeof dest === 'number' ||
        !isSamePath(dest, lastDest) ||
        !isSameOrigin(dest, lastDest))
    ) {
      const ourNavId = internalState.navCount;
      const prevents = await Promise.all([...preventNav.$cbs$.values()].map((cb) => cb(dest)));
      if (ourNavId !== internalState.navCount || prevents.some(Boolean)) {
        if (ourNavId === internalState.navCount && type === 'popstate') {
          // Popstate events are not cancellable, so we push to undo
          // TODO keep state?
          history.pushState(null, '', lastDest);
        }
        return;
      }
    }

    if (typeof dest === 'number') {
      if (isBrowser) {
        history.go(dest);
      }
      return;
    }

    if (!isSameOrigin(dest, lastDest)) {
      // Cross-origin nav() should always abort early.
      if (isBrowser) {
        location.href = dest.href;
      }
      return;
    }

    if (!forceReload && isSamePath(dest, lastDest)) {
      if (isBrowser) {
        // Use `location.href` because the lastDest signal is only updated on page navigates.
        if (type === 'link' && dest.href !== location.href) {
          history.pushState(null, '', dest);
        }

        // Always scroll on same-page popstates, #hash clicks, or links.
        const scroller = document.getElementById(QWIK_CITY_SCROLLER) ?? document.documentElement;
        restoreScroll(type, dest, new URL(location.href), scroller, getScrollHistory());

        if (type === 'popstate') {
          (window as ClientSPAWindow)._qCityScrollEnabled = true;
        }
      }

      // TODO Future feature?: update routeLocation.url signal on hash changes for `<Link>` & `<a>` during SPA?
      // - Hashes in Link are already broken in Qwik (<=v1.1.5), and <a> tags are untracked. (not a new bug)
      // - Would need an early pop handler pushed on first # w/o full Nav SPA bootup. (post-SPA refactor)

      return;
    }

    routeInternal.value = { type, dest, forceReload, replaceState, scroll };

    if (isBrowser) {
      loadClientData(dest, _getContextElement());
      loadRoute(qwikCity.routes, qwikCity.menus, qwikCity.cacheModules, dest.pathname);
    }

    actionState.value = undefined;
    routeLocation.isNavigating = true;

    return new Promise<void>((resolve) => {
      navResolver.r = resolve;
    });
  });

  useContextProvider(ContentContext, content);
  useContextProvider(ContentInternalContext, contentInternal);
  useContextProvider(DocumentHeadContext, documentHead);
  useContextProvider(RouteLocationContext, routeLocation);
  useContextProvider(RouteNavigateContext, goto);
  useContextProvider(RouteStateContext, loaderState);
  useContextProvider(RouteActionContext, actionState);
  useContextProvider<any>(RoutePreventNavigateContext, registerPreventNav);

  useTask$(({ track }) => {
    async function run() {
      const navigation = track(routeInternal);
      const action = track(actionState);

      const locale = getLocale('');
      const prevUrl = routeLocation.url;
      const navType = action ? 'form' : navigation.type;
      const replaceState = navigation.replaceState;
      let trackUrl: URL;
      let clientPageData: EndpointResponse | ClientPageData | undefined;
      let loadedRoute: LoadedRoute | null = null;
      let elm: unknown;
      if (isServer) {
        // server
        trackUrl = new URL(navigation.dest, routeLocation.url);
        loadedRoute = env!.loadedRoute;
        clientPageData = env!.response;
      } else {
        // client
        trackUrl = new URL(navigation.dest, location as any as URL);

        // ensure correct trailing slash
        if (trackUrl.pathname.endsWith('/')) {
          if (!qwikCity.trailingSlash) {
            trackUrl.pathname = trackUrl.pathname.slice(0, -1);
          }
        } else if (qwikCity.trailingSlash) {
          trackUrl.pathname += '/';
        }
        let loadRoutePromise = loadRoute(
          qwikCity.routes,
          qwikCity.menus,
          qwikCity.cacheModules,
          trackUrl.pathname
        );
        elm = _getContextElement();
        const pageData = (clientPageData = await loadClientData(trackUrl, elm, {
          action,
          clearCache: true,
        }));
        if (!pageData) {
          // Reset the path to the current path
          (routeInternal as any).untrackedValue = { type: navType, dest: trackUrl };
          return;
        }
        const newHref = pageData.href;
        const newURL = new URL(newHref, trackUrl);
        if (!isSamePath(newURL, trackUrl)) {
          // Change our path to the canonical path in the response unless rewrite.
          if (!pageData.isRewrite) {
            trackUrl = newURL;
          }

          loadRoutePromise = loadRoute(
            qwikCity.routes,
            qwikCity.menus,
            qwikCity.cacheModules,
            newURL.pathname // Load the actual required path.
          );
        }

        try {
          loadedRoute = await loadRoutePromise;
        } catch (e) {
          console.error(e);
          window.location.href = newHref;
          return;
        }
      }

      if (loadedRoute) {
        const [routeName, params, mods, menu] = loadedRoute;
        const contentModules = mods as ContentModule[];
        const pageModule = contentModules[contentModules.length - 1] as PageModule;

        // Restore search params unless it's a redirect
        if (navigation.dest.search && !!isSamePath(trackUrl, prevUrl)) {
          trackUrl.search = navigation.dest.search;
        }

        // Update route location
        if (!isSamePath(trackUrl, prevUrl)) {
          routeLocation.prevUrl = prevUrl;
        }

        routeLocation.url = trackUrl;
        routeLocation.params = { ...params };

        (routeInternal as any).untrackedValue = { type: navType, dest: trackUrl };

        // Needs to be done after routeLocation is updated
        const resolvedHead = resolveHead(clientPageData!, routeLocation, contentModules, locale);

        // Update content
        content.headings = pageModule.headings;
        content.menu = menu;
        contentInternal.value = noSerialize(contentModules);

        // Update document head
        documentHead.links = resolvedHead.links;
        documentHead.meta = resolvedHead.meta;
        documentHead.styles = resolvedHead.styles;
        documentHead.scripts = resolvedHead.scripts;
        documentHead.title = resolvedHead.title;
        documentHead.frontmatter = resolvedHead.frontmatter;

        if (isBrowser) {
          if (props.viewTransition !== false) {
            // mark next DOM render to use startViewTransition API
            (document as any).__q_view_transition__ = true;
          }

          let scrollState: ScrollState | undefined;
          if (navType === 'popstate') {
            scrollState = getScrollHistory();
          }
          const scroller = document.getElementById(QWIK_CITY_SCROLLER) ?? document.documentElement;

          if (
            (navigation.scroll &&
              (!navigation.forceReload || !isSamePath(trackUrl, prevUrl)) &&
              (navType === 'link' || navType === 'popstate')) ||
            // Action might have responded with a redirect.
            (navType === 'form' && !isSamePath(trackUrl, prevUrl))
          ) {
            // Mark next DOM render to scroll.
            (document as any).__q_scroll_restore__ = () =>
              restoreScroll(navType, trackUrl, prevUrl, scroller, scrollState);
          }

          const loaders = clientPageData?.loaders;
          const win = window as ClientSPAWindow;
          if (loaders) {
            Object.assign(loaderState, loaders);
          }
          CLIENT_DATA_CACHE.clear();

          if (!win._qCitySPA) {
            // only add event listener once
            win._qCitySPA = true;
            history.scrollRestoration = 'manual';

            win.addEventListener('popstate', () => {
              // Disable scroll handler eagerly to prevent overwriting history.state.
              win._qCityScrollEnabled = false;
              clearTimeout(win._qCityScrollDebounce);

              goto(location.href, {
                type: 'popstate',
              });
            });

            win.removeEventListener('popstate', win._qCityInitPopstate!);
            win._qCityInitPopstate = undefined;

            // Browsers natively will remember scroll on ALL history entries, incl. custom pushState.
            // Devs could push their own states that we can't control.
            // If a user doesn't initiate scroll after, it will not have any scrollState.
            // We patch these to always include scrollState.
            // TODO Block this after Navigation API PR, browsers that support it have a Navigation API solution.
            if (!win._qCityHistoryPatch) {
              win._qCityHistoryPatch = true;
              const pushState = history.pushState;
              const replaceState = history.replaceState;

              const prepareState = (state: any) => {
                if (state === null || typeof state === 'undefined') {
                  state = {};
                } else if (state?.constructor !== Object) {
                  state = { _data: state };

                  if (isDev) {
                    console.warn(
                      'In a Qwik SPA context, `history.state` is used to store scroll state. ' +
                        'Direct calls to `pushState()` and `replaceState()` must supply an actual Object type. ' +
                        'We need to be able to automatically attach the scroll state to your state object. ' +
                        'A new state object has been created, your data has been moved to: `history.state._data`'
                    );
                  }
                }

                state._qCityScroll = state._qCityScroll || currentScrollState(scroller);
                return state;
              };

              history.pushState = (state, title, url) => {
                state = prepareState(state);
                return pushState.call(history, state, title, url);
              };

              history.replaceState = (state, title, url) => {
                state = prepareState(state);
                return replaceState.call(history, state, title, url);
              };
            }

            // Chromium and WebKit fire popstate+hashchange for all #anchor clicks,
            // ... even if the URL is already on the #hash.
            // Firefox only does it once and no more, but will still scroll. It also sets state to null.
            // Any <a> tags w/ #hash href will break SPA state in Firefox.
            // We patch these events and direct them to Link pipeline during SPA.
            document.addEventListener('click', (event) => {
              if (event.defaultPrevented) {
                return;
              }

              const target = (event.target as HTMLElement).closest('a[href]');

              if (target && !target.hasAttribute('preventdefault:click')) {
                const href = target.getAttribute('href')!;
                const prev = new URL(location.href);
                const dest = new URL(href, prev);
                // Patch only same-page anchors.
                if (isSameOrigin(dest, prev) && isSamePath(dest, prev)) {
                  event.preventDefault();

                  // Simulate same-page (no hash) anchor reload.
                  // history.scrollRestoration = 'manual' makes these not scroll.
                  if (!dest.hash && !dest.href.endsWith('#')) {
                    if (dest.href !== prev.href) {
                      history.pushState(null, '', dest);
                    }

                    win._qCityScrollEnabled = false;
                    clearTimeout(win._qCityScrollDebounce);
                    saveScrollHistory({
                      ...currentScrollState(scroller),
                      x: 0,
                      y: 0,
                    });
                    location.reload();
                    return;
                  }

                  goto(target.getAttribute('href')!);
                }
              }
            });

            document.removeEventListener('click', win._qCityInitAnchors!);
            win._qCityInitAnchors = undefined;

            // TODO Remove block after Navigation API PR.
            // Calling `history.replaceState` during `visibilitychange` in Chromium will nuke BFCache.
            // Only Chromium 96 - 101 have BFCache without Navigation API. (<1% of users)
            if (!(window as any).navigation) {
              // Commit scrollState on refresh, cross-origin navigation, mobile view changes, etc.
              document.addEventListener(
                'visibilitychange',
                () => {
                  if (win._qCityScrollEnabled && document.visibilityState === 'hidden') {
                    // Last & most reliable point to commit state.
                    // Do not clear timeout here in case debounce gets to run later.
                    const scrollState = currentScrollState(scroller);
                    saveScrollHistory(scrollState);
                  }
                },
                { passive: true }
              );

              document.removeEventListener('visibilitychange', win._qCityInitVisibility!);
              win._qCityInitVisibility = undefined;
            }

            win.addEventListener(
              'scroll',
              () => {
                if (!win._qCityScrollEnabled) {
                  return;
                }

                clearTimeout(win._qCityScrollDebounce);
                win._qCityScrollDebounce = setTimeout(() => {
                  const scrollState = currentScrollState(scroller);
                  saveScrollHistory(scrollState);
                  // Needed for e2e debounceDetector.
                  win._qCityScrollDebounce = undefined;
                }, 200);
              },
              { passive: true }
            );

            removeEventListener('scroll', win._qCityInitScroll!);
            win._qCityInitScroll = undefined;

            win._qCityBootstrap?.remove();
            win._qCityBootstrap = undefined;

            // Cache SPA recovery script.
            spaInit.resolve();
          }

          if (navType !== 'popstate') {
            win._qCityScrollEnabled = false;
            clearTimeout(win._qCityScrollDebounce);

            // Save the final scroll state before pushing new state.
            // Upgrades/replaces state with scroll pos on nav as needed.
            const scrollState = currentScrollState(scroller);
            saveScrollHistory(scrollState);
          }

          clientNavigate(window, navType, prevUrl, trackUrl, replaceState);
          _waitUntilRendered(elm as Element).then(() => {
            const container = getContainer(elm as Element);
            container.setAttribute('q:route', routeName);
            const scrollState = currentScrollState(scroller);
            saveScrollHistory(scrollState);
            win._qCityScrollEnabled = true;

            routeLocation.isNavigating = false;
            navResolver.r?.();
          });
        }
      }
    }
    const promise = run();
    if (isServer) {
      return promise;
    } else {
      return;
    }
  });

  return <Slot />;
});

function getContainer(elm: Node): HTMLElement {
  while (elm && elm.nodeType !== Node.ELEMENT_NODE) {
    elm = elm.parentElement as Element;
  }
  return (elm as Element).closest('[q\\:container]') as HTMLElement;
}

/** @public */
export interface QwikCityMockLoaderProp<T = any> {
  /** The loader function to mock. */
  loader: Loader<T>;

  /** The data to return when the loader is called. */
  data: T;
}

/** @public */
export interface QwikCityMockActionProp<T = any> {
  /** The action function to mock. */
  action: Action<T>;

  /** The QRL function that will be called when the action is submitted. */
  handler: QRL<(data: T) => RouteActionResolver>;
}

/** @public */
export interface QwikCityMockProps {
  /**
   * Allow mocking the url returned by `useLocation` hook.
   *
   * Default: `http://localhost/`
   */
  url?: string;

  /** Allow mocking the route params returned by `useLocation` hook. */
  params?: Record<string, string>;

  /** Allow mocking the `goto` function returned by `useNavigate` hook. */
  goto?: RouteNavigate;

  /**
   * Allow mocking data for loaders defined with `routeLoader$` function.
   *
   * ```
   * [
   *   {
   *     loader: useProductData,
   *     data: { product: { name: 'Test Product' } },
   *   },
   * ];
   * ```
   */
  loaders?: Array<QwikCityMockLoaderProp<any>>;

  /**
   * Allow mocking actions defined with `routeAction$` function.
   *
   * ```
   * [
   *   {
   *     action: useAddUser,
   *     handler: $(async (data) => {
   *       console.log('useAddUser action called with data:', data);
   *     }),
   *   },
   * ];
   * ```
   */
  actions?: Array<QwikCityMockActionProp<any>>;
}

/** @public */
export const QwikCityMockProvider = component$<QwikCityMockProps>((props) => {
  const urlEnv = props.url ?? 'http://localhost/';
  const url = new URL(urlEnv);
  const routeLocation = useStore<MutableRouteLocation>(
    {
      url,
      params: props.params ?? {},
      isNavigating: false,
      prevUrl: undefined,
    },
    { deep: false }
  );

<<<<<<< HEAD
  const loaderState = useStore(
    props.loaders?.reduce(
      (acc, { loader, data }) => ({ ...acc, [(loader as LoaderInternal).__id]: data }),
      {} as Record<string, any>
    ) ?? {},
    { deep: false }
  );
  const routeInternal = useSignal<RouteStateInternal>({ type: 'initial', dest: url });
=======
  const loaderState = useSignal({});
>>>>>>> 71e31369

  const goto: RouteNavigate =
    props.goto ??
    $(async () => {
      console.warn('QwikCityMockProvider: goto not provided');
    });

  const documentHead = useStore(createDocumentHead, { deep: false });

  const content = useStore<ContentState>(
    {
      headings: undefined,
      menu: undefined,
    },
    { deep: false }
  );

  const contentInternal = useSignal<ContentStateInternal>();

  const actionState = useSignal<RouteActionValue>();

  useContextProvider(ContentContext, content);
  useContextProvider(ContentInternalContext, contentInternal);
  useContextProvider(DocumentHeadContext, documentHead);
  useContextProvider(RouteLocationContext, routeLocation);
  useContextProvider(RouteNavigateContext, goto);
  useContextProvider(RouteStateContext, loaderState);
  useContextProvider(RouteActionContext, actionState);

  const actionsMocks = props.actions?.reduce(
    (acc, { action, handler }) => {
      acc[(action as ActionInternal).__id] = handler;
      return acc;
    },
    {} as Record<string, QRL<(data: any) => RouteActionResolver>>
  );

  useTask$(async ({ track }) => {
    const action = track(actionState);
    if (!action?.resolve) {
      return;
    }

    const mock = actionsMocks?.[action.id];
    if (mock) {
      const actionResult = await mock(action.data);
      action.resolve(actionResult);
    }
  });

  return <Slot />;
});

export interface ClientSPAWindow extends Window {
  _qCitySPA?: boolean;
  _qCityHistoryPatch?: boolean;
  _qCityScrollEnabled?: boolean;
  _qCityScrollDebounce?: ReturnType<typeof setTimeout>;
  _qCityInitPopstate?: () => void;
  _qCityInitAnchors?: (event: MouseEvent) => void;
  _qCityInitVisibility?: () => void;
  _qCityInitScroll?: () => void;
  _qCityBootstrap?: HTMLAnchorElement;
  _qcs?: boolean;
}<|MERGE_RESOLUTION|>--- conflicted
+++ resolved
@@ -739,7 +739,6 @@
     { deep: false }
   );
 
-<<<<<<< HEAD
   const loaderState = useStore(
     props.loaders?.reduce(
       (acc, { loader, data }) => ({ ...acc, [(loader as LoaderInternal).__id]: data }),
@@ -747,10 +746,6 @@
     ) ?? {},
     { deep: false }
   );
-  const routeInternal = useSignal<RouteStateInternal>({ type: 'initial', dest: url });
-=======
-  const loaderState = useSignal({});
->>>>>>> 71e31369
 
   const goto: RouteNavigate =
     props.goto ??
