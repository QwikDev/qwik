import {
  component$,
  jsx,
  type JSXNode,
  SkipRender,
  useContext,
  useServerData,
  sync$,
} from '@builder.io/qwik';

import { ContentInternalContext } from './contexts';
import spaInit from './spa-init';
import type { ClientSPAWindow } from './qwik-city-component';
import type { ScrollHistoryState } from './scroll-restoration';

/** @public */
export const RouterOutlet = component$(() => {
  const serverData = useServerData<Record<string, string>>('containerAttributes');
  if (!serverData) {
    throw new Error('PrefetchServiceWorker component must be rendered on the server.');
  }
<<<<<<< HEAD
  // TODO Option to remove this shim, especially for MFEs.
  const shimScript = shim(serverData['q:base']);

  const nonce = useServerData<string | undefined>('nonce');
=======
  _jsxBranch();

>>>>>>> 9eaad4cb
  const { value } = useContext(ContentInternalContext);
  if (value && value.length > 0) {
    const contentsLen = value.length;
    let cmp: JSXNode | null = null;
    for (let i = contentsLen - 1; i >= 0; i--) {
      if (value[i].default) {
        cmp = jsx(value[i].default as any, {
          children: cmp,
        });
      }
    }
    return (
      <>
        {cmp}
        {!__EXPERIMENTAL__.noSPA && (
          <script
            document:onQCInit$={spaInit}
            document:onQInit$={sync$(() => {
              // Minify window and history
              // Write this as minified as possible, the optimizer does not really minify this code.
              ((w: ClientSPAWindow, h: History & { state?: ScrollHistoryState }) => {
                if (!w._qcs && h.scrollRestoration === 'manual') {
                  // true
                  w._qcs = !0;

                  // scrollState
                  const s = h.state?._qCityScroll;
                  if (s) {
                    w.scrollTo(s.x, s.y);
                  }
                  document.dispatchEvent(new Event('qcinit'));
                }
              })(window, history);
            })}
          ></script>
        )}
      </>
    );
  }
  return SkipRender;
});<|MERGE_RESOLUTION|>--- conflicted
+++ resolved
@@ -19,15 +19,7 @@
   if (!serverData) {
     throw new Error('PrefetchServiceWorker component must be rendered on the server.');
   }
-<<<<<<< HEAD
-  // TODO Option to remove this shim, especially for MFEs.
-  const shimScript = shim(serverData['q:base']);
 
-  const nonce = useServerData<string | undefined>('nonce');
-=======
-  _jsxBranch();
-
->>>>>>> 9eaad4cb
   const { value } = useContext(ContentInternalContext);
   if (value && value.length > 0) {
     const contentsLen = value.length;
