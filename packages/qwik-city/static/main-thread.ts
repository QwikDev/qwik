<<<<<<< HEAD
import type { PageModule, QwikCityPlan, RouteParams } from '../runtime/src/types';
=======
import type { PageModule, QwikCityPlan, RouteParams } from '../runtime/src/library/types';
>>>>>>> 64acf92d
import type { StaticGenerateOptions, StaticGenerateResult, StaticRoute, System } from './types';
import { msToString } from '../utils/format';
import { getPathnameForDynamicRoute } from '../utils/pathname';
import { pathToFileURL } from 'node:url';

export async function mainThread(sys: System) {
  const opts = sys.getOptions();
  validateOptions(opts);

  const main = await sys.createMainProcess();
  const log = await sys.createLogger();
  const qwikCityPlan: QwikCityPlan = (await import(pathToFileURL(opts.qwikCityPlanModulePath).href))
    .default;

  const queue: StaticRoute[] = [];
  const active = new Set<string>();
  const routes = qwikCityPlan.routes || [];
  const trailingSlash = !!qwikCityPlan.trailingSlash;

  return new Promise<StaticGenerateResult>((resolve, reject) => {
    try {
      const timer = sys.createTimer();
      const generatorResult: StaticGenerateResult = {
        duration: 0,
        rendered: 0,
        errors: 0,
        staticPaths: [],
      };

      let isCompleted = false;
      let isRoutesLoaded = false;

      const next = () => {
        while (!isCompleted && main.hasAvailableWorker() && queue.length > 0) {
          const staticRoute = queue.shift();
          if (staticRoute) {
            render(staticRoute);
          }
        }

        if (!isCompleted && isRoutesLoaded && queue.length === 0 && active.size === 0) {
          isCompleted = true;

          generatorResult.duration = timer();

          log.info('\nSSG results');
          if (generatorResult.rendered > 0) {
            log.info(
              `- Generated: ${generatorResult.rendered} page${
                generatorResult.rendered === 1 ? '' : 's'
              }`
            );
          }

          if (generatorResult.errors > 0) {
            log.info(`- Errors: ${generatorResult.errors}`);
          }

          log.info(`- Duration: ${msToString(generatorResult.duration)}`);

          const total = generatorResult.rendered + generatorResult.errors;
          if (total > 0) {
            log.info(`- Average: ${msToString(generatorResult.duration / total)} per page`);
          }

          log.info(``);

          main
            .close()
            .then(() => {
              setTimeout(() => resolve(generatorResult));
            })
            .catch(reject);
        }
      };

      let isPendingDrain = false;
      const flushQueue = () => {
        if (!isPendingDrain) {
          isPendingDrain = true;
          setTimeout(() => {
            isPendingDrain = false;
            next();
          });
        }
      };

      const render = async (staticRoute: StaticRoute) => {
        try {
          active.add(staticRoute.pathname);

          const result = await main.render({ type: 'render', ...staticRoute });

          active.delete(staticRoute.pathname);

          if (result.error) {
            log.error(
              `ERROR: SSG failed for path: ${staticRoute.pathname}\n`,
              result.error,
              '\n\n'
            );
            generatorResult.errors++;
          } else if (result.ok) {
            generatorResult.rendered++;
            if (result.isStatic) {
              generatorResult.staticPaths.push(result.pathname);
            }
          }

          flushQueue();
        } catch (e) {
          isCompleted = true;
          reject(e);
        }
      };

      const addToQueue = (pathname: string | undefined | null, params: RouteParams | undefined) => {
        if (pathname) {
          pathname = new URL(pathname, `https://qwik.builder.io`).pathname;

          if (pathname !== opts.basePathname) {
            if (trailingSlash) {
              if (!pathname.endsWith('/')) {
                const segments = pathname.split('/');
                const lastSegment = segments[segments.length - 1];

                if (!lastSegment.includes('.')) {
                  pathname += '/';
                }
              }
            } else {
              if (pathname.endsWith('/')) {
                pathname = pathname.slice(0, pathname.length - 1);
              }
            }
          }

          if (!queue.some((s) => s.pathname === pathname)) {
            queue.push({
              pathname,
              params,
            });
            flushQueue();
          }
        }
      };

      const loadStaticRoutes = async () => {
        await Promise.all(
          routes.map(async (route) => {
            const [_, loaders, paramNames, originalPathname] = route;
            const modules = await Promise.all(loaders.map((loader) => loader()));
            const pageModule: PageModule = modules[modules.length - 1] as any;

            if (pageModule.default) {
              // page module (not an endpoint)

              if (Array.isArray(paramNames) && paramNames.length > 0) {
                if (typeof pageModule.onStaticGenerate === 'function' && paramNames.length > 0) {
                  // dynamic route page module
                  const staticGenerate = await pageModule.onStaticGenerate();
                  if (Array.isArray(staticGenerate.params)) {
                    for (const params of staticGenerate.params) {
                      const pathname = getPathnameForDynamicRoute(
                        originalPathname!,
                        paramNames,
                        params
                      );
                      addToQueue(pathname, params);
                    }
                  }
                }
              } else {
                // static route page module
                addToQueue(originalPathname, undefined);
              }
            }
          })
        );

        isRoutesLoaded = true;

        flushQueue();
      };

      loadStaticRoutes();
    } catch (e) {
      reject(e);
    }
  });
}

function validateOptions(opts: StaticGenerateOptions) {
  if (!opts.qwikCityPlanModulePath) {
    throw new Error(`Missing "qwikCityPlanModulePath" option`);
  }
  if (!opts.renderModulePath) {
    throw new Error(`Missing "renderModulePath" option`);
  }

  let siteOrigin = opts.origin;
  if (typeof siteOrigin !== 'string' || siteOrigin.trim().length === 0) {
    throw new Error(`Missing "origin" option`);
  }
  siteOrigin = siteOrigin.trim();
  if (!siteOrigin.startsWith('https://') && !siteOrigin.startsWith('http://')) {
    throw new Error(
      `"origin" must start with a valid protocol, such as "https://" or "http://", received "${siteOrigin}"`
    );
  }
  try {
    new URL(siteOrigin);
  } catch (e) {
    throw new Error(`Invalid "origin": ${e}`);
  }
}<|MERGE_RESOLUTION|>--- conflicted
+++ resolved
@@ -1,8 +1,4 @@
-<<<<<<< HEAD
-import type { PageModule, QwikCityPlan, RouteParams } from '../runtime/src/types';
-=======
 import type { PageModule, QwikCityPlan, RouteParams } from '../runtime/src/library/types';
->>>>>>> 64acf92d
 import type { StaticGenerateOptions, StaticGenerateResult, StaticRoute, System } from './types';
 import { msToString } from '../utils/format';
 import { getPathnameForDynamicRoute } from '../utils/pathname';
