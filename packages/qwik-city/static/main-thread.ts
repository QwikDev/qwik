--- conflicted
+++ resolved
@@ -6,7 +6,6 @@
 import { msToString } from '../utils/format';
 import { pathToFileURL } from 'node:url';
 import { relative } from 'node:path';
-
 import color from 'kleur';
 import { formatError } from '../buildtime/vite/format-error';
 import { buildErrorMessage } from 'vite';
@@ -105,7 +104,6 @@
         try {
           active.add(staticRoute.pathname);
 
-          let shouldRemove = false;
           const result = await main.render({ type: 'render', ...staticRoute });
 
           active.delete(staticRoute.pathname);
@@ -122,37 +120,19 @@
             log.error(buildErrorMessage(err));
 
             generatorResult.errors++;
-            shouldRemove = true;
-          } else if (result.ok) {
-            if (typeof opts.filter === 'function' && result.filePath != null) {
-              const keepStaticFile = opts.filter({
-                ...staticRoute,
-                isStatic: result.isStatic,
-              });
-              if (keepStaticFile === false) {
-                shouldRemove = true;
-              }
+          }
+
+          if (result.filePath != null) {
+            generatorResult.rendered++;
+            if (result.isStatic) {
+              generatorResult.staticPaths.push(result.pathname);
             }
-          }
-
-<<<<<<< HEAD
-=======
-          if (result.filePath != null) {
-            if (shouldRemove) {
-              sys.removeFile(result.filePath);
-            } else {
-              generatorResult.rendered++;
-              if (result.isStatic) {
-                generatorResult.staticPaths.push(result.pathname);
-              }
-              const base = opts.rootDir ?? opts.outDir;
-              const path = relative(base, result.filePath);
-              const lastSlash = path.lastIndexOf('/');
-              log.info(`${color.dim(path.slice(0, lastSlash + 1))}${path.slice(lastSlash + 1)}`);
-            }
-          }
-
->>>>>>> aeb4b8af
+            const base = opts.rootDir ?? opts.outDir;
+            const path = relative(base, result.filePath);
+            const lastSlash = path.lastIndexOf('/');
+            log.info(`${color.dim(path.slice(0, lastSlash + 1))}${path.slice(lastSlash + 1)}`);
+          }
+
           flushQueue();
         } catch (e) {
           isCompleted = true;
