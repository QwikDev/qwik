{
  "name": "@builder.io/qwik-labs",
  "description": "Qwik Labs - Where you can try the latest Qwik ideas.",
  "version": "0.0.1",
  "devDependencies": {
    "@builder.io/qwik": "workspace:^",
<<<<<<< HEAD
    "@eslint/js": "9.25.1",
    "@types/node": "20.14.11",
    "eslint": "^8.57.0 || ^9.0.0",
=======
    "@eslint/js": "9.32.0",
    "@types/node": "20.19.0",
    "eslint": "9.32.0",
>>>>>>> 3d48145a
    "eslint-plugin-qwik": "workspace:^",
    "globals": "16.3.0",
    "np": "10.2.0",
    "prettier": "3.6.2",
    "typescript": "5.4.5",
    "typescript-eslint": "8.38.0",
    "undici": "*",
<<<<<<< HEAD
    "vite": "^5",
    "zod": "3.22.4"
=======
    "vite": "7.1.0",
    "zod": "3.25.48"
>>>>>>> 3d48145a
  },
  "engines": {
    "node": ">=16.8.0 <18.0.0 || >=18.11"
  },
  "exports": {
    ".": {
      "types": "./lib/index.d.ts",
      "import": "./lib/index.qwik.mjs",
      "require": "./lib/index.qwik.cjs"
    },
    "./vite": {
      "types": "./vite/index.d.ts",
      "import": "./vite/index.js",
      "require": "./vite/index.cjs"
    }
  },
  "files": [
    "lib",
    "vite"
  ],
  "main": "./lib/index.qwik.mjs",
  "peerDependencies": {
    "vite": ">=5 <8",
    "zod": "3.25.48"
  },
  "private": true,
  "qwik": "./lib/index.qwik.mjs",
  "scripts": {
    "build": "pnpm build.vite && qwik build",
    "build.lib": "vite build --mode lib",
    "build.vite": "vite -c vite.config-src-vite.mts build",
    "dev": "vite --mode ssr",
    "dev.debug": "node --inspect-brk ./node_modules/vite/bin/vite.js --mode ssr --force",
    "fmt": "prettier --write .",
    "fmt.check": "prettier --check .",
    "lint": "eslint \"src/**/*.ts*\"",
    "lint.fix": "eslint --fix \"src/**/*.ts*\"",
    "qwik": "qwik",
    "release": "np",
    "start": "vite --open --mode ssr",
    "test.unit": "vitest"
  },
  "type": "module",
  "types": "./lib/index.d.ts"
}<|MERGE_RESOLUTION|>--- conflicted
+++ resolved
@@ -4,15 +4,9 @@
   "version": "0.0.1",
   "devDependencies": {
     "@builder.io/qwik": "workspace:^",
-<<<<<<< HEAD
-    "@eslint/js": "9.25.1",
-    "@types/node": "20.14.11",
-    "eslint": "^8.57.0 || ^9.0.0",
-=======
     "@eslint/js": "9.32.0",
     "@types/node": "20.19.0",
-    "eslint": "9.32.0",
->>>>>>> 3d48145a
+    "eslint": "^8.57.0 || ^9.0.0",
     "eslint-plugin-qwik": "workspace:^",
     "globals": "16.3.0",
     "np": "10.2.0",
@@ -20,13 +14,8 @@
     "typescript": "5.4.5",
     "typescript-eslint": "8.38.0",
     "undici": "*",
-<<<<<<< HEAD
-    "vite": "^5",
-    "zod": "3.22.4"
-=======
     "vite": "7.1.0",
     "zod": "3.25.48"
->>>>>>> 3d48145a
   },
   "engines": {
     "node": ">=16.8.0 <18.0.0 || >=18.11"
