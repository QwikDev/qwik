--- conflicted
+++ resolved
@@ -8,16 +8,11 @@
     "@types/node": "20.14.11",
     "eslint": "9.25.1",
     "eslint-plugin-qwik": "workspace:^",
-<<<<<<< HEAD
+    "globals": "16.0.0",
     "np": "10.2.0",
     "prettier": "3.5.3",
-=======
-    "globals": "16.0.0",
-    "np": "10.0.1",
-    "prettier": "3.3.3",
->>>>>>> b54ecc15
     "typescript": "5.4.5",
-    "typescript-eslint": "8.26.1",
+    "typescript-eslint": "8.31.0",
     "undici": "*",
     "vite": "5.3.5",
     "zod": "3.24.3"
