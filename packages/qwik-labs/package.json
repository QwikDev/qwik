{
  "name": "@builder.io/qwik-labs",
  "description": "Qwik Labs - Where you can try the latest Qwik ideas.",
  "version": "0.0.1",
  "devDependencies": {
    "@builder.io/qwik": "workspace:^",
    "@eslint/js": "9.32.0",
    "@types/node": "20.19.0",
    "eslint": "9.32.0",
    "eslint-plugin-qwik": "workspace:^",
    "globals": "16.3.0",
    "np": "10.2.0",
    "prettier": "3.6.2",
    "typescript": "5.4.5",
    "typescript-eslint": "8.38.0",
    "undici": "*",
<<<<<<< HEAD
    "vite": "7.0.6",
    "zod": "3.25.48"
=======
    "vite": "7.1.0",
    "zod": "3.22.4"
>>>>>>> 30cb4f3a
  },
  "engines": {
    "node": ">=16.8.0 <18.0.0 || >=18.11"
  },
  "exports": {
    ".": {
      "types": "./lib/index.d.ts",
      "import": "./lib/index.qwik.mjs",
      "require": "./lib/index.qwik.cjs"
    },
    "./vite": {
      "types": "./vite/index.d.ts",
      "import": "./vite/index.js",
      "require": "./vite/index.cjs"
    }
  },
  "files": [
    "lib",
    "vite"
  ],
  "main": "./lib/index.qwik.mjs",
  "peerDependencies": {
    "vite": ">=5 <8",
    "zod": "3.25.48"
  },
  "private": true,
  "qwik": "./lib/index.qwik.mjs",
  "scripts": {
    "build": "pnpm build.vite && qwik build",
    "build.lib": "vite build --mode lib",
    "build.vite": "vite -c vite.config-src-vite.mts build",
    "dev": "vite --mode ssr",
    "dev.debug": "node --inspect-brk ./node_modules/vite/bin/vite.js --mode ssr --force",
    "fmt": "prettier --write .",
    "fmt.check": "prettier --check .",
    "lint": "eslint \"src/**/*.ts*\"",
    "lint.fix": "eslint --fix \"src/**/*.ts*\"",
    "qwik": "qwik",
    "release": "np",
    "start": "vite --open --mode ssr",
    "test.unit": "vitest"
  },
  "type": "module",
  "types": "./lib/index.d.ts"
}<|MERGE_RESOLUTION|>--- conflicted
+++ resolved
@@ -14,13 +14,8 @@
     "typescript": "5.4.5",
     "typescript-eslint": "8.38.0",
     "undici": "*",
-<<<<<<< HEAD
-    "vite": "7.0.6",
+    "vite": "7.1.0",
     "zod": "3.25.48"
-=======
-    "vite": "7.1.0",
-    "zod": "3.22.4"
->>>>>>> 30cb4f3a
   },
   "engines": {
     "node": ">=16.8.0 <18.0.0 || >=18.11"
