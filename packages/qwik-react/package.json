--- conflicted
+++ resolved
@@ -1,5 +1,4 @@
 {
-<<<<<<< HEAD
   "name": "@qwik.dev/react",
   "description": "Qwik React allows adding React components into existing Qwik application",
   "version": "2.0.0-beta.14",
@@ -11,21 +10,7 @@
     "react": "19.1.1",
     "react-dom": "19.1.1",
     "typescript": "5.9.3",
-    "vite": "7.1.11"
-=======
-  "name": "@builder.io/qwik-react",
-  "description": "QwikReact allows adding React components into existing Qwik application",
-  "version": "0.5.7",
-  "bugs": "https://github.com/QwikDev/qwik/issues",
-  "devDependencies": {
-    "@builder.io/qwik": "workspace:^",
-    "@types/react": "18.3.3",
-    "@types/react-dom": "18.3.0",
-    "react": "18.3.1",
-    "react-dom": "18.3.1",
-    "typescript": "5.4.5",
     "vite": "7.2.2"
->>>>>>> 9df99c8a
   },
   "engines": {
     "node": "^18.17.0 || ^20.3.0 || >=21.0.0"
