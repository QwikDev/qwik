{
  "name": "@qwik.dev/react",
  "description": "Qwik React allows adding React components into existing Qwik application",
  "version": "2.0.0-beta.11",
  "bugs": "https://github.com/QwikDev/qwik/issues",
  "devDependencies": {
<<<<<<< HEAD
    "@qwik.dev/core": "workspace:*",
    "@types/react": "19.1.13",
    "@types/react-dom": "19.1.7",
    "react": "19.1.1",
    "react-dom": "19.1.1",
    "typescript": "5.9.3",
    "vite": "7.1.9"
=======
    "@builder.io/qwik": "workspace:^",
    "@types/react": "18.3.3",
    "@types/react-dom": "18.3.0",
    "react": "18.3.1",
    "react-dom": "18.3.1",
    "typescript": "5.4.5",
    "vite": "7.1.11"
>>>>>>> 49220473
  },
  "engines": {
    "node": "^18.17.0 || ^20.3.0 || >=21.0.0"
  },
  "exports": {
    ".": {
      "types": "./lib/types/index.qwik.d.ts",
      "import": "./lib/index.qwik.mjs",
      "require": "./lib/index.qwik.cjs"
    },
    "./vite": {
      "types": "./lib/types/vite.d.ts",
      "import": "./lib/vite.mjs",
      "require": "./lib/vite.cjs"
    }
  },
  "files": [
    "lib",
    "vite"
  ],
  "homepage": "https://qwik.dev/",
  "license": "MIT",
  "main": "./lib/index.qwik.mjs",
  "peerDependencies": {
    "@qwik.dev/core": "workspace:^",
    "@types/react": "^18",
    "@types/react-dom": "^18",
    "react": "^18",
    "react-dom": "^18",
    "vite": ">=5 <8"
  },
  "publishConfig": {
    "access": "public"
  },
  "qwik": "./lib/index.qwik.mjs",
  "repository": {
    "type": "git",
    "url": "https://github.com/QwikDev/qwik.git",
    "directory": "packages/qwik-react"
  },
  "scripts": {
    "build": "npm run build.lib",
    "build.client": "vite build",
    "build.lib": "vite build --mode lib",
    "build.ssr": "vite build --ssr src/entry.ssr.tsx",
    "dev": "vite",
    "dev.debug": "node --inspect-brk ../../node_modules/vite/bin/vite.js --mode ssr --force",
    "dev.ssr": "vite --mode ssr",
    "fmt": "prettier --write .",
    "fmt.check": "prettier --check .",
    "lint": "eslint \"src/**/*.ts*\"",
    "lint.fix": "eslint --fix \"src/**/*.ts*\"",
    "release": "pnpm run -w build.local && pnpm publish",
    "start": "npm run dev",
    "typecheck": "tsc --noEmit"
  },
  "sideEffects": false,
  "type": "module",
  "types": "./lib/types/index.qwik.d.ts"
}<|MERGE_RESOLUTION|>--- conflicted
+++ resolved
@@ -4,23 +4,13 @@
   "version": "2.0.0-beta.11",
   "bugs": "https://github.com/QwikDev/qwik/issues",
   "devDependencies": {
-<<<<<<< HEAD
     "@qwik.dev/core": "workspace:*",
     "@types/react": "19.1.13",
     "@types/react-dom": "19.1.7",
     "react": "19.1.1",
     "react-dom": "19.1.1",
     "typescript": "5.9.3",
-    "vite": "7.1.9"
-=======
-    "@builder.io/qwik": "workspace:^",
-    "@types/react": "18.3.3",
-    "@types/react-dom": "18.3.0",
-    "react": "18.3.1",
-    "react-dom": "18.3.1",
-    "typescript": "5.4.5",
     "vite": "7.1.11"
->>>>>>> 49220473
   },
   "engines": {
     "node": "^18.17.0 || ^20.3.0 || >=21.0.0"
