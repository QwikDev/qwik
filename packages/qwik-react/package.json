{
  "name": "@qwik.dev/react",
  "description": "Qwik React allows adding React components into existing Qwik application",
  "version": "2.0.0-beta.9",
  "bugs": "https://github.com/QwikDev/qwik/issues",
  "devDependencies": {
    "@qwik.dev/core": "workspace:*",
<<<<<<< HEAD
    "@types/react": "19.1.12",
    "@types/react-dom": "19.1.7",
    "react": "19.1.1",
    "react-dom": "19.1.1",
    "typescript": "5.9.2",
    "vite": "7.1.3"
=======
    "@types/react": "19.1.10",
    "@types/react-dom": "18.3.0",
    "react": "18.3.1",
    "react-dom": "18.3.1",
    "typescript": "5.8.3",
    "vite": "7.1.5"
>>>>>>> 50422e81
  },
  "engines": {
    "node": "^18.17.0 || ^20.3.0 || >=21.0.0"
  },
  "exports": {
    ".": {
      "types": "./lib/types/index.qwik.d.ts",
      "import": "./lib/index.qwik.mjs",
      "require": "./lib/index.qwik.cjs"
    },
    "./vite": {
      "types": "./lib/types/vite.d.ts",
      "import": "./lib/vite.mjs",
      "require": "./lib/vite.cjs"
    }
  },
  "files": [
    "lib",
    "vite"
  ],
  "homepage": "https://qwik.dev/",
  "license": "MIT",
  "main": "./lib/index.qwik.mjs",
  "peerDependencies": {
    "@qwik.dev/core": "workspace:^",
    "@types/react": "^18",
    "@types/react-dom": "^18",
    "react": "^18",
    "react-dom": "^18",
    "vite": ">=5 <8"
  },
  "publishConfig": {
    "access": "public"
  },
  "qwik": "./lib/index.qwik.mjs",
  "repository": {
    "type": "git",
    "url": "https://github.com/QwikDev/qwik.git",
    "directory": "packages/qwik-react"
  },
  "scripts": {
    "build": "npm run build.lib",
    "build.client": "vite build",
    "build.lib": "vite build --mode lib",
    "build.ssr": "vite build --ssr src/entry.ssr.tsx",
    "dev": "vite",
    "dev.debug": "node --inspect-brk ../../node_modules/vite/bin/vite.js --mode ssr --force",
    "dev.ssr": "vite --mode ssr",
    "fmt": "prettier --write .",
    "fmt.check": "prettier --check .",
    "lint": "eslint \"src/**/*.ts*\"",
    "lint.fix": "eslint --fix \"src/**/*.ts*\"",
    "release": "pnpm run -w build.local && pnpm publish",
    "start": "npm run dev",
    "typecheck": "tsc --noEmit"
  },
  "sideEffects": false,
  "type": "module",
  "types": "./lib/types/index.qwik.d.ts"
}<|MERGE_RESOLUTION|>--- conflicted
+++ resolved
@@ -5,21 +5,12 @@
   "bugs": "https://github.com/QwikDev/qwik/issues",
   "devDependencies": {
     "@qwik.dev/core": "workspace:*",
-<<<<<<< HEAD
     "@types/react": "19.1.12",
     "@types/react-dom": "19.1.7",
     "react": "19.1.1",
     "react-dom": "19.1.1",
     "typescript": "5.9.2",
-    "vite": "7.1.3"
-=======
-    "@types/react": "19.1.10",
-    "@types/react-dom": "18.3.0",
-    "react": "18.3.1",
-    "react-dom": "18.3.1",
-    "typescript": "5.8.3",
     "vite": "7.1.5"
->>>>>>> 50422e81
   },
   "engines": {
     "node": "^18.17.0 || ^20.3.0 || >=21.0.0"
