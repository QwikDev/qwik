{
  "name": "@qwik.dev/router",
  "description": "The router for Qwik.",
  "version": "2.0.0-beta.9",
  "bugs": "https://github.com/QwikDev/qwik/issues",
  "dependencies": {
    "@azure/functions": "3.5.1",
    "@mdx-js/mdx": "^3.1.0",
    "@netlify/edge-functions": "^2.17.0",
    "@types/mdx": "^2.0.13",
    "estree-util-value-to-estree": "^3.4.0",
    "github-slugger": "^2.0.0",
    "hast-util-heading-rank": "^2.1.1",
    "hast-util-to-string": "^2.0.0",
    "kleur": "^4.1.5",
    "marked": "^12.0.2",
    "mdast-util-mdx": "^3.0.0",
    "refractor": "^4.8.1",
    "rehype-autolink-headings": "^7.1.0",
    "remark-frontmatter": "^5.0.0",
    "remark-gfm": "^4.0.1",
    "set-cookie-parser": "^2.7.1",
    "source-map": "^0.7.6",
    "svgo": "^3.3.2",
    "typescript": "5.9.2",
    "unified": "^11.0.5",
    "unist-util-visit": "^5.0.0",
    "valibot": ">=0.36.0 <2",
    "vfile": "6.0.3",
    "vite-imagetools": "^7.1.0",
    "yaml": "^2.8.1",
    "zod": "^3.25.40"
  },
  "devDependencies": {
    "@microsoft/api-extractor": "7.52.10",
    "@qwik.dev/core": "workspace:*",
    "@types/mdast": "4.0.4",
    "@types/node": "24.3.0",
    "@types/refractor": "4.0.0",
    "@types/set-cookie-parser": "2.4.10",
    "tsm": "2.3.0",
<<<<<<< HEAD
    "uvu": "0.5.6"
=======
    "typescript": "5.8.3",
    "unified": "11.0.5",
    "unist-util-visit": "5.0.0",
    "uvu": "0.5.6",
    "vite": "7.1.5",
    "yaml": "2.6.1"
>>>>>>> 50422e81
  },
  "engines": {
    "node": "^18.17.0 || ^20.3.0 || >=21.0.0"
  },
  "exports": {
    ".": {
      "types": "./lib/index.d.ts",
      "import": "./lib/index.qwik.mjs",
      "require": "./lib/index.qwik.cjs"
    },
    "./adapters/azure-swa/vite": {
      "types": "./lib/adapters/azure-swa/vite/index.d.ts",
      "import": "./lib/adapters/azure-swa/vite/index.mjs",
      "require": "./lib/adapters/azure-swa/vite/index.cjs"
    },
    "./adapters/cloudflare-pages/vite": {
      "types": "./lib/adapters/cloudflare-pages/vite/index.d.ts",
      "import": "./lib/adapters/cloudflare-pages/vite/index.mjs",
      "require": "./lib/adapters/cloudflare-pages/vite/index.cjs"
    },
    "./adapters/cloud-run/vite": {
      "types": "./lib/adapters/cloud-run/vite/index.d.ts",
      "import": "./lib/adapters/cloud-run/vite/index.mjs",
      "require": "./lib/adapters/cloud-run/vite/index.cjs"
    },
    "./adapters/bun-server/vite": {
      "types": "./lib/adapters/bun-server/vite/index.d.ts",
      "import": "./lib/adapters/bun-server/vite/index.mjs",
      "require": "./lib/adapters/bun-server/vite/index.cjs"
    },
    "./adapters/deno-server/vite": {
      "types": "./lib/adapters/deno-server/vite/index.d.ts",
      "import": "./lib/adapters/deno-server/vite/index.mjs",
      "require": "./lib/adapters/deno-server/vite/index.cjs"
    },
    "./adapters/node-server/vite": {
      "types": "./lib/adapters/node-server/vite/index.d.ts",
      "import": "./lib/adapters/node-server/vite/index.mjs",
      "require": "./lib/adapters/node-server/vite/index.cjs"
    },
    "./adapters/netlify-edge/vite": {
      "types": "./lib/adapters/netlify-edge/vite/index.d.ts",
      "import": "./lib/adapters/netlify-edge/vite/index.mjs",
      "require": "./lib/adapters/netlify-edge/vite/index.cjs"
    },
    "./adapters/shared/vite": {
      "types": "./lib/adapters/shared/vite/index.d.ts",
      "import": "./lib/adapters/shared/vite/index.mjs",
      "require": "./lib/adapters/shared/vite/index.cjs"
    },
    "./adapters/static/vite": {
      "types": "./lib/adapters/ssg/vite/index.d.ts",
      "import": "./lib/adapters/ssg/vite/index.mjs",
      "require": "./lib/adapters/ssg/vite/index.cjs"
    },
    "./adapters/ssg/vite": {
      "types": "./lib/adapters/ssg/vite/index.d.ts",
      "import": "./lib/adapters/ssg/vite/index.mjs",
      "require": "./lib/adapters/ssg/vite/index.cjs"
    },
    "./adapters/vercel-edge/vite": {
      "types": "./lib/adapters/vercel-edge/vite/index.d.ts",
      "import": "./lib/adapters/vercel-edge/vite/index.mjs",
      "require": "./lib/adapters/vercel-edge/vite/index.cjs"
    },
    "./middleware/azure-swa": {
      "types": "./lib/middleware/azure-swa/index.d.ts",
      "import": "./lib/middleware/azure-swa/index.mjs"
    },
    "./middleware/aws-lambda": {
      "types": "./lib/middleware/aws-lambda/index.d.ts",
      "import": "./lib/middleware/aws-lambda/index.mjs"
    },
    "./middleware/cloudflare-pages": {
      "types": "./lib/middleware/cloudflare-pages/index.d.ts",
      "import": "./lib/middleware/cloudflare-pages/index.mjs"
    },
    "./middleware/firebase": {
      "types": "./lib/middleware/firebase/index.d.ts",
      "import": "./lib/middleware/firebase/index.mjs"
    },
    "./middleware/deno": {
      "types": "./lib/middleware/deno/index.d.ts",
      "import": "./lib/middleware/deno/index.mjs"
    },
    "./middleware/bun": {
      "types": "./lib/middleware/bun/index.d.ts",
      "import": "./lib/middleware/bun/index.mjs"
    },
    "./middleware/netlify-edge": {
      "types": "./lib/middleware/netlify-edge/index.d.ts",
      "import": "./lib/middleware/netlify-edge/index.mjs"
    },
    "./middleware/node": {
      "types": "./lib/middleware/node/index.d.ts",
      "import": "./lib/middleware/node/index.mjs",
      "require": "./lib/middleware/node/index.cjs"
    },
    "./middleware/request-handler": {
      "types": "./lib/middleware/request-handler/index.d.ts",
      "import": "./lib/middleware/request-handler/index.mjs",
      "require": "./lib/middleware/request-handler/index.cjs"
    },
    "./middleware/vercel-edge": {
      "types": "./lib/middleware/vercel-edge/index.d.ts",
      "import": "./lib/middleware/vercel-edge/index.mjs"
    },
    "./static": {
      "types": "./lib/ssg/index.d.ts",
      "import": "./lib/ssg/index.mjs",
      "require": "./lib/ssg/index.cjs"
    },
    "./ssg": {
      "types": "./lib/ssg/index.d.ts",
      "import": "./lib/ssg/index.mjs",
      "require": "./lib/ssg/index.cjs"
    },
    "./vite": {
      "types": "./lib/vite/index.d.ts",
      "import": "./lib/vite/index.mjs",
      "require": "./lib/vite/index.cjs"
    },
    "./service-worker": {
      "types": "./service-worker.d.ts",
      "import": "./lib/service-worker.mjs",
      "require": "./lib/service-worker.cjs"
    },
    "./package.json": "./package.json"
  },
  "files": [
    "adapters",
    "index.d.ts",
    "lib",
    "middleware",
    "modules.d.ts",
    "README.md",
    "service-worker.d.ts",
    "static.d.ts",
    "ssg.d.ts",
    "vite.d.ts"
  ],
  "homepage": "https://qwik.dev/",
  "license": "MIT",
  "main": "./lib/index.qwik.mjs",
  "peerDependencies": {
    "@qwik.dev/core": "workspace:^",
    "vite": ">=5 <8"
  },
  "publishConfig": {
    "access": "public"
  },
  "qwik": "./lib/index.qwik.mjs",
  "repository": {
    "type": "git",
    "url": "https://github.com/QwikDev/qwik.git",
    "directory": "packages/qwik-router"
  },
  "scripts": {
    "build": "cd src/runtime && vite build --mode lib"
  },
  "sideEffects": false,
  "type": "module",
  "types": "./lib/index.d.ts"
}<|MERGE_RESOLUTION|>--- conflicted
+++ resolved
@@ -39,16 +39,7 @@
     "@types/refractor": "4.0.0",
     "@types/set-cookie-parser": "2.4.10",
     "tsm": "2.3.0",
-<<<<<<< HEAD
     "uvu": "0.5.6"
-=======
-    "typescript": "5.8.3",
-    "unified": "11.0.5",
-    "unist-util-visit": "5.0.0",
-    "uvu": "0.5.6",
-    "vite": "7.1.5",
-    "yaml": "2.6.1"
->>>>>>> 50422e81
   },
   "engines": {
     "node": "^18.17.0 || ^20.3.0 || >=21.0.0"
