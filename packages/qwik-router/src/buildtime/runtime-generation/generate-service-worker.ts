import type { BuildContext } from '../types';

export function generateServiceWorkerRegister(ctx: BuildContext, swRegister: string) {
  let swReg: string;
  let swUrl = '/service-worker.js';

<<<<<<< HEAD
  swReg = swRegister;

  let swUrl = '/service-worker.js';
  if (ctx.serviceWorkers.length > 0) {
=======
  // Also unregister if the developer removed the service-worker.ts file since Qwik 1.14.0 and above now use modulepreload by default
  if (ctx.isDevServer || ctx.serviceWorkers.length === 0) {
    swReg = SW_UNREGISTER;
  } else {
    swReg = swRegister;

>>>>>>> 50422e81
    const sw = ctx.serviceWorkers.sort((a, b) =>
      a.chunkFileName.length < b.chunkFileName.length ? -1 : 1
    )[0];
    swUrl = ctx.opts.basePathname + sw.chunkFileName;
  }
  swReg = swReg.replace('__url', swUrl);

  swReg = swReg.replace('__url', swUrl);

<<<<<<< HEAD
  return `export default ${JSON.stringify(swReg)};`;
}
=======
const SW_UNREGISTER = `
"serviceWorker"in navigator&&navigator.serviceWorker.getRegistrations().then(r=>{for(const e of r){const c='__url'.split("/").pop();e.active?.scriptURL.endsWith(c||"service-worker.js")&&e.unregister().catch(console.error)}}),"caches"in window&&caches.keys().then(r=>{const e=r.find(c=>c.startsWith("QwikBuild"));e&&caches.delete(e).catch(console.error)}).catch(console.error)
`;
// Code in SW_UNREGISTER unregisters the service worker and deletes the cache; it is the minified version of the following:
// (() => {
//   if ('serviceWorker' in navigator) {
//     navigator.serviceWorker.getRegistrations().then((regs) => {
//       for (const reg of regs) {
//         const url = '__url'.split('/').pop();
//         if (reg.active?.scriptURL.endsWith(url || 'service-worker.js')) {
//           reg.unregister().catch(console.error);
//         }
//       }
//     });
//   }
//   if ('caches' in window) {
//     caches
//       .keys()
//       .then((names) => {
//         const cacheName = names.find((name) => name.startsWith('QwikBuild'));
//         if (cacheName) {
//           caches.delete(cacheName).catch(console.error);
//         }
//       })
//       .catch(console.error);
//   }
// })();
>>>>>>> 50422e81
<|MERGE_RESOLUTION|>--- conflicted
+++ resolved
@@ -4,19 +4,12 @@
   let swReg: string;
   let swUrl = '/service-worker.js';
 
-<<<<<<< HEAD
-  swReg = swRegister;
-
-  let swUrl = '/service-worker.js';
-  if (ctx.serviceWorkers.length > 0) {
-=======
   // Also unregister if the developer removed the service-worker.ts file since Qwik 1.14.0 and above now use modulepreload by default
-  if (ctx.isDevServer || ctx.serviceWorkers.length === 0) {
+  if (ctx.serviceWorkers.length === 0) {
     swReg = SW_UNREGISTER;
   } else {
     swReg = swRegister;
 
->>>>>>> 50422e81
     const sw = ctx.serviceWorkers.sort((a, b) =>
       a.chunkFileName.length < b.chunkFileName.length ? -1 : 1
     )[0];
@@ -24,12 +17,9 @@
   }
   swReg = swReg.replace('__url', swUrl);
 
-  swReg = swReg.replace('__url', swUrl);
-
-<<<<<<< HEAD
   return `export default ${JSON.stringify(swReg)};`;
 }
-=======
+
 const SW_UNREGISTER = `
 "serviceWorker"in navigator&&navigator.serviceWorker.getRegistrations().then(r=>{for(const e of r){const c='__url'.split("/").pop();e.active?.scriptURL.endsWith(c||"service-worker.js")&&e.unregister().catch(console.error)}}),"caches"in window&&caches.keys().then(r=>{const e=r.find(c=>c.startsWith("QwikBuild"));e&&caches.delete(e).catch(console.error)}).catch(console.error)
 `;
@@ -56,5 +46,4 @@
 //       })
 //       .catch(console.error);
 //   }
-// })();
->>>>>>> 50422e81
+// })();