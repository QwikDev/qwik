{
  "name": "@qwik.dev/core",
  "description": "An open source framework for building instant loading web apps at any scale, without the extra effort.",
  "version": "2.0.0-beta.8",
  "author": "Qwik Team",
  "bin": {
    "qwik": "./qwik-cli.cjs"
  },
  "bugs": "https://github.com/QwikDev/qwik/issues",
  "dependencies": {
    "csstype": "^3.1.3",
    "rollup": ">= ^4.44.0"
  },
  "devDependencies": {
<<<<<<< HEAD
    "@qwik.dev/core": "workspace:*",
    "@qwik.dev/dom": "workspace:*",
=======
    "@builder.io/qwik": "workspace:^",
    "@croct/json5-parser": "0.2.0",
    "domino": "2.1.6",
>>>>>>> ba8b12a3
    "ignore": "5.3.1",
    "image-size": "1.2.1",
    "kleur": "4.1.5",
    "prettier": "3.6.2",
    "ts-morph": "23.0.0",
    "vitest": "3.2.4"
  },
  "engines": {
    "node": "^18.17.0 || ^20.3.0 || >=21.0.0"
  },
  "exports": {
    ".": {
      "types": "./public.d.ts",
      "import": {
        "development": "./dist/core.mjs",
        "production": "./dist/core.prod.mjs",
        "min": "./dist/core.min.mjs",
        "default": "./dist/core.prod.mjs"
      },
      "require": {
        "development": "./dist/core.cjs",
        "production": "./dist/core.prod.cjs",
        "default": "./dist/core.prod.cjs"
      }
    },
    "./cli": {
      "require": "./dist/cli.cjs"
    },
    "./handlers.mjs": "./handlers.mjs",
    "./internal": {
      "types": "./dist/core-internal.d.ts",
      "import": {
        "development": "./dist/core.mjs",
        "production": "./dist/core.prod.mjs",
        "min": "./dist/core.min.mjs",
        "default": "./dist/core.prod.mjs"
      },
      "require": {
        "development": "./dist/core.cjs",
        "production": "./dist/core.prod.cjs",
        "default": "./dist/core.prod.cjs"
      }
    },
    "./jsx-runtime": {
      "types": "./dist/jsx-runtime.d.ts",
      "import": {
        "development": "./dist/core.mjs",
        "production": "./dist/core.prod.mjs",
        "min": "./dist/core.min.mjs",
        "default": "./dist/core.prod.mjs"
      },
      "require": {
        "development": "./dist/core.cjs",
        "production": "./dist/core.prod.cjs",
        "default": "./dist/core.prod.cjs"
      }
    },
    "./jsx-dev-runtime": {
      "types": "./dist/jsx-runtime.d.ts",
      "import": {
        "development": "./dist/core.mjs",
        "production": "./dist/core.prod.mjs",
        "min": "./dist/core.min.mjs",
        "default": "./dist/core.mjs"
      },
      "require": {
        "development": "./dist/core.cjs",
        "production": "./dist/core.prod.cjs",
        "default": "./dist/core.cjs"
      }
    },
    "./build": {
      "types": "./dist/build/index.d.ts",
      "import": {
        "development": "./dist/build/index.dev.mjs",
        "production": "./dist/build/index.prod.mjs",
        "default": "./dist/build/index.mjs"
      },
      "require": {
        "development": "./dist/build/index.dev.cjs",
        "production": "./dist/build/index.prod.cjs",
        "default": "./dist/build/index.cjs"
      }
    },
    "./loader": {
      "types": "./dist/loader/index.d.ts",
      "import": "./dist/loader/index.mjs",
      "require": "./dist/loader/index.cjs"
    },
    "./insights": {
      "types": "./dist/insights.d.ts",
      "import": "./dist/insights/index.qwik.mjs",
      "require": "./dist/insights/index.qwik.cjs"
    },
    "./insights/vite": {
      "types": "./dist/insights/vite.d.ts",
      "import": "./dist/insights/vite/index.mjs",
      "require": "./dist/insights/vite/index.cjs"
    },
    "./optimizer.cjs": "./dist/optimizer.cjs",
    "./optimizer.mjs": "./dist/optimizer.mjs",
    "./optimizer": {
      "types": "./dist/optimizer.d.ts",
      "import": "./dist/optimizer.mjs",
      "require": "./dist/optimizer.cjs"
    },
    "./preloader": {
      "import": "./dist/preloader.mjs",
      "require": "./dist/preloader.cjs"
    },
    "./server.cjs": "./dist/server.cjs",
    "./server.mjs": "./dist/server.mjs",
    "./server": {
      "types": "./server.d.ts",
      "import": "./dist/server.mjs",
      "require": "./dist/server.cjs"
    },
    "./testing": {
      "types": "./dist/testing/index.d.ts",
      "import": "./dist/testing/index.mjs",
      "require": "./dist/testing/index.cjs"
    },
    "./qwikloader.js": "./dist/qwikloader.js",
    "./qwikloader.debug.js": "./dist/qwikloader.debug.js",
    "./package.json": "./package.json"
  },
  "exports_annotation": "We use the build for the optimizer because esbuild doesn't like the html?raw imports in the server plugin and it's only used in the vite configs",
  "files": [
    "README.md",
    "LICENSE",
    "dist",
    "bindings",
    "build.d.ts",
    "cli.d.ts",
    "handlers.mjs",
    "jsx-dev-runtime.d.ts",
    "jsx-runtime.d.ts",
    "loader.d.ts",
    "optimizer.d.ts",
    "public.d.ts",
    "server.d.ts",
    "testing.d.ts",
    "qwik-cli.cjs"
  ],
  "homepage": "https://qwik.dev/",
  "keywords": [
    "Automatic Optimization",
    "framework",
    "generator",
    "javascript streaming",
    "lazy execution",
    "performance",
    "prerender",
    "resumability",
    "resumable",
    "server-side-render",
    "ssg",
    "ssr",
    "static-site",
    "static-site-generator",
    "webapp",
    "website"
  ],
  "license": "MIT",
  "main": "./src/index.ts",
  "peerDependencies": {
    "prettier": "*",
    "vite": ">=5 <8",
    "vitest": ">=2 <4"
  },
  "peerDependenciesMeta": {
    "vitest": {
      "optional": true
    },
    "prettier": {
      "optional": true
    }
  },
  "publishConfig": {
    "access": "public"
  },
  "repository": {
    "type": "git",
    "url": "https://github.com/QwikDev/qwik.git",
    "directory": "packages/qwik"
  },
  "scripts": {
    "build.insights": "cd src/insights && vite build --mode lib --emptyOutDir"
  },
  "type": "module",
  "types": "./public.d.ts"
}<|MERGE_RESOLUTION|>--- conflicted
+++ resolved
@@ -12,14 +12,10 @@
     "rollup": ">= ^4.44.0"
   },
   "devDependencies": {
-<<<<<<< HEAD
+    "@croct/json5-parser": "0.2.0",
     "@qwik.dev/core": "workspace:*",
     "@qwik.dev/dom": "workspace:*",
-=======
-    "@builder.io/qwik": "workspace:^",
-    "@croct/json5-parser": "0.2.0",
     "domino": "2.1.6",
->>>>>>> ba8b12a3
     "ignore": "5.3.1",
     "image-size": "1.2.1",
     "kleur": "4.1.5",
