--- conflicted
+++ resolved
@@ -1,15 +1,8 @@
 {
-<<<<<<< HEAD
   "name": "@qwik.dev/core",
   "description": "An open source framework for building instant loading web apps at any scale, without the extra effort.",
   "version": "2.0.0-beta.8",
   "author": "Qwik Team",
-=======
-  "name": "@builder.io/qwik",
-  "description": "An Open-Source sub-framework designed with a focus on server-side-rendering, lazy-loading, and styling/animation.",
-  "version": "1.16.0",
-  "annotation": "This package.json is for internal use in the monorepo, the build actually makes a new package.json for the published package via scripts/package-json.ts",
->>>>>>> d310c1ac
   "bin": {
     "qwik": "./qwik-cli.cjs"
   },
@@ -213,10 +206,6 @@
     "build.insights": "cd src/insights && vite build --mode lib --emptyOutDir"
   },
   "type": "module",
-<<<<<<< HEAD
-  "types": "./public.d.ts"
-=======
-  "types": "./dist/core.d.ts",
+  "types": "./public.d.ts",
   "sideEffects": false
->>>>>>> d310c1ac
 }