--- conflicted
+++ resolved
@@ -25,8 +25,7 @@
   const features = integrations.filter((i) => i.type === 'feature');
   const pmRun = pmRunCmd();
 
-<<<<<<< HEAD
-  intro(`${pmRun} qwik ${color.magenta(`add`)} [integration]`);
+  intro(`${pmRun} qwik ${magenta(`add`)} [integration]`);
 
   note(renderIntegration(adapters), 'Adapters');
   note(renderIntegration(features), 'Features');
@@ -38,21 +37,6 @@
 
   if (isCancel(proceed) || !proceed) {
     bye();
-=======
-  console.log(``);
-  console.log(`${pmRun} qwik ${magenta(`add`)} [integration]`);
-  console.log(``);
-
-  console.log(`  ${cyan('Adapters')}`);
-  for (const s of adapters) {
-    console.log(`    ${s.id}  ${dim(s.pkgJson.description)}`);
-  }
-  console.log(``);
-
-  console.log(`  ${cyan('Features')}`);
-  for (const s of features) {
-    console.log(`    ${s.id}  ${dim(s.pkgJson.description)}`);
->>>>>>> 5114fe34
   }
 
   // const command =
