import fs from 'node:fs';
<<<<<<< HEAD
import { join } from 'node:path';
import type { FsUpdates, UpdateAppOptions } from '../types';
=======
import { extname, join } from 'node:path';
>>>>>>> 12400143
import { getPackageManager } from '../utils/utils';

export async function mergeIntegrationDir(
  fileUpdates: FsUpdates,
  opts: UpdateAppOptions,
  srcDir: string,
  destDir: string
) {
  const items = await fs.promises.readdir(srcDir);
  await Promise.all(
    items.map(async (itemName) => {
      const destName = itemName === 'gitignore' ? '.gitignore' : itemName;
      const ext = extname(destName);
      const srcChildPath = join(srcDir, itemName);
      const destChildPath = join(destDir, destName);
      const s = await fs.promises.stat(srcChildPath);

      if (s.isDirectory()) {
        // await fs.promises.mkdir(destChildPath, { recursive: true });
        await mergeIntegrationDir(fileUpdates, opts, srcChildPath, destChildPath);
      } else if (s.isFile()) {
        if (destName === 'package.json') {
          await mergePackageJsons(fileUpdates, srcChildPath, destChildPath);
        } else if (destName === 'README.md') {
          await mergeReadmes(fileUpdates, srcChildPath, destChildPath);
        } else if (destName === '.gitignore') {
          await mergeGitIgnores(fileUpdates, srcChildPath, destChildPath);
        } else if (ext === '.css') {
          await mergeCss(fileUpdates, srcChildPath, destChildPath);
        } else {
          if (fs.existsSync(destChildPath)) {
            fileUpdates.files.push({
              path: destChildPath,
              content: await fs.promises.readFile(srcChildPath, 'utf-8'),
              type: 'overwrite',
            });
          } else {
            fileUpdates.files.push({
              path: destChildPath,
              content: await fs.promises.readFile(srcChildPath),
              type: 'create',
            });
          }
        }
      }
    })
  );
}

async function mergePackageJsons(fileUpdates: FsUpdates, srcPath: string, destPath: string) {
  const srcContent = await fs.promises.readFile(srcPath, 'utf-8');
  const srcPkgJson = JSON.parse(srcContent);

  const props = ['scripts', 'dependencies', 'devDependencies'];
  try {
    const destPkgJson = JSON.parse(await fs.promises.readFile(destPath, 'utf-8'));
    props.forEach((prop) => {
      mergePackageJsonSort(srcPkgJson, destPkgJson, prop);
    });
    if (destPkgJson.scripts?.qwik) {
      const qwikVal = destPkgJson.scripts.qwik;
      delete destPkgJson.scripts.qwik;
      destPkgJson.scripts.qwik = qwikVal;
    }
    fileUpdates.files.push({
      path: destPath,
      content: JSON.stringify(destPkgJson, null, 2) + '\n',
      type: 'modify',
    });
  } catch (e) {
    fileUpdates.files.push({
      path: destPath,
      content: srcContent,
      type: 'create',
    });
  }
}

function mergePackageJsonSort(src: any, dest: any, prop: string) {
  if (src[prop]) {
    if (dest[prop]) {
      Object.assign(dest[prop], { ...src[prop] });
    } else {
      dest[prop] = { ...src[prop] };
    }

    const sorted: any = {};
    const keys = Object.keys(dest[prop]).sort();
    for (const key of keys) {
      sorted[key] = dest[prop][key];
    }
    dest[prop] = sorted;
  }
}

async function mergeReadmes(fileUpdates: FsUpdates, srcPath: string, destPath: string) {
  const srcContent = await fs.promises.readFile(srcPath, 'utf-8');

  let type: 'create' | 'modify';
  let destContent = '';
  try {
    destContent = await fs.promises.readFile(destPath, 'utf-8');
    destContent = destContent.trim() + '\n\n' + srcContent;
    type = 'modify';
  } catch (e) {
    destContent = srcContent;
    type = 'create';
  }

  const pkgManager = getPackageManager();
  if (pkgManager !== 'npm') {
    destContent = destContent.replace(/npm run/g, pkgManager);
  }

  fileUpdates.files.push({
    path: destPath,
    content: destContent.trim() + '\n',
    type,
  });
}

async function mergeGitIgnores(fileUpdates: FsUpdates, srcPath: string, destPath: string) {
  const srcContent = await fs.promises.readFile(srcPath, 'utf-8');

  try {
    const destContent = await fs.promises.readFile(destPath, 'utf-8');
    const srcLines = srcContent.trim().split(/\r?\n/);
    const destLines = destContent.trim().split(/\r?\n/);
    for (const srcLine of srcLines) {
      if (!destLines.includes(srcLine)) {
        if (srcLine.startsWith('#')) {
          destLines.push('');
        }
        destLines.push(srcLine);
      }
    }
    fileUpdates.files.push({
      path: destPath,
      content: destLines.join('\n').trim() + '\n',
      type: 'modify',
    });
  } catch (e) {
    fileUpdates.files.push({
      path: destPath,
      content: srcContent,
      type: 'create',
    });
  }
}

async function mergeCss(fileUpdates: FsUpdates, srcPath: string, destPath: string) {
  const srcContent = await fs.promises.readFile(srcPath, 'utf-8');

  try {
    // css file already exists, prepend the src to the dest file
    const destContent = await fs.promises.readFile(destPath, 'utf-8');
    const mergedContent = srcContent.trim() + '\n\n' + destContent.trim() + '\n';

    fileUpdates.files.push({
      path: destPath,
      content: mergedContent,
      type: 'modify',
    });
  } catch (e) {
    // css file doesn't already exist, just copy it over
    fileUpdates.files.push({
      path: destPath,
      content: srcContent,
      type: 'create',
    });
  }
}<|MERGE_RESOLUTION|>--- conflicted
+++ resolved
@@ -1,10 +1,6 @@
 import fs from 'node:fs';
-<<<<<<< HEAD
-import { join } from 'node:path';
 import type { FsUpdates, UpdateAppOptions } from '../types';
-=======
 import { extname, join } from 'node:path';
->>>>>>> 12400143
 import { getPackageManager } from '../utils/utils';
 
 export async function mergeIntegrationDir(
