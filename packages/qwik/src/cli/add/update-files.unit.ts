--- conflicted
+++ resolved
@@ -68,16 +68,10 @@
 
     const actualResults = fakeFileUpdates.files.map((f) => normalizePath(f.path));
     const expectedResults = [
-<<<<<<< HEAD
       normalizePath(join('destDir', 'subDestDir', 'fake.ts')),
       normalizePath(join('destDir', 'subDestDir', 'package.json')),
+      'destDir/subDestDir/.vscode/settings.json',
       normalizePath(join('destDir', 'subDestDir', 'src', 'global.css')),
-=======
-      'destDir/subDestDir/fake.ts',
-      'destDir/subDestDir/package.json',
-      'destDir/subDestDir/.vscode/settings.json',
-      'destDir/subDestDir/src/global.css',
->>>>>>> ba8b12a3
     ];
 
     expect(actualResults).toEqual(expectedResults);
@@ -116,33 +110,16 @@
 
     const actualResults = fakeFileUpdates.files.map((f) => normalizePath(f.path));
     const expectedResults = [
-<<<<<<< HEAD
       normalizePath(join('destDir', 'subDestDir', 'apps', 'subpackage', 'fake.ts')),
       normalizePath(join('destDir', 'subDestDir', 'should-stay-in-root.ts')),
       normalizePath(join('destDir', 'subDestDir', 'package.json')),
       normalizePath(join('destDir', 'subDestDir', 'should-stay', 'should-also-stay.ts')),
+      'destDir/subDestDir/apps/subpackage/.vscode/settings.json',
       normalizePath(join('destDir', 'subDestDir', 'apps', 'subpackage', 'src', 'global.css')),
-=======
-      `destDir/subDestDir/apps/subpackage/fake.ts`,
-      `destDir/subDestDir/should-stay-in-root.ts`,
-      `destDir/subDestDir/package.json`,
-      `destDir/subDestDir/should-stay/should-also-stay.ts`,
-      'destDir/subDestDir/apps/subpackage/.vscode/settings.json',
-      `destDir/subDestDir/apps/subpackage/src/global.css`,
->>>>>>> ba8b12a3
     ];
 
     expect(actualResults).toEqual(expectedResults);
 
-<<<<<<< HEAD
-    const actualGlobalCssContent = fakeFileUpdates.files.find(
-      (f) =>
-        normalizePath(f.path) ===
-        normalizePath(join('destDir', 'subDestDir', 'apps', 'subpackage', 'src', 'global.css'))
-    )?.content;
-
-    expect(actualGlobalCssContent).toBe('p{color: red}\n\n/* CSS */\n');
-=======
     const tests = {
       'destDir/subDestDir/apps/subpackage/fake.ts': 'fake file',
       'destDir/subDestDir/should-stay-in-root.ts': 'fake file',
@@ -156,6 +133,5 @@
       const file = fakeFileUpdates.files.find((f) => f.path === fileName);
       expect(file?.content.toString()).toBe(content);
     }
->>>>>>> ba8b12a3
   });
 });