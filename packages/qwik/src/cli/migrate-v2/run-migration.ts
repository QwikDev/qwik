import { confirm, intro, isCancel, log } from '@clack/prompts';
import type { AppCommand } from '../utils/app-command';
import { bgMagenta, bgRed, bold, green } from 'kleur/colors';
import { bye } from '../utils/utils';
import { replacePackage } from './replace-package';
import {
  installTsMorph,
  removeTsMorphFromPackageJson,
  updateDependencies,
} from './update-dependencies';
import { updateConfigurations } from './update-configurations';

export async function runV2Migration(app: AppCommand) {
  intro(
    `✨  ${bgMagenta(' This command will migrate your Qwik application from v1 to v2')}\n` +
      `This includes the following: \n` +
      `  - "@builder.io/qwik", "@builder.io/qwik-city" and "@builder.io/qwik-react" packages will be rescoped to "@qwik.dev/core", "@qwik.dev/router" and "@qwik.dev/react" respectively \n` +
      `  - related dependencies will be updated \n\n` +
      `${bold(bgRed('Warning: migration tool is experimental and will migrate your application to the "alpha" release of Qwik V2'))}`
  );
  const proceed = await confirm({
    message: 'Do you want to proceed?',
    initialValue: true,
  });

  if (isCancel(proceed) || !proceed) {
    bye();
  }

  try {
    const installedTsMorph = await installTsMorph();
    const { replaceImportInFiles } = await import('./rename-import');
    replaceImportInFiles(
      [
        ['QwikCityProvider', 'QwikRouterProvider'],
        ['qwikCity', 'qwikRouter'],
        ['QwikCityVitePluginOptions', 'QwikRouterVitePluginOptions'],
        ['QwikCityPlugin', 'QwikRouterPlugin'],
        ['createQwikCity', 'createQwikRouter'],
        ['QwikCityNodeRequestOptions', 'QwikRouterNodeRequestOptions'],
      ],
      '@builder.io/qwik-city'
    );
    replaceImportInFiles(
      [['qwikCityPlan', 'qwikRouterConfig']],
      '@qwik-city-plan' // using old name, package name will be updated in the next step
    );

    replacePackage('@qwik-city-plan', '@qwik-router-config', true);
    replacePackage('@builder.io/qwik-city', '@qwik.dev/router');
    replacePackage('@builder.io/qwik-react', '@qwik.dev/react');
    // "@builder.io/qwik" should be the last one because it's name is a substring of the package names above
    replacePackage('@builder.io/qwik', '@qwik.dev/core');

    if (installedTsMorph) {
      await removeTsMorphFromPackageJson();
    }

<<<<<<< HEAD
    updateConfigurations();
=======
    // COMMENTED OUT FOR NOW 👇 (as this is fixed in https://github.com/QwikDev/qwik/pull/7159)
    // updateConfigurations();
>>>>>>> 8406d8d1

    await updateDependencies();
    log.success(`${green(`Your application has been successfully migrated to v2!`)}`);
  } catch (error) {
    console.error(error);
    throw error;
  }
}<|MERGE_RESOLUTION|>--- conflicted
+++ resolved
@@ -8,7 +8,6 @@
   removeTsMorphFromPackageJson,
   updateDependencies,
 } from './update-dependencies';
-import { updateConfigurations } from './update-configurations';
 
 export async function runV2Migration(app: AppCommand) {
   intro(
@@ -56,12 +55,8 @@
       await removeTsMorphFromPackageJson();
     }
 
-<<<<<<< HEAD
-    updateConfigurations();
-=======
     // COMMENTED OUT FOR NOW 👇 (as this is fixed in https://github.com/QwikDev/qwik/pull/7159)
     // updateConfigurations();
->>>>>>> 8406d8d1
 
     await updateDependencies();
     log.success(`${green(`Your application has been successfully migrated to v2!`)}`);
