--- conflicted
+++ resolved
@@ -1,15 +1,8 @@
 /* eslint-disable no-console */
-<<<<<<< HEAD
-import color from 'kleur';
-import { runAddCommand } from './add/run-add-command';
-import { runBuildCommand } from './build/run-build-command';
-import { runNewCommand } from './new/run-new-command';
-import { AppCommand } from './utils/app-command';
-import { panic, pmRunCmd } from './utils/utils';
-=======
 import { red, dim, cyan, bgMagenta } from 'kleur/colors';
 import { AppCommand } from './utils/app-command';
 import { runAddCommand } from './add/run-add-command';
+import { runNewCommand } from './new/run-new-command';
 import { note, panic, pmRunCmd, printHeader, bye } from './utils/utils';
 import { runBuildCommand } from './build/run-build-command';
 import { intro, isCancel, select, confirm } from '@clack/prompts';
@@ -38,6 +31,12 @@
     showInHelp: true,
   },
   {
+    value: 'new',
+    label: 'new',
+    hint: 'Create a new component or route',
+    run: () => runNewComman();
+  },
+  {
     value: 'help',
     label: 'help',
     hint: 'Show this help',
@@ -52,7 +51,6 @@
     showInHelp: false,
   },
 ];
->>>>>>> 12400143
 
 export async function runCli() {
   console.clear();
@@ -71,7 +69,6 @@
 }
 
 async function runCommand(app: AppCommand) {
-<<<<<<< HEAD
   switch (app.task) {
     case 'add': {
       await runAddCommand(app);
@@ -91,11 +88,6 @@
     }
     case 'version': {
       printVersion();
-=======
-  for (const value of COMMANDS) {
-    if (value.value === app.task && typeof value.run === 'function') {
-      await value.run(app);
->>>>>>> 12400143
       return;
     }
   }
@@ -124,14 +116,6 @@
       .join('\n'),
     'Available commands'
   );
-<<<<<<< HEAD
-  console.log(
-    `  ${pmRun} qwik ${color.cyan(`new`)}            ${color.dim(
-      `Create a new route or component`
-    )}`
-  );
-  console.log(``);
-=======
 
   const proceed = await confirm({
     message: 'Do you want to run a command?',
@@ -156,7 +140,6 @@
   }
 
   await runCommand(Object.assign(app, { task: command as string }));
->>>>>>> 12400143
 }
 
 function printVersion() {
