import color from 'kleur';
import fs from 'node:fs';
import { join } from 'node:path';
<<<<<<< HEAD
=======
import { red, blue, magenta, white, gray, reset, green } from 'kleur/colors';
import { log, outro } from '@clack/prompts';
import spawn from 'cross-spawn';
import type { ChildProcess } from 'node:child_process';
>>>>>>> 12400143
import detectPackageManager from 'which-pm-runs';
import type { IntegrationPackageJson } from '../types';

export function runCommand(cmd: string, args: string[], cwd: string) {
  let child: ChildProcess;

  const install = new Promise<boolean>((resolve) => {
    try {
      child = spawn(cmd, args, {
        cwd,
        stdio: 'ignore',
      });

      child.on('error', (e) => {
        if (e) {
          if (e.message) {
            log.error(red(String(e.message)) + `\n\n`);
          } else {
            log.error(red(String(e)) + `\n\n`);
          }
        }
        resolve(false);
      });

      child.on('close', (code) => {
        if (code === 0) {
          resolve(true);
        } else {
          resolve(false);
        }
      });
    } catch (e) {
      resolve(false);
    }
  });

  const abort = async () => {
    if (child) {
      child.kill('SIGINT');
    }
  };

  return { abort, install };
}

export async function readPackageJson(dir: string) {
  const path = join(dir, 'package.json');
  const pkgJson: IntegrationPackageJson = JSON.parse(await fs.promises.readFile(path, 'utf-8'));
  return pkgJson;
}

export async function writePackageJson(dir: string, pkgJson: IntegrationPackageJson) {
  const path = join(dir, 'package.json');
  await fs.promises.writeFile(path, JSON.stringify(pkgJson, null, 2) + '\n');
}

export function wait(ms: number) {
  return new Promise((resolve) => setTimeout(resolve, ms));
}

export function cleanPackageJson(srcPkg: IntegrationPackageJson) {
  srcPkg = { ...srcPkg };

  const cleanedPkg: IntegrationPackageJson = {
    name: srcPkg.name,
    version: srcPkg.version,
    description: srcPkg.description,
    scripts: srcPkg.scripts,
    dependencies: srcPkg.dependencies,
    devDependencies: srcPkg.devDependencies,
    main: srcPkg.main,
    qwik: srcPkg.qwik,
    module: srcPkg.module,
    types: srcPkg.types,
    exports: srcPkg.exports,
    files: srcPkg.files,
    engines: { node: '>=15.0.0' },
  };

  Object.keys(cleanedPkg).forEach((prop) => {
    delete (srcPkg as any)[prop];
  });
  delete srcPkg.__qwik__;

  const sortedKeys = Object.keys(srcPkg).sort();
  for (const key of sortedKeys) {
    (cleanedPkg as any)[key] = (srcPkg as any)[key];
  }

  return cleanedPkg;
}

export function dashToTitleCase(str: string) {
  return str
    .toLocaleLowerCase()
    .split('-')
    .map((segment) => segment.charAt(0).toUpperCase() + segment.slice(1))
    .join(' ');
}

export function toDashCase(str: string) {
  return str.toLocaleLowerCase().replace(/ /g, '-');
}

export function limitLength(hint: string, maxLength: number = 50) {
  if (hint.length > maxLength) {
    return hint.substring(0, maxLength - 3) + '...';
  }
  return hint;
}

export function getPackageManager() {
  return detectPackageManager()?.name || 'npm';
}

export function pmRunCmd() {
  const pm = getPackageManager();
  if (pm !== 'npm') {
    return pm;
  }
  return `${pm} run`;
}

export function panic(msg: string) {
  console.error(`\n❌ ${red(msg)}\n`);
  process.exit(1);
}

<<<<<<< HEAD
export async function getFilesDeep(root: string) {
  const files: string[] = [];

  async function getFiles(directory: string) {
    if (!fs.existsSync(directory)) {
      return;
    }

    const filesInDirectory = await fs.promises.readdir(directory);
    for (const file of filesInDirectory) {
      const absolute = join(directory, file);

      if (fs.statSync(absolute).isDirectory()) {
        await getFiles(absolute);
      } else {
        files.push(absolute);
      }
    }
  }

  await getFiles(root);

  return files;
}
=======
export function bye() {
  outro('Take care, see you soon! 👋');
  process.exit(0);
}

export function printHeader() {
  /* eslint-disable no-console */
  console.log(
    blue(`
      ${magenta('............')}
    .::: ${magenta(':--------:.')}
   .::::  ${magenta('.:-------:.')}
  .:::::.   ${magenta('.:-------.')}
  ::::::.     ${magenta('.:------.')}
 ::::::.        ${magenta(':-----:')}
 ::::::.       ${magenta('.:-----.')}
  :::::::.     ${magenta('.-----.')}
   ::::::::..   ${magenta('---:.')}
    .:::::::::. ${magenta(':-:.')}
     ..::::::::::::
             ...::::
    `),
    '\n'
  );
}

// Used from https://github.com/natemoo-re/clack/blob/main/packages/prompts/src/index.ts
function ansiRegex() {
  const pattern = [
    '[\\u001B\\u009B][[\\]()#;?]*(?:(?:(?:(?:;[-a-zA-Z\\d\\/#&.:=?%@~_]+)*|[a-zA-Z\\d]+(?:;[-a-zA-Z\\d\\/#&.:=?%@~_]*)*)?\\u0007)',
    '(?:(?:\\d{1,4}(?:;\\d{0,4})*)?[\\dA-PR-TZcf-nq-uy=><~]))',
  ].join('|');

  return new RegExp(pattern, 'g');
}

const bar = '│';
const strip = (str: string) => str.replace(ansiRegex(), '');

export const note = (message = '', title = '') => {
  const lines = `\n${message}\n`.split('\n');
  const len =
    lines.reduce((sum, ln) => {
      ln = strip(ln);
      return ln.length > sum ? ln.length : sum;
    }, 0) + 2;
  const msg = lines
    .map((ln) => `${gray(bar)}  ${white(ln)}${' '.repeat(len - strip(ln).length)}${gray(bar)}`)
    .join('\n');
  process.stdout.write(
    `${gray(bar)}\n${green('○')}  ${reset(title)} ${gray(
      '─'.repeat(len - title.length - 1) + '╮'
    )}\n${msg}\n${gray('├' + '─'.repeat(len + 2) + '╯')}\n`
  );
};
// End of used code from clack
>>>>>>> 12400143
<|MERGE_RESOLUTION|>--- conflicted
+++ resolved
@@ -1,13 +1,10 @@
 import color from 'kleur';
 import fs from 'node:fs';
 import { join } from 'node:path';
-<<<<<<< HEAD
-=======
 import { red, blue, magenta, white, gray, reset, green } from 'kleur/colors';
 import { log, outro } from '@clack/prompts';
 import spawn from 'cross-spawn';
 import type { ChildProcess } from 'node:child_process';
->>>>>>> 12400143
 import detectPackageManager from 'which-pm-runs';
 import type { IntegrationPackageJson } from '../types';
 
@@ -136,32 +133,6 @@
   process.exit(1);
 }
 
-<<<<<<< HEAD
-export async function getFilesDeep(root: string) {
-  const files: string[] = [];
-
-  async function getFiles(directory: string) {
-    if (!fs.existsSync(directory)) {
-      return;
-    }
-
-    const filesInDirectory = await fs.promises.readdir(directory);
-    for (const file of filesInDirectory) {
-      const absolute = join(directory, file);
-
-      if (fs.statSync(absolute).isDirectory()) {
-        await getFiles(absolute);
-      } else {
-        files.push(absolute);
-      }
-    }
-  }
-
-  await getFiles(root);
-
-  return files;
-}
-=======
 export function bye() {
   outro('Take care, see you soon! 👋');
   process.exit(0);
@@ -217,5 +188,4 @@
     )}\n${msg}\n${gray('├' + '─'.repeat(len + 2) + '╯')}\n`
   );
 };
-// End of used code from clack
->>>>>>> 12400143
+// End of used code from clack