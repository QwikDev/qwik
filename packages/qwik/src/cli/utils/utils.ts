--- conflicted
+++ resolved
@@ -25,16 +25,13 @@
     scripts: srcPkg.scripts,
     dependencies: srcPkg.dependencies,
     devDependencies: srcPkg.devDependencies,
-<<<<<<< HEAD
     main: srcPkg.main,
     qwik: srcPkg.qwik,
     module: srcPkg.module,
     types: srcPkg.types,
     exports: srcPkg.exports,
     files: srcPkg.files,
-=======
     engines: { node: '>=15.0.0' },
->>>>>>> ad424c5f
   };
 
   Object.keys(cleanedPkg).forEach((prop) => {
