--- conflicted
+++ resolved
@@ -1773,12 +1773,8 @@
   let textIdx = 0;
   let combinedText: string | null = null;
   let container: ClientContainer | null = null;
-<<<<<<< HEAD
-  while (peek() !== 0) {
-=======
 
   processVNodeData(vData, (peek, consumeValue, consume, nextToConsumeIdx) => {
->>>>>>> ccbb690d
     if (isNumber(peek())) {
       // Element counts get encoded as numbers.
       while (!isElement(child)) {
