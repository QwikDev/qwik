--- conflicted
+++ resolved
@@ -13,11 +13,7 @@
 } from '../use/use-task';
 import { isDocument } from '../util/element';
 import { SignalDerived, SignalImpl, SignalWrapper } from '../state/signal';
-<<<<<<< HEAD
-import { Collector, collectSubscriptions, collectValue } from './pause';
-=======
 import { type Collector, collectSubscriptions, collectValue } from './pause';
->>>>>>> a9ecfaa6
 import {
   fastWeakSerialize,
   getProxyManager,
