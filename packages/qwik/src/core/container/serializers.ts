import { Component, componentQrl, isQwikComponent } from '../component/component.public';
import { parseQRL, serializeQRL } from '../qrl/qrl';
import { isQrl, QRLInternal } from '../qrl/qrl-class';
import type { QRL } from '../qrl/qrl.public';
import type { ContainerState, GetObject, MustGetObjID } from './container';
import { isResourceReturn, parseResourceReturn, serializeResource } from '../use/use-resource';
import {
  isSubscriberDescriptor,
  parseTask,
  ResourceReturnInternal,
  serializeWatch,
  SubscriberEffect,
} from '../use/use-task';
import { isDocument } from '../util/element';
import { SignalImpl, SignalWrapper } from '../state/signal';
import { Collector, collectSubscriptions, collectValue } from './pause';
import {
  fastWeakSerialize,
  getProxyManager,
  LocalSubscriptionManager,
  SubscriptionManager,
  Subscriptions,
} from '../state/common';
import { getOrCreateProxy } from '../state/store';
import { QObjectManagerSymbol } from '../state/constants';
<<<<<<< HEAD
import { InlinedFn, isInlinedFn, parseInlinedFn, serializeInlinedFn } from '../qrl/inlined-fn';
=======
import type { QwikElement } from '../render/dom/virtual-element';
>>>>>>> 2847b747

/**
 * 0, 8, 9, A, B, C, D
\0: null character (U+0000 NULL) (only if the next character is not a decimal digit; else it’s an octal escape sequence)
\b: backspace (U+0008 BACKSPACE)
\t: horizontal tab (U+0009 CHARACTER TABULATION)
\n: line feed (U+000A LINE FEED)
\v: vertical tab (U+000B LINE TABULATION)
\f: form feed (U+000C FORM FEED)
\r: carriage return (U+000D CARRIAGE RETURN)
\": double quote (U+0022 QUOTATION MARK)
\': single quote (U+0027 APOSTROPHE)
\\: backslash (U+005C REVERSE SOLIDUS)
 */
export const UNDEFINED_PREFIX = '\u0001';

export interface Serializer<T> {
  prefix: string;
  /**
   * Return true if this serializer can serialize the given object.
   */
  test: (obj: any) => boolean;
  /**
   * Convert the object to a string.
   */
  serialize:
    | ((obj: T, getObjID: MustGetObjID, containerState: ContainerState) => string)
    | undefined;

  /**
   * Return of
   */
  collect?: (obj: T, collector: Collector, leaks: boolean | QwikElement) => void;

  /**
   * Deserialize the object.
   */
  prepare: (data: string, containerState: ContainerState, doc: Document) => T;
  /**
   * Second pass to fill in the object.
   */
  subs?: (obj: T, subs: Subscriptions[], containerState: ContainerState) => void;

  /**
   * Second pass to fill in the object.
   */
  fill: ((obj: T, getObject: GetObject, containerState: ContainerState) => void) | undefined;
}

const QRLSerializer: Serializer<QRLInternal> = {
  prefix: '\u0002',
  test: (v) => isQrl(v),
  collect: (v, collector, leaks) => {
    if (v.$captureRef$) {
      for (const item of v.$captureRef$) {
        collectValue(item, collector, leaks);
      }
    }
    if (collector.$prefetch$ === 0) {
      collector.$qrls$.push(v);
    }
  },
  serialize: (obj, getObjId) => {
    return serializeQRL(obj, {
      $getObjId$: getObjId,
    });
  },
  prepare: (data, containerState) => {
    return parseQRL(data, containerState.$containerEl$);
  },
  fill: (qrl, getObject) => {
    if (qrl.$capture$ && qrl.$capture$.length > 0) {
      qrl.$captureRef$ = qrl.$capture$.map(getObject);
      qrl.$capture$ = null;
    }
  },
};

const WatchSerializer: Serializer<SubscriberEffect> = {
  prefix: '\u0003',
  test: (v) => isSubscriberDescriptor(v),
  collect: (v, collector, leaks) => {
    collectValue(v.$qrl$, collector, leaks);
    if (v.$state$) {
      collectValue(v.$state$, collector, leaks);
    }
  },
  serialize: (obj, getObjId) => serializeWatch(obj, getObjId),
  prepare: (data) => parseTask(data) as any,
  fill: (watch, getObject) => {
    watch.$el$ = getObject(watch.$el$ as any);
    watch.$qrl$ = getObject(watch.$qrl$ as any);
    if (watch.$state$) {
      watch.$state$ = getObject(watch.$state$ as any);
    }
  },
};

const ResourceSerializer: Serializer<ResourceReturnInternal<any>> = {
  prefix: '\u0004',
  test: (v) => isResourceReturn(v),
  collect: (obj, collector, leaks) => {
    collectValue(obj.value, collector, leaks);
    collectValue(obj._resolved, collector, leaks);
  },
  serialize: (obj, getObjId) => {
    return serializeResource(obj, getObjId);
  },
  prepare: (data) => {
    return parseResourceReturn(data);
  },
  fill: (resource, getObject) => {
    if (resource._state === 'resolved') {
      resource._resolved = getObject(resource._resolved);
      resource.value = Promise.resolve(resource._resolved);
    } else if (resource._state === 'rejected') {
      const p = Promise.reject(resource._error);
      p.catch(() => null);
      resource._error = getObject(resource._error);
      resource.value = p;
    }
  },
};

const URLSerializer: Serializer<URL> = {
  prefix: '\u0005',
  test: (v) => v instanceof URL,
  serialize: (obj) => obj.href,
  prepare: (data) => new URL(data),
  fill: undefined,
};

const DateSerializer: Serializer<Date> = {
  prefix: '\u0006',
  test: (v) => v instanceof Date,
  serialize: (obj) => obj.toISOString(),
  prepare: (data) => new Date(data),
  fill: undefined,
};

const RegexSerializer: Serializer<RegExp> = {
  prefix: '\u0007',
  test: (v) => v instanceof RegExp,
  serialize: (obj) => `${obj.flags} ${obj.source}`,
  prepare: (data) => {
    const space = data.indexOf(' ');
    const source = data.slice(space + 1);
    const flags = data.slice(0, space);
    return new RegExp(source, flags);
  },
  fill: undefined,
};

const ErrorSerializer: Serializer<Error> = {
  prefix: '\u000E',
  test: (v) => v instanceof Error,
  serialize: (obj) => {
    return obj.message;
  },
  prepare: (text) => {
    const err = new Error(text);
    err.stack = undefined;
    return err;
  },
  fill: undefined,
};

const DocumentSerializer: Serializer<Document> = {
  prefix: '\u000F',
  test: (v) => isDocument(v),
  serialize: undefined,
  prepare: (_, _c, doc) => {
    return doc;
  },
  fill: undefined,
};

export const SERIALIZABLE_STATE = Symbol('serializable-data');
const ComponentSerializer: Serializer<Component<any>> = {
  prefix: '\u0010',
  test: (obj) => isQwikComponent(obj),
  serialize: (obj, getObjId) => {
    const [qrl]: [QRLInternal] = (obj as any)[SERIALIZABLE_STATE];
    return serializeQRL(qrl, {
      $getObjId$: getObjId,
    });
  },
  prepare: (data, containerState) => {
    const optionsIndex = data.indexOf('{');
    const qrlString = optionsIndex == -1 ? data : data.slice(0, optionsIndex);
    const qrl: QRL<any> = parseQRL(qrlString, containerState.$containerEl$);
    return componentQrl(qrl);
  },
  fill: (component, getObject) => {
    const [qrl]: [QRLInternal] = (component as any)[SERIALIZABLE_STATE];
    if (qrl.$capture$ && qrl.$capture$.length > 0) {
      qrl.$captureRef$ = qrl.$capture$.map(getObject);
      qrl.$capture$ = null;
    }
  },
};

const PureFunctionSerializer: Serializer<InlinedFn> = {
  prefix: '\u0011',
  test: (obj) => isInlinedFn(obj),
  serialize: (fn, getObj) => {
    return serializeInlinedFn(fn, getObj);
  },
  prepare: (data) => {
    return parseInlinedFn(data);
  },
  fill: (fn, getObject) => {
    const args = fn.$$;
    for (let i = 0; i < args.length; i++) {
      args[i] = getObject(args[i]);
    }
  },
};

const SignalSerializer: Serializer<SignalImpl<any>> = {
  prefix: '\u0012',
  test: (v) => v instanceof SignalImpl,
  collect: (obj, collector, leaks) => {
    collectValue(obj.untrackedValue, collector, leaks);
    if (leaks === true) {
      collectSubscriptions(obj[QObjectManagerSymbol], collector);
    }
    return obj;
  },
  serialize: (obj, getObjId) => {
    return getObjId(obj.untrackedValue);
  },
  prepare: (data, containerState) => {
    return new SignalImpl(data, containerState?.$subsManager$?.$createManager$(), 0);
  },
  subs: (signal, subs) => {
    signal[QObjectManagerSymbol].$addSubs$(subs);
  },
  fill: (signal, getObject) => {
    signal.untrackedValue = getObject(signal.untrackedValue);
  },
};

const SignalWrapperSerializer: Serializer<SignalWrapper<any, any>> = {
  prefix: '\u0013',
  test: (v) => v instanceof SignalWrapper,
  collect(obj, collector, leaks) {
    collectValue(obj.ref, collector, leaks);
    if (fastWeakSerialize(obj.ref)) {
      const localManager = getProxyManager(obj.ref)!;
      if (isTreeshakeable(collector.$containerState$.$subsManager$, localManager, leaks)) {
        collectValue(obj.ref[obj.prop], collector, leaks);
      }
    }
    return obj;
  },
  serialize: (obj, getObjId) => {
    return `${getObjId(obj.ref)} ${obj.prop}`;
  },
  prepare: (data) => {
    const [id, prop] = data.split(' ');
    return new SignalWrapper(id as any, prop);
  },
  fill: (signal, getObject) => {
    signal.ref = getObject(signal.ref);
  },
};

const NoFiniteNumberSerializer: Serializer<number> = {
  prefix: '\u0014',
  test: (v) => typeof v === 'number',
  serialize: (v) => {
    return String(v);
  },
  prepare: (data) => {
    return Number(data);
  },
  fill: undefined,
};

const URLSearchParamsSerializer: Serializer<URLSearchParams> = {
  prefix: '\u0015',
  test: (v) => v instanceof URLSearchParams,
  serialize: (obj) => obj.toString(),
  prepare: (data) => new URLSearchParams(data),
  fill: undefined,
};

const FormDataSerializer: Serializer<FormData> = {
  prefix: '\u0016',
  test: (v) => typeof FormData !== 'undefined' && v instanceof globalThis.FormData,
  serialize: (formData) => {
    const array: [string, string][] = [];
    formData.forEach((value, key) => {
      if (typeof value === 'string') {
        array.push([key, value]);
      } else {
        array.push([key, value.name]);
      }
    });
    return JSON.stringify(array);
  },
  prepare: (data) => {
    const array = JSON.parse(data);
    const formData = new FormData();
    for (const [key, value] of array) {
      formData.append(key, value);
    }
    return formData;
  },
  fill: undefined,
};

const serializers: Serializer<any>[] = [
  QRLSerializer,
  SignalSerializer,
  SignalWrapperSerializer,
  WatchSerializer,
  ResourceSerializer,
  URLSerializer,
  DateSerializer,
  RegexSerializer,
  ErrorSerializer,
  DocumentSerializer,
  ComponentSerializer,
  PureFunctionSerializer,
  NoFiniteNumberSerializer,
  URLSearchParamsSerializer,
  FormDataSerializer,
];

const collectorSerializers = /*#__PURE__*/ serializers.filter((a) => a.collect);

export const canSerialize = (obj: any): boolean => {
  for (const s of serializers) {
    if (s.test(obj)) {
      return true;
    }
  }
  return false;
};

export const collectDeps = (obj: any, collector: Collector, leaks: boolean | QwikElement) => {
  for (const s of collectorSerializers) {
    if (s.test(obj)) {
      s.collect!(obj, collector, leaks);
      return true;
    }
  }
  return false;
};

export const serializeValue = (
  obj: any,
  getObjID: MustGetObjID,
  containerState: ContainerState
) => {
  for (const s of serializers) {
    if (s.test(obj)) {
      let value = s.prefix;
      if (s.serialize) {
        value += s.serialize(obj, getObjID, containerState);
      }
      return value;
    }
  }
  return undefined;
};

export interface Parser {
  prepare(data: string): any;
  subs(obj: any, subs: Subscriptions[]): boolean;
  fill(obj: any, getObject: GetObject): boolean;
}

export const createParser = (containerState: ContainerState, doc: Document): Parser => {
  const fillMap = new Map<any, Serializer<any>>();
  const subsMap = new Map<any, Serializer<any>>();

  return {
    prepare(data: string) {
      for (const s of serializers) {
        const prefix = s.prefix;
        if (data.startsWith(prefix)) {
          const value = s.prepare(data.slice(prefix.length), containerState, doc);
          if (s.fill) {
            fillMap.set(value, s);
          }
          if (s.subs) {
            subsMap.set(value, s);
          }
          return value;
        }
      }
      return data;
    },
    subs(obj: any, subs: Subscriptions[]) {
      const serializer = subsMap.get(obj);
      if (serializer) {
        serializer.subs!(obj, subs, containerState);
        return true;
      }
      return false;
    },
    fill(obj: any, getObject: GetObject) {
      const serializer = fillMap.get(obj);
      if (serializer) {
        serializer.fill!(obj, getObject, containerState);
        return true;
      }
      return false;
    },
  };
};

export const OBJECT_TRANSFORMS: Record<string, (obj: any, containerState: ContainerState) => any> =
  {
    '!': (obj: any, containerState: ContainerState) => {
      return containerState.$proxyMap$.get(obj) ?? getOrCreateProxy(obj, containerState);
    },
    '~': (obj: any) => {
      return Promise.resolve(obj);
    },
    _: (obj: any) => {
      return Promise.reject(obj);
    },
  };

const isTreeshakeable = (
  manager: SubscriptionManager,
  target: LocalSubscriptionManager,
  leaks: QwikElement | boolean
) => {
  if (typeof leaks === 'boolean') {
    return leaks;
  }
  const localManager = manager.$groupToManagers$.get(leaks);
  if (localManager && localManager.length > 0) {
    if (localManager.length === 1) {
      return localManager[0] !== target;
    }
  }
  return false;
};<|MERGE_RESOLUTION|>--- conflicted
+++ resolved
@@ -23,11 +23,8 @@
 } from '../state/common';
 import { getOrCreateProxy } from '../state/store';
 import { QObjectManagerSymbol } from '../state/constants';
-<<<<<<< HEAD
 import { InlinedFn, isInlinedFn, parseInlinedFn, serializeInlinedFn } from '../qrl/inlined-fn';
-=======
 import type { QwikElement } from '../render/dom/virtual-element';
->>>>>>> 2847b747
 
 /**
  * 0, 8, 9, A, B, C, D
