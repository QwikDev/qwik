--- conflicted
+++ resolved
@@ -227,7 +227,6 @@
   },
 };
 
-<<<<<<< HEAD
 const DerivedSignalSerializer: Serializer<SignalDerived<any, any>> = {
   prefix: '\u0011',
   test: (obj) => obj instanceof SignalDerived,
@@ -249,8 +248,6 @@
   },
 };
 
-=======
->>>>>>> 6f0885de
 const SignalSerializer: Serializer<SignalImpl<any>> = {
   prefix: '\u0012',
   test: (v) => v instanceof SignalImpl,
@@ -346,23 +343,6 @@
 };
 
 const serializers: Serializer<any>[] = [
-<<<<<<< HEAD
-  QRLSerializer,
-  SignalSerializer,
-  SignalWrapperSerializer,
-  WatchSerializer,
-  ResourceSerializer,
-  URLSerializer,
-  DateSerializer,
-  RegexSerializer,
-  ErrorSerializer,
-  DocumentSerializer,
-  ComponentSerializer,
-  DerivedSignalSerializer,
-  NoFiniteNumberSerializer,
-  URLSearchParamsSerializer,
-  FormDataSerializer,
-=======
   QRLSerializer, ////////////// \u0002
   SignalSerializer, /////////// \u0012
   SignalWrapperSerializer, //// \u0013
@@ -374,10 +354,10 @@
   ErrorSerializer, //////////// \u000E
   DocumentSerializer, ///////// \u000F
   ComponentSerializer, //////// \u0010
+  DerivedSignalSerializer, //// \u0011
   NoFiniteNumberSerializer, /// \u0014
   URLSearchParamsSerializer, // \u0015
   FormDataSerializer, ///////// \u0016
->>>>>>> 6f0885de
 ];
 
 const collectorSerializers = /*#__PURE__*/ serializers.filter((a) => a.collect);
