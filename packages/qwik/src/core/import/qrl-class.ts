--- conflicted
+++ resolved
@@ -89,7 +89,6 @@
 };
 
 export const isSameQRL = (a: QRL<any>, b: QRL<any>): boolean => {
-<<<<<<< HEAD
   return isSameSymbol(getQRLSymbol(a), getQRLSymbol(b));
 };
 
@@ -98,10 +97,6 @@
 };
 
 export const isSameSymbol = (symA: string, symB: string): boolean => {
-=======
-  const symA = a.refSymbol ?? a.symbol;
-  const symB = b.refSymbol ?? b.symbol;
->>>>>>> 3d9c629b
   return getCanonicalSymbol(symA) === getCanonicalSymbol(symB);
 };
 
