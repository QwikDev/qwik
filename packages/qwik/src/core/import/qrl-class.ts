import { qError, QError_qrlIsNotFunction } from '../error/error';
import { verifySerializable } from '../object/q-object';
import { getPlatform } from '../platform/platform';
import type { QwikElement } from '../render/dom/virtual-element';
import {
  InvokeContext,
  newInvokeContext,
  invoke,
  InvokeTuple,
  newInvokeContextFromTuple,
} from '../use/use-core';
import { then } from '../util/promises';
import { qDev, seal } from '../util/qdev';
import { isArray, isFunction, ValueOrPromise } from '../util/types';
import type { QRL } from './qrl.public';

export const isQrl = (value: any): value is QRLInternal => {
  return typeof value === 'function' && typeof value.getSymbol === 'function';
};

export interface QRLInternalMethods<TYPE> {
  readonly $chunk$: string;
  readonly $symbol$: string;
  readonly $refSymbol$: string | null;
  readonly $hash$: string;

  $capture$: string[] | null;
  $captureRef$: any[] | null;

  resolve(el?: QwikElement): Promise<TYPE>;
  getSymbol(): string;
  getHash(): string;
  getFn(currentCtx?: InvokeContext | InvokeTuple, beforeFn?: () => void): any;

  $setContainer$(containerEl: Element): void;
  $resolveLazy$(): void;
}

export interface QRLInternal<TYPE = any> extends QRL<TYPE>, QRLInternalMethods<TYPE> {}

export const createQRL = <TYPE>(
  chunk: string,
  symbol: string,
  symbolRef: null | ValueOrPromise<TYPE>,
  symbolFn: null | (() => Promise<Record<string, any>>),
  capture: null | string[],
  captureRef: any[] | null,
  refSymbol: string | null
): QRLInternal<TYPE> => {
  if (qDev) {
    verifySerializable(captureRef);
  }

  let containerEl: Element | undefined;

  const setContainer = (el: Element) => {
    if (!containerEl) {
      containerEl = el;
    }
  };

  const resolve = async (): Promise<TYPE> => {
    if (symbolRef) {
      return symbolRef;
    }
    if (symbolFn) {
      return (symbolRef = symbolFn().then((module) => (symbolRef = module[symbol])));
    } else {
      if (!containerEl) {
        throw new Error(
          `QRL '${chunk}#${symbol || 'default'}' does not have an attached container`
        );
      }
      const symbol2 = getPlatform(containerEl).importSymbol(containerEl, chunk, symbol);
      return (symbolRef = then(symbol2, (ref) => {
        return (symbolRef = ref);
      }));
    }
  };

  const resolveLazy = (): ValueOrPromise<TYPE> => {
    return isFunction(symbolRef) ? symbolRef : resolve();
  };

<<<<<<< HEAD
  const invokeFn = (currentCtx?: InvokeContext | InvokeTuple, beforeFn?: () => void) => {
=======
  const invokeFn = (currentCtx?: InvokeContext | InvokeTuple, beforeFn?: () => void | boolean) => {
>>>>>>> c8af1b69
    return ((...args: any[]): any => {
      const fn = resolveLazy() as TYPE;
      return then(fn, (fn) => {
        if (isFunction(fn)) {
<<<<<<< HEAD
=======
          if (beforeFn && beforeFn() === false) {
            return;
          }
>>>>>>> c8af1b69
          const baseContext = createInvokationContext(currentCtx);
          const context: InvokeContext = {
            ...baseContext,
            $qrl$: QRL as QRLInternal<any>,
          };
          return invoke(context, fn as any, ...args);
        }
        throw qError(QError_qrlIsNotFunction);
      });
    }) as any;
  };

  const createInvokationContext = (invoke: InvokeContext | InvokeTuple | undefined) => {
    if (invoke == null) {
      return newInvokeContext();
    } else if (isArray(invoke)) {
      return newInvokeContextFromTuple(invoke);
    } else {
      return invoke;
    }
  };

  const invokeQRL = async function (...args: any) {
    const fn = invokeFn();
    const result = await fn(...args);
    return result;
  };
  const resolvedSymbol = refSymbol ?? symbol;
  const hash = getSymbolHash(resolvedSymbol);

  const QRL: QRLInternal<TYPE> = invokeQRL as any;
  const methods: QRLInternalMethods<TYPE> = {
    getSymbol: () => resolvedSymbol,
    getHash: () => hash,
    resolve,
    $resolveLazy$: resolveLazy,
    $setContainer$: setContainer,
    $chunk$: chunk,
    $symbol$: symbol,
    $refSymbol$: refSymbol,
    $hash$: hash,
    getFn: invokeFn,

    $capture$: capture,
    $captureRef$: captureRef,
  };
  const qrl = Object.assign(invokeQRL, methods);
  seal(qrl);
  return qrl as any;
};

export const getSymbolHash = (symbolName: string) => {
  const index = symbolName.lastIndexOf('_');
  if (index > -1) {
    return symbolName.slice(index + 1);
  }
  return symbolName;
};

export function assertQrl<T>(qrl: QRL<T>): asserts qrl is QRLInternal<T> {
  if (qDev) {
    if (!isQrl(qrl)) {
      throw new Error('Not a QRL');
    }
  }
}<|MERGE_RESOLUTION|>--- conflicted
+++ resolved
@@ -82,21 +82,14 @@
     return isFunction(symbolRef) ? symbolRef : resolve();
   };
 
-<<<<<<< HEAD
-  const invokeFn = (currentCtx?: InvokeContext | InvokeTuple, beforeFn?: () => void) => {
-=======
   const invokeFn = (currentCtx?: InvokeContext | InvokeTuple, beforeFn?: () => void | boolean) => {
->>>>>>> c8af1b69
     return ((...args: any[]): any => {
       const fn = resolveLazy() as TYPE;
       return then(fn, (fn) => {
         if (isFunction(fn)) {
-<<<<<<< HEAD
-=======
           if (beforeFn && beforeFn() === false) {
             return;
           }
->>>>>>> c8af1b69
           const baseContext = createInvokationContext(currentCtx);
           const context: InvokeContext = {
             ...baseContext,
