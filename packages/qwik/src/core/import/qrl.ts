--- conflicted
+++ resolved
@@ -63,11 +63,7 @@
   } else if (isFunction(chunkOrFn)) {
     symbolFn = chunkOrFn;
     const cached = QRLcache.get(symbol);
-<<<<<<< HEAD
-    if (cached) {
-=======
     if (!qDev && cached) {
->>>>>>> c8af1b69
       chunk = cached;
     } else {
       let match: RegExpMatchArray | null;
