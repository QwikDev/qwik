import { assertEqual, assertNumber, assertTrue } from '../assert/assert';
import { qError, QError_immutableProps, QError_verifySerializable } from '../error/error';
import { isQrl } from '../import/qrl-class';
import { tryGetInvokeContext } from '../use/use-core';
import { isDocument, isNode, isQwikElement } from '../util/element';
import { logWarn } from '../util/log';
import { qDev } from '../util/qdev';
import { tryGetContext } from '../props/props';
import { RenderEvent } from '../util/markers';
import { isArray, isFunction, isObject, isSerializableObject } from '../util/types';
import { isPromise } from '../util/promises';
import { canSerialize } from './serializers';
import type { ContainerState, LocalSubscriptionManager, Subscriptions } from '../render/container';
import type { SubscriberEffect, SubscriberHost } from '../use/use-watch';
import type { QwikElement } from '../render/dom/virtual-element';

export type QObject<T extends {}> = T & { __brand__: 'QObject' };

export const QObjectRecursive = 1 << 0;
export const QObjectImmutable = 1 << 1;

const QOjectTargetSymbol = Symbol('proxy target');
export const QObjectFlagsSymbol = Symbol('proxy flags');
export const QObjectManagerSymbol = Symbol('proxy manager');

/**
 * @alpha
 */
export interface Signal<T = any> {
  value: T;
}

/**
 * @alpha
 */
export type ValueOrSignal<T> = T | Signal<T>;

/**
 * @internal
 */
export const _IMMUTABLE = Symbol('IMMUTABLE');

/**
 * Creates a proxy that notifies of any writes.
 */
export const getOrCreateProxy = <T extends object>(
  target: T,
  containerState: ContainerState,
  flags = 0
): T => {
  const proxy = containerState.$proxyMap$.get(target);
  if (proxy) {
    return proxy;
  }
  if (flags !== 0) {
    (target as any)[QObjectFlagsSymbol] = flags;
  }
  return createProxy(target, containerState, undefined);
};

export const createSignal = <T>(
  value: T,
  containerState: ContainerState,
  subcriptions?: Subscriptions[]
): Signal<T> => {
  const manager = containerState.$subsManager$.$createManager$(subcriptions);
  const signal = new SignalImpl<T>(value, manager);
  return signal;
};

export class SignalImpl<T> implements Signal<T> {
  untrackedValue: T;
  [QObjectManagerSymbol]: LocalSubscriptionManager;

  constructor(v: T, manager: LocalSubscriptionManager) {
    this.untrackedValue = v;
    this[QObjectManagerSymbol] = manager;
  }

  get value() {
    const sub = tryGetInvokeContext()?.$subscriber$;
    if (sub) {
      this[QObjectManagerSymbol].$addSub$([0, sub, undefined]);
    }
    return this.untrackedValue;
  }
  set value(v: T) {
    if (qDev) {
      verifySerializable(v);
      const invokeCtx = tryGetInvokeContext();
      if (invokeCtx && invokeCtx.$event$ === RenderEvent) {
        logWarn(
          'State mutation inside render function. Move mutation to useWatch(), useClientEffect() or useServerMount()',
          invokeCtx.$hostElement$
        );
      }
    }
    const manager = this[QObjectManagerSymbol];
    const oldValue = this.untrackedValue;
    if (manager && oldValue !== v) {
      this.untrackedValue = v;
      manager.$notifySubs$();
    }
  }
}

export const isSignal = (obj: any): obj is Signal<any> => {
  return obj instanceof SignalImpl || obj instanceof SignalWrapper;
};

interface AddSignal {
  (type: 1, hostEl: QwikElement, signal: Signal, elm: QwikElement, property: string): void;
  (type: 2, hostEl: QwikElement, signal: Signal, elm: Node | string, property: string): void;
}
export const addSignalSub: AddSignal = (type, hostEl, signal, elm, property) => {
  const subscription =
    signal instanceof SignalWrapper
      ? [
          type,
          hostEl,
          getProxyTarget(signal.ref),
          elm as any,
          property,
          signal.prop === 'value' ? undefined : signal.prop,
        ]
      : [type, hostEl, signal, elm, property, undefined];
  getProxyManager(signal)!.$addSub$(subscription as any);
};

export const createProxy = <T extends object>(
  target: T,
  containerState: ContainerState,
  subs?: Subscriptions[]
): T => {
  assertEqual(unwrapProxy(target), target, 'Unexpected proxy at this location', target);
  assertTrue(!containerState.$proxyMap$.has(target), 'Proxy was already created', target);
  assertTrue(isObject(target), 'Target must be an object');
  assertTrue(
    isSerializableObject(target) || isArray(target),
    'Target must be a serializable object'
  );

  const manager = containerState.$subsManager$.$createManager$(subs);
  const proxy = new Proxy(target, new ReadWriteProxyHandler(containerState, manager)) as any as T;
  containerState.$proxyMap$.set(target, proxy);
  return proxy;
};

export type TargetType = Record<string | symbol, any>;

class ReadWriteProxyHandler implements ProxyHandler<TargetType> {
  constructor(
    private $containerState$: ContainerState,
    private $manager$: LocalSubscriptionManager
  ) {}

  get(target: TargetType, prop: string | symbol): any {
    if (typeof prop === 'symbol') {
      if (prop === QOjectTargetSymbol) return target;
      if (prop === QObjectManagerSymbol) return this.$manager$;
      return target[prop];
    }
    let subscriber: SubscriberHost | SubscriberEffect | undefined | null;
    const flags = target[QObjectFlagsSymbol] ?? 0;
    assertNumber(flags, 'flags must be an number');
    const invokeCtx = tryGetInvokeContext();
    const recursive = (flags & QObjectRecursive) !== 0;
    const immutable = (flags & QObjectImmutable) !== 0;
    let value = target[prop];
    if (invokeCtx) {
      subscriber = invokeCtx.$subscriber$;
    }
    if (immutable) {
      const immutableProp = !!target[_IMMUTABLE]?.[prop];
      if (!(prop in target) || immutableProp) {
        subscriber = null;
      }
      if (isSignal(value)) {
        value = value.value;
      }
    }

    if (subscriber) {
      const isA = isArray(target);
      this.$manager$.$addSub$([0, subscriber, isA ? undefined : prop]);
    }
    return recursive ? wrap(value, this.$containerState$) : value;
  }

  set(target: TargetType, prop: string | symbol, newValue: any): boolean {
    if (typeof prop === 'symbol') {
      target[prop] = newValue;
      return true;
    }
    const flags = target[QObjectFlagsSymbol] ?? 0;
    assertNumber(flags, 'flags must be an number');
    const immutable = (flags & QObjectImmutable) !== 0;
    if (immutable) {
      throw qError(QError_immutableProps);
    }
    const recursive = (flags & QObjectRecursive) !== 0;
    const unwrappedNewValue = recursive ? unwrapProxy(newValue) : newValue;
    if (qDev) {
      verifySerializable(unwrappedNewValue);
      const invokeCtx = tryGetInvokeContext();
      if (invokeCtx && invokeCtx.$event$ === RenderEvent) {
        logWarn(
          'State mutation inside render function. Move mutation to useWatch(), useClientEffect() or useServerMount()',
          invokeCtx.$hostElement$,
          prop
        );
      }
    }
    const isA = isArray(target);
    if (isA) {
      target[prop as any] = unwrappedNewValue;
      this.$manager$.$notifySubs$();
      return true;
    }

    const oldValue = target[prop];
    if (oldValue !== unwrappedNewValue) {
      target[prop] = unwrappedNewValue;
      this.$manager$.$notifySubs$(prop);
    }
    return true;
  }

  has(target: TargetType, property: string | symbol) {
    if (property === QOjectTargetSymbol) return true;

    return Object.prototype.hasOwnProperty.call(target, property);
  }

  ownKeys(target: TargetType): ArrayLike<string | symbol> {
    let subscriber: SubscriberHost | SubscriberEffect | null | undefined = null;
    const invokeCtx = tryGetInvokeContext();
    if (invokeCtx) {
      subscriber = invokeCtx.$subscriber$;
    }
    if (subscriber) {
      this.$manager$.$addSub$([0, subscriber, undefined]);
    }
    return Object.getOwnPropertyNames(target);
  }
}

const wrap = <T>(value: T, containerState: ContainerState): T => {
  if (isQrl(value)) {
    return value;
  }
  if (isObject(value)) {
    if (Object.isFrozen(value)) {
      return value;
    }
    const nakedValue = unwrapProxy(value);
    if (nakedValue !== value) {
      // already a proxy return;
      return value;
    }
    if (isNode(nakedValue)) {
      return value;
    }
    if (!shouldSerialize(nakedValue)) {
      return value;
    }
    if (qDev) {
      verifySerializable<T>(value);
    }
    const proxy = containerState.$proxyMap$.get(value);
    return proxy ? proxy : getOrCreateProxy(value as any, containerState, QObjectRecursive);
  } else {
    return value;
  }
};

export const verifySerializable = <T>(value: T): T => {
  const seen = new Set();
  return _verifySerializable(value, seen);
};

const _verifySerializable = <T>(value: T, seen: Set<any>): T => {
  const unwrapped = unwrapProxy(value);
  if (unwrapped == null) {
    return value;
  }
  if (shouldSerialize(unwrapped)) {
    if (seen.has(unwrapped)) {
      return value;
    }
    seen.add(unwrapped);
    if (canSerialize(unwrapped)) {
      return value;
    }
    switch (typeof unwrapped) {
      case 'object':
        if (isPromise(unwrapped)) return value;
        if (isQwikElement(unwrapped)) return value;
        if (isDocument(unwrapped)) return value;
        if (isArray(unwrapped)) {
          for (const item of unwrapped) {
            _verifySerializable(item, seen);
          }
          return value;
        }
        if (isSerializableObject(unwrapped)) {
          for (const item of Object.values(unwrapped)) {
            _verifySerializable(item, seen);
          }
          return value;
        }
        break;
      case 'boolean':
      case 'string':
      case 'number':
        return value;
    }
    throw qError(QError_verifySerializable, unwrapped);
  }
  return value;
};
const noSerializeSet = /*#__PURE__*/ new WeakSet<any>();

export const shouldSerialize = (obj: any): boolean => {
  if (isObject(obj) || isFunction(obj)) {
    return !noSerializeSet.has(obj);
  }
  return true;
};

export const fastShouldSerialize = (obj: any): boolean => {
  return !noSerializeSet.has(obj);
};

/**
 * Returned type of the `noSerialize()` function. It will be TYPE or undefined.
 *
 * @see noSerialize
 * @public
 */
export type NoSerialize<T> = (T & { __no_serialize__: true }) | undefined;

// <docs markdown="../readme.md#noSerialize">
// !!DO NOT EDIT THIS COMMENT DIRECTLY!!!
// (edit ../readme.md#noSerialize instead)
/**
 * Marks a property on a store as non-serializable.
 *
 * At times it is necessary to store values on a store that are non-serializable. Normally this
 * is a runtime error as Store wants to eagerly report when a non-serializable property is
 * assigned to it.
 *
 * You can use `noSerialize()` to mark a value as non-serializable. The value is persisted in the
 * Store but does not survive serialization. The implication is that when your application is
 * resumed, the value of this object will be `undefined`. You will be responsible for recovering
 * from this.
 *
 * See: [noSerialize Tutorial](http://qwik.builder.io/tutorial/store/no-serialize)
 *
 * @public
 */
// </docs>
export const noSerialize = <T extends object | undefined>(input: T): NoSerialize<T> => {
  if (input != null) {
    noSerializeSet.add(input);
  }
  return input as any;
};

/**
 * @alpha
 * @deprecated Remove it, not needed anymore
 */
export const mutable = <T>(v: T): T => {
  console.warn(
    'mutable() is deprecated, you can safely remove all usages of mutable() in your code'
  );
  return v;
};

<<<<<<< HEAD
export const isConnected = (sub: SubscriberEffect | SubscriberHost): boolean => {
=======
/**
 * @internal
 * @deprecated Remove it, not needed anymore
 */
export const _useMutableProps = () => {};

export const isConnected = (sub: Subscriber): boolean => {
>>>>>>> cdfc8be8
  if (isQwikElement(sub)) {
    return !!tryGetContext(sub) || sub.isConnected;
  } else {
    return isConnected(sub.$el$);
  }
};

/**
 * @alpha
 */
export const unwrapProxy = <T>(proxy: T): T => {
  return isObject(proxy) ? getProxyTarget<any>(proxy) ?? proxy : proxy;
};

export const getProxyTarget = <T extends Record<string, any>>(obj: T): T | undefined => {
  return (obj as any)[QOjectTargetSymbol];
};

export const getProxyManager = (obj: Record<string, any>): LocalSubscriptionManager | undefined => {
  return (obj as any)[QObjectManagerSymbol];
};

export const getProxyFlags = <T = Record<string, any>>(obj: T): number | undefined => {
  return (obj as any)[QObjectFlagsSymbol];
};

export class SignalWrapper<T extends Record<string, any>, P extends keyof T> {
  constructor(public ref: T, public prop: P) {}

  get [QObjectManagerSymbol]() {
    return getProxyManager(this.ref);
  }

  get value(): T[P] {
    return this.ref[this.prop];
  }

  set value(value: T[P]) {
    this.ref[this.prop] = value;
  }
}

/**
 * @internal
 */
export const _wrapSignal = <T extends Record<any, any>, P extends keyof T>(
  obj: T,
  prop: P
): Signal<T[P]> => {
  if (obj instanceof SignalImpl) {
    assertEqual(prop, 'value', 'Left side is a signal, prop must be value');
    return obj;
  }
  if (obj instanceof SignalWrapper) {
    assertEqual(prop, 'value', 'Left side is a signal, prop must be value');
    return obj;
  }
  const stuff = (obj as any)[_IMMUTABLE]?.[prop];
  if (stuff) {
    if (stuff instanceof SignalImpl) {
      return stuff;
    }
    if (stuff instanceof SignalWrapper) {
      return stuff;
    }
  }
  const manager = getProxyManager(obj);
  if (manager) {
    return new SignalWrapper(obj, prop);
  }
  return obj[prop];
};<|MERGE_RESOLUTION|>--- conflicted
+++ resolved
@@ -378,17 +378,14 @@
   return v;
 };
 
-<<<<<<< HEAD
-export const isConnected = (sub: SubscriberEffect | SubscriberHost): boolean => {
-=======
 /**
  * @internal
  * @deprecated Remove it, not needed anymore
  */
 export const _useMutableProps = () => {};
 
-export const isConnected = (sub: Subscriber): boolean => {
->>>>>>> cdfc8be8
+
+export const isConnected = (sub: SubscriberEffect | SubscriberHost): boolean => {
   if (isQwikElement(sub)) {
     return !!tryGetContext(sub) || sub.isConnected;
   } else {
