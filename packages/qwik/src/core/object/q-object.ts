--- conflicted
+++ resolved
@@ -21,6 +21,7 @@
 
 const QOjectTargetSymbol = Symbol();
 const QOjectFlagsSymbol = Symbol();
+const QOjectSubsSymbol = Symbol();
 
 /**
  * @alpha
@@ -100,7 +101,7 @@
 
 export const isSignal = (obj: any): obj is SignalImpl<any> => {
   return obj instanceof SignalImpl;
-}
+};
 
 export const createProxy = <T extends object>(
   target: T,
@@ -125,13 +126,6 @@
   return proxy;
 };
 
-<<<<<<< HEAD
-=======
-const QOjectTargetSymbol = Symbol();
-const QOjectSubsSymbol = Symbol();
-const QOjectFlagsSymbol = Symbol();
-
->>>>>>> 91f7bf66
 export type TargetType = Record<string | symbol, any>;
 
 class ReadWriteProxyHandler implements ProxyHandler<TargetType> {
