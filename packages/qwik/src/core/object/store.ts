import { assertDefined, assertTrue } from '../assert/assert';
import { assertQrl, isQrl } from '../import/qrl-class';
import { getContext, QContext, tryGetContext } from '../props/props';
import { getDocument } from '../util/dom';
import { isDocument, isElement, isNode, isQwikElement, isVirtualElement } from '../util/element';
import { logDebug, logWarn } from '../util/log';
import { ELEMENT_ID, ELEMENT_ID_PREFIX, QContainerAttr, QStyle } from '../util/markers';
import { qDev } from '../util/qdev';
import {
  createProxy,
  getOrCreateProxy,
  getProxyFlags,
  getProxyTarget,
  isConnected,
  isMutable,
  mutable,
  shouldSerialize,
} from './q-object';
import {
  destroyWatch,
  Subscriber,
  SubscriberDescriptor,
  WatchFlagsIsDirty,
} from '../use/use-watch';
import type { QRL } from '../import/qrl.public';
import { emitEvent } from '../util/event';
import {
  qError,
  QError_containerAlreadyPaused,
  QError_missingObjectId,
  QError_verifySerializable,
} from '../error/error';
import { isArray, isObject, isSerializableObject, isString } from '../util/types';
import { directGetAttribute, directSetAttribute } from '../render/fast-calls';
import { isNotNullable, isPromise } from '../util/promises';
import { isResourceReturn } from '../use/use-resource';
import { createParser, Parser, serializeValue, UNDEFINED_PREFIX } from './serializers';
import { ContainerState, getContainerState } from '../render/container';
import { getQId } from '../render/execute-component';
import { processVirtualNodes, QwikElement, VirtualElement } from '../render/dom/virtual-element';
import { getDomListeners } from '../props/props-on';

export type GetObject = (id: string) => any;
export type GetObjID = (obj: any) => string | null;

// <docs markdown="../readme.md#pauseContainer">
// !!DO NOT EDIT THIS COMMENT DIRECTLY!!!
// (edit ../readme.md#pauseContainer instead)
/**
 * Serialize the current state of the application into DOM
 *
 * @alpha
 */
// </docs>
export const pauseContainer = async (
  elmOrDoc: Element | Document,
  defaultParentJSON?: Element
): Promise<SnapshotResult> => {
  const doc = getDocument(elmOrDoc);
  const documentElement = doc.documentElement;
  const containerEl = isDocument(elmOrDoc) ? documentElement : elmOrDoc;
  if (directGetAttribute(containerEl, QContainerAttr) === 'paused') {
    throw qError(QError_containerAlreadyPaused);
  }
  const parentJSON =
    defaultParentJSON ?? (containerEl === doc.documentElement ? doc.body : containerEl);
  const data = await pauseFromContainer(containerEl);
  const script = doc.createElement('script');
  directSetAttribute(script, 'type', 'qwik/json');
  script.textContent = escapeText(JSON.stringify(data.state, undefined, qDev ? '  ' : undefined));
  parentJSON.appendChild(script);
  directSetAttribute(containerEl, QContainerAttr, 'paused');
  return data;
};

export const moveStyles = (containerEl: Element, containerState: ContainerState) => {
  const head = containerEl.ownerDocument.head;
  containerEl.querySelectorAll('style[q\\:style]').forEach((el) => {
    containerState.$styleIds$.add(directGetAttribute(el, QStyle)!);
    head.appendChild(el);
  });
};

export const resumeContainer = (containerEl: Element) => {
  if (!isContainer(containerEl)) {
    logWarn('Skipping hydration because parent element is not q:container');
    return;
  }
  const doc = getDocument(containerEl);
  const isDocElement = containerEl === doc.documentElement;
  const parentJSON = isDocElement ? doc.body : containerEl;
  const script = getQwikJSON(parentJSON);
  if (!script) {
    logWarn('Skipping hydration qwik/json metadata was not found.');
    return;
  }
  script.remove();

  const containerState = getContainerState(containerEl);
  moveStyles(containerEl, containerState);
  const meta = JSON.parse(unescapeText(script.textContent || '{}')) as SnapshotState;

  // Collect all elements
  const elements = new Map<string, QwikElement>();

  const getObject: GetObject = (id) => {
    return getObjectImpl(id, elements, meta.objs, containerState);
  };

  let maxId = 0;
  getNodesInScope(containerEl, hasQId).forEach((el) => {
    const id = directGetAttribute(el, ELEMENT_ID);
    assertDefined(id, `resume: element missed q:id`, el);
    const ctx = getContext(el);
    ctx.$id$ = id;
    ctx.$mounted$ = true;
    elements.set(ELEMENT_ID_PREFIX + id, el);
    maxId = Math.max(maxId, strToInt(id));
  });
  containerState.$elementIndex$ = ++maxId;

  const parser = createParser(getObject, containerState, doc);

  // Revive proxies with subscriptions into the proxymap
  reviveValues(meta.objs, meta.subs, getObject, containerState, parser);

  // Rebuild target objects
  for (const obj of meta.objs) {
    reviveNestedObjects(obj, getObject, parser);
  }

  Object.entries(meta.ctx).forEach(([elementID, ctxMeta]) => {
    const el = getObject(elementID) as QwikElement;
    assertDefined(el, `resume: cant find dom node for id`, elementID);
    const ctx = getContext(el);
    const qobj = ctxMeta.r;
    const seq = ctxMeta.s;
    const host = ctxMeta.h;
    const contexts = ctxMeta.c;
    const watches = ctxMeta.w;

    if (qobj) {
      assertTrue(isElement(el), 'el must be an actual DOM element');
      ctx.$refMap$.push(...qobj.split(' ').map(getObject));
      ctx.li = getDomListeners(ctx, containerEl);
    }
    if (seq) {
      ctx.$seq$ = seq.split(' ').map(getObject);
    }
    if (watches) {
      ctx.$watches$ = watches.split(' ').map(getObject);
    }
    if (contexts) {
      contexts.split(' ').map((part) => {
        const [key, value] = part.split('=');
        if (!ctx.$contexts$) {
          ctx.$contexts$ = new Map();
        }
        ctx.$contexts$.set(key, getObject(value));
      });
    }

    // Restore sequence scoping
    if (host) {
      const [props, renderQrl] = host.split(' ');
      assertDefined(props, `resume: props missing in host metadata`, host);
      assertDefined(renderQrl, `resume: renderQRL missing in host metadata`, host);
      ctx.$props$ = getObject(props);
      ctx.$renderQrl$ = getObject(renderQrl);
    }
  });

  directSetAttribute(containerEl, QContainerAttr, 'resumed');
  logDebug('Container resumed');
  emitEvent(containerEl, 'qresume', undefined, true);
};

/**
 * @alpha
 */
export interface SnapshotMetaValue {
  r?: string; // q:obj
  w?: string; // q:watches
  s?: string; // q:seq
  h?: string; // q:host
  c?: string; // q:context
}

/**
 * @alpha
 */
export type SnapshotMeta = Record<string, SnapshotMetaValue>;

/**
 * @alpha
 */
export interface SnapshotState {
  ctx: SnapshotMeta;
  objs: any[];
  subs: any[];
}

/**
 * @alpha
 */
export interface SnapshotListener {
  key: string;
  qrl: QRL<any>;
  el: Element;
}

/**
 * @alpha
 */
export interface SnapshotResult {
  state: SnapshotState;
  listeners: SnapshotListener[];
  objs: any[];
  mode: 'render' | 'listeners' | 'static';
  pendingContent: Promise<string>[];
}

export const pauseFromContainer = async (containerEl: Element): Promise<SnapshotResult> => {
  const containerState = getContainerState(containerEl);
  const contexts = getNodesInScope(containerEl, hasQId).map(tryGetContext) as QContext[];
  return _pauseFromContexts(contexts, containerState);
};

/**
 * @internal
 */
export const _pauseFromContexts = async (
  elements: QContext[],
  containerState: ContainerState
): Promise<SnapshotResult> => {
  const elementToIndex = new Map<QwikElement, string | null>();
  const collector = createCollector(containerState);
  const listeners: SnapshotListener[] = [];
  for (const ctx of elements) {
    const el = ctx.$element$;
<<<<<<< HEAD
    if (ctx.li && isElement(el)) {
      ctx.li.forEach((qrls, key) => {
=======
    if (isElement(el)) {
      Object.entries(ctx.li).forEach(([key, qrls]) => {
>>>>>>> c8af1b69
        qrls.forEach((qrl) => {
          listeners.push({
            key,
            qrl,
            el,
          });
        });
      });
    }
    if (ctx.$watches$) {
      for (const watch of ctx.$watches$) {
        collector.$watches$.push(watch);
      }
    }
  }

  // No listeners implies static page
  if (listeners.length === 0) {
    return {
      state: {
        ctx: {},
        objs: [],
        subs: [],
      },
      objs: [],
      listeners: [],
      pendingContent: [],
      mode: 'static',
    };
  }

  // Listeners becomes the app roots
  for (const listener of listeners) {
    assertQrl(listener.qrl);
    const captured = listener.qrl.$captureRef$;
    if (captured) {
      for (const obj of captured) {
        await collectValue(obj, collector, true);
      }
    }
    const ctx = tryGetContext(listener.el)!;
    for (const obj of ctx.$refMap$) {
      await collectValue(obj, collector, true);
    }
  }

  // If at this point any component can render, we need to capture Context and Props
  const canRender = collector.$elements$.length > 0;
  if (canRender) {
    for (const ctx of elements) {
      if (isVirtualElement(ctx.$element$)) {
        await collectProps(ctx.$element$, ctx.$props$, collector);
      }

      if (ctx.$contexts$) {
        for (const item of ctx.$contexts$.values()) {
          await collectValue(item, collector, false);
        }
      }
    }
  }

  // Convert objSet to array
  const objs = Array.from(new Set(collector.$objMap$.values()));

  const objToId = new Map<any, number>();

  const getElementID = (el: QwikElement): string | null => {
    let id = elementToIndex.get(el);
    if (id === undefined) {
      if (el.isConnected) {
        id = getQId(el);
        if (!id) {
          console.warn('Missing ID', el);
        } else {
          id = ELEMENT_ID_PREFIX + id;
        }
      } else {
        id = null;
      }
      elementToIndex.set(el, id);
    }
    return id;
  };

  const getObjId = (obj: any): string | null => {
    let suffix = '';
    if (isMutable(obj)) {
      obj = obj.v;
      suffix = '%';
    }
    if (isPromise(obj)) {
      const { value, resolved } = getPromiseValue(obj);
      obj = value;
      if (resolved) {
        suffix += '~';
      } else {
        suffix += '_';
      }
    }
    if (isObject(obj)) {
      const target = getProxyTarget(obj);
      if (target) {
        suffix += '!';
        obj = target;
      }

      if (!target && isQwikElement(obj)) {
        const elID = getElementID(obj as Element);
        if (elID) {
          return elID + suffix;
        }
        return null;
      }
    }
    if (collector.$objMap$.has(obj)) {
      const value = collector.$objMap$.get(obj);
      const id = objToId.get(value);
      assertTrue(typeof id === 'number', 'Can not find ID for object');
      return intToStr(id as any) + suffix;
    }
    return null;
  };

  const mustGetObjId = (obj: any): string => {
    const key = getObjId(obj);
    if (key === null) {
      throw qError(QError_missingObjectId, obj);
    }
    return key;
  };

  // Compute subscriptions
  const subsMap = new Map<
    any,
    { subscriber: Subscriber | '$'; data: string[] | number | null }[]
  >();
  objs.forEach((obj) => {
    const flags = getProxyFlags(containerState.$proxyMap$.get(obj));
    if (flags === undefined) {
      return;
    }
    const subsObj: { subscriber: Subscriber | '$'; data: string[] | number | null }[] = [];
    if (flags > 0) {
      subsObj.push({
        subscriber: '$',
        data: flags,
      });
    }
    const subs = containerState.$subsManager$.$tryGetLocal$(obj)?.$subs$;
    if (subs) {
      subs.forEach((set, key) => {
        if (isNode(key) && isVirtualElement(key)) {
          if (!collector.$elements$.includes(key)) {
            return;
          }
        }
        subsObj.push({
          subscriber: key,
          data: set ? Array.from(set) : null,
        });
      });
    }
    if (subsObj.length > 0) {
      subsMap.set(obj, subsObj);
    }
  });

  // Sort objects: the ones with subscriptions go first
  objs.sort((a, b) => {
    const isProxyA = subsMap.has(a) ? 0 : 1;
    const isProxyB = subsMap.has(b) ? 0 : 1;
    return isProxyA - isProxyB;
  });

  // Generate object ID by using a monotonic counter
  let count = 0;
  for (const obj of objs) {
    objToId.set(obj, count);
    count++;
  }

  // Serialize object subscriptions
  const subs = objs
    .map((obj) => {
      const sub = subsMap.get(obj);
      if (!sub) {
        return null;
      }
      const subsObj: Record<string, string[] | number | null> = {};
      sub.forEach(({ subscriber, data }) => {
        if (subscriber === '$') {
          subsObj[subscriber] = data;
        } else {
          const id = getObjId(subscriber);
          if (id !== null) {
            subsObj[id] = data;
          }
        }
      });
      return subsObj;
    })
    .filter(isNotNullable);

  // Serialize objects
  const convertedObjs = objs.map((obj) => {
    if (obj === null) {
      return null;
    }
    const typeObj = typeof obj;
    switch (typeObj) {
      case 'undefined':
        return UNDEFINED_PREFIX;
      case 'string':
      case 'number':
      case 'boolean':
        return obj;

      default:
        const value = serializeValue(obj, getObjId, containerState);
        if (value !== undefined) {
          return value;
        }
        if (typeObj === 'object') {
          if (isArray(obj)) {
            return obj.map(mustGetObjId);
          }
          if (isSerializableObject(obj)) {
            const output: Record<string, any> = {};
            Object.entries(obj).forEach(([key, value]) => {
              output[key] = mustGetObjId(value);
            });
            return output;
          }
        }
        break;
    }
    throw qError(QError_verifySerializable, obj);
  });

  const meta: SnapshotMeta = {};

  // Write back to the dom
  elements.forEach((ctx) => {
    const node = ctx.$element$;
    assertDefined(ctx, `pause: missing context for dom node`, node);

    const ref = ctx.$refMap$;
    const props = ctx.$props$;
    const contexts = ctx.$contexts$;
    const watches = ctx.$watches$;
    const renderQrl = ctx.$renderQrl$;
    const seq = ctx.$seq$;
    const metaValue: SnapshotMetaValue = {};
    const elementCaptured = isVirtualElement(node) && collector.$elements$.includes(node);

    let add = false;
    if (ref.length > 0) {
      const value = ref.map(mustGetObjId).join(' ');
      if (value) {
        metaValue.r = value;
        add = true;
      }
    }

    if (canRender) {
      if (elementCaptured && props) {
        const objs = [props];
        if (renderQrl) {
          objs.push(renderQrl);
        }
        const value = objs.map(mustGetObjId).join(' ');
        if (value) {
          metaValue.h = value;
          add = true;
        }
      }

      if (watches && watches.length > 0) {
        const value = watches.map(getObjId).filter(isNotNullable).join(' ');
        if (value) {
          metaValue.w = value;
          add = true;
        }
      }

      if (elementCaptured && seq && seq.length > 0) {
        const value = seq.map(mustGetObjId).join(' ');
        if (value) {
          metaValue.s = value;
          add = true;
        }
      }

      if (contexts) {
        const serializedContexts: string[] = [];
        contexts.forEach((value, key) => {
          serializedContexts.push(`${key}=${mustGetObjId(value)}`);
        });
        const value = serializedContexts.join(' ');
        if (value) {
          metaValue.c = value;
          add = true;
        }
      }
    }

    if (add) {
      const elementID = getElementID(node);
      assertDefined(elementID, `pause: can not generate ID for dom node`, node);
      meta[elementID] = metaValue;
    }
  });

  const pendingContent: Promise<string>[] = [];
  for (const watch of collector.$watches$) {
    if (qDev) {
      if (watch.$flags$ & WatchFlagsIsDirty) {
        logWarn('Serializing dirty watch. Looks like an internal error.');
      }
      if (!isConnected(watch)) {
        logWarn('Serializing disconneted watch. Looks like an internal error.');
      }
    }
    destroyWatch(watch);
  }

  // Sanity check of serialized element
  if (qDev) {
    elementToIndex.forEach((value, el) => {
      if (!value) {
        logWarn('unconnected element', el.nodeName, '\n');
      }
    });
  }

  return {
    state: {
      ctx: meta,
      objs: convertedObjs,
      subs,
    },
    pendingContent,
    objs,
    listeners,
    mode: canRender ? 'render' : 'listeners',
  };
};

export const getQwikJSON = (parentElm: Element): HTMLScriptElement | undefined => {
  let child = parentElm.lastElementChild;
  while (child) {
    if (child.tagName === 'SCRIPT' && directGetAttribute(child, 'type') === 'qwik/json') {
      return child as HTMLScriptElement;
    }
    child = child.previousElementSibling;
  }
  return undefined;
};

const SHOW_ELEMENT = 1;
const SHOW_COMMENT = 128;
const FILTER_ACCEPT = 1;
const FILTER_REJECT = 2;
const FILTER_SKIP = 3;

export const getNodesInScope = (parent: Element, predicate: (el: Node) => boolean) => {
  const nodes: Element[] = [];
  if (predicate(parent)) {
    nodes.push(parent);
  }
  const walker = parent.ownerDocument.createTreeWalker(parent, SHOW_ELEMENT | SHOW_COMMENT, {
    acceptNode(node) {
      if (isContainer(node)) {
        return FILTER_REJECT;
      }
      return predicate(node) ? FILTER_ACCEPT : FILTER_SKIP;
    },
  });
  const pars: QwikElement[] = [];
  let currentNode: Node | null = null;
  while ((currentNode = walker.nextNode())) {
    pars.push(processVirtualNodes(currentNode) as Element);
  }
  return pars;
};

const reviveValues = (
  objs: any[],
  subs: any[],
  getObject: GetObject,
  containerState: ContainerState,
  parser: Parser
) => {
  for (let i = 0; i < objs.length; i++) {
    const value = objs[i];
    if (isString(value)) {
      objs[i] = value === UNDEFINED_PREFIX ? undefined : parser.prepare(value);
    }
  }
  for (let i = 0; i < subs.length; i++) {
    const value = objs[i];
    const sub = subs[i];
    if (sub) {
      const converted = new Map();
      let flags = 0;
      Object.entries(sub).forEach((entry) => {
        if (entry[0] === '$') {
          flags = entry[1] as number;
          return;
        }
        const el = getObject(entry[0]);
        if (!el) {
          logWarn('QWIK can not revive subscriptions because of missing element ID', entry, value);
          return;
        }
        const set = entry[1] === null ? null : (new Set(entry[1] as any) as Set<string>);
        converted.set(el, set);
      });
      createProxy(value, containerState, flags, converted);
    }
  }
};

const reviveNestedObjects = (obj: any, getObject: GetObject, parser: Parser) => {
  if (parser.fill(obj)) {
    return;
  }

  if (obj && typeof obj == 'object') {
    if (isArray(obj)) {
      for (let i = 0; i < obj.length; i++) {
        const value = obj[i];
        if (typeof value == 'string') {
          obj[i] = getObject(value);
        } else {
          reviveNestedObjects(value, getObject, parser);
        }
      }
    } else if (isSerializableObject(obj)) {
      for (const key in obj) {
        if (Object.prototype.hasOwnProperty.call(obj, key)) {
          const value = obj[key];
          if (typeof value == 'string') {
            obj[key] = getObject(value);
          } else {
            reviveNestedObjects(value, getObject, parser);
          }
        }
      }
    }
  }
};

const OBJECT_TRANSFORMS: Record<string, (obj: any, containerState: ContainerState) => any> = {
  '!': (obj: any, containerState: ContainerState) => {
    return containerState.$proxyMap$.get(obj) ?? getOrCreateProxy(obj, containerState);
  },
  '%': (obj: any) => {
    return mutable(obj);
  },
  '~': (obj: any) => {
    return Promise.resolve(obj);
  },
  _: (obj: any) => {
    return Promise.reject(obj);
  },
};

const getObjectImpl = (
  id: string,
  elements: Map<string, QwikElement>,
  objs: any[],
  containerState: ContainerState
) => {
  assertTrue(
    typeof id === 'string' && id.length > 0,
    'resume: id must be an non-empty string, got:',
    id
  );

  if (id.startsWith(ELEMENT_ID_PREFIX)) {
    assertTrue(elements.has(id), `missing element for id:`, id);
    return elements.get(id);
  }
  const index = strToInt(id);
  assertTrue(objs.length > index, 'resume: index is out of bounds', id);
  let obj = objs[index];
  for (let i = id.length - 1; i >= 0; i--) {
    const code = id[i];
    const transform = OBJECT_TRANSFORMS[code];
    if (!transform) {
      break;
    }
    obj = transform(obj, containerState);
  }
  return obj;
};

const collectProps = async (el: VirtualElement, props: any, collector: Collector) => {
  const subs = collector.$containerState$.$subsManager$.$tryGetLocal$(
    getProxyTarget(props)
  )?.$subs$;
  if (subs && subs.has(el)) {
    // The host element read the props
    await collectElement(el, collector);
  }
};

export interface Collector {
  $seen$: Set<any>;
  $seenLeaks$: Set<any>;
  $objMap$: Map<any, any>;
  $elements$: VirtualElement[];
  $watches$: SubscriberDescriptor[];
  $containerState$: ContainerState;
}

const createCollector = (containerState: ContainerState): Collector => {
  return {
    $seen$: new Set(),
    $seenLeaks$: new Set(),
    $objMap$: new Map(),
    $elements$: [],
    $watches$: [],
    $containerState$: containerState,
  };
};

const collectElement = async (el: VirtualElement, collector: Collector) => {
  if (collector.$elements$.includes(el)) {
    return;
  }
  const ctx = tryGetContext(el);
  if (ctx) {
    collector.$elements$.push(el);
    if (ctx.$props$) {
      await collectValue(ctx.$props$, collector, false);
    }
    if (ctx.$renderQrl$) {
      await collectValue(ctx.$renderQrl$, collector, false);
    }
    if (ctx.$seq$) {
      for (const obj of ctx.$seq$) {
        await collectValue(obj, collector, false);
      }
    }
    if (ctx.$watches$) {
      for (const obj of ctx.$watches$) {
        await collectValue(obj, collector, false);
      }
    }
    if (ctx.$contexts$) {
      for (const obj of ctx.$contexts$.values()) {
        await collectValue(obj, collector, false);
      }
    }
  }
};

export const escapeText = (str: string) => {
  return str.replace(/<(\/?script)/g, '\\x3C$1');
};

export const unescapeText = (str: string) => {
  return str.replace(/\\x3C(\/?script)/g, '<$1');
};

const collectSubscriptions = async (target: any, collector: Collector) => {
  const subs = collector.$containerState$.$subsManager$.$tryGetLocal$(target)?.$subs$;
  if (subs) {
    if (collector.$seen$.has(subs)) {
      return;
    }
    collector.$seen$.add(subs);
    for (const key of Array.from(subs.keys())) {
      if (isNode(key) && isVirtualElement(key)) {
        await collectElement(key, collector);
      } else {
        await collectValue(key, collector, true);
      }
    }
  }
};

const PROMISE_VALUE = Symbol();

interface PromiseValue {
  resolved: boolean;
  value: any;
}
const resolvePromise = (promise: Promise<any>) => {
  return promise.then(
    (value) => {
      const v: PromiseValue = {
        resolved: true,
        value,
      };
      (promise as any)[PROMISE_VALUE] = v;
      return value;
    },
    (value) => {
      const v: PromiseValue = {
        resolved: false,
        value,
      };
      (promise as any)[PROMISE_VALUE] = v;
      return value;
    }
  );
};

const getPromiseValue = (promise: Promise<any>): PromiseValue => {
  assertTrue(PROMISE_VALUE in promise, 'pause: promise was not resolved previously', promise);
  return (promise as any)[PROMISE_VALUE];
};

const collectValue = async (obj: any, collector: Collector, leaks: boolean) => {
  const input = obj;
  const seen = leaks ? collector.$seenLeaks$ : collector.$seen$;
  if (seen.has(obj)) {
    return;
  }
  seen.add(obj);

  if (!shouldSerialize(obj) || obj === undefined) {
    collector.$objMap$.set(obj, undefined);
    return;
  }

  if (obj != null) {
    // Handle QRL
    if (isQrl(obj)) {
      collector.$objMap$.set(obj, obj);
      if (obj.$captureRef$) {
        for (const item of obj.$captureRef$) {
          await collectValue(item, collector, leaks);
        }
      }
      return;
    }

    // Handle Objets
    if (typeof obj === 'object') {
      // Handle promises
      if (isPromise(obj)) {
        const value = await resolvePromise(obj);
        await collectValue(value, collector, leaks);
        return;
      }

      const target = getProxyTarget(obj);

      // Handle dom nodes
      if (!target && isNode(obj)) {
        if (isDocument(obj)) {
          collector.$objMap$.set(obj, obj);
        } else if (!isQwikElement(obj)) {
          throw qError(QError_verifySerializable, obj);
        }
        return;
      }

      // If proxy collect subscriptions
      if (target) {
        if (leaks) {
          await collectSubscriptions(target, collector);
        }
        obj = target;
        if (seen.has(obj)) {
          return;
        }
        seen.add(obj);

        if (isResourceReturn(obj)) {
          collector.$objMap$.set(target, target);
          await collectValue(obj.promise, collector, leaks);
          await collectValue(obj.resolved, collector, leaks);
          return;
        }
      }

      collector.$objMap$.set(obj, obj);
      if (isArray(obj)) {
        for (let i = 0; i < obj.length; i++) {
          await collectValue(input[i], collector, leaks);
        }
      } else {
        for (const key in obj) {
          if (Object.prototype.hasOwnProperty.call(obj, key)) {
            await collectValue(input[key], collector, leaks);
          }
        }
      }
      return;
    }
  }
  collector.$objMap$.set(obj, obj);
};

export const isContainer = (el: Node) => {
  return isElement(el) && el.hasAttribute(QContainerAttr);
};

const hasQId = (el: Node) => {
  const node = processVirtualNodes(el);
  if (isQwikElement(node)) {
    return node.hasAttribute(ELEMENT_ID);
  }
  return false;
};

export const intToStr = (nu: number) => {
  return nu.toString(36);
};

export const strToInt = (nu: string) => {
  return parseInt(nu, 36);
};<|MERGE_RESOLUTION|>--- conflicted
+++ resolved
@@ -238,13 +238,8 @@
   const listeners: SnapshotListener[] = [];
   for (const ctx of elements) {
     const el = ctx.$element$;
-<<<<<<< HEAD
-    if (ctx.li && isElement(el)) {
-      ctx.li.forEach((qrls, key) => {
-=======
     if (isElement(el)) {
       Object.entries(ctx.li).forEach(([key, qrls]) => {
->>>>>>> c8af1b69
         qrls.forEach((qrl) => {
           listeners.push({
             key,
