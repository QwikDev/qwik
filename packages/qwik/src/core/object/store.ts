import { assertDefined, assertTrue } from '../assert/assert';
import { isQrl } from '../import/qrl-class';
import { getContext, QContext, tryGetContext } from '../props/props';
import { getDocument } from '../util/dom';
import { isDocument, isElement, isNode, isQwikElement, isVirtualElement } from '../util/element';
import { logDebug, logWarn } from '../util/log';
import {
  ELEMENT_ID,
  ELEMENT_ID_PREFIX,
  QContainerAttr,
  QScopedStyle,
  QStyle,
} from '../util/markers';
import { qDev } from '../util/qdev';
import {
  createProxy,
  fastShouldSerialize,
  getOrCreateProxy,
  getProxyFlags,
  getProxySubs,
  getProxyTarget,
  isConnected,
<<<<<<< HEAD
  isMutable,
  isSignal,
  mutable,
  shouldSerialize,
=======
>>>>>>> 91f7bf66
} from './q-object';
import {
  destroyWatch,
  Subscriber,
  SubscriberEffect,
  WatchFlagsIsDirty,
} from '../use/use-watch';
import type { QRL } from '../import/qrl.public';
import { emitEvent } from '../util/event';
import {
  qError,
  QError_containerAlreadyPaused,
  QError_missingObjectId,
  QError_verifySerializable,
} from '../error/error';
import { isArray, isObject, isSerializableObject, isString } from '../util/types';
import { directGetAttribute, directSetAttribute } from '../render/fast-calls';
import { isNotNullable, isPromise } from '../util/promises';
import { isResourceReturn } from '../use/use-resource';
import { createParser, Parser, serializeValue, UNDEFINED_PREFIX } from './serializers';
import { ContainerState, getContainerState, SubscriberMap } from '../render/container';
import { getQId } from '../render/execute-component';
import { processVirtualNodes, QwikElement, VirtualElement } from '../render/dom/virtual-element';
import { getDomListeners } from '../props/props-on';
import { fromKebabToCamelCase } from '../util/case';
import { domToVnode } from '../render/dom/visitor';

export type GetObject = (id: string) => any;
export type GetObjID = (obj: any) => string | null;

// <docs markdown="../readme.md#pauseContainer">
// !!DO NOT EDIT THIS COMMENT DIRECTLY!!!
// (edit ../readme.md#pauseContainer instead)
/**
 * Serialize the current state of the application into DOM
 *
 * @alpha
 */
// </docs>
export const pauseContainer = async (
  elmOrDoc: Element | Document,
  defaultParentJSON?: Element
): Promise<SnapshotResult> => {
  const doc = getDocument(elmOrDoc);
  const documentElement = doc.documentElement;
  const containerEl = isDocument(elmOrDoc) ? documentElement : elmOrDoc;
  if (directGetAttribute(containerEl, QContainerAttr) === 'paused') {
    throw qError(QError_containerAlreadyPaused);
  }
  const parentJSON =
    defaultParentJSON ?? (containerEl === doc.documentElement ? doc.body : containerEl);
  const data = await pauseFromContainer(containerEl);
  const script = doc.createElement('script');
  directSetAttribute(script, 'type', 'qwik/json');
  script.textContent = escapeText(JSON.stringify(data.state, undefined, qDev ? '  ' : undefined));
  parentJSON.appendChild(script);
  directSetAttribute(containerEl, QContainerAttr, 'paused');
  return data;
};

export const moveStyles = (containerEl: Element, containerState: ContainerState) => {
  const head = containerEl.ownerDocument.head;
  containerEl.querySelectorAll('style[q\\:style]').forEach((el) => {
    containerState.$styleIds$.add(directGetAttribute(el, QStyle)!);
    head.appendChild(el);
  });
};

export const resumeContainer = (containerEl: Element) => {
  if (!isContainer(containerEl)) {
    logWarn('Skipping hydration because parent element is not q:container');
    return;
  }
  const doc = getDocument(containerEl);
  const isDocElement = containerEl === doc.documentElement;
  const parentJSON = isDocElement ? doc.body : containerEl;
  const script = getQwikJSON(parentJSON);
  if (!script) {
    logWarn('Skipping hydration qwik/json metadata was not found.');
    return;
  }
  script.remove();

  const containerState = getContainerState(containerEl);
  moveStyles(containerEl, containerState);
  const meta = JSON.parse(unescapeText(script.textContent || '{}')) as SnapshotState;

  // Collect all elements
  const elements = new Map<string, QwikElement>();

  const getObject: GetObject = (id) => {
    return getObjectImpl(id, elements, meta.objs, containerState);
  };

  let maxId = 0;
  getNodesInScope(containerEl, hasQId).forEach((el) => {
    const id = directGetAttribute(el, ELEMENT_ID);
    assertDefined(id, `resume: element missed q:id`, el);
    const ctx = getContext(el);
    ctx.$id$ = id;
    if (isElement(el)) {
      ctx.$vdom$ = domToVnode(el);
    }
    elements.set(ELEMENT_ID_PREFIX + id, el);
    maxId = Math.max(maxId, strToInt(id));
  });
  containerState.$elementIndex$ = ++maxId;

  const parser = createParser(getObject, containerState, doc);

  // Revive proxies with subscriptions into the proxymap
  reviveValues(meta.objs, parser);
  reviveSubscriptions(meta.objs, meta.subs, getObject, containerState, parser);

  // Rebuild target objects
  for (const obj of meta.objs) {
    reviveNestedObjects(obj, getObject, parser);
  }

  for (const elementID of Object.keys(meta.ctx)) {
    assertTrue(elementID.startsWith('#'), 'elementId must start with #');
    const ctxMeta = meta.ctx[elementID];
    const el = elements.get(elementID);
    assertDefined(el, `resume: cant find dom node for id`, elementID);
    const ctx = getContext(el);
    const refMap = ctxMeta.r;
    const seq = ctxMeta.s;
    const host = ctxMeta.h;
    const contexts = ctxMeta.c;
    const watches = ctxMeta.w;

    if (refMap) {
      assertTrue(isElement(el), 'el must be an actual DOM element');
      ctx.$refMap$ = refMap.split(' ').map(getObject);
      ctx.li = getDomListeners(ctx, containerEl);
    }
    if (seq) {
      ctx.$seq$ = seq.split(' ').map(getObject);
    }
    if (watches) {
      ctx.$watches$ = watches.split(' ').map(getObject);
    }
    if (contexts) {
      ctx.$contexts$ = new Map();
      for (const part of contexts.split(' ')) {
        const [key, value] = part.split('=');
        ctx.$contexts$.set(key, getObject(value));
      }
    }

    // Restore sequence scoping
    if (host) {
      const [props, renderQrl] = host.split(' ');
      const styleIds = el.getAttribute(QScopedStyle);
      assertDefined(props, `resume: props missing in host metadata`, host);
      assertDefined(renderQrl, `resume: renderQRL missing in host metadata`, host);
      ctx.$scopeIds$ = styleIds ? styleIds.split(' ') : null;
      ctx.$mounted$ = true;
      ctx.$props$ = getObject(props);
      ctx.$renderQrl$ = getObject(renderQrl);
    }
  }

  directSetAttribute(containerEl, QContainerAttr, 'resumed');
  logDebug('Container resumed');
  emitEvent(containerEl, 'qresume', undefined, true);
};

/**
 * @alpha
 */
export interface SnapshotMetaValue {
  r?: string; // q:obj
  w?: string; // q:watches
  s?: string; // q:seq
  h?: string; // q:host
  c?: string; // q:context
}

/**
 * @alpha
 */
export type SnapshotMeta = Record<string, SnapshotMetaValue>;

/**
 * @alpha
 */
export interface SnapshotState {
  ctx: SnapshotMeta;
  objs: any[];
  subs: any[];
}

/**
 * @alpha
 */
export interface SnapshotListener {
  key: string;
  eventName: string;
  qrl: QRL<any>;
  el: Element;
}

/**
 * @alpha
 */
export interface SnapshotResult {
  state: SnapshotState;
  listeners: SnapshotListener[];
  objs: any[];
  mode: 'render' | 'listeners' | 'static';
}

export const pauseFromContainer = async (containerEl: Element): Promise<SnapshotResult> => {
  const containerState = getContainerState(containerEl);
  const contexts = getNodesInScope(containerEl, hasQId).map(tryGetContext) as QContext[];
  return _pauseFromContexts(contexts, containerState);
};

/**
 * @internal
 */
export const _pauseFromContexts = async (
  allContexts: QContext[],
  containerState: ContainerState
): Promise<SnapshotResult> => {
  const collector = createCollector(containerState);
  const listeners: SnapshotListener[] = [];
  for (const ctx of allContexts) {
    const el = ctx.$element$;
    const ctxLi = ctx.li;
    for (const key of Object.keys(ctxLi)) {
      for (const qrl of ctxLi[key]) {
        const captured = qrl.$captureRef$;
        if (captured) {
          for (const obj of captured) {
            collectValue(obj, collector, true);
          }
        }
        if (isElement(el)) {
          listeners.push({
            key,
            qrl,
            el,
            eventName: getEventName(key),
          });
        }
      }
    }
    if (ctx.$watches$) {
      collector.$watches$.push(...ctx.$watches$);
    }
  }

  // No listeners implies static page
  if (listeners.length === 0) {
    return {
      state: {
        ctx: {},
        objs: [],
        subs: [],
      },
      objs: [],
      listeners: [],
      mode: 'static',
    };
  }

  // Wait for remaining promises
  let promises: Promise<any>[];
  while ((promises = collector.$promises$).length > 0) {
    collector.$promises$ = [];
    await Promise.allSettled(promises);
  }

  // If at this point any component can render, we need to capture Context and Props
  const canRender = collector.$elements$.length > 0;
  if (canRender) {
    for (const element of collector.$elements$) {
      collectElementData(tryGetContext(element)!, collector);
    }

    for (const ctx of allContexts) {
      if (ctx.$props$) {
        collectProps(ctx, collector);
      }
      if (ctx.$contexts$) {
        for (const item of ctx.$contexts$.values()) {
          collectValue(item, collector, false);
        }
      }
    }
  }

  // Wait for remaining promises
  while ((promises = collector.$promises$).length > 0) {
    collector.$promises$ = [];
    await Promise.allSettled(promises);
  }

  // Convert objSet to array
  const elementToIndex = new Map<QwikElement, string | null>();
  const objs = Array.from(collector.$objSet$.keys());
  const objToId = new Map<any, string>();

  const getElementID = (el: QwikElement): string | null => {
    let id = elementToIndex.get(el);
    if (id === undefined) {
      id = getQId(el);
      if (!id) {
        console.warn('Missing ID', el);
      } else {
        id = ELEMENT_ID_PREFIX + id;
      }
      elementToIndex.set(el, id);
    }
    return id;
  };

  const getObjId = (obj: any): string | null => {
    let suffix = '';
    if (isPromise(obj)) {
      const { value, resolved } = getPromiseValue(obj);
      obj = value;
      if (resolved) {
        suffix += '~';
      } else {
        suffix += '_';
      }
    }

    if (isObject(obj)) {
      const target = getProxyTarget(obj);
      if (target) {
        suffix += '!';
        obj = target;
      } else if (isQwikElement(obj)) {
        const elID = getElementID(obj);
        if (elID) {
          return elID + suffix;
        }
        return null;
      }
    }
    const id = objToId.get(obj);
    if (id) {
      return id + suffix;
    }
    return null;
  };

  const mustGetObjId = (obj: any): string => {
    const key = getObjId(obj);
    if (key === null) {
      throw qError(QError_missingObjectId, obj);
    }
    return key;
  };

  // Compute subscriptions
  const subsMap = new Map<
    any,
    { subscriber: Subscriber | '$'; data: string[] | number | null }[]
  >();
  objs.forEach((obj) => {
<<<<<<< HEAD
    const flags = isSignal(obj) ? 0 : getProxyFlags(containerState.$proxyMap$.get(obj));
=======
    const proxy = containerState.$proxyMap$.get(obj);
    const flags = getProxyFlags(proxy);
>>>>>>> 91f7bf66
    if (flags === undefined) {
      return;
    }
    const subsObj: { subscriber: Subscriber | '$'; data: string[] | number | null }[] = [];
    if (flags > 0) {
      subsObj.push({
        subscriber: '$',
        data: flags,
      });
    }
    const subs = getProxySubs(proxy);
    assertDefined(subs, 'subs must be defined');
    subs.forEach((set, key) => {
      if (isNode(key) && isVirtualElement(key)) {
        if (!collector.$elements$.includes(key)) {
          return;
        }
      }
      subsObj.push({
        subscriber: key,
        data: set ? Array.from(set) : null,
      });
    });
    if (subsObj.length > 0) {
      subsMap.set(obj, subsObj);
    }
  });

  // Sort objects: the ones with subscriptions go first
  objs.sort((a, b) => {
    const isProxyA = subsMap.has(a) ? 0 : 1;
    const isProxyB = subsMap.has(b) ? 0 : 1;
    return isProxyA - isProxyB;
  });

  // Generate object ID by using a monotonic counter
  let count = 0;
  for (const obj of objs) {
    objToId.set(obj, intToStr(count));
    count++;
  }
  if (collector.$noSerialize$.length > 0) {
    const undefinedID = objToId.get(undefined);
    assertDefined(undefinedID, 'undefined ID must be defined');
    for (const obj of collector.$noSerialize$) {
      objToId.set(obj, undefinedID);
    }
  }

  // Serialize object subscriptions
  const subs = objs
    .map((obj) => {
      const sub = subsMap.get(obj);
      if (!sub) {
        return undefined;
      }
      const subsObj: Record<string, string[] | number | null> = {};
      sub.forEach(({ subscriber, data }) => {
        if (subscriber === '$') {
          subsObj[subscriber] = data;
        } else {
          const id = getObjId(subscriber);
          if (id !== null) {
            subsObj[id] = data;
          }
        }
      });
      return subsObj;
    })
    .filter(isNotNullable);

  // Serialize objects
  const convertedObjs = objs.map((obj) => {
    if (obj === null) {
      return null;
    }
    const typeObj = typeof obj;
    switch (typeObj) {
      case 'undefined':
        return UNDEFINED_PREFIX;
      case 'string':
      case 'number':
      case 'boolean':
        return obj;

      default:
        const value = serializeValue(obj, getObjId, containerState);
        if (value !== undefined) {
          return value;
        }
        if (typeObj === 'object') {
          if (isArray(obj)) {
            return obj.map(mustGetObjId);
          }
          if (isSerializableObject(obj)) {
            const output: Record<string, any> = {};
            for (const key of Object.keys(obj)) {
              output[key] = mustGetObjId(obj[key]);
            }
            return output;
          }
        }
        break;
    }
    throw qError(QError_verifySerializable, obj);
  });

  const meta: SnapshotMeta = {};

  // Write back to the dom
  allContexts.forEach((ctx) => {
    assertDefined(ctx, `pause: missing context for dom node`);
    const node = ctx.$element$;
    const ref = ctx.$refMap$;
    const props = ctx.$props$;
    const contexts = ctx.$contexts$;
    const watches = ctx.$watches$;
    const renderQrl = ctx.$renderQrl$;
    const seq = ctx.$seq$;
    const metaValue: SnapshotMetaValue = {};
    const elementCaptured = isVirtualElement(node) && collector.$elements$.includes(node);

    let add = false;
    if (ref.length > 0) {
      const value = ref.map(mustGetObjId).join(' ');
      if (value) {
        metaValue.r = value;
        add = true;
      }
    }

    if (canRender) {
      if (elementCaptured && props) {
        metaValue.h = mustGetObjId(props) + ' ' + mustGetObjId(renderQrl);
        add = true;
      }

      if (watches && watches.length > 0) {
        const value = watches.map(getObjId).filter(isNotNullable).join(' ');
        if (value) {
          metaValue.w = value;
          add = true;
        }
      }

      if (elementCaptured && seq && seq.length > 0) {
        const value = seq.map(mustGetObjId).join(' ');
        metaValue.s = value;
        add = true;
      }

      if (contexts) {
        const serializedContexts: string[] = [];
        contexts.forEach((value, key) => {
          serializedContexts.push(`${key}=${mustGetObjId(value)}`);
        });
        const value = serializedContexts.join(' ');
        if (value) {
          metaValue.c = value;
          add = true;
        }
      }
    }

    if (add) {
      const elementID = getElementID(node);
      assertDefined(elementID, `pause: can not generate ID for dom node`, node);
      meta[elementID] = metaValue;
    }
  });

  for (const watch of collector.$watches$) {
    if (qDev) {
      if (watch.$flags$ & WatchFlagsIsDirty) {
        logWarn('Serializing dirty watch. Looks like an internal error.');
      }
      if (!isConnected(watch)) {
        logWarn('Serializing disconneted watch. Looks like an internal error.');
      }
    }
    destroyWatch(watch);
  }

  // Sanity check of serialized element
  if (qDev) {
    elementToIndex.forEach((value, el) => {
      if (!value) {
        logWarn('unconnected element', el.nodeName, '\n');
      }
    });
  }

  return {
    state: {
      ctx: meta,
      objs: convertedObjs,
      subs,
    },
    objs,
    listeners,
    mode: canRender ? 'render' : 'listeners',
  };
};

export const getQwikJSON = (parentElm: Element): HTMLScriptElement | undefined => {
  let child = parentElm.lastElementChild;
  while (child) {
    if (child.tagName === 'SCRIPT' && directGetAttribute(child, 'type') === 'qwik/json') {
      return child as HTMLScriptElement;
    }
    child = child.previousElementSibling;
  }
  return undefined;
};

const SHOW_ELEMENT = 1;
const SHOW_COMMENT = 128;
const FILTER_ACCEPT = 1;
const FILTER_REJECT = 2;
const FILTER_SKIP = 3;

export const getNodesInScope = (parent: Element, predicate: (el: Node) => boolean) => {
  const nodes: Element[] = [];
  if (predicate(parent)) {
    nodes.push(parent);
  }
  const walker = parent.ownerDocument.createTreeWalker(parent, SHOW_ELEMENT | SHOW_COMMENT, {
    acceptNode(node) {
      if (isContainer(node)) {
        return FILTER_REJECT;
      }
      return predicate(node) ? FILTER_ACCEPT : FILTER_SKIP;
    },
  });
  const pars: QwikElement[] = [];
  let currentNode: Node | null = null;
  while ((currentNode = walker.nextNode())) {
    pars.push(processVirtualNodes(currentNode) as Element);
  }
  return pars;
};

const reviveValues = (objs: any[], parser: Parser) => {
  for (let i = 0; i < objs.length; i++) {
    const value = objs[i];
    if (isString(value)) {
      objs[i] = value === UNDEFINED_PREFIX ? undefined : parser.prepare(value);
    }
  }
};

const reviveSubscriptions = (
  objs: any[],
  subs: any[],
  getObject: GetObject,
  containerState: ContainerState,
  parser: Parser
) => {
  for (let i = 0; i < subs.length; i++) {
    const value = objs[i];
    const sub = subs[i];
    if (sub) {
      const converted: SubscriberMap = new Map();
      let flags = 0;
      for (const key of Object.keys(sub)) {
        const v = sub[key];
        if (key === '$') {
          flags = v as number;
          continue;
        }
        const el = getObject(key);
        if (!el) {
          logWarn('QWIK can not revive subscriptions because of missing element ID', key, value);
          continue;
        }
        const set = v === null ? null : (new Set(v as any) as Set<string>);
        converted.set(el, set);
<<<<<<< HEAD
      });
      if (!parser.subs(value, converted)) {
        createProxy(value, containerState, flags, converted);
      }
=======
      }
      createProxy(value, containerState, flags, converted);
>>>>>>> 91f7bf66
    }
  }
};

const reviveNestedObjects = (obj: any, getObject: GetObject, parser: Parser) => {
  if (parser.fill(obj)) {
    return;
  }

  if (obj && typeof obj == 'object') {
    if (isArray(obj)) {
      for (let i = 0; i < obj.length; i++) {
        const value = obj[i];
        if (typeof value == 'string') {
          obj[i] = getObject(value);
        } else {
          reviveNestedObjects(value, getObject, parser);
        }
      }
    } else if (isSerializableObject(obj)) {
      for (const key of Object.keys(obj)) {
        const value = obj[key];
        if (typeof value == 'string') {
          obj[key] = getObject(value);
        } else {
          reviveNestedObjects(value, getObject, parser);
        }
      }
    }
  }
};

const OBJECT_TRANSFORMS: Record<string, (obj: any, containerState: ContainerState) => any> = {
  '!': (obj: any, containerState: ContainerState) => {
    return containerState.$proxyMap$.get(obj) ?? getOrCreateProxy(obj, containerState);
  },
  '~': (obj: any) => {
    return Promise.resolve(obj);
  },
  _: (obj: any) => {
    return Promise.reject(obj);
  },
};

const getObjectImpl = (
  id: string,
  elements: Map<string, QwikElement>,
  objs: any[],
  containerState: ContainerState
) => {
  assertTrue(
    typeof id === 'string' && id.length > 0,
    'resume: id must be an non-empty string, got:',
    id
  );

  if (id.startsWith(ELEMENT_ID_PREFIX)) {
    assertTrue(elements.has(id), `missing element for id:`, id);
    return elements.get(id);
  }
  const index = strToInt(id);
  assertTrue(objs.length > index, 'resume: index is out of bounds', id);
  let obj = objs[index];
  for (let i = id.length - 1; i >= 0; i--) {
    const code = id[i];
    const transform = OBJECT_TRANSFORMS[code];
    if (!transform) {
      break;
    }
    obj = transform(obj, containerState);
  }
  return obj;
};

const collectProps = (elCtx: QContext, collector: Collector) => {
  const parentCtx = elCtx.$parent$;
  if (parentCtx && elCtx.$props$ && collector.$elements$.includes(parentCtx.$element$ as any)) {
    const subs = getProxySubs(elCtx.$props$);
    const el = elCtx.$element$ as VirtualElement;
    if (subs && subs.has(el)) {
      collectElement(el, collector);
    }
  }
};

export interface Collector {
  $seen$: Set<any>;
  $objSet$: Set<any>;
  $noSerialize$: any[];
  $elements$: VirtualElement[];
  $watches$: SubscriberEffect[];
  $containerState$: ContainerState;
  $promises$: Promise<any>[];
}

const createCollector = (containerState: ContainerState): Collector => {
  return {
    $containerState$: containerState,
    $seen$: new Set(),
    $objSet$: new Set(),
    $noSerialize$: [],
    $elements$: [],
    $watches$: [],
    $promises$: [],
  };
};

const collectDeferElement = (el: VirtualElement, collector: Collector) => {
  if (collector.$elements$.includes(el)) {
    return;
  }
  collector.$elements$.push(el);
};

const collectElement = (el: VirtualElement, collector: Collector) => {
  if (collector.$elements$.includes(el)) {
    return;
  }
  const ctx = tryGetContext(el);
  if (ctx) {
    collector.$elements$.push(el);
    collectElementData(ctx, collector);
  }
};

export const collectElementData = (ctx: QContext, collector: Collector) => {
  if (ctx.$props$) {
    collectValue(ctx.$props$, collector, false);
  }
  if (ctx.$renderQrl$) {
    collectValue(ctx.$renderQrl$, collector, false);
  }
  if (ctx.$seq$) {
    for (const obj of ctx.$seq$) {
      collectValue(obj, collector, false);
    }
  }
  if (ctx.$watches$) {
    for (const obj of ctx.$watches$) {
      collectValue(obj, collector, false);
    }
  }
  if (ctx.$contexts$) {
    for (const obj of ctx.$contexts$.values()) {
      collectValue(obj, collector, false);
    }
  }
};

export const escapeText = (str: string) => {
  return str.replace(/<(\/?script)/g, '\\x3C$1');
};

export const unescapeText = (str: string) => {
  return str.replace(/\\x3C(\/?script)/g, '<$1');
};

const collectSubscriptions = (proxy: any, collector: Collector) => {
  const subs = getProxySubs(proxy);
  assertDefined(subs, 'subs must be defined');
  if (collector.$seen$.has(subs)) {
    return;
  }
  collector.$seen$.add(subs);
  for (const key of Array.from(subs.keys())) {
    if (isNode(key) && isVirtualElement(key)) {
      collectDeferElement(key, collector);
    } else {
      collectValue(key, collector, true);
    }
  }
};

const PROMISE_VALUE = Symbol();

interface PromiseValue {
  resolved: boolean;
  value: any;
}
const resolvePromise = (promise: Promise<any>) => {
  return promise.then(
    (value) => {
      const v: PromiseValue = {
        resolved: true,
        value,
      };
      (promise as any)[PROMISE_VALUE] = v;
      return value;
    },
    (value) => {
      const v: PromiseValue = {
        resolved: false,
        value,
      };
      (promise as any)[PROMISE_VALUE] = v;
      return value;
    }
  );
};

const getPromiseValue = (promise: Promise<any>): PromiseValue => {
  assertTrue(PROMISE_VALUE in promise, 'pause: promise was not resolved previously', promise);
  return (promise as any)[PROMISE_VALUE];
};

const collectValue = (obj: any, collector: Collector, leaks: boolean) => {
  if (obj !== null) {
    const objType = typeof obj;
    const seen = collector.$seen$;
    switch (objType) {
      case 'function': {
        if (seen.has(obj)) {
          return;
        }
<<<<<<< HEAD
      }
      return;
    }

    // Handle Objets
    if (typeof obj === 'object') {
      // Handle Signal
      if (isSignal(obj)) {
        collector.$objMap$.set(obj, obj);
        if (leaks) {
          await collectSubscriptions(obj, collector);
        }
        await collectValue(obj.untrackedValue, collector, leaks);
        return
      }

      // Handle promises
      if (isPromise(obj)) {
        const value = await resolvePromise(obj);
        await collectValue(value, collector, leaks);
        return;
      }

      const target = getProxyTarget(obj);

      // Handle dom nodes
      if (!target && isNode(obj)) {
        if (isDocument(obj)) {
          collector.$objMap$.set(obj, obj);
        } else if (!isQwikElement(obj)) {
          throw qError(QError_verifySerializable, obj);
=======
        seen.add(obj);
        if (!fastShouldSerialize(obj)) {
          collector.$objSet$.add(undefined);
          collector.$noSerialize$.push(obj);
          return;
>>>>>>> 91f7bf66
        }
        if (isQrl(obj)) {
          collector.$objSet$.add(obj);
          if (obj.$captureRef$) {
            for (const item of obj.$captureRef$) {
              collectValue(item, collector, leaks);
            }
          }
          return;
        }
        break;
      }
      case 'object': {
        if (seen.has(obj)) {
          return;
        }
        seen.add(obj);
        if (!fastShouldSerialize(obj)) {
          collector.$objSet$.add(undefined);
          collector.$noSerialize$.push(obj);
          return;
        }
        if (isPromise(obj)) {
          collector.$promises$.push(
            resolvePromise(obj).then((value) => {
              collectValue(value, collector, leaks);
            })
          );
          return;
        }

        const target = getProxyTarget(obj);
        const input = obj;

        // If proxy collect subscriptions
        if (target) {
          if (leaks) {
            collectSubscriptions(input, collector);
          }
          obj = target;
          if (seen.has(obj)) {
            return;
          }
          seen.add(obj);

          if (isResourceReturn(obj)) {
            collector.$objSet$.add(target);
            collectValue(obj.promise, collector, leaks);
            collectValue(obj.resolved, collector, leaks);
            return;
          }
        } else if (isNode(obj)) {
          return;
        }
        if (isArray(obj)) {
          for (let i = 0; i < obj.length; i++) {
            collectValue(input[i], collector, leaks);
          }
        } else {
          for (const key of Object.keys(obj)) {
            collectValue(input[key], collector, leaks);
          }
        }
        break;
      }
    }
  }
  collector.$objSet$.add(obj);
};

export const isContainer = (el: Node) => {
  return isElement(el) && el.hasAttribute(QContainerAttr);
};

const hasQId = (el: Node) => {
  const node = processVirtualNodes(el);
  if (isQwikElement(node)) {
    return node.hasAttribute(ELEMENT_ID);
  }
  return false;
};

export const intToStr = (nu: number) => {
  return nu.toString(36);
};

export const strToInt = (nu: string) => {
  return parseInt(nu, 36);
};

export const getEventName = (attribute: string) => {
  const colonPos = attribute.indexOf(':');
  assertTrue(colonPos >= 0, 'colon not found in attribute');
  return fromKebabToCamelCase(attribute.slice(colonPos + 1));
};<|MERGE_RESOLUTION|>--- conflicted
+++ resolved
@@ -20,20 +20,9 @@
   getProxySubs,
   getProxyTarget,
   isConnected,
-<<<<<<< HEAD
-  isMutable,
   isSignal,
-  mutable,
-  shouldSerialize,
-=======
->>>>>>> 91f7bf66
 } from './q-object';
-import {
-  destroyWatch,
-  Subscriber,
-  SubscriberEffect,
-  WatchFlagsIsDirty,
-} from '../use/use-watch';
+import { destroyWatch, Subscriber, SubscriberEffect, WatchFlagsIsDirty } from '../use/use-watch';
 import type { QRL } from '../import/qrl.public';
 import { emitEvent } from '../util/event';
 import {
@@ -392,12 +381,9 @@
     { subscriber: Subscriber | '$'; data: string[] | number | null }[]
   >();
   objs.forEach((obj) => {
-<<<<<<< HEAD
+    const proxy = containerState.$proxyMap$.get(obj);
+    // TODO
     const flags = isSignal(obj) ? 0 : getProxyFlags(containerState.$proxyMap$.get(obj));
-=======
-    const proxy = containerState.$proxyMap$.get(obj);
-    const flags = getProxyFlags(proxy);
->>>>>>> 91f7bf66
     if (flags === undefined) {
       return;
     }
@@ -675,15 +661,10 @@
         }
         const set = v === null ? null : (new Set(v as any) as Set<string>);
         converted.set(el, set);
-<<<<<<< HEAD
-      });
+      }
       if (!parser.subs(value, converted)) {
         createProxy(value, containerState, flags, converted);
       }
-=======
-      }
-      createProxy(value, containerState, flags, converted);
->>>>>>> 91f7bf66
     }
   }
 };
@@ -898,45 +879,11 @@
         if (seen.has(obj)) {
           return;
         }
-<<<<<<< HEAD
-      }
-      return;
-    }
-
-    // Handle Objets
-    if (typeof obj === 'object') {
-      // Handle Signal
-      if (isSignal(obj)) {
-        collector.$objMap$.set(obj, obj);
-        if (leaks) {
-          await collectSubscriptions(obj, collector);
-        }
-        await collectValue(obj.untrackedValue, collector, leaks);
-        return
-      }
-
-      // Handle promises
-      if (isPromise(obj)) {
-        const value = await resolvePromise(obj);
-        await collectValue(value, collector, leaks);
-        return;
-      }
-
-      const target = getProxyTarget(obj);
-
-      // Handle dom nodes
-      if (!target && isNode(obj)) {
-        if (isDocument(obj)) {
-          collector.$objMap$.set(obj, obj);
-        } else if (!isQwikElement(obj)) {
-          throw qError(QError_verifySerializable, obj);
-=======
         seen.add(obj);
         if (!fastShouldSerialize(obj)) {
           collector.$objSet$.add(undefined);
           collector.$noSerialize$.push(obj);
           return;
->>>>>>> 91f7bf66
         }
         if (isQrl(obj)) {
           collector.$objSet$.add(obj);
@@ -957,6 +904,14 @@
         if (!fastShouldSerialize(obj)) {
           collector.$objSet$.add(undefined);
           collector.$noSerialize$.push(obj);
+          return;
+        }
+        if (isSignal(obj)) {
+          collector.$objSet$.add(obj);
+          if (leaks) {
+            collectSubscriptions(obj, collector);
+          }
+          collectValue(obj.untrackedValue, collector, leaks);
           return;
         }
         if (isPromise(obj)) {
