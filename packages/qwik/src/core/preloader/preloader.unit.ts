import { readFileSync } from 'fs';
import { expect, test } from 'vitest';
import compress from 'brotli/compress.js';
import { fileURLToPath } from 'url';
import { dirname, resolve } from 'path';

const __dirname = dirname(fileURLToPath(import.meta.url));

// Run `pnpm build --qwik --dev` to update
test('preloader script', () => {
  let preLoader: string = '';
  try {
    preLoader = readFileSync(resolve(__dirname, '../../../dist/preloader.mjs'), 'utf-8');
  } catch {
    // ignore, we didn't build yet
  }
  // This is to ensure we are deliberate about changes to preloader.
  expect(preLoader.length).toBeGreaterThan(0);
  /**
   * Note that the source length can be shorter by using strings in variables and using those to
   * dereference objects etc, but that actually results in worse compression
   */
  const compressed = compress(Buffer.from(preLoader), { mode: 1, quality: 11 });
<<<<<<< HEAD
  expect(compressed.length).toBe(1709);
  expect(preLoader.length).toBe(5037);
=======
  expect([compressed.length, preLoader.length]).toEqual([1878, 5614]);
>>>>>>> 274d0386
});<|MERGE_RESOLUTION|>--- conflicted
+++ resolved
@@ -21,10 +21,5 @@
    * dereference objects etc, but that actually results in worse compression
    */
   const compressed = compress(Buffer.from(preLoader), { mode: 1, quality: 11 });
-<<<<<<< HEAD
-  expect(compressed.length).toBe(1709);
-  expect(preLoader.length).toBe(5037);
-=======
   expect([compressed.length, preLoader.length]).toEqual([1878, 5614]);
->>>>>>> 274d0386
 });