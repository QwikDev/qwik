import { parseQRL } from '../import/qrl';
import { isQrl, QRLInternal } from '../import/qrl-class';
import { inflateQrl, normalizeOnProp, QContext } from './props';
import { $ } from '../import/qrl.public';
import { QScopedStyle } from '../util/markers';
import { directGetAttribute } from '../render/fast-calls';
import { isArray } from '../util/types';
import { assertTrue } from '../assert/assert';

const ON_PROP_REGEX = /^(on|window:|document:)/;

export const isOnProp = (prop: string): boolean => {
  return ON_PROP_REGEX.test(prop);
};

<<<<<<< HEAD
export const addQRLListener = (ctx: QContext, prop: string, input: QRLInternal[]): boolean => {
  if (!ctx.li) {
    ctx.li = new Map();
  }
  let existingListeners = ctx.li.get(prop);
  if (!existingListeners) {
    ctx.li.set(prop, (existingListeners = []));
=======
export const addQRLListener = (
  listenersMap: Record<string, QRLInternal<any>[]>,
  prop: string,
  input: QRLInternal[]
): boolean => {
  let existingListeners = listenersMap[prop];
  if (!existingListeners) {
    listenersMap[prop] = existingListeners = [];
>>>>>>> c8af1b69
  }
  for (const qrl of input) {
    const hash = qrl.$hash$;
    let replaced = false;
    for (let i = 0; i < existingListeners.length; i++) {
      const existing = existingListeners[i];
      if (existing.$hash$ === hash) {
        existingListeners.splice(i, 1, qrl);
        replaced = true;
        break;
      }
    }
    if (!replaced) {
      existingListeners.push(qrl);
    }
  }
  return false;
};

<<<<<<< HEAD
export const setEvent = (ctx: QContext, prop: string, input: any) => {
  assertTrue(prop.endsWith('$'), 'render: event property does not end with $', prop);
  const qrls = isArray(input) ? input.map(ensureQrl) : [ensureQrl(input)];
  prop = normalizeOnProp(prop.slice(0, -1));
  addQRLListener(ctx, prop, qrls);
=======
export const setEvent = (listenerMap: Record<string, QRLInternal[]>, prop: string, input: any) => {
  assertTrue(prop.endsWith('$'), 'render: event property does not end with $', prop);
  const qrls = isArray(input) ? input.map(ensureQrl) : [ensureQrl(input)];
  prop = normalizeOnProp(prop.slice(0, -1));
  addQRLListener(listenerMap, prop, qrls);
>>>>>>> c8af1b69
  return prop;
};

const ensureQrl = (value: any) => {
  return isQrl(value) ? value : ($(value) as QRLInternal);
};

export const getDomListeners = (
  ctx: QContext,
  containerEl: Element
<<<<<<< HEAD
): Map<string, QRLInternal[]> => {
  const attributes = (ctx.$element$ as Element).attributes;
  const listeners: Map<string, QRLInternal[]> = new Map();
=======
): Record<string, QRLInternal[]> => {
  const attributes = (ctx.$element$ as Element).attributes;
  const listeners: Record<string, QRLInternal[]> = {};
>>>>>>> c8af1b69
  for (let i = 0; i < attributes.length; i++) {
    const { name, value } = attributes.item(i)!;
    if (
      name.startsWith('on:') ||
      name.startsWith('on-window:') ||
      name.startsWith('on-document:')
    ) {
      let array = listeners[name];
      if (!array) {
        listeners[name] = array = [];
      }
      const urls = value.split('\n');
      for (const url of urls) {
        const qrl = parseQRL(url, containerEl);
        if (qrl.$capture$) {
          inflateQrl(qrl, ctx);
        }
        array.push(qrl);
      }
<<<<<<< HEAD
      const urls = value.split('\n');
      for (const url of urls) {
        const qrl = parseQRL(url, containerEl);
        if (qrl.$capture$) {
          inflateQrl(qrl, ctx);
        }
        array.push(qrl);
      }
=======
>>>>>>> c8af1b69
    }
  }
  return listeners;
};

export const getScopeIds = (el: Element): string[] => {
  const scoped = directGetAttribute(el, QScopedStyle);
  if (scoped) {
    return scoped.split(' ');
  }
  return [];
};<|MERGE_RESOLUTION|>--- conflicted
+++ resolved
@@ -13,15 +13,6 @@
   return ON_PROP_REGEX.test(prop);
 };
 
-<<<<<<< HEAD
-export const addQRLListener = (ctx: QContext, prop: string, input: QRLInternal[]): boolean => {
-  if (!ctx.li) {
-    ctx.li = new Map();
-  }
-  let existingListeners = ctx.li.get(prop);
-  if (!existingListeners) {
-    ctx.li.set(prop, (existingListeners = []));
-=======
 export const addQRLListener = (
   listenersMap: Record<string, QRLInternal<any>[]>,
   prop: string,
@@ -30,7 +21,6 @@
   let existingListeners = listenersMap[prop];
   if (!existingListeners) {
     listenersMap[prop] = existingListeners = [];
->>>>>>> c8af1b69
   }
   for (const qrl of input) {
     const hash = qrl.$hash$;
@@ -50,19 +40,11 @@
   return false;
 };
 
-<<<<<<< HEAD
-export const setEvent = (ctx: QContext, prop: string, input: any) => {
-  assertTrue(prop.endsWith('$'), 'render: event property does not end with $', prop);
-  const qrls = isArray(input) ? input.map(ensureQrl) : [ensureQrl(input)];
-  prop = normalizeOnProp(prop.slice(0, -1));
-  addQRLListener(ctx, prop, qrls);
-=======
 export const setEvent = (listenerMap: Record<string, QRLInternal[]>, prop: string, input: any) => {
   assertTrue(prop.endsWith('$'), 'render: event property does not end with $', prop);
   const qrls = isArray(input) ? input.map(ensureQrl) : [ensureQrl(input)];
   prop = normalizeOnProp(prop.slice(0, -1));
   addQRLListener(listenerMap, prop, qrls);
->>>>>>> c8af1b69
   return prop;
 };
 
@@ -73,15 +55,9 @@
 export const getDomListeners = (
   ctx: QContext,
   containerEl: Element
-<<<<<<< HEAD
-): Map<string, QRLInternal[]> => {
-  const attributes = (ctx.$element$ as Element).attributes;
-  const listeners: Map<string, QRLInternal[]> = new Map();
-=======
 ): Record<string, QRLInternal[]> => {
   const attributes = (ctx.$element$ as Element).attributes;
   const listeners: Record<string, QRLInternal[]> = {};
->>>>>>> c8af1b69
   for (let i = 0; i < attributes.length; i++) {
     const { name, value } = attributes.item(i)!;
     if (
@@ -101,17 +77,6 @@
         }
         array.push(qrl);
       }
-<<<<<<< HEAD
-      const urls = value.split('\n');
-      for (const url of urls) {
-        const qrl = parseQRL(url, containerEl);
-        if (qrl.$capture$) {
-          inflateQrl(qrl, ctx);
-        }
-        array.push(qrl);
-      }
-=======
->>>>>>> c8af1b69
     }
   }
   return listeners;
