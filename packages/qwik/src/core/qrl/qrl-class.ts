import { qError, QError_qrlIsNotFunction } from '../error/error';
import { getPlatform, isServerPlatform } from '../platform/platform';
import { verifySerializable } from '../state/common';
import { isSignal, type SignalInternal } from '../state/signal';
import {
  type InvokeContext,
  newInvokeContext,
  invoke,
  type InvokeTuple,
  newInvokeContextFromTuple,
} from '../use/use-core';
import { then } from '../util/promises';
<<<<<<< HEAD
import { qDev, qSerialize, qTest, seal } from '../util/qdev';
import { isArray, isFunction, ValueOrPromise } from '../util/types';
=======
import { qDev, qTest, seal } from '../util/qdev';
import { isArray, isFunction, type ValueOrPromise } from '../util/types';
>>>>>>> f4a31db5
import type { QRLDev } from './qrl';
import type { QRL } from './qrl.public';

export const isQrl = (value: any): value is QRLInternal => {
  return typeof value === 'function' && typeof value.getSymbol === 'function';
};

export interface QRLInternalMethods<TYPE> {
  readonly $chunk$: string | null;
  readonly $symbol$: string;
  readonly $refSymbol$: string | null;
  readonly $hash$: string;

  $capture$: string[] | null;
  $captureRef$: any[] | null;
  dev: QRLDev | null;

  resolve(): Promise<TYPE>;
  getSymbol(): string;
  getHash(): string;
  getCaptured(): any[] | null;
  getFn(
    currentCtx?: InvokeContext | InvokeTuple,
    beforeFn?: () => void
  ): TYPE extends (...args: infer ARGS) => infer Return
    ? (...args: ARGS) => ValueOrPromise<Return>
    : any;

  $setContainer$(containerEl: Element | undefined): Element | undefined;
  $resolveLazy$(containerEl?: Element): ValueOrPromise<TYPE>;
}

export interface QRLInternal<TYPE = any> extends QRL<TYPE>, QRLInternalMethods<TYPE> {}

export const createQRL = <TYPE>(
  chunk: string | null,
  symbol: string,
  symbolRef: null | ValueOrPromise<TYPE>,
  symbolFn: null | (() => Promise<Record<string, any>>),
  capture: null | string[],
  captureRef: any[] | null,
  refSymbol: string | null
): QRLInternal<TYPE> => {
<<<<<<< HEAD
  if (qDev && qSerialize) {
    verifySerializable(captureRef);
=======
  if (qDev) {
    if (captureRef) {
      for (const item of captureRef) {
        verifySerializable(item, 'Captured variable in the closure can not be serialized');
      }
    }
>>>>>>> f4a31db5
  }

  let _containerEl: Element | undefined;

  const setContainer = (el: Element | undefined) => {
    if (!_containerEl) {
      _containerEl = el;
    }
    return _containerEl;
  };

  const resolve = async (containerEl?: Element): Promise<TYPE> => {
    if (containerEl) {
      setContainer(containerEl);
    }
    if (symbolRef !== null) {
      return symbolRef;
    }
    if (symbolFn !== null) {
      return (symbolRef = symbolFn().then((module) => (symbolRef = module[symbol])));
    } else {
      const symbol2 = getPlatform().importSymbol(_containerEl, chunk, symbol);
      return (symbolRef = then(symbol2, (ref) => {
        return (symbolRef = ref);
      }));
    }
  };

  const resolveLazy = (containerEl?: Element): ValueOrPromise<TYPE> => {
    return symbolRef !== null ? symbolRef : resolve(containerEl);
  };

  function invokeFn(
    this: any,
    currentCtx?: InvokeContext | InvokeTuple,
    beforeFn?: () => void | boolean
  ) {
    return ((...args: any[]): any => {
      const start = now();
      const fn = resolveLazy() as TYPE;
      return then(fn, (fn) => {
        if (isFunction(fn)) {
          if (beforeFn && beforeFn() === false) {
            return;
          }
          const baseContext = createInvocationContext(currentCtx);
          const context: InvokeContext = {
            ...baseContext,
            $qrl$: QRL as QRLInternal<any>,
          };
          emitUsedSymbol(symbol, context.$element$, start);
          return invoke.call(this, context, fn as any, ...args);
        }
        throw qError(QError_qrlIsNotFunction);
      });
    }) as any;
  }

  const createInvocationContext = (invoke: InvokeContext | InvokeTuple | undefined) => {
    if (invoke == null) {
      return newInvokeContext();
    } else if (isArray(invoke)) {
      return newInvokeContextFromTuple(invoke);
    } else {
      return invoke;
    }
  };

  const invokeQRL = async function (this: any, ...args: any) {
    const fn = invokeFn.call(this);
    const result = await fn(...args);
    return result;
  };
  const resolvedSymbol = refSymbol ?? symbol;
  const hash = getSymbolHash(resolvedSymbol);

  const QRL: QRLInternal<TYPE> = invokeQRL as any;
  const methods: QRLInternalMethods<TYPE> = {
    getSymbol: () => resolvedSymbol,
    getHash: () => hash,
    getCaptured: () => captureRef,
    resolve,
    $resolveLazy$: resolveLazy,
    $setContainer$: setContainer,
    $chunk$: chunk,
    $symbol$: symbol,
    $refSymbol$: refSymbol,
    $hash$: hash,
    getFn: invokeFn,

    $capture$: capture,
    $captureRef$: captureRef,
    dev: null,
  };
  const qrl = Object.assign(invokeQRL, methods);
  seal(qrl);
  return qrl as any;
};

export const getSymbolHash = (symbolName: string) => {
  const index = symbolName.lastIndexOf('_');
  if (index > -1) {
    return symbolName.slice(index + 1);
  }
  return symbolName;
};

export function assertQrl<T>(qrl: QRL<T>): asserts qrl is QRLInternal<T> {
  if (qDev) {
    if (!isQrl(qrl)) {
      throw new Error('Not a QRL');
    }
  }
}

export function assertSignal<T>(obj: any): asserts obj is SignalInternal<T> {
  if (qDev) {
    if (!isSignal(obj)) {
      throw new Error('Not a Signal');
    }
  }
}

const EMITTED = /*#__PURE__*/ new Set();

export const emitUsedSymbol = (symbol: string, element: Element | undefined, reqTime: number) => {
  if (!EMITTED.has(symbol)) {
    EMITTED.add(symbol);
    emitEvent('qsymbol', {
      symbol,
      element,
      reqTime,
    });
  }
};

export const emitEvent = (eventName: string, detail: any) => {
  if (!qTest && !isServerPlatform() && typeof document === 'object') {
    document.dispatchEvent(
      new CustomEvent(eventName, {
        bubbles: false,
        detail,
      })
    );
  }
};

const now = () => {
  if (qTest || isServerPlatform()) {
    return 0;
  }
  if (typeof performance === 'object') {
    return performance.now();
  }
  return 0;
};<|MERGE_RESOLUTION|>--- conflicted
+++ resolved
@@ -10,13 +10,8 @@
   newInvokeContextFromTuple,
 } from '../use/use-core';
 import { then } from '../util/promises';
-<<<<<<< HEAD
 import { qDev, qSerialize, qTest, seal } from '../util/qdev';
-import { isArray, isFunction, ValueOrPromise } from '../util/types';
-=======
-import { qDev, qTest, seal } from '../util/qdev';
 import { isArray, isFunction, type ValueOrPromise } from '../util/types';
->>>>>>> f4a31db5
 import type { QRLDev } from './qrl';
 import type { QRL } from './qrl.public';
 
@@ -60,17 +55,12 @@
   captureRef: any[] | null,
   refSymbol: string | null
 ): QRLInternal<TYPE> => {
-<<<<<<< HEAD
   if (qDev && qSerialize) {
-    verifySerializable(captureRef);
-=======
-  if (qDev) {
     if (captureRef) {
       for (const item of captureRef) {
         verifySerializable(item, 'Captured variable in the closure can not be serialized');
       }
     }
->>>>>>> f4a31db5
   }
 
   let _containerEl: Element | undefined;
