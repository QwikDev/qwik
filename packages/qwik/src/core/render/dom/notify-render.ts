import { assertDefined, assertTrue } from '../../assert/assert';
import { executeContextWithSlots, IS_HEAD, IS_SVG, SVG_NS } from './visitor';
import { getContext, resumeIfNeeded } from '../../props/props';
import { getDocument } from '../../util/dom';
import { logError, logWarn } from '../../util/log';
import { getWrappingContainer } from '../../use/use-core';
import {
  runSubscriber,
  Subscriber,
  SubscriberEffect,
  WatchFlagsIsDirty,
  WatchFlagsIsEffect,
  WatchFlagsIsResource,
  WatchFlagsIsWatch,
} from '../../use/use-watch';
import { then } from '../../util/promises';
import type { ValueOrPromise } from '../../util/types';
import { useLexicalScope } from '../../use/use-lexical-scope.public';
import { renderComponent } from './render-dom';
import type { RenderStaticContext } from '../types';
import { ContainerState, getContainerState } from '../container';
import { createRenderContext } from '../execute-component';
import { getRootNode, QwikElement } from './virtual-element';
import { printRenderStats } from './operations';
<<<<<<< HEAD
import { executeSignalOperation, isSignalOperation, SubscriberSignal } from './signals';
=======
import { getPlatform, isServer } from '../../platform/platform';
import { qDev } from '../../util/qdev';
>>>>>>> 91f7bf66

export const notifyChange = (subscriber: Subscriber, containerState: ContainerState) => {
  if (isSignalOperation(subscriber)) {
    if (subscriber.length === 1) {
      notifyRender(subscriber[0], containerState);
    } else {
      notifySignalOperation(subscriber, containerState);

    }
  } else {
    notifyWatch(subscriber, containerState);
  }
};

/**
 * Mark component for rendering.
 *
 * Use `notifyRender` method to mark a component for rendering at some later point in time.
 * This method uses `getPlatform(doc).queueRender` for scheduling of the rendering. The
 * default implementation of the method is to use `requestAnimationFrame` to do actual rendering.
 *
 * The method is intended to coalesce multiple calls into `notifyRender` into a single call for
 * rendering.
 *
 * @param hostElement - Host-element of the component to re-render.
 * @returns A promise which is resolved when the component has been rendered.
<<<<<<< HEAD
=======
 *
>>>>>>> 91f7bf66
 */
const notifyRender = (hostElement: QwikElement, containerState: ContainerState): void => {
  const server = isServer();
  if (!server) {
    resumeIfNeeded(containerState.$containerEl$);
  }

  const ctx = getContext(hostElement);
  assertDefined(
    ctx.$renderQrl$,
    `render: notified host element must have a defined $renderQrl$`,
    ctx
  );
  if (ctx.$dirty$) {
    return;
  }
  ctx.$dirty$ = true;
  const activeRendering = containerState.$hostsRendering$ !== undefined;
  if (activeRendering) {
    assertDefined(
      containerState.$renderPromise$,
      'render: while rendering, $renderPromise$ must be defined',
      containerState
    );
    containerState.$hostsStaging$.add(hostElement);
  } else {
    if (server) {
      logWarn('Can not rerender in server platform');
      return undefined;
    }
    containerState.$hostsNext$.add(hostElement);
    scheduleFrame(containerState);
  }
};

const notifySignalOperation = (op: SubscriberSignal, containerState: ContainerState): void => {
  const activeRendering = containerState.$hostsRendering$ !== undefined;
  if (activeRendering) {
    assertDefined(
      containerState.$renderPromise$,
      'render: while rendering, $renderPromise$ must be defined',
      containerState
    );
    containerState.$opsNext$.add(op);
  } else {
    containerState.$opsNext$.add(op);
    scheduleFrame(containerState);
  }
};
export const notifyWatch = (watch: SubscriberEffect, containerState: ContainerState) => {
  if (watch.$flags$ & WatchFlagsIsDirty) {
    return;
  }
  watch.$flags$ |= WatchFlagsIsDirty;

  const activeRendering = containerState.$hostsRendering$ !== undefined;
  if (activeRendering) {
    assertDefined(
      containerState.$renderPromise$,
      'render: while rendering, $renderPromise$ must be defined',
      containerState
    );
    containerState.$watchStaging$.add(watch);
  } else {
    containerState.$watchNext$.add(watch);
    scheduleFrame(containerState);
  }
};

const scheduleFrame = (containerState: ContainerState): Promise<RenderStaticContext> => {
  if (containerState.$renderPromise$ === undefined) {
    containerState.$renderPromise$ = getPlatform().nextTick(() => renderMarked(containerState));
  }
  return containerState.$renderPromise$;
};

/**
 * Low-level API used by the Optimizer to process `useWatch$()` API. This method
 * is not intended to be used by developers.
 *
 * @internal
 *
 */
export const _hW = () => {
  const [watch] = useLexicalScope<[SubscriberEffect]>();
  notifyWatch(watch, getContainerState(getWrappingContainer(watch.$el$)!));
};

const renderMarked = async (containerState: ContainerState): Promise<void> => {
  const hostsRendering = (containerState.$hostsRendering$ = new Set(containerState.$hostsNext$));
  containerState.$hostsNext$.clear();
  await executeWatchesBefore(containerState);

  containerState.$hostsStaging$.forEach((host) => {
    hostsRendering.add(host);
  });
  containerState.$hostsStaging$.clear();

  const doc = getDocument(containerState.$containerEl$);
  const renderingQueue = Array.from(hostsRendering);
  sortNodes(renderingQueue);

  const ctx = createRenderContext(doc, containerState);
  const staticCtx = ctx.$static$;
  for (const el of renderingQueue) {
    if (!staticCtx.$hostElements$.has(el)) {
      const elCtx = getContext(el);
      if (elCtx.$renderQrl$) {
        assertTrue(el.isConnected, 'element must be connected to the dom');
        staticCtx.$roots$.push(elCtx);
        try {
          await renderComponent(ctx, elCtx, getFlags(el.parentElement));
        } catch (err) {
          logError(err);
          if (qDev) {
            if (err && err instanceof Error) {
              doc.dispatchEvent(
                new CustomEvent('qerror', {
                  bubbles: true,
                  detail: {
                    error: err,
                  },
                })
              );
            }
          }
        }
      }
    }
  }

  containerState.$opsNext$.forEach(op => executeSignalOperation(staticCtx, op))
  containerState.$opsNext$.clear();

  // Add post operations
  staticCtx.$operations$.push(...staticCtx.$postOperations$);

  // Early exist, no dom operations
  if (staticCtx.$operations$.length === 0) {
    printRenderStats(staticCtx);
    postRendering(containerState, staticCtx);
    return;
  }

  return getPlatform().raf(() => {
    executeContextWithSlots(ctx);
    printRenderStats(staticCtx);
    postRendering(containerState, staticCtx);
    return;
  });
};

const getFlags = (el: Element | null) => {
  let flags = 0;
  if (el) {
    if (el.namespaceURI === SVG_NS) {
      flags |= IS_SVG;
    }
    if (el.tagName === 'HEAD') {
      flags |= IS_HEAD;
    }
  }
  return flags;
};

export const postRendering = async (containerState: ContainerState, ctx: RenderStaticContext) => {
  await executeWatchesAfter(containerState, (watch, stage) => {
    if ((watch.$flags$ & WatchFlagsIsEffect) === 0) {
      return false;
    }
    if (stage) {
      return ctx.$hostElements$.has(watch.$el$);
    }
    return true;
  });

  // Clear staging
  containerState.$hostsStaging$.forEach((el) => {
    containerState.$hostsNext$.add(el);
  });
  containerState.$hostsStaging$.clear();

  containerState.$hostsRendering$ = undefined;
  containerState.$renderPromise$ = undefined;

  const pending = containerState.$hostsNext$.size + containerState.$watchNext$.size + containerState.$opsNext$.size;
  if (pending > 0) {
    scheduleFrame(containerState);
  }
};

const executeWatchesBefore = async (containerState: ContainerState) => {
<<<<<<< HEAD
  const resourcesPromises: ValueOrPromise<SubscriberEffect>[] = [];
  const watchPromises: ValueOrPromise<SubscriberEffect>[] = [];
  const isWatch = (watch: SubscriberEffect) => (watch.$flags$ & WatchFlagsIsWatch) !== 0;
  const isResourceWatch = (watch: SubscriberEffect) =>
=======
  const resourcesPromises: ValueOrPromise<SubscriberDescriptor>[] = [];
  const containerEl = containerState.$containerEl$;
  const watchPromises: ValueOrPromise<SubscriberDescriptor>[] = [];
  const isWatch = (watch: SubscriberDescriptor) => (watch.$flags$ & WatchFlagsIsWatch) !== 0;
  const isResourceWatch = (watch: SubscriberDescriptor) =>
>>>>>>> 91f7bf66
    (watch.$flags$ & WatchFlagsIsResource) !== 0;

  containerState.$watchNext$.forEach((watch) => {
    if (isWatch(watch)) {
      watchPromises.push(then(watch.$qrl$.$resolveLazy$(containerEl), () => watch));
      containerState.$watchNext$.delete(watch);
    }
    if (isResourceWatch(watch)) {
      resourcesPromises.push(then(watch.$qrl$.$resolveLazy$(containerEl), () => watch));
      containerState.$watchNext$.delete(watch);
    }
  });
  do {
    // Run staging effected
    containerState.$watchStaging$.forEach((watch) => {
      if (isWatch(watch)) {
        watchPromises.push(then(watch.$qrl$.$resolveLazy$(containerEl), () => watch));
      } else if (isResourceWatch(watch)) {
        resourcesPromises.push(then(watch.$qrl$.$resolveLazy$(containerEl), () => watch));
      } else {
        containerState.$watchNext$.add(watch);
      }
    });

    containerState.$watchStaging$.clear();

    // Wait for all promises
    if (watchPromises.length > 0) {
      const watches = await Promise.all(watchPromises);
      sortWatches(watches);
      await Promise.all(
        watches.map((watch) => {
          return runSubscriber(watch, containerState);
        })
      );
      watchPromises.length = 0;
    }
  } while (containerState.$watchStaging$.size > 0);

  if (resourcesPromises.length > 0) {
    const resources = await Promise.all(resourcesPromises);
    sortWatches(resources);
    resources.forEach((watch) => runSubscriber(watch, containerState));
  }
};

const executeWatchesAfter = async (
  containerState: ContainerState,
  watchPred: (watch: SubscriberEffect, staging: boolean) => boolean
) => {
<<<<<<< HEAD
  const watchPromises: ValueOrPromise<SubscriberEffect>[] = [];
=======
  const watchPromises: ValueOrPromise<SubscriberDescriptor>[] = [];
  const containerEl = containerState.$containerEl$;
>>>>>>> 91f7bf66

  containerState.$watchNext$.forEach((watch) => {
    if (watchPred(watch, false)) {
      watchPromises.push(then(watch.$qrl$.$resolveLazy$(containerEl), () => watch));
      containerState.$watchNext$.delete(watch);
    }
  });
  do {
    // Run staging effected
    containerState.$watchStaging$.forEach((watch) => {
      if (watchPred(watch, true)) {
        watchPromises.push(then(watch.$qrl$.$resolveLazy$(containerEl), () => watch));
      } else {
        containerState.$watchNext$.add(watch);
      }
    });
    containerState.$watchStaging$.clear();

    // Wait for all promises
    if (watchPromises.length > 0) {
      const watches = await Promise.all(watchPromises);
      sortWatches(watches);
      await Promise.all(
        watches.map((watch) => {
          return runSubscriber(watch, containerState);
        })
      );
      watchPromises.length = 0;
    }
  } while (containerState.$watchStaging$.size > 0);
};

const sortNodes = (elements: QwikElement[]) => {
  elements.sort((a, b) => (a.compareDocumentPosition(getRootNode(b)) & 2 ? 1 : -1));
};

const sortWatches = (watches: SubscriberEffect[]) => {
  watches.sort((a, b) => {
    if (a.$el$ === b.$el$) {
      return a.$index$ < b.$index$ ? -1 : 1;
    }
    return (a.$el$.compareDocumentPosition(getRootNode(b.$el$)) & 2) !== 0 ? 1 : -1;
  });
};<|MERGE_RESOLUTION|>--- conflicted
+++ resolved
@@ -22,12 +22,9 @@
 import { createRenderContext } from '../execute-component';
 import { getRootNode, QwikElement } from './virtual-element';
 import { printRenderStats } from './operations';
-<<<<<<< HEAD
 import { executeSignalOperation, isSignalOperation, SubscriberSignal } from './signals';
-=======
 import { getPlatform, isServer } from '../../platform/platform';
 import { qDev } from '../../util/qdev';
->>>>>>> 91f7bf66
 
 export const notifyChange = (subscriber: Subscriber, containerState: ContainerState) => {
   if (isSignalOperation(subscriber)) {
@@ -35,7 +32,6 @@
       notifyRender(subscriber[0], containerState);
     } else {
       notifySignalOperation(subscriber, containerState);
-
     }
   } else {
     notifyWatch(subscriber, containerState);
@@ -54,10 +50,7 @@
  *
  * @param hostElement - Host-element of the component to re-render.
  * @returns A promise which is resolved when the component has been rendered.
-<<<<<<< HEAD
-=======
- *
->>>>>>> 91f7bf66
+ *
  */
 const notifyRender = (hostElement: QwikElement, containerState: ContainerState): void => {
   const server = isServer();
@@ -189,7 +182,7 @@
     }
   }
 
-  containerState.$opsNext$.forEach(op => executeSignalOperation(staticCtx, op))
+  containerState.$opsNext$.forEach((op) => executeSignalOperation(staticCtx, op));
   containerState.$opsNext$.clear();
 
   // Add post operations
@@ -243,26 +236,21 @@
   containerState.$hostsRendering$ = undefined;
   containerState.$renderPromise$ = undefined;
 
-  const pending = containerState.$hostsNext$.size + containerState.$watchNext$.size + containerState.$opsNext$.size;
+  const pending =
+    containerState.$hostsNext$.size +
+    containerState.$watchNext$.size +
+    containerState.$opsNext$.size;
   if (pending > 0) {
     scheduleFrame(containerState);
   }
 };
 
 const executeWatchesBefore = async (containerState: ContainerState) => {
-<<<<<<< HEAD
+  const containerEl = containerState.$containerEl$;
   const resourcesPromises: ValueOrPromise<SubscriberEffect>[] = [];
   const watchPromises: ValueOrPromise<SubscriberEffect>[] = [];
   const isWatch = (watch: SubscriberEffect) => (watch.$flags$ & WatchFlagsIsWatch) !== 0;
-  const isResourceWatch = (watch: SubscriberEffect) =>
-=======
-  const resourcesPromises: ValueOrPromise<SubscriberDescriptor>[] = [];
-  const containerEl = containerState.$containerEl$;
-  const watchPromises: ValueOrPromise<SubscriberDescriptor>[] = [];
-  const isWatch = (watch: SubscriberDescriptor) => (watch.$flags$ & WatchFlagsIsWatch) !== 0;
-  const isResourceWatch = (watch: SubscriberDescriptor) =>
->>>>>>> 91f7bf66
-    (watch.$flags$ & WatchFlagsIsResource) !== 0;
+  const isResourceWatch = (watch: SubscriberEffect) => (watch.$flags$ & WatchFlagsIsResource) !== 0;
 
   containerState.$watchNext$.forEach((watch) => {
     if (isWatch(watch)) {
@@ -312,12 +300,8 @@
   containerState: ContainerState,
   watchPred: (watch: SubscriberEffect, staging: boolean) => boolean
 ) => {
-<<<<<<< HEAD
   const watchPromises: ValueOrPromise<SubscriberEffect>[] = [];
-=======
-  const watchPromises: ValueOrPromise<SubscriberDescriptor>[] = [];
   const containerEl = containerState.$containerEl$;
->>>>>>> 91f7bf66
 
   containerState.$watchNext$.forEach((watch) => {
     if (watchPred(watch, false)) {
