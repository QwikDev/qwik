import { qError, QError_invalidJsxNodeType } from '../../error/error';
import { type InvokeContext, newInvokeContext, invoke } from '../../use/use-core';
import { EMPTY_ARRAY, EMPTY_OBJ } from '../../util/flyweight';
import { logWarn } from '../../util/log';
import { isNotNullable, isPromise, promiseAll, then } from '../../util/promises';
import { qDev, seal } from '../../util/qdev';
<<<<<<< HEAD
import { isArray, isFunction, isObject, isString, ValueOrPromise } from '../../util/types';
=======
import { isArray, isFunction, isObject, isString, type ValueOrPromise } from '../../util/types';
>>>>>>> a9ecfaa6
import { domToVnode, smartUpdateChildren } from './visitor';
import { SkipRender, Virtual } from '../jsx/utils.public';
import { isJSXNode, SKIP_RENDER_TYPE, _jsxC } from '../jsx/jsx-runtime';
import type { DevJSX, JSXNode } from '../jsx/types/jsx-node';
import { executeComponent, shouldWrapFunctional } from '../execute-component';
import type { RenderContext } from '../types';
import { type QwikElement, VIRTUAL, type VirtualElement } from './virtual-element';
import { appendHeadStyle } from './operations';
import { isSignal, type Signal } from '../../state/signal';
import { HOST_FLAG_MOUNTED, type QContext } from '../../state/context';

export const renderComponent = (
  rCtx: RenderContext,
  elCtx: QContext,
  flags: number
): ValueOrPromise<void> => {
  const justMounted = !(elCtx.$flags$ & HOST_FLAG_MOUNTED);
  const hostElement = elCtx.$element$;
  const containerState = rCtx.$static$.$containerState$;
  // Component is not dirty any more
  containerState.$hostsStaging$.delete(elCtx);
  // Clean current subscription before render
  containerState.$subsManager$.$clearSub$(hostElement);

  // TODO, serialize scopeIds
  return then(executeComponent(rCtx, elCtx), (res) => {
    const staticCtx = rCtx.$static$;
    const newCtx = res.rCtx;
    const invocationContext = newInvokeContext(rCtx.$static$.$locale$, hostElement);
    staticCtx.$hostElements$.add(hostElement);
    invocationContext.$subscriber$ = [0, hostElement];
    invocationContext.$renderCtx$ = newCtx;
    if (justMounted) {
      if (elCtx.$appendStyles$) {
        for (const style of elCtx.$appendStyles$) {
          appendHeadStyle(staticCtx, style);
        }
      }
    }
    const processedJSXNode = processData(res.node, invocationContext);
    return then(processedJSXNode, (processedJSXNode) => {
      const newVdom = wrapJSX(hostElement, processedJSXNode);
      // const oldVdom = getVdom(hostElement);
      const oldVdom = getVdom(elCtx);
      return then(smartUpdateChildren(newCtx, oldVdom, newVdom, 'root', flags), () => {
        // setVdom(hostElement, newVdom);
        elCtx.$vdom$ = newVdom;
      });
    });
  });
};

export const getVdom = (elCtx: QContext) => {
  if (!elCtx.$vdom$) {
    elCtx.$vdom$ = domToVnode(elCtx.$element$);
  }
  return elCtx.$vdom$;
};

export class ProcessedJSXNodeImpl implements ProcessedJSXNode {
  $elm$: Node | VirtualElement | null = null;
  $text$: string = '';
  $signal$: Signal<any> | null = null;
  $id$: string;

  constructor(
    public $type$: string,
    public $props$: Record<string, any>,
    public $immutableProps$: Record<string, any> | null,
    public $children$: ProcessedJSXNode[],
    public $flags$: number,
    public $key$: string | null
  ) {
    this.$id$ = $type$ + ($key$ ? ':' + $key$ : '');
    seal(this);
  }
}

export const processNode = (
  node: JSXNode,
  invocationContext?: InvokeContext
): ValueOrPromise<ProcessedJSXNode | ProcessedJSXNode[] | undefined> => {
  const { key, type, props, children, flags, immutableProps } = node;
  let textType = '';
  if (isString(type)) {
    textType = type;
  } else if (type === Virtual) {
    textType = VIRTUAL;
  } else if (isFunction(type)) {
    const res = invoke(invocationContext, type, props, key, flags);
    if (!shouldWrapFunctional(res, node)) {
      return processData(res, invocationContext);
    }
    return processNode(_jsxC(Virtual, { children: res }, 0, key), invocationContext);
  } else {
    throw qError(QError_invalidJsxNodeType, type);
  }
  let convertedChildren: ProcessedJSXNode[] = EMPTY_ARRAY;
  if (children != null) {
    return then(processData(children, invocationContext), (result) => {
      if (result !== undefined) {
        convertedChildren = isArray(result) ? result : [result];
      }
      return new ProcessedJSXNodeImpl(
        textType,
        props,
        immutableProps,
        convertedChildren,
        flags,
        key
      );
    });
  } else {
    return new ProcessedJSXNodeImpl(textType, props, immutableProps, convertedChildren, flags, key);
  }
};

export const wrapJSX = (
  element: QwikElement,
  input: ProcessedJSXNode[] | ProcessedJSXNode | undefined
) => {
  const children = input === undefined ? EMPTY_ARRAY : isArray(input) ? input : [input];
  const node = new ProcessedJSXNodeImpl(':virtual', {}, null, children, 0, null);
  node.$elm$ = element;
  return node;
};

export const processData = (
  node: any,
  invocationContext?: InvokeContext
): ValueOrPromise<ProcessedJSXNode[] | ProcessedJSXNode | undefined> => {
  if (node == null || typeof node === 'boolean') {
    return undefined;
  }
  if (isPrimitive(node)) {
    const newNode = new ProcessedJSXNodeImpl('#text', EMPTY_OBJ, null, EMPTY_ARRAY, 0, null);
    newNode.$text$ = String(node);
    return newNode;
  } else if (isJSXNode(node)) {
    return processNode(node, invocationContext);
  } else if (isSignal(node)) {
    const newNode = new ProcessedJSXNodeImpl('#text', EMPTY_OBJ, null, EMPTY_ARRAY, 0, null);
    newNode.$signal$ = node;
    return newNode;
  } else if (isArray(node)) {
    const output = promiseAll(node.flatMap((n) => processData(n, invocationContext)));
    return then(output, (array) => array.flat(100).filter(isNotNullable));
  } else if (isPromise(node)) {
    return node.then((node) => processData(node, invocationContext));
  } else if (node === SkipRender) {
    return new ProcessedJSXNodeImpl(SKIP_RENDER_TYPE, EMPTY_OBJ, null, EMPTY_ARRAY, 0, null);
  } else {
    logWarn('A unsupported value was passed to the JSX, skipping render. Value:', node);
    return undefined;
  }
};

export const isProcessedJSXNode = (n: any): n is ProcessedJSXNode => {
  if (qDev) {
    if (n instanceof ProcessedJSXNodeImpl) {
      return true;
    }
    if (isObject(n) && n.constructor.name === ProcessedJSXNodeImpl.name) {
      throw new Error(`Duplicate implementations of "ProcessedJSXNodeImpl" found`);
    }
    return false;
  } else {
    return n instanceof ProcessedJSXNodeImpl;
  }
};

export const isPrimitive = (obj: any) => {
  return isString(obj) || typeof obj === 'number';
};

export interface ProcessedJSXNode {
  $type$: string;
  $id$: string;
  $props$: Record<string, any>;
  $immutableProps$: Record<string, any> | null;
  $flags$: number;
  $children$: ProcessedJSXNode[];
  $key$: string | null;
  $elm$: Node | VirtualElement | null;
  $text$: string;
  $signal$: Signal<any> | null;
  $dev$?: DevJSX;
}<|MERGE_RESOLUTION|>--- conflicted
+++ resolved
@@ -4,11 +4,7 @@
 import { logWarn } from '../../util/log';
 import { isNotNullable, isPromise, promiseAll, then } from '../../util/promises';
 import { qDev, seal } from '../../util/qdev';
-<<<<<<< HEAD
-import { isArray, isFunction, isObject, isString, ValueOrPromise } from '../../util/types';
-=======
 import { isArray, isFunction, isObject, isString, type ValueOrPromise } from '../../util/types';
->>>>>>> a9ecfaa6
 import { domToVnode, smartUpdateChildren } from './visitor';
 import { SkipRender, Virtual } from '../jsx/utils.public';
 import { isJSXNode, SKIP_RENDER_TYPE, _jsxC } from '../jsx/jsx-runtime';
