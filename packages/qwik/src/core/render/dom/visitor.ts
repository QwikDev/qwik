--- conflicted
+++ resolved
@@ -71,11 +71,7 @@
   type QContext,
   tryGetContext,
 } from '../../state/context';
-<<<<<<< HEAD
-import { getProxyManager, getProxyTarget, SubscriptionManager } from '../../state/common';
-=======
 import { getProxyManager, getProxyTarget, type SubscriptionManager } from '../../state/common';
->>>>>>> a9ecfaa6
 import { createPropsState, createProxy, ReadWriteProxyHandler } from '../../state/store';
 import { _IMMUTABLE, _IMMUTABLE_PREFIX } from '../../state/constants';
 import { trackSignal } from '../../use/use-core';
