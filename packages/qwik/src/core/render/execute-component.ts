import { assertDefined } from '../error/assert';
import { RenderEvent } from '../util/markers';
import { safeCall } from '../util/promises';
import { newInvokeContext } from '../use/use-core';
<<<<<<< HEAD
import { isArray, isFunction, isString, ValueOrPromise } from '../util/types';
=======
import { isArray, isFunction, isString, type ValueOrPromise } from '../util/types';
>>>>>>> a9ecfaa6
import type { JSXNode } from './jsx/types/jsx-node';
import type { ClassList } from './jsx/types/jsx-qwik-attributes';
import type { RenderContext } from './types';
import { type ContainerState, intToStr } from '../container/container';
import { fromCamelToKebabCase } from '../util/case';
import { qError, QError_stringifyClassOrStyle } from '../error/error';
import { seal } from '../util/qdev';
import { SkipRender } from './jsx/utils.public';
import { handleError } from './error-handling';
<<<<<<< HEAD
import { HOST_FLAG_DIRTY, HOST_FLAG_MOUNTED, QContext } from '../state/context';
=======
import { HOST_FLAG_DIRTY, HOST_FLAG_MOUNTED, type QContext } from '../state/context';
>>>>>>> a9ecfaa6
import { isSignal, SignalUnassignedException } from '../state/signal';
import { isJSXNode } from './jsx/jsx-runtime';

export interface ExecuteComponentOutput {
  node: JSXNode | null;
  rCtx: RenderContext;
}

export const executeComponent = (
  rCtx: RenderContext,
  elCtx: QContext
): ValueOrPromise<ExecuteComponentOutput> => {
  elCtx.$flags$ &= ~HOST_FLAG_DIRTY;
  elCtx.$flags$ |= HOST_FLAG_MOUNTED;
  elCtx.$slots$ = [];
  elCtx.li.length = 0;

  const hostElement = elCtx.$element$;
  const componentQRL = elCtx.$componentQrl$;
  const props = elCtx.$props$;
  const newCtx = pushRenderContext(rCtx);
  const invocationContext = newInvokeContext(
    rCtx.$static$.$locale$,
    hostElement,
    undefined,
    RenderEvent
  );
  const waitOn = (invocationContext.$waitOn$ = []);
  assertDefined(componentQRL, `render: host element to render must has a $renderQrl$:`, elCtx);
  assertDefined(props, `render: host element to render must has defined props`, elCtx);

  // Set component context
  newCtx.$cmpCtx$ = elCtx;
  newCtx.$slotCtx$ = null;

  // Invoke render hook
  invocationContext.$subscriber$ = [0, hostElement];
  invocationContext.$renderCtx$ = rCtx;

  // Resolve render function
  componentQRL.$setContainer$(rCtx.$static$.$containerState$.$containerEl$);
  const componentFn = componentQRL.getFn(invocationContext);

  return safeCall(
    () => componentFn(props),
    (jsxNode) => {
      if (waitOn.length > 0) {
        return Promise.all(waitOn).then(() => {
          if (elCtx.$flags$ & HOST_FLAG_DIRTY) {
            return executeComponent(rCtx, elCtx);
          }
          return {
            node: jsxNode,
            rCtx: newCtx,
          };
        });
      }
      if (elCtx.$flags$ & HOST_FLAG_DIRTY) {
        return executeComponent(rCtx, elCtx);
      }
      return {
        node: jsxNode,
        rCtx: newCtx,
      };
    },
    (err) => {
      if (err === SignalUnassignedException) {
        return Promise.all(waitOn).then(() => {
          return executeComponent(rCtx, elCtx);
        });
      }
      handleError(err, hostElement, rCtx);
      return {
        node: SkipRender,
        rCtx: newCtx,
      };
    }
  );
};

export const createRenderContext = (
  doc: Document,
  containerState: ContainerState
): RenderContext => {
  const ctx: RenderContext = {
    $static$: {
      $doc$: doc,
      $locale$: containerState.$serverData$.locale,
      $containerState$: containerState,
      $hostElements$: new Set(),
      $operations$: [],
      $postOperations$: [],
      $roots$: [],
      $addSlots$: [],
      $rmSlots$: [],
      $visited$: [],
    },
    $cmpCtx$: null,
    $slotCtx$: null,
  };
  seal(ctx);
  seal(ctx.$static$);
  return ctx;
};

export const pushRenderContext = (ctx: RenderContext): RenderContext => {
  const newCtx: RenderContext = {
    $static$: ctx.$static$,
    $cmpCtx$: ctx.$cmpCtx$,
    $slotCtx$: ctx.$slotCtx$,
  };
  return newCtx;
};

export const serializeClassWithHost = (
  obj: ClassList,
  hostCtx: QContext | undefined | null
): string => {
  if (hostCtx && hostCtx.$scopeIds$) {
    return hostCtx.$scopeIds$.join(' ') + ' ' + serializeClass(obj);
  }
  return serializeClass(obj);
};

export const serializeClass = (obj: ClassList): string => {
  if (!obj) return '';
  if (isString(obj)) return obj.trim();

  if (isArray(obj))
    return obj.reduce((result: string, o) => {
      const classList = serializeClass(o);
      return classList ? (result ? `${result} ${classList}` : classList) : result;
    }, '');

  return Object.entries(obj).reduce(
    (result, [key, value]) => (value ? (result ? `${result} ${key.trim()}` : key.trim()) : result),
    ''
  );
};

// export const serializeClass = (obj: ClassList): string => {
//   if (!obj) return '';
//   if (isString(obj)) return obj.trim();

//   let reduced = '';
//   if (isArray(obj)) {
//     for (const o of obj) {
//       const classList = serializeClass(o);
//       if (classList) {
//         reduced += ' ' + classList.trim();
//       }
//     }
//   } else {
//     for (const key of Object.keys(obj)) {
//       if (obj[key]) {
//         reduced += ' ' + key;
//       }
//     }
//   }
//   return reduced.trim();
// };

export const stringifyStyle = (obj: any): string => {
  if (obj == null) return '';
  if (typeof obj == 'object') {
    if (isArray(obj)) {
      throw qError(QError_stringifyClassOrStyle, obj, 'style');
    } else {
      const chunks: string[] = [];
      for (const key in obj) {
        if (Object.prototype.hasOwnProperty.call(obj, key)) {
          const value = obj[key];
          if (value != null) {
            const normalizedKey = key.startsWith('--') ? key : fromCamelToKebabCase(key);
            chunks.push(normalizedKey + ':' + value);
          }
        }
      }
      return chunks.join(';');
    }
  }
  return String(obj);
};

export const getNextIndex = (ctx: RenderContext) => {
  return intToStr(ctx.$static$.$containerState$.$elementIndex$++);
};

export const setQId = (rCtx: RenderContext, elCtx: QContext) => {
  const id = getNextIndex(rCtx);
  elCtx.$id$ = id;
};

export const hasStyle = (containerState: ContainerState, styleId: string) => {
  return containerState.$styleIds$.has(styleId);
};

export const jsxToString = (data: any): string => {
  if (isSignal(data)) {
    return jsxToString(data.value);
  }
  return data == null || typeof data === 'boolean' ? '' : String(data);
};

export function isAriaAttribute(prop: string): boolean {
  return prop.startsWith('aria-');
}

export const shouldWrapFunctional = (res: unknown, node: JSXNode) => {
  if (node.key) {
    return !isJSXNode(res) || (!isFunction(res.type) && res.key != node.key);
  }
  return false;
};

export const static_listeners = 1 << 0;
export const static_subtree = 1 << 1;<|MERGE_RESOLUTION|>--- conflicted
+++ resolved
@@ -2,11 +2,7 @@
 import { RenderEvent } from '../util/markers';
 import { safeCall } from '../util/promises';
 import { newInvokeContext } from '../use/use-core';
-<<<<<<< HEAD
-import { isArray, isFunction, isString, ValueOrPromise } from '../util/types';
-=======
 import { isArray, isFunction, isString, type ValueOrPromise } from '../util/types';
->>>>>>> a9ecfaa6
 import type { JSXNode } from './jsx/types/jsx-node';
 import type { ClassList } from './jsx/types/jsx-qwik-attributes';
 import type { RenderContext } from './types';
@@ -16,11 +12,7 @@
 import { seal } from '../util/qdev';
 import { SkipRender } from './jsx/utils.public';
 import { handleError } from './error-handling';
-<<<<<<< HEAD
-import { HOST_FLAG_DIRTY, HOST_FLAG_MOUNTED, QContext } from '../state/context';
-=======
 import { HOST_FLAG_DIRTY, HOST_FLAG_MOUNTED, type QContext } from '../state/context';
->>>>>>> a9ecfaa6
 import { isSignal, SignalUnassignedException } from '../state/signal';
 import { isJSXNode } from './jsx/jsx-runtime';
 
