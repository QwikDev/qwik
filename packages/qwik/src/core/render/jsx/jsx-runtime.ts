import type { DevJSX, FunctionComponent, JSXNode } from './types/jsx-node';
import type { QwikJSX } from './types/jsx-qwik';
import { qDev, qRuntimeQrl, seal } from '../../util/qdev';
import { logError, logWarn } from '../../util/log';
import { isArray, isFunction, isObject, isString } from '../../util/types';
import { qError, QError_invalidJsxNodeType } from '../../error/error';
import { isQrl } from '../../qrl/qrl-class';
import { invoke } from '../../use/use-core';
import { verifySerializable } from '../../state/common';
import { isQwikComponent } from '../../component/component.public';
import { isSignal } from '../../state/signal';
import { isPromise } from '../../util/promises';
import { SkipRender } from './utils.public';

let warnClassname = false;

/**
 * @public
 */
export const jsx = <T extends string | FunctionComponent<any>>(
  type: T,
  props: T extends FunctionComponent<infer PROPS> ? PROPS : Record<string, any>,
  key?: string | number | null
): JSXNode<T> => {
  const processed = key == null ? null : String(key);
  const node = new JSXNodeImpl<T>(type, props, processed);
  seal(node);
  return node;
};

export const SKIP_RENDER_TYPE = ':skipRender';

export class JSXNodeImpl<T> implements JSXNode<T> {
  dev?: DevJSX;
  constructor(
    public type: T,
    public props: T extends FunctionComponent<infer PROPS> ? PROPS : Record<string, any>,
    public key: string | null = null
  ) {
    if (qDev) {
      invoke(undefined, () => {
        const isQwikC = isQwikComponent(type);
        if (!isString(type) && !isFunction(type)) {
          throw qError(QError_invalidJsxNodeType, String(type));
        }
        if (isArray((props as any).children)) {
          const flatChildren = (props as any).children.flat();
          if (isString(type) || isQwikC) {
            flatChildren.forEach((child: any) => {
              if (!isValidJSXChild(child)) {
                const typeObj = typeof child;
                let explanation = '';
                if (typeObj === 'object') {
                  if (child?.constructor) {
                    explanation = `it's an instance of "${child?.constructor.name}".`;
                  } else {
                    explanation = `it's a object literal: ${printObjectLiteral(child)} `;
                  }
                } else if (typeObj === 'function') {
                  explanation += `it's a function named "${(child as Function).name}".`;
                } else {
                  explanation = `it's a "${typeObj}": ${String(child)}.`;
                }

                throw createJSXError(
                  `One of the children of <${type} /> is not an accepted value. JSX children must be either: string, boolean, number, <element>, Array, undefined/null, or a Promise/Signal that resolves to one of those types. Instead, ${explanation}`,
                  this as any
                );
              }
            });
          }
          const keys: Record<string, boolean> = {};
          flatChildren.forEach((child: any) => {
            if (isJSXNode(child) && !isString(child.type) && child.key != null) {
              if (keys[child.key]) {
                const err = createJSXError(
                  `Multiple JSX sibling nodes with the same key.\nThis is likely caused by missing a custom key in a for loop`,
                  child
                );
                if (err) {
                  logError(err);
                }
              } else {
                keys[child.key] = true;
              }
            }
          });
        }
        if (!qRuntimeQrl && props) {
          for (const prop of Object.keys(props)) {
            const value = (props as any)[prop];
            if (prop.endsWith('$') && value) {
<<<<<<< HEAD
              if (!isQrl(value) && !isArray(value)) {
                throw qError(QError_invalidJsxNodeType, type);
=======
              if (!isQrl(value) && !Array.isArray(value)) {
                throw qError(QError_invalidJsxNodeType, String(value));
>>>>>>> 1c828d3f
              }
            }
            if (prop !== 'children' && isQwikC && value) {
              verifySerializable(
                value,
                `The value of the JSX property "${prop}" can not be serialized`
              );
            }
          }
        }
        if (isString(type)) {
          if (type === 'style') {
            if ((props as any).children) {
              logWarn(`jsx: Using <style>{content}</style> will escape the content, effectively breaking the CSS.
In order to disable content escaping use '<style dangerouslySetInnerHTML={content}/>'

However, if the use case is to inject component styleContent, use 'useStyles$()' instead, it will be a lot more efficient.
See https://qwik.builder.io/docs/components/styles/#usestyles for more information.`);
            }
          }
          if (type === 'script') {
            if ((props as any).children) {
              logWarn(`jsx: Using <script>{content}</script> will escape the content, effectively breaking the inlined JS.
In order to disable content escaping use '<script dangerouslySetInnerHTML={content}/>'`);
            }
          }
          if ('className' in (props as any)) {
            (props as any)['class'] = (props as any)['className'];
            delete (props as any)['className'];
            if (qDev && !warnClassname) {
              warnClassname = true;
              logWarn('jsx: `className` is deprecated. Use `class` instead.');
            }
          }
        }
      });
    }
<<<<<<< HEAD
    if (isString(type) && 'className' in (props as any)) {
      (props as any)['class'] = (props as any)['className'];
      delete (props as any)['className'];
      if (qDev && !warnClassname) {
        warnClassname = true;
        logWarn('jsx: `className` is deprecated. Use `class` instead.');
=======
    if (isString(type)) {
      if ('className' in (props as any)) {
        (props as any)['class'] = (props as any)['className'];
        delete (props as any)['className'];
        if (qDev && !warnClassname) {
          warnClassname = true;
          logWarn('jsx: `className` is deprecated. Use `class` instead.');
        }
>>>>>>> 1c828d3f
      }
    }
  }
}

const printObjectLiteral = (obj: Record<string, any>) => {
  return `{ ${Object.keys(obj)
    .map((key) => `"${key}"`)
    .join(', ')} }`;
};

export const isJSXNode = (n: any): n is JSXNode => {
  if (qDev) {
    if (n instanceof JSXNodeImpl) {
      return true;
    }
    if (isObject(n) && 'key' in n && 'props' in n && 'type' in n) {
      logWarn(`Duplicate implementations of "JSXNode" found`);
      return true;
    }
    return false;
  } else {
    return n instanceof JSXNodeImpl;
  }
};

export const isValidJSXChild = (node: any): boolean => {
  if (!node) {
    return true;
  } else if (node === SkipRender) {
    return true;
  } else if (isString(node) || typeof node === 'number' || typeof node === 'boolean') {
    return true;
  } else if (isJSXNode(node)) {
    return true;
  }
  if (isSignal(node)) {
    return isValidJSXChild(node.value);
  } else if (isPromise(node)) {
    return true;
  }
  return false;
};

/**
 * @public
 */
export const Fragment: FunctionComponent<{ children?: any }> = (props) => props.children as any;

interface JsxDevOpts {
  fileName: string;
  lineNumber: number;
  columnNumber: number;
}

/**
 * @public
 */
export const jsxDEV = <T extends string | FunctionComponent<any>>(
  type: T,
  props: T extends FunctionComponent<infer PROPS> ? PROPS : Record<string, any>,
  key: string | number | null | undefined,
  isStatic: boolean,
  opts: JsxDevOpts,
  ctx: any
): JSXNode<T> => {
  const processed = key == null ? null : String(key);
  const node = new JSXNodeImpl<T>(type, props, processed);
  node.dev = {
    isStatic,
    ctx,
    stack: new Error().stack,
    ...opts,
  };
  seal(node);
  return node;
};

export type { QwikJSX as JSX };

const ONCE_JSX = new Set<string>();

export const createJSXError = (message: string, node: JSXNode) => {
  const error = new Error(message);
  if (!node.dev) {
    return error;
  }
  const id = node.dev.fileName;
  const key = `${message}${id}:${node.dev.lineNumber}:${node.dev.columnNumber}`;
  if (ONCE_JSX.has(key)) {
    return undefined;
  }
  Object.assign(error, {
    id,
    loc: {
      file: id,
      column: node.dev.columnNumber,
      line: node.dev.lineNumber,
    },
  });
  error.stack = `JSXError: ${message}\n${filterStack(node.dev.stack!, 1)}`;
  ONCE_JSX.add(key);
  return error;
};

const filterStack = (stack: string, offset: number = 0) => {
  return stack
    .split('\n')
    .slice(offset)
    .filter((l) => !l.includes('/node_modules/@builder.io/qwik') && !l.includes('(node:'))
    .join('\n');
};

export { jsx as jsxs };<|MERGE_RESOLUTION|>--- conflicted
+++ resolved
@@ -90,13 +90,8 @@
           for (const prop of Object.keys(props)) {
             const value = (props as any)[prop];
             if (prop.endsWith('$') && value) {
-<<<<<<< HEAD
               if (!isQrl(value) && !isArray(value)) {
                 throw qError(QError_invalidJsxNodeType, type);
-=======
-              if (!isQrl(value) && !Array.isArray(value)) {
-                throw qError(QError_invalidJsxNodeType, String(value));
->>>>>>> 1c828d3f
               }
             }
             if (prop !== 'children' && isQwikC && value) {
@@ -134,23 +129,12 @@
         }
       });
     }
-<<<<<<< HEAD
     if (isString(type) && 'className' in (props as any)) {
       (props as any)['class'] = (props as any)['className'];
       delete (props as any)['className'];
       if (qDev && !warnClassname) {
         warnClassname = true;
         logWarn('jsx: `className` is deprecated. Use `class` instead.');
-=======
-    if (isString(type)) {
-      if ('className' in (props as any)) {
-        (props as any)['class'] = (props as any)['className'];
-        delete (props as any)['className'];
-        if (qDev && !warnClassname) {
-          warnClassname = true;
-          logWarn('jsx: `className` is deprecated. Use `class` instead.');
-        }
->>>>>>> 1c828d3f
       }
     }
   }
