<<<<<<< HEAD
import type { QRL } from '../../../import/qrl.public';
=======
/* eslint-disable */

import type { QRL } from '../../../qrl/qrl.public';
import type { Signal } from '../../../state/signal';
>>>>>>> 2bcb73d5
import type { Ref } from '../../../use/use-ref';
import type { JSXNode } from './jsx-node';
import type {
  QwikAnimationEvent,
  QwikChangeEvent,
  QwikClipboardEvent,
  QwikCompositionEvent,
  QwikDragEvent,
  QwikFocusEvent,
  QwikInvalidEvent,
  QwikKeyboardEvent,
  QwikMouseEvent,
  QwikPointerEvent,
  QwikTouchEvent,
  QwikTransitionEvent,
  QwikUIEvent,
  QwikWheelEvent,
  SyntheticEvent,
} from './jsx-qwik-events';

export type QwikEventMap<T> = {
  Copy: QwikClipboardEvent<T>;
  CopyCapture: QwikClipboardEvent<T>;
  Cut: QwikClipboardEvent<T>;
  CutCapture: QwikClipboardEvent<T>;
  Paste: QwikClipboardEvent<T>;
  PasteCapture: QwikClipboardEvent<T>;
  CompositionEnd: QwikCompositionEvent<T>;
  CompositionEndCapture: QwikCompositionEvent<T>;
  CompositionStart: QwikCompositionEvent<T>;
  CompositionStartCapture: QwikCompositionEvent<T>;
  CompositionUpdate: QwikCompositionEvent<T>;
  CompositionUpdateCapture: QwikCompositionEvent<T>;
  Focus: QwikFocusEvent<T>;
  FocusCapture: QwikFocusEvent<T>;
  Focusin: QwikFocusEvent<T>;
  FocusinCapture: QwikFocusEvent<T>;
  Focusout: QwikFocusEvent<T>;
  FocusoutCapture: QwikFocusEvent<T>;
  Blur: QwikFocusEvent<T>;
  BlurCapture: QwikFocusEvent<T>;
  Change: QwikChangeEvent<T>;
  ChangeCapture: QwikChangeEvent<T>;
  Input: Event;
  InputCapture: Event;
  Reset: Event;
  ResetCapture: Event;
  Submit: Event;
  SubmitCapture: Event;
  Invalid: QwikInvalidEvent<T>;
  InvalidCapture: QwikInvalidEvent<T>;
  Load: Event;
  LoadCapture: Event;
  Error: Event; // also a Media Event
  ErrorCapture: Event; // also a Media Event
  KeyDown: QwikKeyboardEvent<T>;
  KeyDownCapture: QwikKeyboardEvent<T>;
  KeyPress: QwikKeyboardEvent<T>;
  KeyPressCapture: QwikKeyboardEvent<T>;
  KeyUp: QwikKeyboardEvent<T>;
  KeyUpCapture: QwikKeyboardEvent<T>;
  AuxClick: QwikMouseEvent<T>;
  Click: QwikMouseEvent<T>;
  ClickCapture: QwikMouseEvent<T>;
  ContextMenu: QwikMouseEvent<T>;
  ContextMenuCapture: QwikMouseEvent<T>;
  DblClick: QwikMouseEvent<T>;
  DblClickCapture: QwikMouseEvent<T>;
  Drag: QwikDragEvent<T>;
  DragCapture: QwikDragEvent<T>;
  DragEnd: QwikDragEvent<T>;
  DragEndCapture: QwikDragEvent<T>;
  DragEnter: QwikDragEvent<T>;
  DragEnterCapture: QwikDragEvent<T>;
  DragExit: QwikDragEvent<T>;
  DragExitCapture: QwikDragEvent<T>;
  DragLeave: QwikDragEvent<T>;
  DragLeaveCapture: QwikDragEvent<T>;
  DragOver: QwikDragEvent<T>;
  DragOverCapture: QwikDragEvent<T>;
  DragStart: QwikDragEvent<T>;
  DragStartCapture: QwikDragEvent<T>;
  Drop: QwikDragEvent<T>;
  DropCapture: QwikDragEvent<T>;
  MouseDown: QwikMouseEvent<T>;
  MouseDownCapture: QwikMouseEvent<T>;
  MouseEnter: QwikMouseEvent<T>;
  MouseLeave: QwikMouseEvent<T>;
  MouseMove: QwikMouseEvent<T>;
  MouseMoveCapture: QwikMouseEvent<T>;
  MouseOut: QwikMouseEvent<T>;
  MouseOutCapture: QwikMouseEvent<T>;
  MouseOver: QwikMouseEvent<T>;
  MouseOverCapture: QwikMouseEvent<T>;
  MouseUp: QwikMouseEvent<T>;
  MouseUpCapture: QwikMouseEvent<T>;
  TouchCancel: QwikTouchEvent<T>;
  TouchCancelCapture: QwikTouchEvent<T>;
  TouchEnd: QwikTouchEvent<T>;
  TouchEndCapture: QwikTouchEvent<T>;
  TouchMove: QwikTouchEvent<T>;
  TouchMoveCapture: QwikTouchEvent<T>;
  TouchStart: QwikTouchEvent<T>;
  TouchStartCapture: QwikTouchEvent<T>;
  PointerDown: QwikPointerEvent<T>;
  PointerDownCapture: QwikPointerEvent<T>;
  PointerMove: QwikPointerEvent<T>;
  PointerMoveCapture: QwikPointerEvent<T>;
  PointerUp: QwikPointerEvent<T>;
  PointerUpCapture: QwikPointerEvent<T>;
  PointerCancel: QwikPointerEvent<T>;
  PointerCancelCapture: QwikPointerEvent<T>;
  PointerEnter: QwikPointerEvent<T>;
  PointerEnterCapture: QwikPointerEvent<T>;
  PointerLeave: QwikPointerEvent<T>;
  PointerLeaveCapture: QwikPointerEvent<T>;
  PointerOver: QwikPointerEvent<T>;
  PointerOverCapture: QwikPointerEvent<T>;
  PointerOut: QwikPointerEvent<T>;
  PointerOutCapture: QwikPointerEvent<T>;
  GotPointerCapture: QwikPointerEvent<T>;
  GotPointerCaptureCapture: QwikPointerEvent<T>;
  LostPointerCapture: QwikPointerEvent<T>;
  LostPointerCaptureCapture: QwikPointerEvent<T>;
  Scroll: QwikUIEvent<T>;
  ScrollCapture: QwikUIEvent<T>;
  Wheel: QwikWheelEvent<T>;
  WheelCapture: QwikWheelEvent<T>;
  AnimationStart: QwikAnimationEvent<T>;
  AnimationStartCapture: QwikAnimationEvent<T>;
  AnimationEnd: QwikAnimationEvent<T>;
  AnimationEndCapture: QwikAnimationEvent<T>;
  AnimationIteration: QwikAnimationEvent<T>;
  AnimationIterationCapture: QwikAnimationEvent<T>;
  TransitionEnd: QwikTransitionEvent<T>;
  TransitionEndCapture: QwikTransitionEvent<T>;
};

<<<<<<< HEAD
export type PreventDefault<T> = {
  [K in keyof QwikEventMap<T> as `prevent${'default' | 'Default'}:${Lowercase<K>}`]?: boolean;
=======
export type PreventDefault = {
  [K in keyof QwikEventMap as `preventdefault:${Lowercase<K>}`]?: boolean;
>>>>>>> 2bcb73d5
};

export interface QwikProps<T> extends PreventDefault<T> {
  class?: string | { [className: string]: boolean } | string[];
  dangerouslySetInnerHTML?: string;
  ref?: Ref<Element> | Signal<Element | undefined> | ((el: Element) => void);

  /**
   *
   */
  'q:slot'?: string;

  /**
   * URL against which relative QRLs should be resolved to.
   */
  'q:version'?: string;
  'q:container'?: '';
}

// Allows for Event Handlers to by typed as QwikEventMap[Key] or Event
// https://stackoverflow.com/questions/52667959/what-is-the-purpose-of-bivariancehack-in-typescript-types/52668133#52668133
export type BivariantEventHandler<T extends SyntheticEvent<any> | Event> = {
  bivarianceHack(event: T, element: Element): any;
}['bivarianceHack'];

/**
 * @public
 */
export type NativeEventHandler<T extends Event = Event> =
  | BivariantEventHandler<T>
  | QRL<BivariantEventHandler<T>>[];

/**
 * @public
 */
export type QrlEvent<Type extends Event = Event> = QRL<NativeEventHandler<Type>>;

export interface QwikCustomEvents {
  [key: `${'document:' | 'window:' | ''}on${string}$`]:
    | NativeEventHandler<Event>
    | Function
    | undefined;
}
export type QwikKnownEvents<T> = {
  [K in keyof QwikEventMap<T> as `${'document:' | 'window:' | ''}on${K}$`]?: BivariantEventHandler<
    QwikEventMap<T>[K]
  >;
};
/**
 * @public
 */
export interface QwikEvents<T> extends QwikKnownEvents<T>, QwikCustomEvents {
  'document:onLoad$'?: BivariantEventHandler<Event>;
  'document:onScroll$'?: BivariantEventHandler<QwikUIEvent<T>>;
  'document:onVisible$'?: BivariantEventHandler<Event>;
  'document:onVisibilityChange$'?: BivariantEventHandler<Event>;
}

/**
 * @public
 */
export type JSXTagName = keyof HTMLElementTagNameMap | Omit<string, keyof HTMLElementTagNameMap>;

/**
 * @public
 */
export interface ComponentBaseProps {
  key?: string | number;
  'q:slot'?: string;
}

/**
 * @public
 */
export type JSXChildren =
  | string
  | number
  | boolean
  | null
  | undefined
  | Function
  | RegExp
  | JSXChildren[]
  | Promise<JSXChildren>
  | JSXNode;

/**
 * @public
 */
export interface DOMAttributes<T> extends QwikProps<T>, QwikEvents<T> {
  children?: JSXChildren;
  key?: string | number;
}<|MERGE_RESOLUTION|>--- conflicted
+++ resolved
@@ -1,11 +1,5 @@
-<<<<<<< HEAD
-import type { QRL } from '../../../import/qrl.public';
-=======
-/* eslint-disable */
-
 import type { QRL } from '../../../qrl/qrl.public';
 import type { Signal } from '../../../state/signal';
->>>>>>> 2bcb73d5
 import type { Ref } from '../../../use/use-ref';
 import type { JSXNode } from './jsx-node';
 import type {
@@ -144,13 +138,8 @@
   TransitionEndCapture: QwikTransitionEvent<T>;
 };
 
-<<<<<<< HEAD
 export type PreventDefault<T> = {
-  [K in keyof QwikEventMap<T> as `prevent${'default' | 'Default'}:${Lowercase<K>}`]?: boolean;
-=======
-export type PreventDefault = {
-  [K in keyof QwikEventMap as `preventdefault:${Lowercase<K>}`]?: boolean;
->>>>>>> 2bcb73d5
+  [K in keyof QwikEventMap<T> as `preventdefault:${Lowercase<K>}`]?: boolean;
 };
 
 export interface QwikProps<T> extends PreventDefault<T> {
