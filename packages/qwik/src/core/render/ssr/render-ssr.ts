import { isPromise, then } from '../../util/promises';
import { InvokeContext, newInvokeContext, invoke } from '../../use/use-core';
import { isJSXNode, jsx } from '../jsx/jsx-runtime';
import { isArray, isFunction, isString, ValueOrPromise } from '../../util/types';
import { getContext, QContext, Q_CTX } from '../../props/props';
import type { JSXNode } from '../jsx/types/jsx-node';
import {
  createRenderContext,
  executeComponent,
  getNextIndex,
  stringifyStyle,
} from '../execute-component';
import { ELEMENT_ID, OnRenderProp, QScopedStyle, QSlot, QSlotS, QStyle } from '../../util/markers';
import { SSRComment, InternalSSRStream, Virtual } from '../jsx/utils.public';
import { logError, logWarn } from '../../util/log';
import { addQRLListener, isOnProp, setEvent } from '../../props/props-on';
import { version } from '../../version';
import { ContainerState, createContainerState } from '../container';
import type { RenderContext } from '../types';
import { assertDefined } from '../../assert/assert';
import { serializeSStyle } from '../../component/qrl-styles';
import { qDev, seal } from '../../util/qdev';
import { qError, QError_canNotRenderHTML } from '../../error/error';
import {
  createProxy,
  getProxyManager,
  isSignal,
  QObjectFlagsSymbol,
  QObjectImmutable,
} from '../../object/q-object';
import { serializeQRLs } from '../../import/qrl';
import type { Ref } from '../../use/use-ref';
import type { QwikElement } from '../dom/virtual-element';
import { assertElement } from '../../util/element';

const FLUSH_COMMENT = '<!--qkssr-f-->';

/**
 * @alpha
 */
export type StreamWriter = {
  write: (chunk: string) => void;
};

/**
 * @alpha
 */
export interface RenderSSROptions {
  containerTagName: string;
  containerAttributes: Record<string, string>;
  stream: StreamWriter;
  base?: string;
  envData?: Record<string, any>;
  url?: string;
  beforeContent?: JSXNode<string>[];
  beforeClose?: (contexts: QContext[], containerState: ContainerState) => Promise<JSXNode>;
}

export interface SSRContext {
  rctx: RenderContext;
  projectedChildren: Record<string, any[] | undefined> | undefined;
  projectedContext: SSRContext | undefined;
  hostCtx: QContext | null;
  invocationContext?: InvokeContext | undefined;
  $contexts$: QContext[];
  headNodes: JSXNode<string>[];
}

const IS_HEAD = 1 << 0;
const IS_HTML = 1 << 2;

export const createDocument = () => {
  const doc = { nodeType: 9 };
  seal(doc);
  return doc;
};

/**
 * @alpha
 */
export const renderSSR = async (node: JSXNode, opts: RenderSSROptions) => {
  const root = opts.containerTagName;
  const containerEl = createContext(1).$element$;
  const containerState = createContainerState(containerEl as Element);
  const doc = createDocument();
  const rctx = createRenderContext(doc as any, containerState);
  const headNodes = opts.beforeContent ?? [];
  const ssrCtx: SSRContext = {
    rctx,
    $contexts$: [],
    projectedChildren: undefined,
    projectedContext: undefined,
    hostCtx: null,
    invocationContext: undefined,
    headNodes: root === 'html' ? headNodes : [],
  };

  const containerAttributes: Record<string, any> = {
    ...opts.containerAttributes,
    'q:container': 'paused',
    'q:version': version ?? 'dev',
    'q:render': qDev ? 'ssr-dev' : 'ssr',
    'q:base': opts.base,
    children: root === 'html' ? [node] : [headNodes, node],
  };
  containerState.$envData$ = {
    url: opts.url,
    ...opts.envData,
  };

  node = jsx(root, containerAttributes);
  containerState.$hostsRendering$ = new Set();
  containerState.$renderPromise$ = Promise.resolve().then(() =>
    renderRoot(node, ssrCtx, opts.stream, containerState, opts)
  );
  await containerState.$renderPromise$;
};

export const renderRoot = async (
  node: JSXNode,
  ssrCtx: SSRContext,
  stream: StreamWriter,
  containerState: ContainerState,
  opts: RenderSSROptions
) => {
  const beforeClose = opts.beforeClose;

  await renderNode(
    node,
    ssrCtx,
    stream,
    0,
    beforeClose
      ? (stream: StreamWriter) => {
          const result = beforeClose(ssrCtx.$contexts$, containerState);
          return processData(result, ssrCtx, stream, 0, undefined);
        }
      : undefined
  );

  if (qDev) {
    if (ssrCtx.headNodes.length > 0) {
      logError(
        'Missing <head>. Global styles could not be rendered. Please render a <head> element at the root of the app'
      );
    }
  }
  return ssrCtx.rctx.$static$;
};

export const renderGenerator = async (
  node: JSXNode<typeof InternalSSRStream>,
  ssrCtx: SSRContext,
  stream: StreamWriter,
  flags: number
) => {
  stream.write(FLUSH_COMMENT);
  const generator = node.props.children;
  let value: AsyncGenerator;
  if (isFunction(generator)) {
    const v = generator({
      write(chunk) {
        stream.write(chunk);
        stream.write(FLUSH_COMMENT);
      },
    });
    if (isPromise(v)) {
      return v;
    }
    value = v;
  } else {
    value = generator;
  }
  for await (const chunk of value) {
    await processData(chunk, ssrCtx, stream, flags, undefined);
    stream.write(FLUSH_COMMENT);
  }
};

export const renderNodeVirtual = (
  node: JSXNode<typeof Virtual>,
  elCtx: QContext,
  extraNodes: JSXNode<string>[] | undefined,
  ssrCtx: SSRContext,
  stream: StreamWriter,
  flags: number,
  beforeClose?: (stream: StreamWriter) => ValueOrPromise<void>
) => {
  const props = node.props;
  const renderQrl = props[OnRenderProp];
  if (renderQrl) {
    elCtx.$componentQrl$ = renderQrl;
    return renderSSRComponent(ssrCtx, stream, elCtx, node, flags, beforeClose);
  }
  let virtualComment = '<!--qv' + renderVirtualAttributes(props);
  const isSlot = QSlotS in props;
  const key = node.key != null ? String(node.key) : null;
  if (isSlot) {
    assertDefined(ssrCtx.hostCtx?.$id$, 'hostId must be defined for a slot');
    virtualComment += ' q:sref=' + ssrCtx.hostCtx.$id$;
  }
  if (key != null) {
    virtualComment += ' q:key=' + key;
  }
  virtualComment += '-->';
  stream.write(virtualComment);

  if (extraNodes) {
    for (const node of extraNodes) {
      renderNodeElementSync(node.type, node.props, stream);
    }
  }
  const promise = walkChildren(props.children, ssrCtx, stream, flags);
  return then(promise, () => {
    // Fast path
    if (!isSlot && !beforeClose) {
      stream.write(CLOSE_VIRTUAL);
      return;
    }

    let promise: ValueOrPromise<void>;
    if (isSlot) {
      assertDefined(key, 'key must be defined for a slot');
      const content = ssrCtx.projectedChildren?.[key];
      if (content) {
        ssrCtx.projectedChildren![key] = undefined;
        promise = processData(content, ssrCtx.projectedContext!, stream, flags);
      }
    }
    // Inject before close
    if (beforeClose) {
      promise = then(promise, () => beforeClose(stream));
    }

    return then(promise, () => {
      stream.write(CLOSE_VIRTUAL);
    });
  });
};

const CLOSE_VIRTUAL = `<!--/qv-->`;

<<<<<<< HEAD
=======
export const renderElementAttributes = (
  elCtx: QContext,
  attributes: Record<string, any>
): string => {
  let text = '';
  for (const prop of Object.keys(attributes)) {
    if (
      prop === 'children' ||
      prop === 'key' ||
      prop === 'class' ||
      prop === 'className' ||
      prop === 'dangerouslySetInnerHTML'
    ) {
      continue;
    }
    const value = attributes[prop];
    if (prop === 'ref') {
      (value as Ref<Element>).current = elCtx.$element$ as Element;
      continue;
    }
    if (isOnProp(prop)) {
      setEvent(elCtx.li, prop, value, undefined);
      continue;
    }
    const attrName = processPropKey(prop);
    const attrValue = processPropValue(attrName, value);
    if (attrValue != null) {
      text += ' ' + (value === '' ? attrName : attrName + '="' + escapeAttr(attrValue) + '"');
    }
  }
  return text;
};
>>>>>>> 6f238166
export const renderAttributes = (attributes: Record<string, string>): string => {
  let text = '';
  for (const prop of Object.keys(attributes)) {
    if (prop === 'dangerouslySetInnerHTML') {
      continue;
    }
    const value = attributes[prop];
    if (value != null) {
      text += ' ' + (value === '' ? prop : prop + '="' + value + '"');
    }
  }
  return text;
};

export const renderVirtualAttributes = (attributes: Record<string, string>): string => {
  let text = '';
  for (const prop of Object.keys(attributes)) {
    if (prop === 'children') {
      continue;
    }
    const value = attributes[prop];
    if (value != null) {
      text += ' ' + (value === '' ? prop : prop + '=' + value + '');
    }
  }
  return text;
};

export const renderNodeElementSync = (
  tagName: string,
  attributes: Record<string, string>,
  stream: StreamWriter
) => {
  stream.write('<' + tagName + renderAttributes(attributes) + '>');
  const empty = !!emptyElements[tagName];
  if (empty) {
    return;
  }

  // Render innerHTML
  const innerHTML = attributes.dangerouslySetInnerHTML;
  if (innerHTML != null) {
    stream.write(innerHTML);
  }
  stream.write(`</${tagName}>`);
};

export const renderSSRComponent = (
  ssrCtx: SSRContext,
  stream: StreamWriter,
  elCtx: QContext,
  node: JSXNode<typeof Virtual>,
  flags: number,
  beforeClose?: (stream: StreamWriter) => ValueOrPromise<void>
): ValueOrPromise<void> => {
  setComponentProps(ssrCtx.rctx, elCtx, node.props);
  return then(executeComponent(ssrCtx.rctx, elCtx), (res) => {
    const hostElement = elCtx.$element$;
    const newCtx = res.rctx;
    const invocationContext = newInvokeContext(hostElement, undefined);
    invocationContext.$subscriber$ = hostElement;
    invocationContext.$renderCtx$ = newCtx;
    const projectedContext: SSRContext = {
      ...ssrCtx,
      rctx: newCtx,
    };
    const newSSrContext: SSRContext = {
      ...ssrCtx,
      projectedChildren: splitProjectedChildren(node.props.children, ssrCtx),
      projectedContext,
      rctx: newCtx,
      invocationContext,
    };

    const extraNodes: JSXNode<string>[] = [];
    if (elCtx.$appendStyles$) {
      const isHTML = !!(flags & IS_HTML);
      const array = isHTML ? ssrCtx.headNodes : extraNodes;
      for (const style of elCtx.$appendStyles$) {
        array.push(
          jsx('style', {
            [QStyle]: style.styleId,
            dangerouslySetInnerHTML: style.content,
          })
        );
      }
    }
    const newID = getNextIndex(ssrCtx.rctx);
    const scopeId = elCtx.$scopeIds$ ? serializeSStyle(elCtx.$scopeIds$) : undefined;
    const processedNode = jsx(
      node.type,
      {
        [QScopedStyle]: scopeId,
        [ELEMENT_ID]: newID,
        children: res.node,
      },
      node.key
    );

    elCtx.$id$ = newID;
    ssrCtx.$contexts$.push(elCtx);
    newSSrContext.hostCtx = elCtx;

    return renderNodeVirtual(
      processedNode,
      elCtx,
      extraNodes,
      newSSrContext,
      stream,
      flags,
      (stream) => {
        if (beforeClose) {
          return then(renderQTemplates(newSSrContext, stream), () => beforeClose(stream));
        } else {
          return renderQTemplates(newSSrContext, stream);
        }
      }
    );
  });
};

const renderQTemplates = (ssrContext: SSRContext, stream: StreamWriter) => {
  const projectedChildren = ssrContext.projectedChildren;
  if (projectedChildren) {
    const nodes = Object.keys(projectedChildren).map((slotName) => {
      const value = projectedChildren[slotName];
      if (value) {
        return jsx('q:template', {
          [QSlot]: slotName,
          hidden: '',
          'aria-hidden': 'true',
          children: value,
        });
      }
    });
    return processData(nodes, ssrContext, stream, 0, undefined);
  }
};

const splitProjectedChildren = (children: any, ssrCtx: SSRContext) => {
  const flatChildren = flatVirtualChildren(children, ssrCtx);
  if (flatChildren === null) {
    return undefined;
  }
  const slotMap: Record<string, any[]> = {};

  for (const child of flatChildren) {
    let slotName = '';
    if (isJSXNode(child)) {
      slotName = child.props[QSlot] ?? '';
    }
    let array = slotMap[slotName];
    if (!array) {
      slotMap[slotName] = array = [];
    }
    array.push(child);
  }
  return slotMap;
};

export const createContext = (nodeType: 1 | 111) => {
  const elm = {
    nodeType,
    [Q_CTX]: null,
  };
  seal(elm);
  return getContext(elm as any);
};

export const renderNode = (
  node: JSXNode,
  ssrCtx: SSRContext,
  stream: StreamWriter,
  flags: number,
  beforeClose?: (stream: StreamWriter) => ValueOrPromise<void>
) => {
  const tagName = node.type;
  if (typeof tagName === 'string') {
    const key = node.key;
    const props = node.props;
    const elCtx = createContext(1);
    const elm = elCtx.$element$;
    const isHead = tagName === 'head';
    const hostCtx = ssrCtx.hostCtx;
    let openingElement = '<' + tagName;
    let useSignal = false;
    for (const prop of Object.keys(props)) {
      if (
        prop === 'children' ||
        prop === 'key' ||
        prop === 'class' ||
        prop === 'className' ||
        prop === 'dangerouslySetInnerHTML'
      ) {
        continue;
      }
      let value = props[prop];
      if (prop === 'ref') {
        assertElement(elm);
        (value as Ref<Element>).current = elm;
        continue;
      }
      if (isOnProp(prop)) {
        setEvent(elCtx.li, prop, value);
        continue;
      }
      const attrName = processPropKey(prop);
      if (isSignal(value)) {
        if (hostCtx) {
          getProxyManager(value)!.$addSub$([2, hostCtx.$element$, value, elm, attrName]);
          useSignal = true;
        }
        value = value.untrackedValue;
      }
      const attrValue = processPropValue(attrName, value);
      if (attrValue != null) {
        openingElement +=
          ' ' + (value === '' ? attrName : attrName + '="' + escapeAttr(attrValue) + '"');
      }
    }

    let classValue = props.class ?? props.className;
    if (isSignal(classValue)) {
      if (hostCtx) {
        getProxyManager(classValue)?.$addSub$([2, hostCtx.$element$, classValue, elm, 'class']);
        useSignal = true;
      }
      classValue = classValue.untrackedValue;
    }
    let classStr = stringifyClass(props.class ?? props.className);

    if (hostCtx) {
      if (qDev) {
        if (tagName === 'html') {
          throw qError(QError_canNotRenderHTML);
        }
      }
      if (hostCtx.$scopeIds$) {
        classStr = hostCtx.$scopeIds$.join(' ') + ' ' + classStr;
      }
      if (!hostCtx.$attachedListeners$) {
        hostCtx.$attachedListeners$ = true;
        for (const eventName of Object.keys(hostCtx.li)) {
          addQRLListener(elCtx.li, eventName, hostCtx.li[eventName]);
        }
      }
    }

    // Reset HOST flags
    if (isHead) {
      flags |= IS_HEAD;
    }

    classStr = classStr.trim();
    if (classStr) {
      openingElement += ' class="' + classStr + '"';
    }
    const listeners = Object.keys(elCtx.li);
    for (const key of listeners) {
      openingElement += ' ' + key + '="' + serializeQRLs(elCtx.li[key], elCtx) + '"';
    }
    if (key != null) {
      openingElement += ' q:key="' + key + '"';
    }
    if ('ref' in props || listeners.length > 0 || useSignal) {
      const newID = getNextIndex(ssrCtx.rctx);
      openingElement += ' q:id="' + newID + '"';
      elCtx.$id$ = newID;
      ssrCtx.$contexts$.push(elCtx);
    }
    if (flags & IS_HEAD) {
      openingElement += ' q:head';
    }
    openingElement += '>';
    stream.write(openingElement);

    if (emptyElements[tagName]) {
      return;
    }

    const innerHTML = props.dangerouslySetInnerHTML;
    if (innerHTML != null) {
      stream.write(String(innerHTML));
      stream.write(`</${tagName}>`);
      return;
    }
    if (!isHead) {
      flags &= ~IS_HEAD;
    }
    if (tagName === 'html') {
      flags |= IS_HTML;
    } else {
      flags &= ~IS_HTML;
    }

    const promise = processData(props.children, ssrCtx, stream, flags);
    return then(promise, () => {
      // If head inject base styles
      if (isHead) {
        for (const node of ssrCtx.headNodes) {
          renderNodeElementSync(node.type, node.props, stream);
        }
        ssrCtx.headNodes.length = 0;
      }
      // Fast path
      if (!beforeClose) {
        stream.write(`</${tagName}>`);
        return;
      }

      // Inject before close
      return then(beforeClose(stream), () => {
        stream.write(`</${tagName}>`);
      });
    });
  }

  if (tagName === Virtual) {
    const elCtx = createContext(111);
    elCtx.$parent$ = ssrCtx.hostCtx;
    return renderNodeVirtual(
      node as JSXNode<typeof Virtual>,
      elCtx,
      undefined,
      ssrCtx,
      stream,
      flags,
      beforeClose
    );
  }

  if (tagName === SSRComment) {
    stream.write('<!--' + (node as JSXNode<typeof SSRComment>).props.data + '-->');
    return;
  }
  if (tagName === InternalSSRStream) {
    return renderGenerator(node as JSXNode<typeof InternalSSRStream>, ssrCtx, stream, flags);
  }

  const res = invoke(ssrCtx.invocationContext, tagName, node.props, node.key);
  return processData(res, ssrCtx, stream, flags, beforeClose);
};
export const processData = (
  node: any,
  ssrCtx: SSRContext,
  stream: StreamWriter,
  flags: number,
  beforeClose?: (stream: StreamWriter) => ValueOrPromise<void>
): ValueOrPromise<void> => {
  if (node == null || typeof node === 'boolean') {
    return;
  }
  if (isString(node) || typeof node === 'number') {
    stream.write(escapeHtml(String(node)));
  } else if (isJSXNode(node)) {
    return renderNode(node, ssrCtx, stream, flags, beforeClose);
  } else if (isArray(node)) {
    return walkChildren(node, ssrCtx, stream, flags);
  } else if (isSignal(node)) {
    const sub = ssrCtx.invocationContext?.$subscriber$ as QwikElement;
    const value = node.untrackedValue;
    const id = getNextIndex(ssrCtx.rctx);
    if (sub) {
      getProxyManager(node)?.$addSub$([1, sub, node, ('#' + id) as any as Node, 'data']);
    }
    stream.write(`<!--t=${id}-->${escapeHtml(String(value))}<!---->`);
  } else if (isPromise(node)) {
    stream.write(FLUSH_COMMENT);
    return node.then((node) => processData(node, ssrCtx, stream, flags, beforeClose));
  } else {
    logWarn('A unsupported value was passed to the JSX, skipping render. Value:', node);
  }
};

function walkChildren(
  children: any,
  ssrContext: SSRContext,
  stream: StreamWriter,
  flags: number
): ValueOrPromise<void> {
  if (children == null) {
    return;
  }
  if (!isArray(children)) {
    return processData(children, ssrContext, stream, flags);
  }
  if (children.length === 1) {
    return processData(children[0], ssrContext, stream, flags);
  }
  if (children.length === 0) {
    return;
  }

  let currentIndex = 0;
  const buffers: string[][] = [];
  return children.reduce((prevPromise, child, index) => {
    const buffer: string[] = [];
    buffers.push(buffer);
    const localStream: StreamWriter = prevPromise
      ? {
          write(chunk) {
            if (currentIndex === index) {
              stream.write(chunk);
            } else {
              buffer.push(chunk);
            }
          },
        }
      : stream;

    const rendered = processData(child, ssrContext, localStream, flags);
    const next = () => {
      currentIndex++;
      if (buffers.length > currentIndex) {
        buffers[currentIndex].forEach((chunk) => stream.write(chunk));
      }
    };
    if (isPromise(rendered) && prevPromise) {
      return Promise.all([rendered, prevPromise]).then(next);
    } else if (isPromise(rendered)) {
      return rendered.then(next);
    } else if (prevPromise) {
      return prevPromise.then(next);
    } else {
      return undefined;
    }
  }, undefined);
}

export const flatVirtualChildren = (children: any, ssrCtx: SSRContext): any[] | null => {
  if (children == null) {
    return null;
  }
  const result = _flatVirtualChildren(children, ssrCtx);
  const nodes = isArray(result) ? result : [result];
  if (nodes.length === 0) {
    return null;
  }
  return nodes;
};

export const stringifyClass = (str: any) => {
  if (!str) {
    return '';
  }
  if (typeof str === 'string') {
    return str;
  }
  if (Array.isArray(str)) {
    return str.join(' ');
  }
  const output: string[] = [];
  for (const key in str) {
    if (Object.prototype.hasOwnProperty.call(str, key)) {
      const value = str[key];
      if (value) {
        output.push(key);
      }
    }
  }
  return output.join(' ');
};

export const _flatVirtualChildren = (children: any, ssrCtx: SSRContext): any => {
  if (children == null) {
    return null;
  }
  if (isArray(children)) {
    return children.flatMap((c) => _flatVirtualChildren(c, ssrCtx));
  } else if (
    isJSXNode(children) &&
    isFunction(children.type) &&
    children.type !== SSRComment &&
    children.type !== InternalSSRStream &&
    children.type !== Virtual
  ) {
    const res = invoke(ssrCtx.invocationContext, children.type, children.props, children.key);
    return flatVirtualChildren(res, ssrCtx);
  }
  return children;
};

const setComponentProps = (
  rctx: RenderContext,
  ctx: QContext,
  expectProps: Record<string, any>
) => {
  const keys = Object.keys(expectProps);
  if (keys.length === 0) {
    return;
  }
  const target = {
    [QObjectFlagsSymbol]: QObjectImmutable,
  } as Record<string, any>;
  ctx.$props$ = createProxy(target, rctx.$static$.$containerState$);
  for (const key of keys) {
    if (key === 'children' || key === OnRenderProp) {
      continue;
    }
    target[key] = expectProps[key];
  }
};

function processPropKey(prop: string) {
  if (prop === 'htmlFor') {
    return 'for';
  }
  return prop;
}

function processPropValue(prop: string, value: any): string | null {
  if (prop === 'style') {
    return stringifyStyle(value);
  }
  if (value === false || value == null) {
    return null;
  }
  if (value === true) {
    return '';
  }
  return String(value);
}

const emptyElements: Record<string, true | undefined> = {
  area: true,
  base: true,
  basefont: true,
  bgsound: true,
  br: true,
  col: true,
  embed: true,
  frame: true,
  hr: true,
  img: true,
  input: true,
  keygen: true,
  link: true,
  meta: true,
  param: true,
  source: true,
  track: true,
  wbr: true,
};

export interface ServerDocument {
  nodeType: 9;
  parentElement: null;
  ownerDocument: null;
  createElement(tagName: string): any;
}

const ESCAPE_HTML = /[&<>]/g;
const ESCAPE_ATTRIBUTES = /[&"]/g;

export const escapeHtml = (s: string) => {
  return s.replace(ESCAPE_HTML, (c) => {
    switch (c) {
      case '&':
        return '&amp;';
      case '<':
        return '&lt;';
      case '>':
        return '&gt;';
      default:
        return '';
    }
  });
};

export const escapeAttr = (s: string) => {
  return s.replace(ESCAPE_ATTRIBUTES, (c) => {
    switch (c) {
      case '&':
        return '&amp;';
      case '"':
        return '&quot;';
      default:
        return '';
    }
  });
};

export const joinClasses = (styles: any[], existing: string): string => {
  return styles.join(' ') + existing;
};

export const isPrimitive = (obj: any): obj is string | number => {
  return isString(obj) || typeof obj === 'number';
};<|MERGE_RESOLUTION|>--- conflicted
+++ resolved
@@ -240,41 +240,6 @@
 
 const CLOSE_VIRTUAL = `<!--/qv-->`;
 
-<<<<<<< HEAD
-=======
-export const renderElementAttributes = (
-  elCtx: QContext,
-  attributes: Record<string, any>
-): string => {
-  let text = '';
-  for (const prop of Object.keys(attributes)) {
-    if (
-      prop === 'children' ||
-      prop === 'key' ||
-      prop === 'class' ||
-      prop === 'className' ||
-      prop === 'dangerouslySetInnerHTML'
-    ) {
-      continue;
-    }
-    const value = attributes[prop];
-    if (prop === 'ref') {
-      (value as Ref<Element>).current = elCtx.$element$ as Element;
-      continue;
-    }
-    if (isOnProp(prop)) {
-      setEvent(elCtx.li, prop, value, undefined);
-      continue;
-    }
-    const attrName = processPropKey(prop);
-    const attrValue = processPropValue(attrName, value);
-    if (attrValue != null) {
-      text += ' ' + (value === '' ? attrName : attrName + '="' + escapeAttr(attrValue) + '"');
-    }
-  }
-  return text;
-};
->>>>>>> 6f238166
 export const renderAttributes = (attributes: Record<string, string>): string => {
   let text = '';
   for (const prop of Object.keys(attributes)) {
@@ -478,7 +443,7 @@
         continue;
       }
       if (isOnProp(prop)) {
-        setEvent(elCtx.li, prop, value);
+        setEvent(elCtx.li, prop, value, undefined);
         continue;
       }
       const attrName = processPropKey(prop);
