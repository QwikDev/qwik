import { isPromise, then } from '../../util/promises';
import { InvokeContext, newInvokeContext, invoke } from '../../use/use-core';
import { isJSXNode, jsx } from '../jsx/jsx-runtime';
import { isArray, isFunction, isString, ValueOrPromise } from '../../util/types';
import { createProps, getContext, QContext, Q_CTX } from '../../props/props';
import type { JSXNode } from '../jsx/types/jsx-node';
import {
  createRenderContext,
  executeComponent,
  getNextIndex,
  stringifyStyle,
} from '../execute-component';
import { ELEMENT_ID, OnRenderProp, QScopedStyle, QSlot, QSlotS, QStyle } from '../../util/markers';
import { SSRComment, InternalSSRStream, Virtual } from '../jsx/utils.public';
import { logError, logWarn } from '../../util/log';
import { addQRLListener, isOnProp, setEvent } from '../../props/props-on';
import { version } from '../../version';
import { ContainerState, createContainerState } from '../container';
import type { RenderContext } from '../types';
import { assertDefined } from '../../assert/assert';
import { serializeSStyle } from '../../component/qrl-styles';
import { qDev, seal } from '../../util/qdev';
import { qError, QError_canNotRenderHTML } from '../../error/error';
<<<<<<< HEAD
import { isSignal } from '../../object/q-object';
=======
import { serializeQRLs } from '../../import/qrl';
import type { Ref } from '../../use/use-ref';

const FLUSH_COMMENT = '<!--qkssr-f-->';
>>>>>>> 91f7bf66

/**
 * @alpha
 */
export type StreamWriter = {
  write: (chunk: string) => void;
};

/**
 * @alpha
 */
export interface RenderSSROptions {
  containerTagName: string;
  containerAttributes: Record<string, string>;
  stream: StreamWriter;
  base?: string;
  envData?: Record<string, any>;
  url?: string;
  beforeContent?: JSXNode<string>[];
  beforeClose?: (contexts: QContext[], containerState: ContainerState) => Promise<JSXNode>;
}

export interface SSRContext {
  rctx: RenderContext;
  projectedChildren: Record<string, any[] | undefined> | undefined;
  projectedContext: SSRContext | undefined;
  hostCtx: QContext | null;
  invocationContext?: InvokeContext | undefined;
  $contexts$: QContext[];
  headNodes: JSXNode<string>[];
}

const IS_HEAD = 1 << 0;
const IS_HTML = 1 << 2;
const IS_SIBLING_TEXT = 1 << 3;

export const createDocument = () => {
  const doc = { nodeType: 9 };
  seal(doc);
  return doc;
};

/**
 * @alpha
 */
export const renderSSR = async (node: JSXNode, opts: RenderSSROptions) => {
  const root = opts.containerTagName;
  const containerEl = createContext(1).$element$;
  const containerState = createContainerState(containerEl as Element);
  const doc = createDocument();
  const rctx = createRenderContext(doc as any, containerState);
  const headNodes = opts.beforeContent ?? [];
  const ssrCtx: SSRContext = {
    rctx,
    $contexts$: [],
    projectedChildren: undefined,
    projectedContext: undefined,
    hostCtx: null,
    invocationContext: undefined,
    headNodes: root === 'html' ? headNodes : [],
  };

  const containerAttributes: Record<string, any> = {
    ...opts.containerAttributes,
    'q:container': 'paused',
    'q:version': version ?? 'dev',
    'q:render': qDev ? 'ssr-dev' : 'ssr',
    'q:base': opts.base,
    children: root === 'html' ? [node] : [headNodes, node],
  };
  containerState.$envData$ = {
    url: opts.url,
    ...opts.envData,
  };

  node = jsx(root, containerAttributes);
  containerState.$hostsRendering$ = new Set();
  containerState.$renderPromise$ = Promise.resolve().then(() =>
    renderRoot(node, ssrCtx, opts.stream, containerState, opts)
  );
  await containerState.$renderPromise$;
};

export const renderRoot = async (
  node: JSXNode,
  ssrCtx: SSRContext,
  stream: StreamWriter,
  containerState: ContainerState,
  opts: RenderSSROptions
) => {
  const beforeClose = opts.beforeClose;

  await renderNode(
    node,
    ssrCtx,
    stream,
    0,
    beforeClose
      ? (stream: StreamWriter) => {
          const result = beforeClose(ssrCtx.$contexts$, containerState);
          return processData(result, ssrCtx, stream, 0, undefined);
        }
      : undefined
  );

  if (qDev) {
    if (ssrCtx.headNodes.length > 0) {
      logError(
        'Missing <head>. Global styles could not be rendered. Please render a <head> element at the root of the app'
      );
    }
  }
  return ssrCtx.rctx.$static$;
};

export const renderGenerator = async (
  node: JSXNode<typeof InternalSSRStream>,
  ssrCtx: SSRContext,
  stream: StreamWriter,
  flags: number
) => {
  stream.write(FLUSH_COMMENT);
  const generator = node.props.children;
  let value: AsyncGenerator;
  if (isFunction(generator)) {
    const v = generator({
      write(chunk) {
        stream.write(chunk);
        stream.write(FLUSH_COMMENT);
      },
    });
    if (isPromise(v)) {
      return v;
    }
    value = v;
  } else {
    value = generator;
  }
  for await (const chunk of value) {
    await processData(chunk, ssrCtx, stream, flags, undefined);
    stream.write(FLUSH_COMMENT);
  }
};

export const renderNodeVirtual = (
  node: JSXNode<typeof Virtual>,
  elCtx: QContext,
  extraNodes: JSXNode<string>[] | undefined,
  ssrCtx: SSRContext,
  stream: StreamWriter,
  flags: number,
  beforeClose?: (stream: StreamWriter) => ValueOrPromise<void>
) => {
  const props = node.props;
  const renderQrl = props[OnRenderProp];
  if (renderQrl) {
    elCtx.$renderQrl$ = renderQrl;
    return renderSSRComponent(ssrCtx, stream, elCtx, node, flags, beforeClose);
  }
  let virtualComment = '<!--qv' + renderVirtualAttributes(props);
  const isSlot = QSlotS in props;
  const key = node.key != null ? String(node.key) : null;
  if (isSlot) {
    assertDefined(ssrCtx.hostCtx?.$id$, 'hostId must be defined for a slot');
    virtualComment += ' q:sref=' + ssrCtx.hostCtx.$id$;
  }
  if (key != null) {
    virtualComment += ' q:key=' + key;
  }
  virtualComment += '-->';
  stream.write(virtualComment);

  if (extraNodes) {
    for (const node of extraNodes) {
      renderNodeElementSync(node.type, node.props, stream);
    }
  }
  const promise = walkChildren(props.children, ssrCtx, stream, flags);
  return then(promise, () => {
    // Fast path
    if (!isSlot && !beforeClose) {
      stream.write(CLOSE_VIRTUAL);
      return;
    }

    let promise: ValueOrPromise<void>;
    if (isSlot) {
      assertDefined(key, 'key must be defined for a slot');
      const content = ssrCtx.projectedChildren?.[key];
      if (content) {
        ssrCtx.projectedChildren![key] = undefined;
        promise = processData(content, ssrCtx.projectedContext!, stream, flags);
      }
    }
    // Inject before close
    if (beforeClose) {
      promise = then(promise, () => beforeClose(stream));
    }

    return then(promise, () => {
      stream.write(CLOSE_VIRTUAL);
    });
  });
};

const CLOSE_VIRTUAL = `<!--/qv-->`;

export const renderElementAttributes = (
  elCtx: QContext,
  attributes: Record<string, any>
): string => {
  let text = '';
  for (const prop of Object.keys(attributes)) {
    if (
      prop === 'children' ||
      prop === 'key' ||
      prop === 'class' ||
      prop === 'className' ||
      prop === 'dangerouslySetInnerHTML'
    ) {
      continue;
    }
<<<<<<< HEAD
  }

  // Reset HOST flags
  if (textType === 'head') {
    flags |= IS_HEAD;
  }

  const listeners = Object.entries(elCtx.li);
  const isHead = flags & IS_HEAD;

  if (key != null) {
    attributes['q:key'] = key;
  }
  if (hasRef || listeners.length > 0) {
    const newID = getNextIndex(ssrCtx.rctx);
    attributes[ELEMENT_ID] = newID;
    elCtx.$id$ = newID;
    ssrCtx.$contexts$.push(elCtx);
  }
  if (isHead) {
    attributes['q:head'] = '';
  }
  if (extraAttributes) {
    Object.assign(attributes, extraAttributes);
  }
  listeners.forEach(([key, value]) => {
    attributes[key] = serializeQRLs(value, elCtx);
  });
  if (renderNodeElementSync(textType, attributes, stream)) {
    return;
  }
  if (textType !== 'head') {
    flags &= ~IS_HEAD;
  }
  if (textType === 'html') {
    flags |= IS_HTML;
  } else {
    flags &= ~IS_HTML;
  }
  if (hasRawContent[textType]) {
    flags |= IS_RAW_CONTENT;
  } else {
    flags &= ~IS_RAW_CONTENT;
  }
  flags &= ~IS_SIBLING_TEXT;

  if (extraNodes) {
    for (const node of extraNodes) {
      renderNodeElementSync(node.type, node.props, stream);
=======
    const value = attributes[prop];
    if (prop === 'ref') {
      (value as Ref<Element>).current = elCtx.$element$ as Element;
      continue;
    }
    if (isOnProp(prop)) {
      setEvent(elCtx.li, prop, value);
      continue;
    }
    const attrName = processPropKey(prop);
    const attrValue = processPropValue(attrName, value);
    if (attrValue != null) {
      text += ' ' + (value === '' ? attrName : attrName + '="' + escapeAttr(attrValue) + '"');
>>>>>>> 91f7bf66
    }
  }
  return text;
};
export const renderAttributes = (attributes: Record<string, string>): string => {
  let text = '';
  for (const prop of Object.keys(attributes)) {
    if (prop === 'dangerouslySetInnerHTML') {
      continue;
    }
    const value = attributes[prop];
    if (value != null) {
      text += ' ' + (value === '' ? prop : prop + '="' + value + '"');
    }
  }
  return text;
};

export const renderVirtualAttributes = (attributes: Record<string, string>): string => {
  let text = '';
  for (const prop of Object.keys(attributes)) {
    if (prop === 'children') {
      continue;
    }
    const value = attributes[prop];
    if (value != null) {
      text += ' ' + (value === '' ? prop : prop + '=' + value + '');
    }
  }
  return text;
};

export const renderNodeElementSync = (
  tagName: string,
  attributes: Record<string, string>,
  stream: StreamWriter
) => {
  stream.write('<' + tagName + renderAttributes(attributes) + '>');
  const empty = !!emptyElements[tagName];
  if (empty) {
    return;
  }

  // Render innerHTML
  const innerHTML = attributes.dangerouslySetInnerHTML;
  if (innerHTML != null) {
    stream.write(innerHTML);
  }
  stream.write(`</${tagName}>`);
};

export const renderSSRComponent = (
  ssrCtx: SSRContext,
  stream: StreamWriter,
  elCtx: QContext,
  node: JSXNode<typeof Virtual>,
  flags: number,
  beforeClose?: (stream: StreamWriter) => ValueOrPromise<void>
): ValueOrPromise<void> => {
  setComponentProps(ssrCtx.rctx, elCtx, node.props);
  return then(executeComponent(ssrCtx.rctx, elCtx), (res) => {
    const hostElement = elCtx.$element$;
    const newCtx = res.rctx;
    const invocationContext = newInvokeContext(hostElement, undefined);
    invocationContext.$subscriber$ = hostElement;
    invocationContext.$renderCtx$ = newCtx;
    const projectedContext: SSRContext = {
      ...ssrCtx,
      rctx: newCtx,
    };
    const newSSrContext: SSRContext = {
      ...ssrCtx,
      projectedChildren: splitProjectedChildren(node.props.children, ssrCtx),
      projectedContext,
      rctx: newCtx,
      invocationContext,
    };

    const extraNodes: JSXNode<string>[] = [];
    if (elCtx.$appendStyles$) {
      const isHTML = !!(flags & IS_HTML);
      const array = isHTML ? ssrCtx.headNodes : extraNodes;
      for (const style of elCtx.$appendStyles$) {
        array.push(
          jsx('style', {
            [QStyle]: style.styleId,
            dangerouslySetInnerHTML: style.content,
          })
        );
      }
    }
    const newID = getNextIndex(ssrCtx.rctx);
    const scopeId = elCtx.$scopeIds$ ? serializeSStyle(elCtx.$scopeIds$) : undefined;
    const processedNode = jsx(
      node.type,
      {
        [QScopedStyle]: scopeId,
        [ELEMENT_ID]: newID,
        children: res.node,
      },
      node.key
    );

    elCtx.$id$ = newID;
    ssrCtx.$contexts$.push(elCtx);
    newSSrContext.hostCtx = elCtx;

    return renderNodeVirtual(
      processedNode,
      elCtx,
      extraNodes,
      newSSrContext,
      stream,
      flags,
      (stream) => {
        if (beforeClose) {
          return then(renderQTemplates(newSSrContext, stream), () => beforeClose(stream));
        } else {
          return renderQTemplates(newSSrContext, stream);
        }
      }
    );
  });
};

const renderQTemplates = (ssrContext: SSRContext, stream: StreamWriter) => {
  const projectedChildren = ssrContext.projectedChildren;
  if (projectedChildren) {
    const nodes = Object.keys(projectedChildren).map((slotName) => {
      const value = projectedChildren[slotName];
      if (value) {
        return jsx('q:template', {
          [QSlot]: slotName,
          hidden: '',
          'aria-hidden': 'true',
          children: value,
        });
      }
    });
    return processData(nodes, ssrContext, stream, 0, undefined);
  }
};

const splitProjectedChildren = (children: any, ssrCtx: SSRContext) => {
  const flatChildren = flatVirtualChildren(children, ssrCtx);
  if (flatChildren === null) {
    return undefined;
  }
  const slotMap: Record<string, any[]> = {};

  for (const child of flatChildren) {
    let slotName = '';
    if (isJSXNode(child)) {
      slotName = child.props[QSlot] ?? '';
    }
    let array = slotMap[slotName];
    if (!array) {
      slotMap[slotName] = array = [];
    }
    array.push(child);
  }
  return slotMap;
};

export const createContext = (nodeType: 1 | 111) => {
  const elm = {
    nodeType,
    [Q_CTX]: null,
  };
  seal(elm);
  return getContext(elm as any);
};

export const renderNode = (
  node: JSXNode,
  ssrCtx: SSRContext,
  stream: StreamWriter,
  flags: number,
  beforeClose?: (stream: StreamWriter) => ValueOrPromise<void>
) => {
  const tagName = node.type;
  if (typeof tagName === 'string') {
    const key = node.key;
    const props = node.props;
    const elCtx = createContext(1);
    const isHead = tagName === 'head';
    const hostCtx = ssrCtx.hostCtx;
    let openingElement = '<' + tagName + renderElementAttributes(elCtx, props);
    let classStr = stringifyClass(props.class ?? props.className);
    if (hostCtx) {
      if (qDev) {
        if (tagName === 'html') {
          throw qError(QError_canNotRenderHTML);
        }
      }
      if (hostCtx.$scopeIds$) {
        classStr = hostCtx.$scopeIds$.join(' ') + ' ' + classStr;
      }
      if (!hostCtx.$attachedListeners$) {
        hostCtx.$attachedListeners$ = true;
        for (const eventName of Object.keys(hostCtx.li)) {
          addQRLListener(elCtx.li, eventName, hostCtx.li[eventName]);
        }
      }
    }

    // Reset HOST flags
    if (isHead) {
      flags |= IS_HEAD;
    }

    classStr = classStr.trim();
    if (classStr) {
      openingElement += ' class="' + classStr + '"';
    }
    const listeners = Object.keys(elCtx.li);
    for (const key of listeners) {
      openingElement += ' ' + key + '="' + serializeQRLs(elCtx.li[key], elCtx) + '"';
    }
    if (key != null) {
      openingElement += ' q:key="' + key + '"';
    }
    if ('ref' in props || listeners.length > 0) {
      const newID = getNextIndex(ssrCtx.rctx);
      openingElement += ' q:id="' + newID + '"';
      elCtx.$id$ = newID;
      ssrCtx.$contexts$.push(elCtx);
    }
    if (flags & IS_HEAD) {
      openingElement += ' q:head';
    }
    openingElement += '>';
    stream.write(openingElement);

    if (emptyElements[tagName]) {
      return;
    }

    const innerHTML = props.dangerouslySetInnerHTML;
    if (innerHTML != null) {
      stream.write(String(innerHTML));
      stream.write(`</${tagName}>`);
      return;
    }
    if (!isHead) {
      flags &= ~IS_HEAD;
    }
    if (tagName === 'html') {
      flags |= IS_HTML;
    } else {
      flags &= ~IS_HTML;
    }

    const promise = processData(props.children, ssrCtx, stream, flags);
    return then(promise, () => {
      // If head inject base styles
      if (isHead) {
        for (const node of ssrCtx.headNodes) {
          renderNodeElementSync(node.type, node.props, stream);
        }
        ssrCtx.headNodes.length = 0;
      }
      // Fast path
      if (!beforeClose) {
        stream.write(`</${tagName}>`);
        return;
      }

      // Inject before close
      return then(beforeClose(stream), () => {
        stream.write(`</${tagName}>`);
      });
    });
  }

  if (tagName === Virtual) {
    const elCtx = createContext(111);
    elCtx.$parent$ = ssrCtx.hostCtx;
    return renderNodeVirtual(
      node as JSXNode<typeof Virtual>,
      elCtx,
      undefined,
      ssrCtx,
      stream,
      flags,
      beforeClose
    );
  }

  if (tagName === SSRComment) {
    stream.write('<!--' + (node as JSXNode<typeof SSRComment>).props.data + '-->');
    return;
  }
  if (tagName === InternalSSRStream) {
    return renderGenerator(node as JSXNode<typeof InternalSSRStream>, ssrCtx, stream, flags);
  }

  const res = invoke(ssrCtx.invocationContext, tagName, node.props, node.key);
  return processData(res, ssrCtx, stream, flags, beforeClose);
};
export const processData = (
  node: any,
  ssrCtx: SSRContext,
  stream: StreamWriter,
  flags: number,
  beforeClose?: (stream: StreamWriter) => ValueOrPromise<void>
): ValueOrPromise<void> => {
  if (node == null || typeof node === 'boolean') {
    return;
  }
<<<<<<< HEAD
  if (isPrimitive(node)) {
    if (flags & IS_SIBLING_TEXT) {
      stream.write('<!---->');
    }
    if (flags & IS_RAW_CONTENT) {
      stream.write(String(node));
    } else {
      stream.write(escape(String(node)));
    }
  } else if (isJSXNode(node)) {
    return renderNode(node, ssrCtx, stream, flags, beforeClose);
  } else if (isSignal(node)) {
    node.track(ssrCtx.invocationContext?.$subscriber$);
    return processData(node.untrackedValue, ssrCtx, stream, flags, beforeClose);
  } else if (isPromise(node)) {
    return node.then((node) => processData(node, ssrCtx, stream, flags, beforeClose));
=======
  if (isString(node) || typeof node === 'number') {
    stream.write(escapeHtml(String(node)));
  } else if (isJSXNode(node)) {
    return renderNode(node, ssrCtx, stream, flags, beforeClose);
>>>>>>> 91f7bf66
  } else if (isArray(node)) {
    return walkChildren(node, ssrCtx, stream, flags);
<<<<<<< HEAD
=======
  } else if (isPromise(node)) {
    stream.write(FLUSH_COMMENT);
    return node.then((node) => processData(node, ssrCtx, stream, flags, beforeClose));
>>>>>>> 91f7bf66
  } else {
    logWarn('A unsupported value was passed to the JSX, skipping render. Value:', node);
  }
};

function walkChildren(
  children: any,
  ssrContext: SSRContext,
  stream: StreamWriter,
  flags: number
): ValueOrPromise<void> {
  if (children == null) {
    return;
  }
  if (!isArray(children)) {
    return processData(children, ssrContext, stream, flags);
  }
  if (children.length === 1) {
    return processData(children[0], ssrContext, stream, flags);
  }
  if (children.length === 0) {
    return;
  }

  let currentIndex = 0;
  let prevPrimitive = false;
  const buffers: string[][] = [];
  return children.reduce((prevPromise, child, index) => {
    const buffer: string[] = [];
    buffers.push(buffer);
<<<<<<< HEAD
    const localStream: StreamWriter = {
      write(chunk) {
        if (currentIndex === index) {
          stream.write(chunk);
        } else {
          buffer.push(chunk);
        }
      },
    };
    let localFlag = flags;
    if (prevPrimitive) {
      localFlag |= IS_SIBLING_TEXT;
    }
    prevPrimitive = isPrimitive(child);
    return then(processData(child, ssrContext, localStream, localFlag), () => {
      return then(prevPromise, () => {
        currentIndex++;
        if (buffers.length > currentIndex) {
          buffers[currentIndex].forEach((chunk) => stream.write(chunk));
=======
    const localStream: StreamWriter = prevPromise
      ? {
          write(chunk) {
            if (currentIndex === index) {
              stream.write(chunk);
            } else {
              buffer.push(chunk);
            }
          },
>>>>>>> 91f7bf66
        }
      : stream;
    const rendered = processData(child, ssrContext, localStream, flags);
    if (isPromise(rendered) || prevPromise) {
      return then(rendered, () => {
        return then(prevPromise, () => {
          currentIndex++;
          if (buffers.length > currentIndex) {
            buffers[currentIndex].forEach((chunk) => stream.write(chunk));
          }
        });
      });
    } else {
      currentIndex++;
      return undefined;
    }
  }, undefined);
}

export const flatVirtualChildren = (children: any, ssrCtx: SSRContext): any[] | null => {
  if (children == null) {
    return null;
  }
  const result = _flatVirtualChildren(children, ssrCtx);
  const nodes = isArray(result) ? result : [result];
  if (nodes.length === 0) {
    return null;
  }
  return nodes;
};

export const stringifyClass = (str: any) => {
  if (!str) {
    return '';
  }
  if (typeof str === 'string') {
    return str;
  }
  if (Array.isArray(str)) {
    return str.join(' ');
  }
  const output: string[] = [];
  for (const key in str) {
    if (Object.prototype.hasOwnProperty.call(str, key)) {
      const value = str[key];
      if (value) {
        output.push(key);
      }
    }
  }
  return output.join(' ');
};

export const _flatVirtualChildren = (children: any, ssrCtx: SSRContext): any => {
  if (children == null) {
    return null;
  }
  if (isArray(children)) {
    return children.flatMap((c) => _flatVirtualChildren(c, ssrCtx));
  } else if (
    isJSXNode(children) &&
    isFunction(children.type) &&
    children.type !== SSRComment &&
    children.type !== InternalSSRStream &&
    children.type !== Virtual
  ) {
    const res = invoke(ssrCtx.invocationContext, children.type, children.props, children.key);
    return flatVirtualChildren(res, ssrCtx);
  }
  return children;
};

const setComponentProps = (
  rctx: RenderContext,
  ctx: QContext,
  expectProps: Record<string, any>
) => {
  const keys = Object.keys(expectProps);
  if (keys.length === 0) {
    return;
  }
  const target = {} as any;
  ctx.$props$ = createProps(target, rctx.$static$.$containerState$);
  for (const key of keys) {
    if (key === 'children' || key === OnRenderProp) {
      continue;
    }
    target[key] = expectProps[key];
  }
};

function processPropKey(prop: string) {
  if (prop === 'htmlFor') {
    return 'for';
  }
  return prop;
}

function processPropValue(prop: string, value: any): string | null {
  if (prop === 'style') {
    return stringifyStyle(value);
  }
  if (value === false || value == null) {
    return null;
  }
  if (value === true) {
    return '';
  }
  return String(value);
}

const emptyElements: Record<string, true | undefined> = {
  area: true,
  base: true,
  basefont: true,
  bgsound: true,
  br: true,
  col: true,
  embed: true,
  frame: true,
  hr: true,
  img: true,
  input: true,
  keygen: true,
  link: true,
  meta: true,
  param: true,
  source: true,
  track: true,
  wbr: true,
};

export interface ServerDocument {
  nodeType: 9;
  parentElement: null;
  ownerDocument: null;
  createElement(tagName: string): any;
}

const ESCAPE_HTML = /[&<>]/g;
const ESCAPE_ATTRIBUTES = /[&"]/g;

export const escapeHtml = (s: string) => {
  return s.replace(ESCAPE_HTML, (c) => {
    switch (c) {
      case '&':
        return '&amp;';
      case '<':
        return '&lt;';
      case '>':
        return '&gt;';
      default:
        return '';
    }
  });
};

export const escapeAttr = (s: string) => {
<<<<<<< HEAD
  const toEscape = /[&"\u00A0]/g;
  if (!toEscape.test(s)) {
    // nothing to do, fast path
    return s;
  } else {
    return s.replace(toEscape, (c) => {
      switch (c) {
        case '&':
          return '&amp;';
        case '"':
          return '&quot;';
        case '\u00A0':
          return '&nbsp;';
        default:
          return '';
      }
    });
  }
};

export const isPrimitive = (obj: any): obj is (string | number) => {
  return isString(obj) || typeof obj === 'number'
}
=======
  return s.replace(ESCAPE_ATTRIBUTES, (c) => {
    switch (c) {
      case '&':
        return '&amp;';
      case '"':
        return '&quot;';
      default:
        return '';
    }
  });
};

export const joinClasses = (styles: any[], existing: string): string => {
  return styles.join(' ') + existing;
};
>>>>>>> 91f7bf66
<|MERGE_RESOLUTION|>--- conflicted
+++ resolved
@@ -21,14 +21,10 @@
 import { serializeSStyle } from '../../component/qrl-styles';
 import { qDev, seal } from '../../util/qdev';
 import { qError, QError_canNotRenderHTML } from '../../error/error';
-<<<<<<< HEAD
 import { isSignal } from '../../object/q-object';
-=======
 import { serializeQRLs } from '../../import/qrl';
-import type { Ref } from '../../use/use-ref';
 
 const FLUSH_COMMENT = '<!--qkssr-f-->';
->>>>>>> 91f7bf66
 
 /**
  * @alpha
@@ -251,57 +247,6 @@
     ) {
       continue;
     }
-<<<<<<< HEAD
-  }
-
-  // Reset HOST flags
-  if (textType === 'head') {
-    flags |= IS_HEAD;
-  }
-
-  const listeners = Object.entries(elCtx.li);
-  const isHead = flags & IS_HEAD;
-
-  if (key != null) {
-    attributes['q:key'] = key;
-  }
-  if (hasRef || listeners.length > 0) {
-    const newID = getNextIndex(ssrCtx.rctx);
-    attributes[ELEMENT_ID] = newID;
-    elCtx.$id$ = newID;
-    ssrCtx.$contexts$.push(elCtx);
-  }
-  if (isHead) {
-    attributes['q:head'] = '';
-  }
-  if (extraAttributes) {
-    Object.assign(attributes, extraAttributes);
-  }
-  listeners.forEach(([key, value]) => {
-    attributes[key] = serializeQRLs(value, elCtx);
-  });
-  if (renderNodeElementSync(textType, attributes, stream)) {
-    return;
-  }
-  if (textType !== 'head') {
-    flags &= ~IS_HEAD;
-  }
-  if (textType === 'html') {
-    flags |= IS_HTML;
-  } else {
-    flags &= ~IS_HTML;
-  }
-  if (hasRawContent[textType]) {
-    flags |= IS_RAW_CONTENT;
-  } else {
-    flags &= ~IS_RAW_CONTENT;
-  }
-  flags &= ~IS_SIBLING_TEXT;
-
-  if (extraNodes) {
-    for (const node of extraNodes) {
-      renderNodeElementSync(node.type, node.props, stream);
-=======
     const value = attributes[prop];
     if (prop === 'ref') {
       (value as Ref<Element>).current = elCtx.$element$ as Element;
@@ -315,7 +260,6 @@
     const attrValue = processPropValue(attrName, value);
     if (attrValue != null) {
       text += ' ' + (value === '' ? attrName : attrName + '="' + escapeAttr(attrValue) + '"');
->>>>>>> 91f7bf66
     }
   }
   return text;
@@ -626,37 +570,18 @@
   if (node == null || typeof node === 'boolean') {
     return;
   }
-<<<<<<< HEAD
-  if (isPrimitive(node)) {
-    if (flags & IS_SIBLING_TEXT) {
-      stream.write('<!---->');
-    }
-    if (flags & IS_RAW_CONTENT) {
-      stream.write(String(node));
-    } else {
-      stream.write(escape(String(node)));
-    }
+  if (isString(node) || typeof node === 'number') {
+    stream.write(escapeHtml(String(node)));
   } else if (isJSXNode(node)) {
     return renderNode(node, ssrCtx, stream, flags, beforeClose);
+  } else if (isArray(node)) {
+    return walkChildren(node, ssrCtx, stream, flags);
   } else if (isSignal(node)) {
     node.track(ssrCtx.invocationContext?.$subscriber$);
     return processData(node.untrackedValue, ssrCtx, stream, flags, beforeClose);
   } else if (isPromise(node)) {
-    return node.then((node) => processData(node, ssrCtx, stream, flags, beforeClose));
-=======
-  if (isString(node) || typeof node === 'number') {
-    stream.write(escapeHtml(String(node)));
-  } else if (isJSXNode(node)) {
-    return renderNode(node, ssrCtx, stream, flags, beforeClose);
->>>>>>> 91f7bf66
-  } else if (isArray(node)) {
-    return walkChildren(node, ssrCtx, stream, flags);
-<<<<<<< HEAD
-=======
-  } else if (isPromise(node)) {
     stream.write(FLUSH_COMMENT);
     return node.then((node) => processData(node, ssrCtx, stream, flags, beforeClose));
->>>>>>> 91f7bf66
   } else {
     logWarn('A unsupported value was passed to the JSX, skipping render. Value:', node);
   }
@@ -687,27 +612,6 @@
   return children.reduce((prevPromise, child, index) => {
     const buffer: string[] = [];
     buffers.push(buffer);
-<<<<<<< HEAD
-    const localStream: StreamWriter = {
-      write(chunk) {
-        if (currentIndex === index) {
-          stream.write(chunk);
-        } else {
-          buffer.push(chunk);
-        }
-      },
-    };
-    let localFlag = flags;
-    if (prevPrimitive) {
-      localFlag |= IS_SIBLING_TEXT;
-    }
-    prevPrimitive = isPrimitive(child);
-    return then(processData(child, ssrContext, localStream, localFlag), () => {
-      return then(prevPromise, () => {
-        currentIndex++;
-        if (buffers.length > currentIndex) {
-          buffers[currentIndex].forEach((chunk) => stream.write(chunk));
-=======
     const localStream: StreamWriter = prevPromise
       ? {
           write(chunk) {
@@ -717,10 +621,15 @@
               buffer.push(chunk);
             }
           },
->>>>>>> 91f7bf66
         }
       : stream;
-    const rendered = processData(child, ssrContext, localStream, flags);
+    let localFlag = flags;
+    if (prevPrimitive) {
+      localFlag |= IS_SIBLING_TEXT;
+    }
+    prevPrimitive = isPrimitive(child);
+
+    const rendered = processData(child, ssrContext, localStream, localFlag);
     if (isPromise(rendered) || prevPromise) {
       return then(rendered, () => {
         return then(prevPromise, () => {
@@ -876,31 +785,6 @@
 };
 
 export const escapeAttr = (s: string) => {
-<<<<<<< HEAD
-  const toEscape = /[&"\u00A0]/g;
-  if (!toEscape.test(s)) {
-    // nothing to do, fast path
-    return s;
-  } else {
-    return s.replace(toEscape, (c) => {
-      switch (c) {
-        case '&':
-          return '&amp;';
-        case '"':
-          return '&quot;';
-        case '\u00A0':
-          return '&nbsp;';
-        default:
-          return '';
-      }
-    });
-  }
-};
-
-export const isPrimitive = (obj: any): obj is (string | number) => {
-  return isString(obj) || typeof obj === 'number'
-}
-=======
   return s.replace(ESCAPE_ATTRIBUTES, (c) => {
     switch (c) {
       case '&':
@@ -916,4 +800,7 @@
 export const joinClasses = (styles: any[], existing: string): string => {
   return styles.join(' ') + existing;
 };
->>>>>>> 91f7bf66
+
+export const isPrimitive = (obj: any): obj is string | number => {
+  return isString(obj) || typeof obj === 'number';
+};