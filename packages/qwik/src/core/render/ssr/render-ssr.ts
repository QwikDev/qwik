import {
  createContainerState,
  getEventName,
  setRef,
  type ContainerState,
} from '../../container/container';
import { assertDefined } from '../../error/assert';
import { QError_canNotRenderHTML, qError } from '../../error/error';
import { serializeQRLs } from '../../qrl/qrl';
import { Q_CTX, _IMMUTABLE, _IMMUTABLE_PREFIX } from '../../state/constants';
import {
  HOST_FLAG_DIRTY,
  HOST_FLAG_DYNAMIC,
  HOST_FLAG_NEED_ATTACH_LISTENER,
  createContext,
  type QContext,
} from '../../state/context';
import {
  PREVENT_DEFAULT,
  groupListeners,
  isOnProp,
  setEvent,
  type Listener,
} from '../../state/listeners';
import { isSignal } from '../../state/signal';
import { createPropsState, createProxy } from '../../state/store';
import { serializeSStyle } from '../../style/qrl-styles';
import { invoke, newInvokeContext, trackSignal, type InvokeContext } from '../../use/use-core';
import { EMPTY_OBJ } from '../../util/flyweight';
import { logError, logWarn } from '../../util/log';
import { ELEMENT_ID, OnRenderProp, QScopedStyle, QSlot, QSlotS, QStyle } from '../../util/markers';
import { isPromise, maybeThen } from '../../util/promises';
<<<<<<< HEAD
import { type InvokeContext, newInvokeContext, invoke, trackSignal } from '../../use/use-core';
import { Virtual, _jsxSorted, createJSXError, isJSXNode } from '../jsx/jsx-runtime';
=======
import { qDev, qInspector, seal } from '../../util/qdev';
>>>>>>> 1583bb56
import { isArray, isFunction, isString, type ValueOrPromise } from '../../util/types';
import { version } from '../../version';
import type { QwikElement } from '../dom/virtual-element';
import {
  createRenderContext,
  dangerouslySetInnerHTML,
  executeComponent,
  getNextIndex,
  isAriaAttribute,
  jsxToString,
  pushRenderContext,
  serializeClass,
  shouldWrapFunctional,
  static_subtree,
  stringifyStyle,
} from '../execute-component';
import { Virtual, _jsxC, _jsxQ, createJSXError, isJSXNode } from '../jsx/jsx-runtime';
import type { FunctionComponent, JSXNode, JSXOutput } from '../jsx/types/jsx-node';
import type { ClassList, JSXChildren } from '../jsx/types/jsx-qwik-attributes';
import { InternalSSRStream, SSRRaw } from '../jsx/utils.public';
import type { RenderContext } from '../types';
<<<<<<< HEAD
import { assertDefined } from '../../error/assert';
import { serializeSStyle } from '../../style/qrl-styles';
import { qDev, qInspector, seal } from '../../util/qdev';
import { qError, QError_canNotRenderHTML } from '../../error/error';
import { isSignal } from '../../state/signal';
import { serializeQRLs } from '../../qrl/qrl';
import type { QwikElement } from '../dom/virtual-element';
import { EMPTY_OBJ } from '../../util/flyweight';
import {
  createContext,
  HOST_FLAG_DIRTY,
  HOST_FLAG_NEED_ATTACH_LISTENER,
  HOST_FLAG_DYNAMIC,
  type QContext,
} from '../../state/context';
import { createPropsState, createProxy } from '../../state/store';
import { Q_CTX, _CONST_PROPS } from '../../state/constants';
import type { ClassList, JSXChildren } from '../jsx/types/jsx-qwik-attributes';
import { SubscriptionType } from '../../state/common';
=======
>>>>>>> 1583bb56

const FLUSH_COMMENT = '<!--qkssr-f-->';

/** @public */
export type StreamWriter = {
  write: (chunk: string) => void;
};

/** @public */
export interface RenderSSROptions {
  containerTagName: string;
  containerAttributes: Record<string, string>;
  stream: StreamWriter;
  base?: string;
  serverData?: Record<string, any>;
  beforeContent?: JSXNode<string>[];
  beforeClose?: (
    contexts: QContext[],
    containerState: ContainerState,
    containsDynamic: boolean,
    textNodes: Map<string, string>
  ) => Promise<JSXNode>;
  manifestHash: string;
}

export interface SSRContext {
  $projectedCtxs$: [RenderContext, SSRContext] | undefined;
  $projectedChildren$: Record<string, any[] | undefined> | undefined;
  $invocationContext$: InvokeContext | undefined;
  $static$: SSRContextStatic;
}

export interface SSRContextStatic {
  $locale$: string;
  $contexts$: QContext[];
  $headNodes$: JSXNode<string>[];
  $textNodes$: Map<string, string>;
}

const IS_HEAD = 1 << 0;
const IS_HTML = 1 << 2;
const IS_TEXT = 1 << 3;
const IS_INVISIBLE = 1 << 4;
const IS_PHASING = 1 << 5;
const IS_ANCHOR = 1 << 6;
const IS_BUTTON = 1 << 7;
const IS_TABLE = 1 << 8;
const IS_PHRASING_CONTAINER = 1 << 9;
const IS_IMMUTABLE = 1 << 10;

class MockElement {
  [Q_CTX] = null;
  constructor(public readonly nodeType: number) {
    seal(this);
  }
}

const createDocument = () => {
  return new MockElement(9);
};

/** @internal */
export const _renderSSR = async (node: JSXOutput, opts: RenderSSROptions) => {
  const root = opts.containerTagName;
  const containerEl = createMockQContext(1).$element$;
  const containerState = createContainerState(containerEl as Element, opts.base ?? '/');
  containerState.$serverData$.locale = opts.serverData?.locale;
  const doc = createDocument();
  const rCtx = createRenderContext(doc as any, containerState);
  const headNodes = opts.beforeContent ?? [];
  if (qDev) {
    if (
      root in phasingContent ||
      root in emptyElements ||
      root in tableContent ||
      root in startPhasingContent ||
      root in invisibleElements
    ) {
      throw new Error(
        `The "containerTagName" can not be "${root}". Please choose a different tag name like: "div", "html", "custom-container".`
      );
    }
  }
  const ssrCtx: SSRContext = {
    $static$: {
      $contexts$: [],
      $headNodes$: root === 'html' ? headNodes : [],
      $locale$: opts.serverData?.locale,
      $textNodes$: new Map(),
    },
    $projectedChildren$: undefined,
    $projectedCtxs$: undefined,
    $invocationContext$: undefined,
  };
  seal(ssrCtx);

  const locale = opts.serverData?.locale;
  const containerAttributes = opts.containerAttributes;
  const qRender = containerAttributes['q:render'];
  containerAttributes['q:container'] = 'paused';
  containerAttributes['q:version'] = version ?? 'dev';
  containerAttributes['q:render'] = (qRender ? qRender + '-' : '') + (qDev ? 'ssr-dev' : 'ssr');
  containerAttributes['q:base'] = opts.base || '';
  containerAttributes['q:locale'] = locale;
  containerAttributes['q:manifest-hash'] = opts.manifestHash;
  containerAttributes['q:instance'] = hash();

  const children = root === 'html' ? [node] : [headNodes, node];
  if (root !== 'html') {
    containerAttributes.class =
      'qc📦' + (containerAttributes.class ? ' ' + containerAttributes.class : '');
  }
  const serverData = (containerState.$serverData$ = {
    ...containerState.$serverData$,
    ...opts.serverData,
  });
  serverData.containerAttributes = {
    ...serverData['containerAttributes'],
    ...containerAttributes,
  };
  const invokeCtx = (ssrCtx.$invocationContext$ = newInvokeContext(locale));
  invokeCtx.$renderCtx$ = rCtx;
  ssrCtx.$invocationContext$;

  const rootNode = _jsxSorted(
    root,
    EMPTY_OBJ,
    containerAttributes,
    children,
    HOST_FLAG_DIRTY | HOST_FLAG_NEED_ATTACH_LISTENER,
    null
  );
  containerState.$hostsRendering$ = new Set();
  await Promise.resolve().then(() =>
    renderRoot(rootNode, rCtx, ssrCtx, opts.stream, containerState, opts)
  );
};

const hash = () => Math.random().toString(36).slice(2);

const renderRoot = async (
  node: JSXNode,
  rCtx: RenderContext,
  ssrCtx: SSRContext,
  stream: StreamWriter,
  containerState: ContainerState,
  opts: RenderSSROptions
) => {
  const beforeClose = opts.beforeClose;

  await renderNode(
    node,
    rCtx,
    ssrCtx,
    stream,
    0,
    beforeClose
      ? (stream: StreamWriter) => {
          const result = beforeClose(
            ssrCtx.$static$.$contexts$,
            containerState,
            false,
            ssrCtx.$static$.$textNodes$
          );
          return processData(result, rCtx, ssrCtx, stream, 0, undefined);
        }
      : undefined
  );

  if (qDev) {
    if (ssrCtx.$static$.$headNodes$.length > 0) {
      logError(
        'Missing <head>. Global styles could not be rendered. Please render a <head> element at the root of the app'
      );
    }
  }
  return rCtx;
};

const renderGenerator = async (
  node: JSXNode<typeof InternalSSRStream>,
  rCtx: RenderContext,
  ssrCtx: SSRContext,
  stream: StreamWriter,
  flags: number
) => {
  stream.write(FLUSH_COMMENT);
  const generator = node.props.children;
  let value: AsyncGenerator;
  if (isFunction(generator)) {
    const v = generator({
      write(chunk) {
        stream.write(chunk);
        stream.write(FLUSH_COMMENT);
      },
    });
    if (isPromise(v)) {
      return v;
    }
    value = v;
  } else {
    value = generator;
  }
  for await (const chunk of value) {
    await processData(chunk, rCtx, ssrCtx, stream, flags, undefined);
    stream.write(FLUSH_COMMENT);
  }
};

const renderNodeVirtual = (
  node: JSXNode<typeof Virtual>,
  elCtx: QContext,
  extraNodes: JSXNode<string>[] | undefined,
  rCtx: RenderContext,
  ssrCtx: SSRContext,
  stream: StreamWriter,
  flags: number,
  beforeClose?: (stream: StreamWriter) => ValueOrPromise<void>
) => {
  const props = node.props;
  const renderQrl = props[OnRenderProp];
  if (renderQrl) {
    elCtx.$componentQrl$ = renderQrl;
    return renderSSRComponent(rCtx, ssrCtx, stream, elCtx, node, flags, beforeClose);
  }
  let virtualComment = '<!--qv' + renderVirtualAttributes(props as any);
  const isSlot = QSlotS in props;
  const key = node.key != null ? String(node.key) : null;
  if (isSlot) {
    assertDefined(rCtx.$cmpCtx$?.$id$, 'hostId must be defined for a slot');
    virtualComment += ' q:sref=' + rCtx.$cmpCtx$.$id$;
  }
  if (key != null) {
    virtualComment += ' q:key=' + key;
  }
  virtualComment += '-->';
  stream.write(virtualComment);

  const html = node.props[dangerouslySetInnerHTML];
  if (html) {
    stream.write(html);
    stream.write(CLOSE_VIRTUAL);
    return;
  }
  if (extraNodes) {
    for (const node of extraNodes) {
      // We trust that the attributes are strings
      renderNodeElementSync(node.type, node.props as any as Record<string, string>, stream);
    }
  }
  const promise = walkChildren(node.children, rCtx, ssrCtx, stream, flags);
  return maybeThen(promise, () => {
    // Fast path
    if (!isSlot && !beforeClose) {
      stream.write(CLOSE_VIRTUAL);
      return;
    }

    let promise: ValueOrPromise<void> | undefined;
    if (isSlot) {
      assertDefined(key, 'key must be defined for a slot');
      const content = ssrCtx.$projectedChildren$?.[key];
      if (content) {
        const [rCtx, sCtx] = ssrCtx.$projectedCtxs$!;
        const newSlotRctx = pushRenderContext(rCtx);
        newSlotRctx.$slotCtx$ = elCtx;
        ssrCtx.$projectedChildren$![key] = undefined;
        promise = processData(content, newSlotRctx, sCtx, stream, flags);
      }
    }
    // Inject before close
    if (beforeClose) {
      promise = maybeThen(promise, () => beforeClose(stream));
    }

    return maybeThen(promise, () => {
      stream.write(CLOSE_VIRTUAL);
    });
  });
};

const CLOSE_VIRTUAL = `<!--/qv-->`;

const renderAttributes = (attributes: Record<string, string>): string => {
  let text = '';
  for (const prop in attributes) {
    if (prop === dangerouslySetInnerHTML) {
      continue;
    }
    const value = attributes[prop];
    if (value != null) {
      text += ' ' + (value === '' ? prop : prop + '="' + value + '"');
    }
  }
  return text;
};

const renderVirtualAttributes = (attributes: Record<string, string>): string => {
  let text = '';
  for (const prop in attributes) {
    if (prop === 'children' || prop === dangerouslySetInnerHTML) {
      continue;
    }
    const value = attributes[prop];
    if (value != null) {
      text += ' ' + (value === '' ? prop : prop + '=' + value + '');
    }
  }
  return text;
};

const renderNodeElementSync = (
  tagName: string,
  attributes: Record<string, string>,
  stream: StreamWriter
) => {
  stream.write('<' + tagName + renderAttributes(attributes) + '>');
  const empty = !!emptyElements[tagName];
  if (empty) {
    return;
  }

  // Render innerHTML
  const innerHTML = attributes[dangerouslySetInnerHTML];
  if (innerHTML != null) {
    stream.write(innerHTML);
  }
  stream.write(`</${tagName}>`);
};

/** Render a component$ */
const renderSSRComponent = (
  rCtx: RenderContext,
  ssrCtx: SSRContext,
  stream: StreamWriter,
  elCtx: QContext,
  node: JSXNode<typeof Virtual>,
  flags: number,
  beforeClose?: (stream: StreamWriter) => ValueOrPromise<void>
): ValueOrPromise<void> => {
  const props = node.props;
  setComponentProps(rCtx, elCtx, props.props!);
  return maybeThen(executeComponent(rCtx, elCtx), (res) => {
    const hostElement = elCtx.$element$;
    const newRCtx = res.rCtx;
    const iCtx = newInvokeContext(ssrCtx.$static$.$locale$, hostElement, undefined);
    iCtx.$subscriber$ = [SubscriptionType.HOST, hostElement];
    iCtx.$renderCtx$ = newRCtx;
    const newSSrContext: SSRContext = {
      $static$: ssrCtx.$static$,
      $projectedChildren$: splitProjectedChildren(node.children, ssrCtx),
      $projectedCtxs$: [rCtx, ssrCtx],
      $invocationContext$: iCtx,
    };

    const extraNodes: JSXNode<string>[] = [];
    if (elCtx.$appendStyles$) {
      const isHTML = !!(flags & IS_HTML);
      const array = isHTML ? ssrCtx.$static$.$headNodes$ : extraNodes;
      for (const style of elCtx.$appendStyles$) {
        array.push(
          _jsxSorted(
            'style',
            {
              [dangerouslySetInnerHTML]: style.content,
              hidden: '',
              [QStyle]: style.styleId,
            },
            null,
            null,
            0,
            null
          )
        );
      }
    }
    const newID = getNextIndex(rCtx);
    const scopeId = elCtx.$scopeIds$ ? serializeSStyle(elCtx.$scopeIds$) : undefined;
    const processedNode = _jsxSorted(
      node.type,
      {
        [ELEMENT_ID]: newID,
        [QScopedStyle]: scopeId,
      },
      null,
      res.node,
      0,
      node.key
    );

    elCtx.$id$ = newID;
    ssrCtx.$static$.$contexts$.push(elCtx);

    return renderNodeVirtual(
      processedNode,
      elCtx,
      extraNodes,
      newRCtx,
      newSSrContext,
      stream,
      flags,
      (stream) => {
        if (elCtx.$flags$ & HOST_FLAG_NEED_ATTACH_LISTENER) {
          const placeholderCtx = createMockQContext(1);
          const listeners = placeholderCtx.li;
          listeners.push(...elCtx.li);
          elCtx.$flags$ &= ~HOST_FLAG_NEED_ATTACH_LISTENER;
          placeholderCtx.$id$ = getNextIndex(rCtx);
          const attributes: Record<string, string> = {
            type: 'placeholder',
            hidden: '',
            'q:id': placeholderCtx.$id$,
          };
          ssrCtx.$static$.$contexts$.push(placeholderCtx);

          const groups = groupListeners(listeners);
          for (const listener of groups) {
            const eventName = normalizeInvisibleEvents(listener[0]);
            attributes[eventName] = serializeQRLs(
              listener[1],
              rCtx.$static$.$containerState$,
              placeholderCtx
            );
            registerQwikEvent(eventName, rCtx.$static$.$containerState$);
          }
          renderNodeElementSync('script', attributes, stream);
        }
        const projectedChildren = newSSrContext.$projectedChildren$;
        let missingSlotsDone;
        if (projectedChildren) {
          const nodes = Object.keys(projectedChildren).map((slotName) => {
            const content = projectedChildren[slotName];
            // projectedChildren[slotName] = undefined;
            if (content) {
              return _jsxSorted(
                'q:template',
                { [QSlot]: slotName || true, hidden: true, 'aria-hidden': 'true' },
                null,
                content,
                0,
                null
              );
            }
          });
          const [_rCtx, sCtx] = newSSrContext.$projectedCtxs$!;
          const newSlotRctx = pushRenderContext(_rCtx);
          newSlotRctx.$slotCtx$ = elCtx;
          missingSlotsDone = processData(nodes, newSlotRctx, sCtx, stream, 0, undefined);
        }
        return beforeClose
          ? maybeThen(missingSlotsDone, () => beforeClose(stream))
          : missingSlotsDone;
      }
    );
  });
};

const splitProjectedChildren = (children: JSXChildren, ssrCtx: SSRContext) => {
  const flatChildren = flatVirtualChildren(children, ssrCtx);
  if (flatChildren === null) {
    return undefined;
  }
  const slotMap: Record<string, JSXNode[]> = {};

  for (const child of flatChildren) {
    let slotName = '';
    if (isJSXNode(child)) {
      slotName = (child.props[QSlot] as string) || '';
    }
    (slotMap[slotName] ||= []).push(child);
  }
  return slotMap;
};

const createMockQContext = (nodeType: 1 | 111) => {
  const elm = new MockElement(nodeType);
  return createContext(elm as any);
};

const renderNode = (
  node: JSXNode,
  rCtx: RenderContext,
  ssrCtx: SSRContext,
  stream: StreamWriter,
  flags: number,
  beforeClose?: (stream: StreamWriter) => ValueOrPromise<void>
): ValueOrPromise<void> => {
  const tagName = node.type;
  const hostCtx = rCtx.$cmpCtx$;
  if (typeof tagName === 'string') {
    const key = node.key;
    const props = node.props;
    const immutable = node.constProps;
    const elCtx = createMockQContext(1);
    const elm = elCtx.$element$ as Element;
    const isHead = tagName === 'head';
    let openingElement = '<' + tagName;
    let useSignal = false;
    let hasRef = false;
    let classStr = '';
    let htmlStr = null;
    const handleProp = (rawProp: string, value: unknown, isImmutable: boolean) => {
      if (rawProp === 'ref') {
        if (value !== undefined) {
          setRef(value, elm);
          hasRef = true;
        }
        return;
      }
      if (rawProp === 'children') {
        // Already passed to the JSXNode
        return;
      }
      if (isOnProp(rawProp)) {
        setEvent(elCtx.li, rawProp, value, undefined);
        return;
      }
      if (isSignal(value)) {
        assertDefined(hostCtx, 'Signals can not be used outside the root');
        if (isImmutable) {
          value = trackSignal(value, [
            SubscriptionType.PROP_IMMUTABLE,
            elm,
            value,
            hostCtx.$element$,
            rawProp,
            undefined,
          ]);
        } else {
          value = trackSignal(value, [
            SubscriptionType.PROP_MUTABLE,
            hostCtx.$element$,
            value,
            elm,
            rawProp,
            undefined,
          ]);
        }
        useSignal = true;
      }
      if (rawProp === dangerouslySetInnerHTML) {
        htmlStr = value;
        return;
      }
      if (rawProp.startsWith(PREVENT_DEFAULT)) {
        registerQwikEvent(rawProp.slice(PREVENT_DEFAULT.length), rCtx.$static$.$containerState$);
      }
      let attrValue;
      const prop = rawProp === 'htmlFor' ? 'for' : rawProp;
      if (prop === 'class' || prop === 'className') {
        classStr = serializeClass(value as ClassList);
      } else if (prop === 'style') {
        attrValue = stringifyStyle(value);
      } else if (isAriaAttribute(prop) || prop === 'draggable' || prop === 'spellcheck') {
        attrValue = value != null ? String(value) : null;
        value = attrValue;
      } else if (value === false || value == null) {
        attrValue = null;
      } else {
        attrValue = String(value);
      }
      if (attrValue != null) {
        if (prop === 'value' && tagName === 'textarea') {
          htmlStr = escapeHtml(attrValue);
        } else if (isSSRUnsafeAttr(prop)) {
          if (qDev) {
            logError('Attribute value is unsafe for SSR');
          }
        } else {
          openingElement +=
            ' ' + (value === true ? prop : prop + '="' + escapeHtml(attrValue) + '"');
        }
      }
    };
    for (const prop in props) {
      handleProp(prop, props[prop], false);
    }
    if (immutable) {
      for (const prop in immutable) {
        handleProp(prop, props[prop], true);
      }
    }
    const listeners = elCtx.li;
    if (hostCtx) {
      if (qDev) {
        if (tagName === 'html') {
          throw qError(QError_canNotRenderHTML);
        }
      }
      if (hostCtx.$scopeIds$?.length) {
        const extra = hostCtx.$scopeIds$.join(' ');
        classStr = classStr ? `${extra} ${classStr}` : extra;
      }
      if (hostCtx.$flags$ & HOST_FLAG_NEED_ATTACH_LISTENER) {
        listeners.push(...hostCtx.li);
        hostCtx.$flags$ &= ~HOST_FLAG_NEED_ATTACH_LISTENER;
      }
    }

    // Reset HOST flags
    if (qDev) {
      if (flags & IS_PHASING && !(flags & IS_PHRASING_CONTAINER)) {
        if (!(tagName in phasingContent)) {
          throw createJSXError(
            `<${tagName}> can not be rendered because one of its ancestor is a <p> or a <pre>.\n
This goes against the HTML spec: https://html.spec.whatwg.org/multipage/dom.html#phrasing-content-2`,
            node
          );
        }
      }
      if (tagName === 'table') {
        flags |= IS_TABLE;
      } else {
        if (flags & IS_TABLE && !(tagName in tableContent)) {
          throw createJSXError(
            `The <table> element requires that its direct children to be '<tbody>', '<thead>', '<tfoot>' or '<caption>' instead, '<${tagName}>' was rendered.`,
            node
          );
        }
        flags &= ~IS_TABLE;
      }

      if (tagName === 'button') {
        if (flags & IS_BUTTON) {
          throw createJSXError(
            `<${tagName}> can not be rendered because one of its ancestor is already a <button>.\n
This goes against the HTML spec: https://html.spec.whatwg.org/multipage/dom.html#interactive-content`,
            node
          );
        } else {
          flags |= IS_BUTTON;
        }
      }
      if (tagName === 'a') {
        if (flags & IS_ANCHOR) {
          throw createJSXError(
            `<${tagName}> can not be rendered because one of its ancestor is already a <a>.\n
This goes against the HTML spec: https://html.spec.whatwg.org/multipage/dom.html#interactive-content`,
            node
          );
        } else {
          flags |= IS_ANCHOR;
        }
      }
      if (tagName === 'svg' || tagName === 'math') {
        // These types of elements are considered phrasing content, but contain children that aren't phrasing content.
        flags |= IS_PHRASING_CONTAINER;
      }
      if (flags & IS_HEAD) {
        if (!(tagName in headContent)) {
          throw createJSXError(
            `<${tagName}> can not be rendered because it's not a valid children of the <head> element. https://html.spec.whatwg.org/multipage/dom.html#metadata-content`,
            node
          );
        }
      }
      if (flags & IS_HTML) {
        if (!(tagName in htmlContent)) {
          throw createJSXError(
            `<${tagName}> can not be rendered because it's not a valid direct children of the <html> element, only <head> and <body> are allowed.`,
            node
          );
        }
      } else if (tagName in htmlContent) {
        throw createJSXError(
          `<${tagName}> can not be rendered because its parent is not a <html> element. Make sure the 'containerTagName' is set to 'html' in entry.ssr.tsx`,
          node
        );
      }
      if (tagName in startPhasingContent) {
        flags |= IS_PHASING;
      }
    }
    if (isHead) {
      flags |= IS_HEAD;
    }
    if (tagName in invisibleElements) {
      flags |= IS_INVISIBLE;
    }
    if (tagName in textOnlyElements) {
      flags |= IS_TEXT;
    }

    if (classStr) {
      openingElement += ' class="' + escapeHtml(classStr) + '"';
    }

    if (listeners.length > 0) {
      const groups = groupListeners(listeners);
      const isInvisible = (flags & IS_INVISIBLE) !== 0;
      for (const listener of groups) {
        const eventName = isInvisible ? normalizeInvisibleEvents(listener[0]) : listener[0];
        openingElement +=
          ' ' +
          eventName +
          '="' +
          serializeQRLs(listener[1], rCtx.$static$.$containerState$, elCtx) +
          '"';
        registerQwikEvent(eventName, rCtx.$static$.$containerState$);
      }
    }
    if (key != null) {
      openingElement += ' q:key="' + escapeHtml(key) + '"';
    }
    if (hasRef || useSignal || listeners.length > 0) {
      if (hasRef || useSignal || listenersNeedId(listeners)) {
        const newID = getNextIndex(rCtx);
        openingElement += ' q:id="' + newID + '"';
        elCtx.$id$ = newID;
      }
      ssrCtx.$static$.$contexts$.push(elCtx);
    }
    if (flags & IS_HEAD) {
      openingElement += ' q:head';
    }
    if (qDev && qInspector && node.dev && !(flags & IS_HEAD)) {
      const sanitizedFileName = node?.dev?.fileName?.replace(/\\/g, '/');
      if (sanitizedFileName && !/data-qwik-inspector/.test(openingElement)) {
        openingElement += ` data-qwik-inspector="${escapeHtml(
          `${sanitizedFileName}:${node.dev.lineNumber}:${node.dev.columnNumber}`
        )}"`;
      }
    }
    openingElement += '>';
    stream.write(openingElement);

    if (tagName in emptyElements) {
      return;
    }

    if (htmlStr != null) {
      stream.write(String(htmlStr));
      stream.write(`</${tagName}>`);
      return;
    }
    if (tagName === 'html') {
      flags |= IS_HTML;
    } else {
      flags &= ~IS_HTML;
    }
    if (node.flags & static_subtree) {
      flags |= IS_IMMUTABLE;
    }
    const promise = processData(node.children, rCtx, ssrCtx, stream, flags);
    return maybeThen(promise, () => {
      // If head inject base styles
      if (isHead) {
        for (const node of ssrCtx.$static$.$headNodes$) {
          renderNodeElementSync(node.type, node.props as Record<string, string>, stream);
        }
        ssrCtx.$static$.$headNodes$.length = 0;
      }
      // Fast path
      if (!beforeClose) {
        stream.write(`</${tagName}>`);
        return;
      }

      // Inject before close
      return maybeThen(beforeClose(stream), () => {
        stream.write(`</${tagName}>`);
      });
    });
  }

  if (tagName === Virtual) {
    const elCtx = createMockQContext(111);
    if (rCtx.$slotCtx$) {
      elCtx.$parentCtx$ = rCtx.$slotCtx$;
      elCtx.$realParentCtx$ = rCtx.$cmpCtx$!;
    } else {
      elCtx.$parentCtx$ = rCtx.$cmpCtx$;
    }
    if (hostCtx && hostCtx.$flags$ & HOST_FLAG_DYNAMIC) {
      addDynamicSlot(hostCtx, elCtx);
    }
    return renderNodeVirtual(
      node as JSXNode<typeof Virtual>,
      elCtx,
      undefined,
      rCtx,
      ssrCtx,
      stream,
      flags,
      beforeClose
    );
  }

  if (tagName === SSRRaw) {
    stream.write((node as JSXNode<typeof SSRRaw>).props.data);
    return;
  }
  if (tagName === InternalSSRStream) {
    return renderGenerator(node as JSXNode<typeof InternalSSRStream>, rCtx, ssrCtx, stream, flags);
  }
  // Inline component
  const res = invoke(
    ssrCtx.$invocationContext$,
    tagName as FunctionComponent,
    node.props,
    node.key,
    node.flags,
    node.dev
  );
  if (!shouldWrapFunctional(res, node)) {
    return processData(res, rCtx, ssrCtx, stream, flags, beforeClose);
  }
  return renderNode(
    _jsxSorted(Virtual, EMPTY_OBJ, null, res, 0, node.key),
    rCtx,
    ssrCtx,
    stream,
    flags,
    beforeClose
  );
};

/** Embed metadata while rendering the tree, to be used when resuming */
const processData = (
  node: any,
  rCtx: RenderContext,
  ssrCtx: SSRContext,
  stream: StreamWriter,
  flags: number,
  beforeClose?: (stream: StreamWriter) => ValueOrPromise<void>
): ValueOrPromise<void> => {
  if (node == null || typeof node === 'boolean') {
    return;
  }
  if (isString(node) || typeof node === 'number') {
    stream.write(escapeHtml(String(node)));
  } else if (isJSXNode(node)) {
    return renderNode(node, rCtx, ssrCtx, stream, flags, beforeClose);
  } else if (isArray(node)) {
    return walkChildren(node, rCtx, ssrCtx, stream, flags);
  } else if (isSignal(node)) {
    const insideText = flags & IS_TEXT;
    const hostEl = rCtx.$cmpCtx$?.$element$ as QwikElement;
    let value;
    if (hostEl) {
      if (!insideText) {
        const id = getNextIndex(rCtx);
        const subs =
          flags & IS_IMMUTABLE
            ? ([
                SubscriptionType.TEXT_IMMUTABLE,
                ('#' + id) as any,
                node,
                ('#' + id) as any,
              ] as const)
            : ([SubscriptionType.TEXT_MUTABLE, hostEl, node, ('#' + id) as any] as const);

        value = trackSignal(node, subs);
        if (isString(value)) {
          const str = jsxToString(value);
          ssrCtx.$static$.$textNodes$.set(str, id);
        }
        stream.write(`<!--t=${id}-->`);
        processData(value, rCtx, ssrCtx, stream, flags, beforeClose);
        stream.write(`<!---->`);
        return;
      } else {
        value = invoke(ssrCtx.$invocationContext$, () => node.value);
      }
    }
    stream.write(escapeHtml(jsxToString(value)));
    return;
  } else if (isPromise(node)) {
    stream.write(FLUSH_COMMENT);
    return node.then((node) => processData(node, rCtx, ssrCtx, stream, flags, beforeClose));
  } else {
    logWarn('A unsupported value was passed to the JSX, skipping render. Value:', node);
    return;
  }
};

const walkChildren = (
  children: unknown,
  rCtx: RenderContext,
  ssrContext: SSRContext,
  stream: StreamWriter,
  flags: number
): ValueOrPromise<void> => {
  if (children == null) {
    return;
  }
  if (!isArray(children)) {
    return processData(children, rCtx, ssrContext, stream, flags);
  }
  const len = children.length;
  if (len === 1) {
    return processData(children[0], rCtx, ssrContext, stream, flags);
  }
  if (len === 0) {
    return;
  }

  let currentIndex = 0;
  const buffers: string[][] = [];
  return children.reduce((prevPromise: Promise<void> | undefined, child, index) => {
    const buffer: string[] = [];
    buffers.push(buffer);
    const localStream: StreamWriter = prevPromise
      ? {
          write(chunk) {
            if (currentIndex === index) {
              stream.write(chunk);
            } else {
              buffer.push(chunk);
            }
          },
        }
      : stream;

    const rendered = processData(child, rCtx, ssrContext, localStream, flags);
    if (prevPromise || isPromise(rendered)) {
      const next = () => {
        currentIndex++;
        if (buffers.length > currentIndex) {
          buffers[currentIndex].forEach((chunk) => stream.write(chunk));
        }
      };
      if (isPromise(rendered)) {
        if (prevPromise) {
          return Promise.all([rendered, prevPromise]).then(next);
        } else {
          return rendered.then(next);
        }
      }
      return prevPromise!.then(next);
    } else {
      currentIndex++;
      return undefined;
    }
  }, undefined) as ValueOrPromise<void>;
};

const flatVirtualChildren = (children: any, ssrCtx: SSRContext): any[] | null => {
  if (children == null) {
    return null;
  }
  const result = _flatVirtualChildren(children, ssrCtx);
  const nodes = isArray(result) ? result : [result];
  if (nodes.length === 0) {
    return null;
  }
  return nodes;
};

const _flatVirtualChildren = (children: any, ssrCtx: SSRContext): any => {
  if (children == null) {
    return null;
  }
  if (isArray(children)) {
    return children.flatMap((c) => _flatVirtualChildren(c, ssrCtx));
  } else if (
    isJSXNode(children) &&
    isFunction(children.type) &&
    children.type !== SSRRaw &&
    children.type !== InternalSSRStream &&
    children.type !== Virtual
  ) {
    const res = invoke(
      ssrCtx.$invocationContext$,
      children.type,
      children.props,
      children.key,
      children.flags
    );
    return flatVirtualChildren(res, ssrCtx);
  }
  return children;
};

const setComponentProps = (
  rCtx: RenderContext,
  elCtx: QContext,
  expectProps: Record<string, any>
) => {
  const keys = Object.keys(expectProps);
  const target = createPropsState();

  elCtx.$props$ = createProxy(target, rCtx.$static$.$containerState$);

  if (keys.length === 0) {
    return;
  }
  const immutableMeta = ((target as any)[_CONST_PROPS] =
    (expectProps as any)[_CONST_PROPS] ?? EMPTY_OBJ);
  for (const prop of keys) {
    if (prop === 'children' || prop === QSlot) {
      continue;
    }
    if (isSignal(immutableMeta[prop])) {
      target['_IMMUTABLE_PREFIX' + prop] = immutableMeta[prop];
    } else {
      target[prop] = expectProps[prop];
    }
  }
};

const invisibleElements: Record<string, true | undefined> = {
  head: true,
  style: true,
  script: true,
  link: true,
  meta: true,
};

const textOnlyElements: Record<string, true | undefined> = {
  title: true,
  style: true,
  script: true,
  noframes: true,
  textarea: true,
};

const emptyElements: Record<string, true | undefined> = {
  area: true,
  base: true,
  basefont: true,
  bgsound: true,
  br: true,
  col: true,
  embed: true,
  frame: true,
  hr: true,
  img: true,
  input: true,
  keygen: true,
  link: true,
  meta: true,
  param: true,
  source: true,
  track: true,
  wbr: true,
};

const startPhasingContent: Record<string, true | undefined> = {
  p: true,
  pre: true,
};

const htmlContent: Record<string, true | undefined> = {
  head: true,
  body: true,
};

const tableContent: Record<string, true | undefined> = {
  tbody: true,
  thead: true,
  tfoot: true,
  caption: true,
  colgroup: true,
};

const headContent: Record<string, true | undefined> = {
  meta: true,
  title: true,
  link: true,
  style: true,
  script: true,
  noscript: true,
  template: true,
  base: true,
};

const phasingContent: Record<string, true | undefined> = {
  a: true,
  abbr: true,
  area: true,
  audio: true,
  b: true,
  bdi: true,
  bdo: true,
  br: true,
  button: true,
  canvas: true,
  cite: true,
  code: true,
  command: true,
  data: true,
  datalist: true,
  del: true,
  dfn: true,
  em: true,
  embed: true,
  i: true,
  iframe: true,
  img: true,
  input: true,
  ins: true,
  itemprop: true,
  kbd: true,
  keygen: true,
  label: true,
  link: true,
  map: true,
  mark: true,
  math: true,
  meta: true,
  meter: true,
  noscript: true,
  object: true,
  option: true,
  output: true,
  picture: true,
  progress: true,
  q: true,
  ruby: true,
  s: true,
  samp: true,
  script: true,
  select: true,
  slot: true,
  small: true,
  span: true,
  strong: true,
  sub: true,
  sup: true,
  svg: true,
  template: true,
  textarea: true,
  time: true,
  u: true,
  var: true,
  video: true,
  wbr: true,
};

export interface ServerDocument {
  nodeType: 9;
  parentElement: null;
  ownerDocument: null;
  createElement(tagName: string): any;
}

const ESCAPE_HTML = /[&<>'"]/g;

export const registerQwikEvent = (prop: string, containerState: ContainerState) => {
  containerState.$events$.add(getEventName(prop));
};

const escapeHtml = (s: string) => {
  return s.replace(ESCAPE_HTML, (c) => {
    switch (c) {
      case '&':
        return '&amp;';
      case '<':
        return '&lt;';
      case '>':
        return '&gt;';
      case '"':
        return '&quot;';
      case "'":
        return '&#39;';
      default:
        return '';
    }
  });
};

// https://html.spec.whatwg.org/multipage/syntax.html#attributes-2
const unsafeAttrCharRE = /[>/="'\u0009\u000a\u000c\u0020]/; // eslint-disable-line no-control-regex
export const isSSRUnsafeAttr = (name: string): boolean => {
  return unsafeAttrCharRE.test(name);
};

const listenersNeedId = (listeners: Listener[]) => {
  return listeners.some((l) => l[1].$captureRef$ && l[1].$captureRef$.length > 0);
};

const addDynamicSlot = (hostCtx: QContext, elCtx: QContext) => {
  const dynamicSlots = (hostCtx.$dynamicSlots$ ||= []);
  if (!dynamicSlots.includes(elCtx)) {
    dynamicSlots.push(elCtx);
  }
};

const normalizeInvisibleEvents = (eventName: string) => {
  return eventName === 'on:qvisible' ? 'on-document:qinit' : eventName;
};<|MERGE_RESOLUTION|>--- conflicted
+++ resolved
@@ -4,17 +4,6 @@
   setRef,
   type ContainerState,
 } from '../../container/container';
-import { assertDefined } from '../../error/assert';
-import { QError_canNotRenderHTML, qError } from '../../error/error';
-import { serializeQRLs } from '../../qrl/qrl';
-import { Q_CTX, _IMMUTABLE, _IMMUTABLE_PREFIX } from '../../state/constants';
-import {
-  HOST_FLAG_DIRTY,
-  HOST_FLAG_DYNAMIC,
-  HOST_FLAG_NEED_ATTACH_LISTENER,
-  createContext,
-  type QContext,
-} from '../../state/context';
 import {
   PREVENT_DEFAULT,
   groupListeners,
@@ -22,20 +11,11 @@
   setEvent,
   type Listener,
 } from '../../state/listeners';
-import { isSignal } from '../../state/signal';
-import { createPropsState, createProxy } from '../../state/store';
-import { serializeSStyle } from '../../style/qrl-styles';
-import { invoke, newInvokeContext, trackSignal, type InvokeContext } from '../../use/use-core';
-import { EMPTY_OBJ } from '../../util/flyweight';
 import { logError, logWarn } from '../../util/log';
 import { ELEMENT_ID, OnRenderProp, QScopedStyle, QSlot, QSlotS, QStyle } from '../../util/markers';
 import { isPromise, maybeThen } from '../../util/promises';
-<<<<<<< HEAD
 import { type InvokeContext, newInvokeContext, invoke, trackSignal } from '../../use/use-core';
 import { Virtual, _jsxSorted, createJSXError, isJSXNode } from '../jsx/jsx-runtime';
-=======
-import { qDev, qInspector, seal } from '../../util/qdev';
->>>>>>> 1583bb56
 import { isArray, isFunction, isString, type ValueOrPromise } from '../../util/types';
 import { version } from '../../version';
 import type { QwikElement } from '../dom/virtual-element';
@@ -52,19 +32,15 @@
   static_subtree,
   stringifyStyle,
 } from '../execute-component';
-import { Virtual, _jsxC, _jsxQ, createJSXError, isJSXNode } from '../jsx/jsx-runtime';
 import type { FunctionComponent, JSXNode, JSXOutput } from '../jsx/types/jsx-node';
-import type { ClassList, JSXChildren } from '../jsx/types/jsx-qwik-attributes';
 import { InternalSSRStream, SSRRaw } from '../jsx/utils.public';
 import type { RenderContext } from '../types';
-<<<<<<< HEAD
 import { assertDefined } from '../../error/assert';
 import { serializeSStyle } from '../../style/qrl-styles';
 import { qDev, qInspector, seal } from '../../util/qdev';
 import { qError, QError_canNotRenderHTML } from '../../error/error';
 import { isSignal } from '../../state/signal';
 import { serializeQRLs } from '../../qrl/qrl';
-import type { QwikElement } from '../dom/virtual-element';
 import { EMPTY_OBJ } from '../../util/flyweight';
 import {
   createContext,
@@ -77,8 +53,6 @@
 import { Q_CTX, _CONST_PROPS } from '../../state/constants';
 import type { ClassList, JSXChildren } from '../jsx/types/jsx-qwik-attributes';
 import { SubscriptionType } from '../../state/common';
-=======
->>>>>>> 1583bb56
 
 const FLUSH_COMMENT = '<!--qkssr-f-->';
 
@@ -191,17 +165,9 @@
     containerAttributes.class =
       'qc📦' + (containerAttributes.class ? ' ' + containerAttributes.class : '');
   }
-  const serverData = (containerState.$serverData$ = {
-    ...containerState.$serverData$,
-    ...opts.serverData,
-  });
-  serverData.containerAttributes = {
-    ...serverData['containerAttributes'],
-    ...containerAttributes,
-  };
-  const invokeCtx = (ssrCtx.$invocationContext$ = newInvokeContext(locale));
-  invokeCtx.$renderCtx$ = rCtx;
-  ssrCtx.$invocationContext$;
+  if (opts.serverData) {
+    containerState.$serverData$ = opts.serverData;
+  }
 
   const rootNode = _jsxSorted(
     root,
