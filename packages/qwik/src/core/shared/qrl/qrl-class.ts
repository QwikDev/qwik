<<<<<<< HEAD
import { isDev, isServer } from '@qwik.dev/core/build';
import { assertDefined } from '../error/assert';
import { QError, qError } from '../error/error';
=======
>>>>>>> 765ce4a7
import { getPlatform, isServerPlatform } from '../platform/platform';
import { verifySerializable } from '../utils/serialize-utils';
// ^ keep these above to prevent circular dep issues
import { isBrowser, isDev } from '@qwik.dev/core/build';
// @ts-expect-error we don't have types for the preloader
import { p as preload } from '@qwik.dev/core/preloader';
import {
  invoke,
  newInvokeContext,
  newInvokeContextFromTuple,
  tryGetInvokeContext,
  type InvokeContext,
  type InvokeTuple,
} from '../../use/use-core';
import { assertDefined } from '../error/assert';
import { QError, qError } from '../error/error';
import { getQFuncs, QInstanceAttr } from '../utils/markers';
import { isPromise, maybeThen, retryOnPromise } from '../utils/promises';
import { qDev, qSerialize, qTest, seal } from '../utils/qdev';
import { isArray, isFunction, type ValueOrPromise } from '../utils/types';
import type { QRLDev } from './qrl';
import { getSymbolHash, SYNC_QRL } from './qrl-utils';
import type { QRL, QrlArgs, QrlReturn } from './qrl.public';

interface SyncQRLSymbol {
  $symbol$: typeof SYNC_QRL;
}

export type SyncQRLInternal = QRLInternal & SyncQRLSymbol;

export type QRLInternalMethods<TYPE> = {
  readonly $chunk$: string | null;
  readonly $symbol$: string;
  readonly $hash$: string;

  $capture$: string[] | null;
  $captureRef$: unknown[] | null;
  dev: QRLDev | null;

  resolved: undefined | TYPE;

  resolve(): Promise<TYPE>;
  getSymbol(): string;
  getHash(): string;
  getCaptured(): unknown[] | null;
  getFn(
    currentCtx?: InvokeContext | InvokeTuple,
    beforeFn?: () => void
  ): TYPE extends (...args: any) => any
    ? (...args: Parameters<TYPE>) => ValueOrPromise<ReturnType<TYPE>>
    : // unknown so we allow assigning function QRLs to any
      unknown;

  $setContainer$(containerEl: Element | undefined): Element | undefined;
  $resolveLazy$(containerEl?: Element): ValueOrPromise<TYPE>;
};

export type QRLInternal<TYPE = unknown> = QRL<TYPE> & QRLInternalMethods<TYPE>;

export const createQRL = <TYPE>(
  chunk: string | null,
  symbol: string,
  symbolRef: null | ValueOrPromise<TYPE>,
  symbolFn: null | (() => Promise<Record<string, TYPE>>),
  capture: null | Readonly<number[]>,
  captureRef: Readonly<unknown[]> | null
): QRLInternal<TYPE> => {
  if (qDev && qSerialize) {
    if (captureRef) {
      for (const item of captureRef) {
        verifySerializable(item, 'Captured variable in the closure can not be serialized');
      }
    }
  }

  let _containerEl: Element | undefined;

  const qrl = async function (this: unknown, ...args: QrlArgs<TYPE>) {
    const boundedFn = bindFnToContext.call(this, tryGetInvokeContext());
    const result = await boundedFn(...args);
    return result;
  } as QRLInternal<TYPE>;

  const setContainer = (el: Element | undefined) => {
    if (!_containerEl) {
      _containerEl = el;
    }
    return _containerEl;
  };

  function bindFnToContext(
    this: unknown,
    currentCtx?: InvokeContext | InvokeTuple,
    beforeFn?: () => void | boolean
  ) {
    // Note that we bind the current `this`
    const bound = (...args: QrlArgs<TYPE>): ValueOrPromise<QrlReturn<TYPE> | undefined> => {
      if (!qrl.resolved) {
        const promise = retryOnPromise(() => qrl.resolve()) as Promise<TYPE>;
        return promise.then((fn) => {
          if (!isFunction(fn)) {
            throw qError(QError.qrlIsNotFunction);
          }
          return bound(...args);
        });
      }
      if (beforeFn && beforeFn() === false) {
        return;
      }
      const context = createOrReuseInvocationContext(currentCtx);
      const prevQrl = context.$qrl$;
      const prevEvent = context.$event$;
      // Note that we set the qrl here instead of in wrapFn because
      // it is possible we're called on a copied qrl
      context.$qrl$ = qrl;
      context.$event$ ||= this as Event;
      try {
        return invoke.call(this, context, symbolRef as any, ...(args as any));
      } catch (e) {
        if (isDev) {
          if (isServer) {
            if (
              e instanceof ReferenceError &&
              ['window', 'document'].some((v) => e.message.includes(v))
            ) {
              e.message =
                'It seems like you forgot to add "if (isBrowser) {...}" here: ' + e.message;
            }
            throw e;
          }
        }
      } finally {
        context.$qrl$ = prevQrl;
        context.$event$ = prevEvent;
      }
    };
    return bound;
  }

  const resolveLazy = (containerEl?: Element): ValueOrPromise<TYPE> => {
    return symbolRef !== null ? symbolRef : resolve(containerEl);
  };

  // Wrap functions to provide their lexical scope
  const wrapFn = (fn: TYPE): TYPE => {
    if (typeof fn !== 'function' || (!capture?.length && !captureRef?.length)) {
      return fn;
    }
    return function (this: unknown, ...args: QrlArgs<TYPE>) {
      let context = tryGetInvokeContext();
      // use the given qrl if it is the right one
      if (context) {
        // TODO check if this is necessary in production
        if ((context.$qrl$ as QRLInternal)?.$symbol$ === qrl.$symbol$) {
          return fn.apply(this, args);
        }
        const prevQrl = context.$qrl$;
        context.$qrl$ = qrl;
        try {
          return fn.apply(this, args);
        } finally {
          context.$qrl$ = prevQrl;
        }
      }
      context = newInvokeContext();
      context.$qrl$ = qrl;
      context.$event$ = this as Event;
      return invoke.call(this, context, fn as any, ...args);
    } as TYPE;
  };

  const resolve = async (containerEl?: Element): Promise<TYPE> => {
    if (symbolRef !== null) {
      // Resolving (Promise) or already resolved (value)
      return symbolRef;
    }
    if (containerEl) {
      setContainer(containerEl);
    }
    if (chunk === '') {
      // Sync QRL
      assertDefined(_containerEl, 'Sync QRL must have container element');
      const hash = _containerEl.getAttribute(QInstanceAttr)!;
      const doc = _containerEl.ownerDocument!;
      const qFuncs = getQFuncs(doc, hash);
      // No need to wrap, syncQRLs can't have captured scope
      return (qrl.resolved = symbolRef = qFuncs[Number(symbol)] as TYPE);
    }

    if (isBrowser && chunk) {
      /** We run the QRL, so now the probability of the chunk is 100% */
      preload(chunk, 1);
    }

    const start = now();
    const ctx = tryGetInvokeContext();
    if (symbolFn !== null) {
      symbolRef = symbolFn().then(
        (module) => (qrl.resolved = wrapFn((symbolRef = module[symbol])))
      );
    } else {
      const imported = getPlatform().importSymbol(_containerEl, chunk, symbol);
      symbolRef = maybeThen(imported, (ref) => (qrl.resolved = wrapFn((symbolRef = ref))));
    }
    if (typeof symbolRef === 'object' && isPromise(symbolRef)) {
      symbolRef.then(
        () => emitUsedSymbol(symbol, ctx?.$element$, start),
        (err) => {
          console.error(`qrl ${symbol} failed to load`, err);
          // We shouldn't cache rejections, we can try again later
          symbolRef = null;
        }
      );
    }
    return symbolRef;
  };

  const createOrReuseInvocationContext = (invoke: InvokeContext | InvokeTuple | undefined) => {
    if (invoke == null) {
      return newInvokeContext();
    } else if (isArray(invoke)) {
      return newInvokeContextFromTuple(invoke);
    } else {
      return invoke;
    }
  };

  const hash = getSymbolHash(symbol);

  Object.assign(qrl, {
    getSymbol: () => symbol,
    getHash: () => hash,
    getCaptured: () => captureRef,
    resolve,
    $resolveLazy$: resolveLazy,
    $setContainer$: setContainer,
    $chunk$: chunk,
    $symbol$: symbol,
    $hash$: hash,
    getFn: bindFnToContext,

    $capture$: capture,
    $captureRef$: captureRef,
    dev: null,
    resolved: undefined,
  });
  if (symbolRef) {
    // Unwrap any promises
    symbolRef = maybeThen(symbolRef, (resolved) => (qrl.resolved = wrapFn((symbolRef = resolved))));
  }

  if (isDev) {
    Object.defineProperty(qrl, '_devOnlySymbolRef', {
      get() {
        return symbolRef;
      },
    });
  }
  if (qDev) {
    seal(qrl);
  }
  if (isBrowser && symbol) {
    /**
     * Preloading the symbol instead of the chunk allows us to get probabilities for the bundle
     * based on its contents.
     */
    preload(symbol, 0.8);
  }
  return qrl;
};

const EMITTED = /*#__PURE__*/ new Set();

export const emitUsedSymbol = (symbol: string, element: Element | undefined, reqTime: number) => {
  if (!EMITTED.has(symbol)) {
    EMITTED.add(symbol);
    emitEvent('qsymbol', {
      symbol,
      element,
      reqTime,
    });
  }
};

export const emitEvent = <T extends CustomEvent = any>(eventName: string, detail: T['detail']) => {
  if (!qTest && !isServerPlatform() && typeof document === 'object') {
    document.dispatchEvent(
      new CustomEvent(eventName, {
        bubbles: false,
        detail,
      }) as T
    );
  }
};

const now = () => {
  if (qTest || isServerPlatform()) {
    return 0;
  }
  if (typeof performance === 'object') {
    return performance.now();
  }
  return 0;
};<|MERGE_RESOLUTION|>--- conflicted
+++ resolved
@@ -1,13 +1,9 @@
-<<<<<<< HEAD
-import { isDev, isServer } from '@qwik.dev/core/build';
+import { isDev, isServer, isBrowser } from '@qwik.dev/core/build';
 import { assertDefined } from '../error/assert';
 import { QError, qError } from '../error/error';
-=======
->>>>>>> 765ce4a7
 import { getPlatform, isServerPlatform } from '../platform/platform';
 import { verifySerializable } from '../utils/serialize-utils';
 // ^ keep these above to prevent circular dep issues
-import { isBrowser, isDev } from '@qwik.dev/core/build';
 // @ts-expect-error we don't have types for the preloader
 import { p as preload } from '@qwik.dev/core/preloader';
 import {
@@ -18,8 +14,6 @@
   type InvokeContext,
   type InvokeTuple,
 } from '../../use/use-core';
-import { assertDefined } from '../error/assert';
-import { QError, qError } from '../error/error';
 import { getQFuncs, QInstanceAttr } from '../utils/markers';
 import { isPromise, maybeThen, retryOnPromise } from '../utils/promises';
 import { qDev, qSerialize, qTest, seal } from '../utils/qdev';
