--- conflicted
+++ resolved
@@ -1,10 +1,5 @@
 import type { ContextId } from '../use/use-context';
-<<<<<<< HEAD
 import { trackSignalAndAssignHost } from '../use/use-core';
-import type { ValueOrPromise } from './utils/types';
-=======
-import { trackSignal } from '../use/use-core';
->>>>>>> 47505588
 import { version } from '../version';
 import type { EffectPropData } from '../signal/signal';
 import type { Signal } from '../signal/signal.public';
