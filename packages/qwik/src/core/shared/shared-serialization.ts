/** There's [documentation](./serialization.md) */

import { isDev } from '../../build/index.dev';
import type { StreamWriter } from '../../server/types';
import { VNodeDataFlag, type VNodeData } from '../../server/vnode-data';
import { type DomContainer } from '../client/dom-container';
import type { VNode } from '../client/types';
import { vnode_getNode, vnode_isVNode, vnode_locate, vnode_toString } from '../client/vnode';
<<<<<<< HEAD
import {
  ComputedSignal,
  EffectPropData,
  NEEDS_COMPUTATION,
  Signal,
  WrappedSignal,
} from '../signal/signal';
=======
import { NEEDS_COMPUTATION } from '../signal/flags';
import { ComputedSignal, EffectData, Signal, WrappedSignal } from '../signal/signal';
>>>>>>> 556d9628
import type { Subscriber } from '../signal/signal-subscriber';
import {
  STORE_ARRAY_PROP,
  createStore,
  getStoreHandler,
  getStoreTarget,
  isStore,
} from '../signal/store';
import type { SsrAttrs, SymbolToChunkResolver } from '../ssr/ssr-types';
import { untrack } from '../use/use-core';
import { createResourceReturn, type ResourceReturnInternal } from '../use/use-resource';
import { Task, isTask } from '../use/use-task';
import { SERIALIZABLE_STATE, componentQrl, isQwikComponent } from './component.public';
import { assertDefined, assertTrue } from './error/assert';
import {
  Fragment,
  JSXNodeImpl,
  createPropsProxy,
  isJSXNode,
  isPropsProxy,
} from './jsx/jsx-runtime';
import { Slot } from './jsx/slot.public';
import { getPlatform } from './platform/platform';
import {
  createQRL,
  isQrl,
  isSyncQrl,
  type QRLInternal,
  type SyncQRLInternal,
} from './qrl/qrl-class';
import type { QRL } from './qrl/qrl.public';
import { ChoreType, type NodePropData } from './scheduler';
import type { DeserializeContainer, HostElement, ObjToProxyMap } from './types';
import { _CONST_PROPS, _VAR_PROPS } from './utils/constants';
import { isElement, isNode } from './utils/element';
import { EMPTY_ARRAY, EMPTY_OBJ } from './utils/flyweight';
import { throwErrorAndStop } from './utils/log';
import { ELEMENT_ID } from './utils/markers';
import { isPromise } from './utils/promises';
import { fastSkipSerialize } from './utils/serialize-utils';
import { type ValueOrPromise } from './utils/types';

const deserializedProxyMap = new WeakMap<object, unknown[]>();

type DeserializerProxy<T extends object = object> = T & { [SERIALIZER_PROXY_UNWRAP]: object };

export const unwrapDeserializerProxy = (value: unknown) => {
  const unwrapped =
    typeof value === 'object' &&
    value !== null &&
    (value as DeserializerProxy)[SERIALIZER_PROXY_UNWRAP];
  return unwrapped ? unwrapped : value;
};

export const isDeserializerProxy = (value: unknown): value is DeserializerProxy => {
  return typeof value === 'object' && value !== null && SERIALIZER_PROXY_UNWRAP in value;
};

export const SERIALIZER_PROXY_UNWRAP = Symbol('UNWRAP');
/** Call this on the serialized root state */
export const wrapDeserializerProxy = (container: DomContainer, data: unknown): unknown[] => {
  if (
    !Array.isArray(data) || // must be an array
    vnode_isVNode(data) || // and not a VNode or Slot
    isDeserializerProxy(data) // and not already wrapped
  ) {
    return data as any;
  }
  let proxy = deserializedProxyMap.get(data);
  if (!proxy) {
    const target = Array(data.length / 2).fill(undefined);
    proxy = new Proxy(target, new DeserializationHandler(container, data)) as unknown[];
    deserializedProxyMap.set(data, proxy);
  }
  return proxy;
};

class DeserializationHandler implements ProxyHandler<object> {
  public $length$: number;

  constructor(
    public $container$: DomContainer,
    public $data$: unknown[]
  ) {
    this.$length$ = this.$data$.length / 2;
  }

  get(target: unknown[], property: PropertyKey, receiver: object) {
    if (property === SERIALIZER_PROXY_UNWRAP) {
      // Note that this will only be partially filled in
      return target;
    }
    const i =
      typeof property === 'number'
        ? property
        : typeof property === 'string'
          ? parseInt(property as string, 10)
          : NaN;
    if (Number.isNaN(i) || i < 0 || i >= this.$length$) {
      const out = Reflect.get(target, property, receiver);
      return out;
    }
    // The serialized data is an array with 2 values for each item
    const idx = i * 2;
    const typeId = this.$data$[idx] as number;
    const value = this.$data$[idx + 1];
    if (typeId === undefined) {
      // The value is already cached
      return value;
    }

    const container = this.$container$;
    const propValue = allocate(container, typeId, value);
    Reflect.set(target, property, propValue);
    this.$data$[idx] = undefined;
    this.$data$[idx + 1] = propValue;
    /** We stored the reference, so now we can inflate, allowing cycles. */
    if (typeId >= TypeIds.Error) {
      inflate(container, propValue, typeId, value);
    }
    return propValue;
  }

  has(target: object, property: PropertyKey) {
    if (property === SERIALIZER_PROXY_UNWRAP) {
      return true;
    }
    return Object.prototype.hasOwnProperty.call(target, property);
  }

  set(target: object, property: PropertyKey, value: any, receiver: object) {
    if (property === SERIALIZER_PROXY_UNWRAP) {
      return false;
    }
    const out = Reflect.set(target, property, value, receiver);
    const i = typeof property === 'number' ? property : parseInt(property as string, 10);
    if (Number.isNaN(i) || i < 0 || i >= this.$data$.length / 2) {
      return out;
    }
    const idx = i * 2;
    this.$data$[idx] = undefined;
    this.$data$[idx + 1] = value;
    return true;
  }
}

/**
 * Restores an array eagerly. If you need it lazily, use `deserializeData(container, TypeIds.Array,
 * array)` instead
 */
export const _eagerDeserializeArray = (
  container: DeserializeContainer,
  data: unknown[]
): unknown[] => {
  const out = Array(data.length / 2);
  for (let i = 0; i < data.length; i += 2) {
    out[i / 2] = deserializeData(container, data[i] as TypeIds, data[i + 1]);
  }
  return out;
};

const resolvers = new WeakMap<Promise<any>, [Function, Function]>();

const inflate = (container: DeserializeContainer, target: any, typeId: TypeIds, data: unknown) => {
  if (typeId === undefined) {
    // Already processed
    return;
  }
  // restore the complex data, except for plain objects
  if (typeId !== TypeIds.Object && Array.isArray(data)) {
    data = _eagerDeserializeArray(container, data);
  }
  switch (typeId) {
    case TypeIds.Object:
      // We use getters for making complex values lazy
      for (let i = 0; i < (data as any[]).length; i += 4) {
        const key = deserializeData(
          container,
          (data as any[])[i] as TypeIds,
          (data as any[])[i + 1]
        );
        const valType = (data as TypeIds[])[i + 2];
        const valData = (data as any[])[i + 3];
        if (valType === TypeIds.RootRef || valType >= TypeIds.Error) {
          Object.defineProperty(target, key, {
            get() {
              return deserializeData(container, valType, valData);
            },
            set(value: unknown) {
              Object.defineProperty(target, key, {
                value,
                writable: true,
                enumerable: true,
                configurable: true,
              });
            },
            enumerable: true,
            configurable: true,
          });
        } else {
          target[key] = deserializeData(container, valType, valData);
        }
      }
      break;
    case TypeIds.QRL:
      inflateQRL(container, target);
      break;
    case TypeIds.Task:
      const task = target as Task;
      const v = data as any[];
      task.$qrl$ = inflateQRL(container, v[0]);
      task.$flags$ = v[1];
      task.$index$ = v[2];
      task.$el$ = v[3] as HostElement;
      task.$effectDependencies$ = v[4] as Subscriber[] | null;
      task.$state$ = v[5];
      break;
    case TypeIds.Resource:
      const [resolved, result, effects] = data as [boolean, unknown, any];
      const resource = target as ResourceReturnInternal<unknown>;
      if (resolved) {
        resource.value = Promise.resolve(result);
        resource._resolved = result;
        resource._state = 'resolved';
      } else {
        resource.value = Promise.reject(result);
        resource._error = result as Error;
        resource._state = 'rejected';
      }
      getStoreHandler(target)!.$effects$ = effects;
      break;
    case TypeIds.Component:
      target[SERIALIZABLE_STATE][0] = (data as any[])[0];
      break;
    case TypeIds.Store:
    case TypeIds.StoreArray: {
      const [value, flags, effects, storeEffect] = data as unknown[];
      const handler = getStoreHandler(target)!;
      handler.$flags$ = flags as number;
      // First assign so it sets up the deep stores
      Object.assign(getStoreTarget(target), value as object);
      // Afterwards restore the effects so they don't get triggered
      if (storeEffect) {
        (effects as any)[STORE_ARRAY_PROP] = storeEffect;
      }
      handler.$effects$ = effects as any;

      container.$storeProxyMap$.set(value, target);
      break;
    }
    case TypeIds.Signal: {
      const signal = target as Signal<unknown>;
      const d = data as [unknown, ...any[]];
      signal.$untrackedValue$ = d[0];
      signal.$effects$ = d.slice(1);
      break;
    }
    case TypeIds.WrappedSignal: {
      const signal = target as WrappedSignal<unknown>;
      const d = data as [number, unknown[], Subscriber[], unknown, HostElement, ...any[]];
      signal.$func$ = container.getSyncFn(d[0]);
      signal.$args$ = d[1];
      signal.$effectDependencies$ = d[2];
      signal.$untrackedValue$ = d[3];
      signal.$hostElement$ = d[4];
      signal.$effects$ = d.slice(5);
      break;
    }
    case TypeIds.ComputedSignal: {
      const computed = target as ComputedSignal<unknown>;
      const d = data as [QRLInternal<() => {}>, any, unknown?];
      computed.$computeQrl$ = d[0];
      computed.$effects$ = d[1];
      if (d.length === 3) {
        computed.$untrackedValue$ = d[2];
      } else {
        computed.$invalid$ = true;
        /**
         * If we try to compute value and the qrl is not resolved, then system throws an error with
         * qrl promise. To prevent that we should early resolve computed qrl while computed
         * deserialization. This also prevents anything from firing while computed qrls load,
         * because of scheduler
         */
        // try to download qrl in this tick
        computed.$computeQrl$.resolve();
        (container as DomContainer).$scheduler$?.(
          ChoreType.QRL_RESOLVE,
          null,
          computed.$computeQrl$
        );
      }
      break;
    }
    case TypeIds.Error: {
      const d = data as unknown[];
      target.message = d[0];
      const second = d[1];
      if (second && Array.isArray(second)) {
        for (let i = 0; i < second.length; i++) {
          target[second[i++]] = d[i];
        }
        target.stack = d[2];
      } else {
        target.stack = second;
      }
      break;
    }
    case TypeIds.FormData: {
      const formData = target as FormData;
      const d = data as any[];
      for (let i = 0; i < d.length; i++) {
        formData.append(d[i++], d[i]);
      }
      break;
    }
    case TypeIds.JSXNode: {
      const jsx = target as JSXNodeImpl<unknown>;
      const [type, varProps, constProps, children, flags, key] = data as any[];
      jsx.type = type;
      jsx.varProps = varProps;
      jsx.constProps = constProps;
      jsx.children = children;
      jsx.flags = flags;
      jsx.key = key;
      break;
    }
    case TypeIds.Set: {
      const set = target as Set<unknown>;
      const d = data as any[];
      for (let i = 0; i < d.length; i++) {
        set.add(d[i]);
      }
      break;
    }
    case TypeIds.Map: {
      const map = target as Map<unknown, unknown>;
      const d = data as any[];
      for (let i = 0; i < d.length; i++) {
        map.set(d[i++], d[i]);
      }
      break;
    }
    case TypeIds.Promise: {
      const promise = target as Promise<unknown>;
      const [resolved, result] = data as [boolean, unknown];
      const [resolve, reject] = resolvers.get(promise)!;
      if (resolved) {
        resolve(result);
      } else {
        reject(result);
      }
      break;
    }
    case TypeIds.Uint8Array:
      const bytes = target as Uint8Array;
      const buf = atob(data as string);
      let i = 0;
      for (const s of buf) {
        bytes[i++] = s.charCodeAt(0);
      }
      break;
    case TypeIds.PropsProxy:
      const propsProxy = target as any;
      propsProxy[_VAR_PROPS] = data === 0 ? {} : (data as any)[0];
      propsProxy[_CONST_PROPS] = (data as any)[1];
      break;
    case TypeIds.EffectData: {
      const effectData = target as EffectPropData;
      effectData.data.$scopedStyleIdPrefix$ = (data as any[])[0];
      effectData.data.$isConst$ = (data as any[])[1];
      break;
    }
    default:
      return throwErrorAndStop('Not implemented');
  }
};

export const _constants = [
  undefined,
  null,
  true,
  false,
  '',
  EMPTY_ARRAY,
  EMPTY_OBJ,
  NEEDS_COMPUTATION,
  Slot,
  Fragment,
  NaN,
  Infinity,
  -Infinity,
  Number.MAX_SAFE_INTEGER,
  Number.MAX_SAFE_INTEGER - 1,
  Number.MIN_SAFE_INTEGER,
] as const;
const _constantNames = [
  'undefined',
  'null',
  'true',
  'false',
  "''",
  'EMPTY_ARRAY',
  'EMPTY_OBJ',
  'NEEDS_COMPUTATION',
  'Slot',
  'Fragment',
  'NaN',
  'Infinity',
  '-Infinity',
  'MAX_SAFE_INTEGER',
  'MAX_SAFE_INTEGER-1',
  'MIN_SAFE_INTEGER',
] as const;

const allocate = (container: DeserializeContainer, typeId: number, value: unknown): any => {
  if (value === undefined) {
    // When a value was already processed, the result is stored in type
    return typeId;
  }
  switch (typeId) {
    case TypeIds.RootRef:
      return container.$getObjectById$(value as number);
    case TypeIds.Constant:
      return _constants[value as Constants];
    case TypeIds.Number:
      return value as number;
    case TypeIds.Array:
      return wrapDeserializerProxy(container as any, value as any[]);
    case TypeIds.Object:
      return {};
    case TypeIds.QRL:
      const qrl = container.$getObjectById$(value as number);
      return parseQRL(qrl as string);
    case TypeIds.Task:
      return new Task(-1, -1, null!, null!, null!, null);
    case TypeIds.Resource: {
      const res = createResourceReturn(
        container as any,
        // we don't care about the timeout value
        undefined,
        undefined
      );
      res.loading = false;
      return res;
    }
    case TypeIds.URL:
      return new URL(value as string);
    case TypeIds.Date:
      return new Date(value as number);
    case TypeIds.Regex:
      const idx = (value as string).lastIndexOf('/');
      return new RegExp((value as string).slice(1, idx), (value as string).slice(idx + 1));
    case TypeIds.Error:
      return new Error();
    case TypeIds.Component:
      return componentQrl(null!);
    case TypeIds.Signal:
      return new Signal(container as any, 0);
    case TypeIds.WrappedSignal:
      return new WrappedSignal(container as any, null!, null!, null!);
    case TypeIds.ComputedSignal:
      return new ComputedSignal(container as any, null!);
    case TypeIds.Store:
      return createStore(container as any, {}, 0);
    case TypeIds.StoreArray:
      return createStore(container as any, [], 0);
    case TypeIds.URLSearchParams:
      return new URLSearchParams(value as string);
    case TypeIds.FormData:
      return new FormData();
    case TypeIds.JSXNode:
      return new JSXNodeImpl(null!, null!, null!, null!, -1, null);
    case TypeIds.BigInt:
      return BigInt(value as string);
    case TypeIds.Set:
      return new Set();
    case TypeIds.Map:
      return new Map();
    case TypeIds.String:
      return value as string;
    case TypeIds.Promise:
      let resolve!: (value: any) => void;
      let reject!: (error: any) => void;
      const promise = new Promise((res, rej) => {
        resolve = res;
        reject = rej;
      });
      resolvers.set(promise, [resolve, reject]);
      return promise;
    case TypeIds.Uint8Array:
      const encodedLength = (value as string).length;
      const blocks = encodedLength >>> 2;
      const rest = encodedLength & 3;
      const decodedLength = blocks * 3 + (rest ? rest - 1 : 0);
      return new Uint8Array(decodedLength);
    case TypeIds.PropsProxy:
      return createPropsProxy(null!, null);
    case TypeIds.RefVNode:
    case TypeIds.VNode:
      const vnodeOrDocument = retrieveVNodeOrDocument(container, value);
      if (typeId === TypeIds.VNode) {
        return vnodeOrDocument;
      }
      const vNode = retrieveVNodeOrDocument(container, value);
      if (vnode_isVNode(vNode)) {
        return vnode_getNode(vNode);
      } else {
        return throwErrorAndStop('expected vnode for ref prop, but got ' + typeof vNode);
      }
    case TypeIds.EffectData:
      return new EffectPropData({} as NodePropData);

    default:
      return throwErrorAndStop('unknown allocate type: ' + typeId);
  }
};

function retrieveVNodeOrDocument(
  container: DeserializeContainer,
  value: unknown | null
): VNode | Document | undefined {
  return value
    ? (container as any).rootVNode
      ? vnode_locate((container as any).rootVNode, value as string)
      : undefined
    : container.element?.ownerDocument;
}

/** Parses "chunk#hash[...rootRef]" */
export function parseQRL(qrl: string): QRLInternal<any> {
  const hashIdx = qrl.indexOf('#');
  const captureStart = qrl.indexOf('[', hashIdx);
  const captureEnd = qrl.indexOf(']', captureStart);
  const chunk = hashIdx > -1 ? qrl.slice(0, hashIdx) : qrl.slice(0, captureStart);

  const symbol = captureStart > -1 ? qrl.slice(hashIdx + 1, captureStart) : qrl.slice(hashIdx + 1);
  const captureIds =
    captureStart > -1 && captureEnd > -1
      ? qrl
          .slice(captureStart + 1, captureEnd)
          .split(' ')
          .filter((v) => v.length)
          .map((s) => parseInt(s, 10))
      : null;
  let qrlRef = null;
  if (isDev && chunk === QRL_RUNTIME_CHUNK) {
    const backChannel: Map<string, Function> = (globalThis as any)[QRL_RUNTIME_CHUNK];
    assertDefined(backChannel, 'Missing QRL_RUNTIME_CHUNK');
    qrlRef = backChannel.get(symbol);
  }
  return createQRL(chunk, symbol, qrlRef, null, captureIds, null, null);
}

export function inflateQRL(container: DeserializeContainer, qrl: QRLInternal<any>) {
  const captureIds = qrl.$capture$;
  qrl.$captureRef$ = captureIds ? captureIds.map((id) => container.$getObjectById$(id)) : null;
  if (container.element) {
    qrl.$setContainer$(container.element);
  }
  return qrl;
}

/** A selection of attributes of the real thing */
type SsrNode = {
  nodeType: number;
  id: string;
  childrenVNodeData: VNodeData[] | null;
  vnodeData: VNodeData;
};

type DomRef = {
  id: string;
};

export interface SerializationContext {
  $serialize$: () => void;

  $symbolToChunkResolver$: SymbolToChunkResolver;

  /**
   * Map from object to root index.
   *
   * If object is found in `objMap` will return the index of the object in the `objRoots` or
   * `secondaryObjRoots`.
   *
   * `objMap` return:
   *
   * - `>=0` - index of the object in `objRoots`.
   * - `-1` - object has been seen, only once, and therefore does not need to be promoted into a root
   *   yet.
   */
  $wasSeen$: (obj: unknown) => number | undefined;

  $hasRootId$: (obj: unknown) => number | undefined;

  /**
   * Root objects which need to be serialized.
   *
   * Roots are entry points into the object graph. Typically the roots are held by the listeners.
   */
  $addRoot$: (obj: unknown) => number;

  /**
   * Get root index of the object without create a new root.
   *
   * This is used during serialization, as new roots can't be created during serialization.
   *
   * The function throws if the root was not found.
   */
  $getRootId$: (obj: unknown) => number;

  $seen$: (obj: unknown) => void;

  $roots$: unknown[];

  $addSyncFn$($funcStr$: string | null, argsCount: number, fn: Function): number;

  $breakCircularDepsAndAwaitPromises$: () => ValueOrPromise<void>;

  $isSsrNode$: (obj: unknown) => obj is SsrNode;
  $isDomRef$: (obj: unknown) => obj is DomRef;

  $writer$: StreamWriter;
  $syncFns$: string[];

  $eventQrls$: Set<QRL>;
  $eventNames$: Set<string>;
  $resources$: Set<ResourceReturnInternal<unknown>>;
  $renderSymbols$: Set<string>;
  $storeProxyMap$: ObjToProxyMap;

  $getProp$: (obj: any, prop: string) => any;
  $setProp$: (obj: any, prop: string, value: any) => void;
  $prepVNodeData$?: (vNodeData: VNodeData) => void;
}

export const createSerializationContext = (
  /**
   * Node constructor, for instanceof checks.
   *
   * A node constructor can be null. For example on the client we can't serialize DOM nodes as
   * server will not know what to do with them.
   */
  NodeConstructor: {
    new (...rest: any[]): { nodeType: number; id: string };
  } | null,
  /** DomRef constructor, for instanceof checks. */
  DomRefConstructor: {
    new (...rest: any[]): { id: string };
  } | null,
  symbolToChunkResolver: SymbolToChunkResolver,
  getProp: (obj: any, prop: string) => any,
  setProp: (obj: any, prop: string, value: any) => void,
  storeProxyMap: ObjToProxyMap,
  writer?: StreamWriter,
  // temporary until we serdes the vnode data here
  prepVNodeData?: (vNodeData: VNodeData) => void
): SerializationContext => {
  if (!writer) {
    const buffer: string[] = [];
    writer = {
      write: (text: string) => buffer.push(text),
      toString: () => buffer.join(''),
    } as StreamWriter;
  }
  const map = new Map<any, number>();
  const syncFnMap = new Map<string, number>();
  const syncFns: string[] = [];
  const roots: any[] = [];
  const $wasSeen$ = (obj: any) => map.get(obj);
  const $seen$ = (obj: any) => map.set(obj, -1);
  const $addRoot$ = (obj: any) => {
    let id = map.get(obj);
    if (typeof id !== 'number' || id === -1) {
      id = roots.length;
      map.set(obj, id);
      roots.push(obj);
    }
    return id;
  };
  const isSsrNode = (NodeConstructor ? (obj) => obj instanceof NodeConstructor : () => false) as (
    obj: unknown
  ) => obj is SsrNode;
  const isDomRef = (
    DomRefConstructor ? (obj) => obj instanceof DomRefConstructor : () => false
  ) as (obj: unknown) => obj is DomRef;

  return {
    $serialize$(): void {
      serialize(this);
    },
    $isSsrNode$: isSsrNode,
    $isDomRef$: isDomRef,
    $symbolToChunkResolver$: symbolToChunkResolver,
    $wasSeen$,
    $roots$: roots,
    $seen$,
    $hasRootId$: (obj: any) => {
      const id = map.get(obj);
      return id === undefined || id === -1 ? undefined : id;
    },
    $addRoot$,
    $getRootId$: (obj: any) => {
      const id = map.get(obj);
      if (!id || id === -1) {
        return throwErrorAndStop('Missing root id for: ', obj);
      }
      return id;
    },
    $syncFns$: syncFns,
    $addSyncFn$: (funcStr: string | null, argCount: number, fn: Function) => {
      const isFullFn = funcStr == null;
      if (isFullFn) {
        funcStr = ((fn as any).serialized as string) || fn.toString();
      }
      let id = syncFnMap.get(funcStr!);
      if (id === undefined) {
        id = syncFns.length;
        syncFnMap.set(funcStr!, id);
        if (isFullFn) {
          syncFns.push(funcStr!);
        } else {
          let code = '(';
          for (let i = 0; i < argCount; i++) {
            code += (i == 0 ? 'p' : ',p') + i;
          }
          syncFns.push((code += ')=>' + funcStr));
        }
      }
      return id;
    },
    $writer$: writer,
    $breakCircularDepsAndAwaitPromises$: breakCircularDependenciesAndResolvePromises,
    $eventQrls$: new Set<QRL>(),
    $eventNames$: new Set<string>(),
    $resources$: new Set<ResourceReturnInternal<unknown>>(),
    $renderSymbols$: new Set<string>(),
    $storeProxyMap$: storeProxyMap,
    $getProp$: getProp,
    $setProp$: setProp,
    $prepVNodeData$: prepVNodeData,
  };

  async function breakCircularDependenciesAndResolvePromises() {
    // As we walk the object graph we insert newly discovered objects which need to be scanned here.
    const discoveredValues: unknown[] = [];
    const promises: Promise<unknown>[] = [];

    /**
     * Note on out of order streaming:
     *
     * When we implement that, we may need to send a reference to an object that was streamed
     * earlier but wasn't a root. This means we'll have to keep track of all objects on both send
     * and receive ends, which means we'll just have to make everything a root anyway, so `visit()`
     * won't be needed.
     */
    /** Visit an object, adding anything that will be serialized as to scan */
    const visit = (obj: unknown) => {
      if (typeof obj === 'function') {
        if (isQrl(obj)) {
          if (obj.$captureRef$) {
            discoveredValues.push(...obj.$captureRef$);
          }
        } else if (isQwikComponent(obj)) {
          const [qrl]: [QRLInternal] = (obj as any)[SERIALIZABLE_STATE];
          discoveredValues.push(qrl);
        }
      } else if (
        // skip as these are primitives
        typeof obj !== 'object' ||
        obj === null ||
        obj instanceof URL ||
        obj instanceof Date ||
        obj instanceof RegExp ||
        obj instanceof Uint8Array ||
        obj instanceof URLSearchParams ||
        (typeof FormData !== 'undefined' && obj instanceof FormData) ||
        // Ignore the no serialize objects
        fastSkipSerialize(obj as object)
      ) {
        // ignore
      } else if (obj instanceof Error) {
        discoveredValues.push(...Object.values(obj));
      } else if (isStore(obj)) {
        const target = getStoreTarget(obj)!;
        const effects = getStoreHandler(obj)!.$effects$;
        const storeEffect = effects?.[STORE_ARRAY_PROP] ?? null;
        discoveredValues.push(target, effects, storeEffect);

        for (const prop in target) {
          const propValue = (target as any)[prop];
          if (storeProxyMap.has(propValue)) {
            discoveredValues.push(prop, storeProxyMap.get(propValue));
          }
        }
      } else if (obj instanceof Set) {
        discoveredValues.push(...obj.values());
      } else if (obj instanceof Map) {
        obj.forEach((v, k) => {
          discoveredValues.push(k, v);
        });
      } else if (obj instanceof Signal) {
        /**
         * WrappedSignal might not be calculated yet so we need to use `untrackedValue` to get the
         * value. ComputedSignal can be left uncalculated.
         */
        const v =
          obj instanceof WrappedSignal
            ? obj.untrackedValue
            : obj instanceof ComputedSignal && (obj.$invalid$ || fastSkipSerialize(obj))
              ? NEEDS_COMPUTATION
              : obj.$untrackedValue$;
        if (v !== NEEDS_COMPUTATION) {
          discoveredValues.push(v);
        }
        if (obj.$effects$) {
          discoveredValues.push(...obj.$effects$);
        }
        // WrappedSignal uses syncQrl which has no captured refs
        if (obj instanceof WrappedSignal) {
          if (obj.$effectDependencies$) {
            discoveredValues.push(...obj.$effectDependencies$);
          }
          if (obj.$args$) {
            discoveredValues.push(...obj.$args$);
          }
          if (obj.$hostElement$) {
            discoveredValues.push(obj.$hostElement$);
          }
        } else if (obj instanceof ComputedSignal) {
          discoveredValues.push(obj.$computeQrl$);
        }
      } else if (obj instanceof Task) {
        discoveredValues.push(obj.$el$, obj.$qrl$, obj.$state$, obj.$effectDependencies$);
      } else if (isSsrNode(obj)) {
<<<<<<< HEAD
        for (const value of obj.vnodeData) {
          if (isSsrAttrs(value)) {
            for (let i = 1; i < value.length; i += 2) {
              const attrValue = value[i];
              discoveredValues.push(attrValue);
            }
          }
        }

        if (obj.childrenVNodeData && obj.childrenVNodeData.length) {
          for (const data of obj.childrenVNodeData) {
            for (const value of data) {
              if (isSsrAttrs(value)) {
                for (let i = 1; i < value.length; i += 2) {
                  const attrValue = value[i];
                  discoveredValues.push(attrValue);
                }
              }
            }
          }
        }
=======
        discoveredValues.push(obj.vnodeData);
      } else if (isDomRef(obj)) {
        discoveredValues.push(obj.id);
>>>>>>> 556d9628
      } else if (isJSXNode(obj)) {
        discoveredValues.push(obj.type, obj.props, obj.constProps, obj.children);
      } else if (Array.isArray(obj)) {
        discoveredValues.push(...obj);
      } else if (isQrl(obj)) {
        obj.$captureRef$ && obj.$captureRef$.length && discoveredValues.push(...obj.$captureRef$);
      } else if (isPropsProxy(obj)) {
        discoveredValues.push(obj[_VAR_PROPS], obj[_CONST_PROPS]);
      } else if (isPromise(obj)) {
        obj.then(
          (value) => {
            promiseResults.set(obj, [true, value]);
            discoveredValues.push(value);
          },
          (error) => {
            promiseResults.set(obj, [false, error]);
            discoveredValues.push(error);
          }
        );
        promises.push(obj);
      } else if (obj instanceof EffectPropData) {
        discoveredValues.push(obj.data);
      } else if (isObjectLiteral(obj)) {
        Object.entries(obj).forEach(([key, value]) => {
          discoveredValues.push(key, value);
        });
      } else {
        return throwErrorAndStop('Unknown type: ' + obj);
      }
    };

    // Prime the pump with the root objects.
    for (const root of roots) {
      visit(root);
    }

    do {
      while (discoveredValues.length) {
        const obj = discoveredValues.pop();
        if (!(shouldTrackObj(obj) || frameworkType(obj))) {
          continue;
        }
        const id = $wasSeen$(obj);
        if (id === undefined) {
          // Object has not been seen yet, must scan content
          $seen$(obj);
          visit(obj);
        } else if (id === -1) {
          // We are seeing this object second time => promote it.
          $addRoot$(obj);
          // we don't need to scan the children, since we have already seen them.
        }
      }
      // We have scanned all the objects, but we still have promises to resolve.
      await Promise.allSettled(promises);
      promises.length = 0;
    } while (discoveredValues.length);
  }
};

const isSsrAttrs = (value: number | SsrAttrs): value is SsrAttrs =>
  Array.isArray(value) && value.length > 0;

const promiseResults = new WeakMap<Promise<any>, [boolean, unknown]>();

/**
 * Format:
 *
 * - This encodes the $roots$ array.
 * - The output is a string of comma separated JSON values.
 * - Even values are always numbers, specifying the type of the next value.
 * - Odd values are numbers, strings (JSON stringified with `</` escaping) or arrays (same format).
 * - Therefore root indexes need to be doubled to get the actual index.
 */
function serialize(serializationContext: SerializationContext): void {
  const { $writer$, $isSsrNode$, $isDomRef$, $setProp$, $storeProxyMap$ } = serializationContext;
  let depth = -1;
  // Skip the type for the roots output
  let writeType = false;

  const output = (type: number, value: number | string | any[]) => {
    if (writeType) {
      $writer$.write(`${type},`);
    } else {
      writeType = true;
    }
    if (typeof value === 'number') {
      $writer$.write(value.toString());
    } else if (typeof value === 'string') {
      const s = JSON.stringify(value);
      let angleBracketIdx: number = -1;
      let lastIdx = 0;
      while ((angleBracketIdx = s.indexOf('</', lastIdx)) !== -1) {
        $writer$.write(s.slice(lastIdx, angleBracketIdx));
        $writer$.write('<\\/');
        lastIdx = angleBracketIdx + 2;
      }
      $writer$.write(lastIdx === 0 ? s : s.slice(lastIdx));
    } else {
      depth++;
      $writer$.write('[');
      let separator = false;
      // TODO only until last non-null value
      for (let i = 0; i < value.length; i++) {
        if (separator) {
          $writer$.write(',');
        } else {
          separator = true;
        }
        writeValue(value[i], i);
      }
      $writer$.write(']');
      depth--;
    }
  };

  const writeValue = (value: unknown, idx: number) => {
    if (fastSkipSerialize(value as object)) {
      output(TypeIds.Constant, Constants.Undefined);
    } else if (typeof value === 'bigint') {
      output(TypeIds.BigInt, value.toString());
    } else if (typeof value === 'boolean') {
      output(TypeIds.Constant, value ? Constants.True : Constants.False);
    } else if (typeof value === 'function') {
      if (value === Slot) {
        output(TypeIds.Constant, Constants.Slot);
      } else if (value === Fragment) {
        output(TypeIds.Constant, Constants.Fragment);
      } else if (isQrl(value)) {
        const qrl = qrlToString(serializationContext, value);
        const id = serializationContext.$addRoot$(qrl);
        output(TypeIds.QRL, id);
      } else if (isQwikComponent(value)) {
        const [qrl]: [QRLInternal] = (value as any)[SERIALIZABLE_STATE];
        serializationContext.$renderSymbols$.add(qrl.$symbol$);
        output(TypeIds.Component, [qrl]);
      } else {
        // TODO this happens for inline components with render props like Resource
        console.error('Cannot serialize function (ignoring for now): ' + value.toString());
        output(TypeIds.Constant, Constants.Undefined);
      }
    } else if (typeof value === 'number') {
      if (Number.isNaN(value)) {
        output(TypeIds.Constant, Constants.NaN);
      } else if (!Number.isFinite(value)) {
        output(
          TypeIds.Constant,
          value < 0 ? Constants.NegativeInfinity : Constants.PositiveInfinity
        );
      } else if (value === Number.MAX_SAFE_INTEGER) {
        output(TypeIds.Constant, Constants.MaxSafeInt);
      } else if (value === Number.MAX_SAFE_INTEGER - 1) {
        output(TypeIds.Constant, Constants.AlmostMaxSafeInt);
      } else if (value === Number.MIN_SAFE_INTEGER) {
        output(TypeIds.Constant, Constants.MinSafeInt);
      } else {
        output(TypeIds.Number, value);
      }
    } else if (typeof value === 'object') {
      if (value === EMPTY_ARRAY) {
        output(TypeIds.Constant, Constants.EMPTY_ARRAY);
      } else if (value === EMPTY_OBJ) {
        output(TypeIds.Constant, Constants.EMPTY_OBJ);
      } else {
        depth++;
        if (value === null) {
          output(TypeIds.Constant, Constants.Null);
        } else {
          writeObjectValue(value, idx);
        }
        depth--;
      }
    } else if (typeof value === 'string') {
      if (value.length === 0) {
        output(TypeIds.Constant, Constants.EmptyString);
      } else {
        // Note, in v1 we were reusing DOM text, but that is too dangerous with translation extensions changing the text
        const seen = depth > 1 && serializationContext.$wasSeen$(value);
        if (typeof seen === 'number' && seen >= 0) {
          output(TypeIds.RootRef, seen);
        } else {
          output(TypeIds.String, value);
        }
      }
    } else if (typeof value === 'undefined') {
      output(TypeIds.Constant, Constants.Undefined);
    } else if (value === NEEDS_COMPUTATION) {
      output(TypeIds.Constant, Constants.NEEDS_COMPUTATION);
    } else {
      throwErrorAndStop('Unknown type: ' + typeof value);
    }
  };

  const writeObjectValue = (value: {}, idx: number) => {
    /**
     * We start at -1 and then serialize the roots array, which is an object so increases depth to
     * 0. The object writer then outputs an array object (without type prefix) and this increases
     * the depth for the objects within (depth 1). Then when writeValue encounters each root object,
     * it will increase the depth again, so it's at 2.
     */
    const isRootObject = depth === 2;
    // Objects are the only way to create circular dependencies.
    // So the first thing to to is to see if we have a circular dependency.
    // (NOTE: For root objects we need to serialize them regardless if we have seen
    //        them before, otherwise the root object reference will point to itself.)
    // Also note that depth will be 2 for objects in root
    if (depth > 2) {
      const seen = serializationContext.$wasSeen$(value);
      if (typeof seen === 'number' && seen >= 0) {
        // We have seen this object before, so we can serialize it as a reference.
        // Otherwise serialize as normal
        output(TypeIds.RootRef, seen);
        return;
      }
    }
    if (isPropsProxy(value)) {
      const varProps = value[_VAR_PROPS];
      const constProps = value[_CONST_PROPS];
      const out = constProps
        ? [varProps, constProps]
        : Object.keys(varProps).length
          ? [varProps]
          : 0;
      output(TypeIds.PropsProxy, out);
    } else if (value instanceof EffectPropData) {
      output(TypeIds.EffectData, [value.data.$scopedStyleIdPrefix$, value.data.$isConst$]);
    } else if (isStore(value)) {
      if (isResource(value)) {
        // let render know about the resource
        serializationContext.$resources$.add(value);
        const res = promiseResults.get(value.value);
        if (!res) {
          return throwErrorAndStop('Unvisited Resource');
        }
        output(TypeIds.Resource, [...res, getStoreHandler(value)!.$effects$]);
      } else {
        const storeHandler = getStoreHandler(value)!;
        const storeTarget = getStoreTarget(value);
        const flags = storeHandler.$flags$;
        const effects = storeHandler.$effects$;
        const storeEffect = effects?.[STORE_ARRAY_PROP] ?? null;

        const innerStores = [];
        for (const prop in storeTarget) {
          const propValue = (storeTarget as any)[prop];
          if ($storeProxyMap$.has(propValue)) {
            const innerStore = $storeProxyMap$.get(propValue);
            innerStores.push(innerStore);
            serializationContext.$addRoot$(innerStore);
          }
        }

        const out = [storeTarget, flags, effects, storeEffect, ...innerStores];
        while (out[out.length - 1] == null) {
          out.pop();
        }
        output(Array.isArray(storeTarget) ? TypeIds.StoreArray : TypeIds.Store, out);
      }
    } else if (isObjectLiteral(value)) {
      if (Array.isArray(value)) {
        output(TypeIds.Array, value);
      } else {
        const out: any[] = [];
        for (const key in value) {
          if (
            Object.prototype.hasOwnProperty.call(value, key) &&
            !fastSkipSerialize((value as any)[key])
          ) {
            out.push(key, (value as any)[key]);
          }
        }
        // TODO if !out.length, output 0 and restore as {}
        output(TypeIds.Object, out);
      }
    } else if ($isDomRef$(value)) {
      output(TypeIds.RefVNode, value.id);
    } else if (value instanceof Signal) {
      /**
       * Special case: when a Signal value is an SSRNode, it always needs to be a DOM ref instead.
       * It can never be meant to become a vNode, because vNodes are internal only.
       */
      const v =
        value instanceof ComputedSignal &&
        (value.$invalid$ || fastSkipSerialize(value.$untrackedValue$))
          ? NEEDS_COMPUTATION
          : value.$untrackedValue$;

      if (value instanceof WrappedSignal) {
        output(TypeIds.WrappedSignal, [
          ...serializeWrappingFn(serializationContext, value),
          value.$effectDependencies$,
          v,
          value.$hostElement$,
          ...(value.$effects$ || []),
        ]);
      } else if (value instanceof ComputedSignal) {
        const out = [
          value.$computeQrl$,
          // TODO check if we can use domVRef for effects
          value.$effects$,
        ];
        if (v !== NEEDS_COMPUTATION) {
          out.push(v);
        }
        output(TypeIds.ComputedSignal, out);
      } else {
        output(TypeIds.Signal, [v, ...(value.$effects$ || [])]);
      }
    } else if (value instanceof URL) {
      output(TypeIds.URL, value.href);
    } else if (value instanceof Date) {
      output(TypeIds.Date, Number.isNaN(value.valueOf()) ? '' : value.valueOf());
    } else if (value instanceof RegExp) {
      output(TypeIds.Regex, value.toString());
    } else if (value instanceof Error) {
      const out: any[] = [value.message];
      const extraProps = Object.entries(value).flat();
      if (extraProps.length) {
        out.push(extraProps);
      }
      /// In production we don't want to leak the stack trace.
      if (isDev) {
        out.push(value.stack);
      }
      output(TypeIds.Error, out);
    } else if ($isSsrNode$(value)) {
      if (isRootObject) {
        // Tell the SsrNode which root id it is
        $setProp$(value, ELEMENT_ID, String(idx));
        // we need to output before the vnode overwrites its values
        output(TypeIds.VNode, value.id);
        const vNodeData = value.vnodeData;
        if (vNodeData) {
          serializationContext.$prepVNodeData$?.(vNodeData);
          vNodeData[0] |= VNodeDataFlag.SERIALIZE;
        }
        if (value.childrenVNodeData) {
          for (const vNodeData of value.childrenVNodeData) {
            vNodeData[0] |= VNodeDataFlag.SERIALIZE;
          }
        }
      } else {
        // Promote the vnode to a root
        serializationContext.$addRoot$(value);
        output(TypeIds.RootRef, serializationContext.$roots$.length - 1);
      }
    } else if (typeof FormData !== 'undefined' && value instanceof FormData) {
      // FormData is generally used only once so don't bother with references
      const array: string[] = [];
      value.forEach((value, key) => {
        if (typeof value === 'string') {
          array.push(key, value);
        } else {
          array.push(key, value.name);
        }
      });
      output(TypeIds.FormData, array);
    } else if (value instanceof URLSearchParams) {
      output(TypeIds.URLSearchParams, value.toString());
    } else if (value instanceof Set) {
      output(TypeIds.Set, [...value.values()]);
    } else if (value instanceof Map) {
      const combined = [];
      for (const [k, v] of value.entries()) {
        combined.push(k, v);
      }
      output(TypeIds.Map, combined);
    } else if (isJSXNode(value)) {
      output(TypeIds.JSXNode, [
        value.type,
        value.varProps,
        value.constProps,
        value.children,
        value.flags,
        value.key,
      ]);
    } else if (value instanceof Task) {
      const out: unknown[] = [
        value.$qrl$,
        value.$flags$,
        value.$index$,
        value.$el$,
        value.$effectDependencies$,
        value.$state$,
      ];
      while (out[out.length - 1] == null) {
        out.pop();
      }
      output(TypeIds.Task, out);
    } else if (isPromise(value)) {
      const res = promiseResults.get(value);
      if (!res) {
        return throwErrorAndStop('Unvisited Promise');
      }
      output(TypeIds.Promise, res);
    } else if (value instanceof Uint8Array) {
      let buf = '';
      for (const c of value) {
        buf += String.fromCharCode(c);
      }
      const out = btoa(buf).replace(/=+$/, '');
      output(TypeIds.Uint8Array, out);
    } else {
      return throwErrorAndStop('implement');
    }
  };

  writeValue(serializationContext.$roots$, -1);
}

function serializeWrappingFn(
  serializationContext: SerializationContext,
  value: WrappedSignal<any>
) {
  // if value is an object then we need to wrap this in ()
  if (value.$funcStr$ && value.$funcStr$[0] === '{') {
    value.$funcStr$ = `(${value.$funcStr$})`;
  }
  const syncFnId = serializationContext.$addSyncFn$(
    value.$funcStr$,
    value.$args$.length,
    value.$func$
  );
  // TODO null if no args
  return [syncFnId, value.$args$] as const;
}

export function qrlToString(
  serializationContext: SerializationContext,
  value: QRLInternal | SyncQRLInternal
) {
  let symbol = value.$symbol$;
  let chunk = value.$chunk$;

  const refSymbol = value.$refSymbol$ ?? symbol;
  const platform = getPlatform();
  if (platform) {
    const result = platform.chunkForSymbol(refSymbol, chunk, value.dev?.file);
    if (result) {
      chunk = result[1];
      if (!value.$refSymbol$) {
        symbol = result[0];
      }
    }
  }

  const isSync = isSyncQrl(value);
  if (!isSync) {
    // If we have a symbol we need to resolve the chunk.
    if (!chunk) {
      chunk = serializationContext.$symbolToChunkResolver$(value.$hash$);
    }
    // in Dev mode we need to keep track of the symbols
    if (isDev) {
      let backChannel: Map<string, Function> = (globalThis as any)[QRL_RUNTIME_CHUNK];
      if (!backChannel) {
        backChannel = (globalThis as any)[QRL_RUNTIME_CHUNK] = new Map();
      }
      backChannel.set(value.$symbol$, (value as any)._devOnlySymbolRef);
      if (!chunk) {
        chunk = QRL_RUNTIME_CHUNK;
      }
    }
    if (!chunk) {
      throwErrorAndStop('Missing chunk for: ' + value.$symbol$);
    }
    if (chunk.startsWith('./')) {
      chunk = chunk.slice(2);
    }
  } else {
    const fn = value.resolved as Function;
    chunk = '';
    // TODO test that provided stringified fn is used
    symbol = String(serializationContext.$addSyncFn$(null, 0, fn));
  }

  let qrlStringInline = `${chunk}#${symbol}`;
  if (Array.isArray(value.$captureRef$) && value.$captureRef$.length > 0) {
    let serializedReferences = '';
    // hot-path optimization
    for (let i = 0; i < value.$captureRef$.length; i++) {
      if (i > 0) {
        serializedReferences += ' ';
      }
      // We refer by id so every capture needs to be a root
      serializedReferences += serializationContext.$addRoot$(value.$captureRef$[i]);
    }
    qrlStringInline += `[${serializedReferences}]`;
  } else if (value.$capture$ && value.$capture$.length > 0) {
    qrlStringInline += `[${value.$capture$.join(' ')}]`;
  }
  return qrlStringInline;
}

/**
 * Serialize data to string using SerializationContext.
 *
 * @param data - Data to serialize
 * @internal
 */
export async function _serialize(data: unknown[]): Promise<string> {
  const serializationContext = createSerializationContext(
    null,
    null,
    () => '',
    () => '',
    () => {},
    new WeakMap<any, any>()
  );

  for (const root of data) {
    serializationContext.$addRoot$(root);
  }
  await serializationContext.$breakCircularDepsAndAwaitPromises$();
  serializationContext.$serialize$();
  return serializationContext.$writer$.toString();
}

/**
 * Deserialize data from string to an array of objects.
 *
 * @param rawStateData - Data to deserialize
 * @param element - Container element
 * @internal
 */
export function _deserialize(rawStateData: string | null, element?: unknown): unknown[] {
  if (rawStateData == null) {
    return [];
  }
  const stateData = JSON.parse(rawStateData);
  if (!Array.isArray(stateData)) {
    return [];
  }

  let container: DeserializeContainer | undefined = undefined;
  if (isNode(element) && isElement(element)) {
    container = _createDeserializeContainer(stateData, element as HTMLElement);
  } else {
    container = _createDeserializeContainer(stateData);
  }
  const output = [];
  for (let i = 0; i < stateData.length; i += 2) {
    output[i / 2] = deserializeData(container, stateData[i], stateData[i + 1]);
  }
  return output;
}

function deserializeData(container: DeserializeContainer, typeId: number, propValue: unknown) {
  if (typeId === undefined) {
    return propValue;
  }
  const value = allocate(container, typeId, propValue);
  if (typeId >= TypeIds.Error) {
    inflate(container, value, typeId, propValue);
  }
  return value;
}

function getObjectById(id: number | string, stateData: unknown[]): unknown {
  if (typeof id === 'string') {
    id = parseInt(id, 10);
  }
  assertTrue(id < stateData.length, `Invalid reference ${id} >= ${stateData.length}`);
  return stateData[id];
}

export function _createDeserializeContainer(
  stateData: unknown[],
  element?: HTMLElement
): DeserializeContainer {
  // eslint-disable-next-line prefer-const
  let state: unknown[];
  const container: DeserializeContainer = {
    $getObjectById$: (id: number | string) => getObjectById(id, state),
    getSyncFn: (_: number) => {
      const fn = () => {};
      return fn;
    },
    $storeProxyMap$: new WeakMap(),
    element: null,
  };
  state = wrapDeserializerProxy(container as any, stateData);
  container.$state$ = state;
  if (element) {
    container.element = element;
  }
  return container;
}

/**
 * Tracking all objects in the map would be expensive. For this reason we only track some of the
 * objects.
 *
 * For example we skip:
 *
 * - Short strings
 * - Anything which is not an object. (ie. number, boolean, null, undefined)
 *
 * @param obj
 * @returns
 */
function shouldTrackObj(obj: unknown) {
  return (
    // THINK: Not sure if we need to keep track of functions (QRLs) Let's skip them for now.
    // and see if we have a test case which requires them.
    (typeof obj === 'object' && obj !== null) ||
    /**
     * We track all strings greater than 1 character, because those take at least 6 bytes to encode
     * and even with 999 root objects it saves one byte per reference. Tracking more objects makes
     * the map bigger so we want to strike a balance
     */ (typeof obj === 'string' && obj.length > 1)
  );
}

/**
 * When serializing the object we need check if it is URL, RegExp, Map, Set, etc. This is time
 * consuming. So if we could know that this is a basic object literal we could skip the check, and
 * only run the checks for objects which are not object literals.
 *
 * So this function is here for performance to short circuit many checks later.
 *
 * @param obj
 */
function isObjectLiteral(obj: unknown): obj is object {
  // We are an object literal if:
  // - we are a direct instance of object OR
  // - we are an array
  // In all other cases it is a subclass which requires more checks.
  const prototype = Object.getPrototypeOf(obj);
  return prototype == null || prototype === Object.prototype || prototype === Array.prototype;
}

function isResource<T = unknown>(value: object): value is ResourceReturnInternal<T> {
  return '__brand' in value && value.__brand === 'resource';
}

const frameworkType = (obj: any) => {
  return (
    (typeof obj === 'object' &&
      obj !== null &&
      (obj instanceof Signal || obj instanceof Task || isJSXNode(obj))) ||
    isQrl(obj)
  );
};

export const canSerialize = (value: any): boolean => {
  if (
    value == null ||
    typeof value === 'string' ||
    typeof value === 'number' ||
    typeof value === 'boolean' ||
    typeof value === 'bigint'
  ) {
    return true;
  } else if (typeof value === 'object') {
    const proto = Object.getPrototypeOf(value);
    if (isStore(value)) {
      value = getStoreTarget(value);
    }
    if (proto == Object.prototype) {
      for (const key in value) {
        // if the value is a props proxy, then sometimes we could create a component-level subscription,
        // so we should call untrack here to avoid tracking the value
        if (!canSerialize(untrack(() => value[key]))) {
          return false;
        }
      }
      return true;
    } else if (proto == Array.prototype) {
      for (let i = 0; i < value.length; i++) {
        if (!canSerialize(value[i])) {
          return false;
        }
      }
      return true;
    } else if (isTask(value)) {
      return true;
    } else if (isPropsProxy(value)) {
      return true;
    } else if (isPromise(value)) {
      return true;
    } else if (isJSXNode(value)) {
      return true;
    } else if (value instanceof Error) {
      return true;
    } else if (value instanceof URL) {
      return true;
    } else if (value instanceof Date) {
      return true;
    } else if (value instanceof RegExp) {
      return true;
    } else if (value instanceof URLSearchParams) {
      return true;
    } else if (value instanceof FormData) {
      return true;
    } else if (value instanceof Set) {
      return true;
    } else if (value instanceof Map) {
      return true;
    } else if (value instanceof Uint8Array) {
      return true;
    }
  } else if (typeof value === 'function') {
    if (isQrl(value) || isQwikComponent(value)) {
      return true;
    }
  }
  return false;
};

const QRL_RUNTIME_CHUNK = 'mock-chunk';

export const enum TypeIds {
  RootRef,
  /** Undefined, null, true, false, NaN, +Inf, -Inf, Slot, Fragment */
  Constant,
  Number,
  String,
  Array,
  URL,
  Date,
  Regex,
  VNode,
  RefVNode,
  BigInt,
  URLSearchParams,
  /// All values below need inflation because they may have reference cycles
  Error,
  Object,
  Promise,
  Set,
  Map,
  Uint8Array,
  QRL,
  Task,
  Resource,
  Component,
  Signal,
  WrappedSignal,
  ComputedSignal,
  Store,
  StoreArray,
  FormData,
  JSXNode,
  PropsProxy,
  EffectData,
}
export const _typeIdNames = [
  'RootRef',
  'Constant',
  'Number',
  'String',
  'Array',
  'URL',
  'Date',
  'Regex',
  'VNode',
  'RefVNode',
  'BigInt',
  'URLSearchParams',
  'Error',
  'Object',
  'Promise',
  'Set',
  'Map',
  'Uint8Array',
  'QRL',
  'Task',
  'Resource',
  'Component',
  'Signal',
  'WrappedSignal',
  'ComputedSignal',
  'Store',
  'StoreArray',
  'FormData',
  'JSXNode',
  'PropsProxy',
  'EffectData',
];

export const enum Constants {
  Undefined,
  Null,
  True,
  False,
  EmptyString,
  EMPTY_ARRAY,
  EMPTY_OBJ,
  NEEDS_COMPUTATION,
  Slot,
  Fragment,
  NaN,
  PositiveInfinity,
  NegativeInfinity,
  MaxSafeInt,
  // used for close fragment
  AlmostMaxSafeInt,
  MinSafeInt,
}

const circularProofJson = (obj: unknown, indent?: string | number) => {
  const seen = new WeakSet();
  return JSON.stringify(
    obj,
    (key, value) => {
      if (typeof value === 'object' && value !== null) {
        if (seen.has(value)) {
          return `[Circular ${value.constructor.name}]`;
        }
        seen.add(value);
      }
      return value;
    },
    indent
  );
};
const printRaw = (value: any, prefix: string) => {
  let result = vnode_isVNode(value)
    ? vnode_toString.call(value, 1, '', true).replaceAll(/\n.*/gm, '')
    : typeof value === 'function'
      ? String(value)
      : circularProofJson(value, 2);
  if (result.length > 500) {
    result = result.slice(0, 500) + '"...';
  }
  result = result.replace(/\n/g, '\n' + prefix);
  return result.includes('\n') ? (result = `\n${prefix}${result}`) : result;
};
let hasRaw = false;
export const dumpState = (
  state: unknown[],
  color = false,
  prefix = '',
  limit: number | null = 20
) => {
  const RED = color ? '\x1b[31m' : '';
  const RESET = color ? '\x1b[0m' : '';
  const isRoot = prefix === '';
  const out: any[] = [];
  for (let i = 0; i < state.length; i++) {
    if (limit && i > 2 * limit) {
      out.push('...');
      break;
    }
    const key = state[i];
    let value = state[++i];
    if (key === undefined) {
      hasRaw = true;
      out.push(
        `${RED}[raw${typeof value === 'object' && value ? ` ${value.constructor.name}` : ''}]${RESET} ${printRaw(value, `${prefix}  `)}`
      );
    } else {
      if (key === TypeIds.Constant) {
        value = constantToName(value as Constants);
      } else if (typeof value === 'string') {
        value = JSON.stringify(value);
        if ((value as string).length > 120) {
          value = (value as string).slice(0, 120) + '"...';
        }
      } else if (Array.isArray(value)) {
        value = value.length ? `[\n${dumpState(value, color, `${prefix}  `)}\n${prefix}]` : '[]';
      }
      out.push(`${RED}${typeIdToName(key as TypeIds)}${RESET} ${value}`);
    }
  }
  const result = out.map((v, i) => `${prefix}${isRoot ? `${i} ` : ''}${v}`).join('\n');
  if (isRoot) {
    const count = hasRaw ? '' : `(${JSON.stringify(state).length} chars)`;
    hasRaw = false;
    return `\n${result}\n${count}`;
  }
  return result;
};

export const typeIdToName = (code: TypeIds) => {
  return _typeIdNames[code] || `Unknown(${code})`;
};

const constantToName = (code: Constants) => {
  return _constantNames[code] || `Unknown(${code})`;
};<|MERGE_RESOLUTION|>--- conflicted
+++ resolved
@@ -6,18 +6,8 @@
 import { type DomContainer } from '../client/dom-container';
 import type { VNode } from '../client/types';
 import { vnode_getNode, vnode_isVNode, vnode_locate, vnode_toString } from '../client/vnode';
-<<<<<<< HEAD
-import {
-  ComputedSignal,
-  EffectPropData,
-  NEEDS_COMPUTATION,
-  Signal,
-  WrappedSignal,
-} from '../signal/signal';
-=======
 import { NEEDS_COMPUTATION } from '../signal/flags';
-import { ComputedSignal, EffectData, Signal, WrappedSignal } from '../signal/signal';
->>>>>>> 556d9628
+import { ComputedSignal, EffectPropData, Signal, WrappedSignal } from '../signal/signal';
 import type { Subscriber } from '../signal/signal-subscriber';
 import {
   STORE_ARRAY_PROP,
@@ -853,7 +843,6 @@
       } else if (obj instanceof Task) {
         discoveredValues.push(obj.$el$, obj.$qrl$, obj.$state$, obj.$effectDependencies$);
       } else if (isSsrNode(obj)) {
-<<<<<<< HEAD
         for (const value of obj.vnodeData) {
           if (isSsrAttrs(value)) {
             for (let i = 1; i < value.length; i += 2) {
@@ -875,11 +864,8 @@
             }
           }
         }
-=======
-        discoveredValues.push(obj.vnodeData);
       } else if (isDomRef(obj)) {
         discoveredValues.push(obj.id);
->>>>>>> 556d9628
       } else if (isJSXNode(obj)) {
         discoveredValues.push(obj.type, obj.props, obj.constProps, obj.children);
       } else if (Array.isArray(obj)) {
