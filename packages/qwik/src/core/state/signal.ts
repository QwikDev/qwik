import { assertEqual, assertTrue } from '../error/assert';
import { tryGetInvokeContext } from '../use/use-core';
import { logWarn } from '../util/log';
import { qDev } from '../util/qdev';
import { RenderEvent } from '../util/markers';
import { isObject } from '../util/types';
import type { ContainerState } from '../container/container';
import type { QwikElement } from '../render/dom/virtual-element';
import {
  getProxyManager,
  getProxyTarget,
  LocalSubscriptionManager,
  Subscriptions,
  verifySerializable,
} from './common';
import { QObjectManagerSymbol, _IMMUTABLE, _IMMUTABLE_PREFIX } from './constants';

/**
 * @alpha
 */
export interface Signal<T = any> {
  value: T;
}

/**
 * @alpha
 */
export type ValueOrSignal<T> = T | Signal<T>;

/**
 * @internal
 */
export const _createSignal = <T>(
  value: T,
  containerState: ContainerState,
  flags: number,
  subcriptions?: Subscriptions[]
): SignalInternal<T> => {
  const manager = containerState.$subsManager$.$createManager$(subcriptions);
  const signal = new SignalImpl<T>(value, manager, flags);
  return signal;
};

export const QObjectSignalFlags = Symbol('proxy manager');

export const SIGNAL_IMMUTABLE = 1 << 0;
export const SIGNAL_UNASSIGNED = 1 << 1;

export const SignalUnassignedException = Symbol('unasigned signal');

export interface SignalInternal<T> extends Signal<T> {
  untrackedValue: T;
  [QObjectManagerSymbol]: LocalSubscriptionManager;
  [QObjectSignalFlags]: number;
}

export class SignalImpl<T> implements Signal<T> {
  untrackedValue: T;
  [QObjectManagerSymbol]: LocalSubscriptionManager;
  [QObjectSignalFlags]: number = 0;

  constructor(v: T, manager: LocalSubscriptionManager, flags: number) {
    this.untrackedValue = v;
    this[QObjectManagerSymbol] = manager;
    this[QObjectSignalFlags] = flags;
  }

  // prevent accidental use as value
  valueOf() {
    throw new TypeError('Cannot coerce a Signal, use `.value` instead');
  }
  toString() {
    return `[Signal ${String(this.value)}]`;
  }
  toJSON() {
    return { value: this.value };
  }

  get value() {
    const sub = tryGetInvokeContext()?.$subscriber$;
    if (sub) {
      if (this[QObjectSignalFlags] & SIGNAL_UNASSIGNED) {
        throw SignalUnassignedException;
      }
      this[QObjectManagerSymbol].$addSub$([0, sub, undefined]);
    }
    return this.untrackedValue;
  }

  set value(v: T) {
    if (qDev) {
      if (this[QObjectSignalFlags] & SIGNAL_IMMUTABLE) {
        throw new Error('Cannot mutate immutable signal');
      }
      verifySerializable(v);
      const invokeCtx = tryGetInvokeContext();
<<<<<<< HEAD
      if (invokeCtx && invokeCtx.$event$ === RenderEvent) {
        logWarn(
          'State mutation inside render function. Move mutation to useTask$() or useVisibleTask$()',
          invokeCtx.$hostElement$
        );
=======
      if (invokeCtx) {
        if (invokeCtx.$event$ === RenderEvent) {
          logWarn(
            'State mutation inside render function. Use useTask$() instead.',
            invokeCtx.$hostElement$
          );
        }
        if (invokeCtx.$event$ === 'ComputedEvent') {
          logWarn(
            'State mutation inside useComputed$() is an antipattern. Use useTask$() instead',
            invokeCtx.$hostElement$
          );
        }
>>>>>>> 2847b747
      }
    }
    const manager = this[QObjectManagerSymbol];
    const oldValue = this.untrackedValue;
    if (manager && oldValue !== v) {
      this.untrackedValue = v;
      manager.$notifySubs$();
    }
  }
}

export const isSignal = (obj: any): obj is Signal<any> => {
  return obj instanceof SignalImpl || obj instanceof SignalWrapper;
};

interface AddSignal {
  (type: 1, hostEl: QwikElement, signal: Signal, elm: QwikElement, property: string): void;
  (type: 2, hostEl: QwikElement, signal: Signal, elm: Node | string, property: string): void;
}
export const addSignalSub: AddSignal = (type, hostEl, signal, elm, property) => {
  const subscription =
    signal instanceof SignalWrapper
      ? [type, hostEl, getProxyTarget(signal.ref), elm as any, property, signal.prop]
      : [type, hostEl, signal, elm, property, 'value'];
  getProxyManager(signal)!.$addSub$(subscription as any);
};

export class SignalWrapper<T extends Record<string, any>, P extends keyof T> {
  constructor(public ref: T, public prop: P) {}

  get [QObjectManagerSymbol]() {
    return getProxyManager(this.ref);
  }

  get value(): T[P] {
    return this.ref[this.prop];
  }

  set value(value: T[P]) {
    this.ref[this.prop] = value;
  }
}

/**
 * @internal
 */
export const _wrapProp = <T extends Record<any, any>, P extends keyof T>(obj: T, prop: P): any => {
  if (!isObject(obj)) {
    return obj[prop];
  }
  if (obj instanceof SignalImpl) {
    assertEqual(prop, 'value', 'Left side is a signal, prop must be value');
    return obj;
  }
  if (obj instanceof SignalWrapper) {
    assertEqual(prop, 'value', 'Left side is a signal, prop must be value');
    return obj;
  }
  const target = getProxyTarget(obj);
  if (target) {
    const signal = target[_IMMUTABLE_PREFIX + (prop as any)];
    if (signal) {
      assertTrue(isSignal(signal), `${_IMMUTABLE_PREFIX} has to be a signal kind`);
      return signal;
    }
    if ((target as any)[_IMMUTABLE]?.[prop] !== true) {
      return new SignalWrapper(obj, prop);
    }
  }
  const immutable = (obj as any)[_IMMUTABLE]?.[prop];
  if (isSignal(immutable)) {
    return immutable;
  }
  const value = obj[prop];
  if (isSignal(value)) {
    return _IMMUTABLE;
  }
  return value;
};

/**
 * @internal
 */
export const _wrapSignal = <T extends Record<any, any>, P extends keyof T>(
  obj: T,
  prop: P
): any => {
  const r = _wrapProp(obj, prop);
  if (r === _IMMUTABLE) {
    return obj[prop];
  }
  return r;
};<|MERGE_RESOLUTION|>--- conflicted
+++ resolved
@@ -94,13 +94,6 @@
       }
       verifySerializable(v);
       const invokeCtx = tryGetInvokeContext();
-<<<<<<< HEAD
-      if (invokeCtx && invokeCtx.$event$ === RenderEvent) {
-        logWarn(
-          'State mutation inside render function. Move mutation to useTask$() or useVisibleTask$()',
-          invokeCtx.$hostElement$
-        );
-=======
       if (invokeCtx) {
         if (invokeCtx.$event$ === RenderEvent) {
           logWarn(
@@ -114,7 +107,6 @@
             invokeCtx.$hostElement$
           );
         }
->>>>>>> 2847b747
       }
     }
     const manager = this[QObjectManagerSymbol];
