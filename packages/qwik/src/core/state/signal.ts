import { assertEqual } from '../error/assert';
import { tryGetInvokeContext } from '../use/use-core';
import { logWarn } from '../util/log';
import { ComputedEvent, RenderEvent } from '../util/markers';
import { qDev, qSerialize } from '../util/qdev';
import { isObject } from '../util/types';
import { DerivedSignal2, isSignal2 } from '../v2/signal/v2-signal';
import { getStoreTarget2 } from '../v2/signal/v2-store';
import {
  LocalSubscriptionManager,
  getSubscriptionManager,
  verifySerializable,
  type Subscriber,
  type SubscriptionManager,
  type Subscriptions,
} from './common';
import { QObjectManagerSymbol, _CONST_PROPS, _IMMUTABLE } from './constants';

/**
 * A signal is a reactive value which can be read and written. When the signal is written, all tasks
 * which are tracking the signal will be re-run and all components that read the signal will be
 * re-rendered.
 *
 * Furthermore, when a signal value is passed as a prop to a component, the optimizer will
 * automatically forward the signal. This means that `return <div title={signal.value}>hi</div>`
 * will update the `title` attribute when the signal changes without having to re-render the
 * component.
 *
 * @public
 */
export interface Signal<T = any> {
  value: T;
}

/** @public */
export type ReadonlySignal<T = unknown> = Readonly<Signal<T>>;

/** @public */
export type ValueOrSignal<T> = T | Signal<T>;

/** @internal */
export const _createSignal = <T>(
  value: T,
  subsManager: SubscriptionManager,
  flags: number,
  subscriptions?: Subscriptions[]
): SignalInternal<T> => {
  const manager = subsManager.$createManager$(subscriptions);
  const signal = new SignalImpl<T>(value, manager, flags);
  return signal;
};

export const QObjectSignalFlags = Symbol('proxy manager');

export const SIGNAL_IMMUTABLE = 1 << 0;
export const SIGNAL_UNASSIGNED = 1 << 1;

export const SignalUnassignedException = Symbol('unassigned signal');

export interface SignalInternal<T> extends Signal<T> {
  untrackedValue: T;
  [QObjectManagerSymbol]: LocalSubscriptionManager;
  [QObjectSignalFlags]: number;
}

export class SignalBase {}

export class SignalImpl<T> extends SignalBase implements Signal<T> {
  untrackedValue: T;
  [QObjectManagerSymbol]: LocalSubscriptionManager;
  [QObjectSignalFlags]: number = 0;

  constructor(v: T, manager: LocalSubscriptionManager, flags: number) {
    super();
    this.untrackedValue = v;
    this[QObjectManagerSymbol] = manager;
    this[QObjectSignalFlags] = flags;
  }

  // prevent accidental use as value
  valueOf() {
    if (qDev) {
      throw new TypeError('Cannot coerce a Signal, use `.value` instead');
    }
  }
  toString() {
    return `[Signal ${String(this.value)}]`;
  }
  toJSON() {
    return { value: this.value };
  }

  get value() {
    if (this[QObjectSignalFlags] & SIGNAL_UNASSIGNED) {
      throw SignalUnassignedException;
    }
    const sub = tryGetInvokeContext()?.$subscriber$;
    if (sub) {
      this[QObjectManagerSymbol].$addSub$(sub);
    }
    return this.untrackedValue;
  }

  set value(v: T) {
    if (qDev) {
      if (this[QObjectSignalFlags] & SIGNAL_IMMUTABLE) {
        throw new Error('Cannot mutate immutable signal');
      }
      if (qSerialize) {
        verifySerializable(v);
      }
      const invokeCtx = tryGetInvokeContext();
      if (invokeCtx) {
        if (invokeCtx.$event$ === RenderEvent) {
          logWarn(
            'State mutation inside render function. Use useTask$() instead.',
            String(invokeCtx.$hostElement$)
          );
        } else if (invokeCtx.$event$ === ComputedEvent) {
          logWarn(
            'State mutation inside useComputed$() is an antipattern. Use useTask$() instead',
            String(invokeCtx.$hostElement$)
          );
        }
      }
    }
    const manager = this[QObjectManagerSymbol];
    const oldValue = this.untrackedValue;
    if (manager && oldValue !== v) {
      this.untrackedValue = v;
      manager.$notifySubs$();
    }
  }
}

export class SignalDerived<RETURN = unknown, ARGS extends any[] = unknown[]> extends SignalBase {
  constructor(
    public $func$: (...args: ARGS) => RETURN,
    public $args$: ARGS,
    public $funcStr$?: string
  ) {
    super();
  }

  get value(): RETURN {
    return this.$func$.apply(undefined, this.$args$);
  }
  get [QObjectManagerSymbol]() {
    const args = this.$args$;
    if (args?.length >= 2 && typeof args[0] === 'object' && typeof args[1] === 'string') {
      const subMgr = getSubscriptionManager(args[0]);
      if (subMgr) {
        return new DerivedSubscriptionManager(subMgr, args[1]);
      }
    }
    return undefined;
  }
}

const notImplemented = () => {
  throw new Error();
};
class DerivedSubscriptionManager implements Omit<LocalSubscriptionManager, '$subs$'> {
  constructor(
    private $delegate$: LocalSubscriptionManager,
    private $prop$: string
  ) {}
  $addSub$(sub: Subscriber, key?: string | undefined): void {
    this.$delegate$.$addSub$(sub, this.$prop$);
  }
  $addSubs$ = notImplemented;
  $addToGroup$ = notImplemented;
  $unsubGroup$ = notImplemented;
  $unsubEntry$ = notImplemented;
  $notifySubs$ = notImplemented;
}

export class SignalWrapper<T extends Record<string, any>, P extends keyof T> extends SignalBase {
  constructor(
    public ref: T,
    public prop: P
  ) {
    super();
  }

  get [QObjectManagerSymbol]() {
    return getSubscriptionManager(this.ref);
  }

  get value(): T[P] {
    return this.ref[this.prop];
  }

  set value(value: T[P]) {
    this.ref[this.prop] = value;
  }
}

/**
 * Checks if a given object is a `Signal`.
 *
 * @param obj - The object to check if `Signal`.
 * @returns Boolean - True if the object is a `Signal`.
 * @public
 */
export const isSignal = <T = unknown>(obj: any): obj is Signal<T> => {
  return obj instanceof SignalBase;
};

const getProp = (obj: any, prop: string) => obj[prop];

/** @internal */
export const _wrapProp = <T extends Record<any, any>, P extends keyof T>(
  obj: T,
  prop: P | undefined = 'value' as P
): any => {
  if (!isObject(obj)) {
    return obj[prop];
  }
  if (isSignal2(obj)) {
    assertEqual(prop, 'value', 'Left side is a signal, prop must be value');
    return new DerivedSignal2(null, getProp, [obj, prop as string], null);
  }
  if (_CONST_PROPS in obj) {
    const constProps = (obj as any)[_CONST_PROPS];
    if (constProps && prop in constProps) {
      // Const props don't need wrapping
      return constProps[prop];
    }
  } else {
    const target = getStoreTarget2(obj);
    if (target) {
      const signal = target[prop];
      const wrappedValue = isSignal2(signal)
        ? signal
        : new DerivedSignal2(null, getProp, [obj, prop as string], null);
      return wrappedValue;
    }
  }
  // We need to forward the access to the original object
<<<<<<< HEAD
  return new DerivedSignal2(null, getProp, [obj, prop as string], null);
=======
  return new SignalDerived(getProp, [obj, prop as string]);
};

/** @internal @deprecated v1 compat */
export const _wrapSignal = <T extends Record<any, any>, P extends keyof T>(
  obj: T,
  prop: P
): any => {
  const r = _wrapProp(obj, prop);
  if (r === _IMMUTABLE) {
    return obj[prop];
  }
  return r;
>>>>>>> b6ac7d3f
};<|MERGE_RESOLUTION|>--- conflicted
+++ resolved
@@ -238,10 +238,7 @@
     }
   }
   // We need to forward the access to the original object
-<<<<<<< HEAD
   return new DerivedSignal2(null, getProp, [obj, prop as string], null);
-=======
-  return new SignalDerived(getProp, [obj, prop as string]);
 };
 
 /** @internal @deprecated v1 compat */
@@ -254,5 +251,4 @@
     return obj[prop];
   }
   return r;
->>>>>>> b6ac7d3f
 };