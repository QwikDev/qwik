import type { ObjToProxyMap } from '../container/container';
import { assertEqual, assertNumber, assertTrue } from '../error/assert';
import { QError_immutableProps, qError } from '../error/error';
import { tryGetInvokeContext } from '../use/use-core';
import { logError, logWarn } from '../util/log';
import { ComputedEvent, RenderEvent } from '../util/markers';
import { qDev, qSerialize } from '../util/qdev';
import { isArray, isObject, isSerializableObject } from '../util/types';
import {
  SERIALIZER_PROXY_UNWRAP,
  SerializationConstant,
<<<<<<< HEAD
=======
  subscriptionManagerFromString,
  unwrapDeserializerProxy,
>>>>>>> 88005555
} from '../v2/shared/shared-serialization';
import {
  LocalSubscriptionManager,
  fastSkipSerialize,
  unwrapProxy,
  verifySerializable,
  type Subscriber,
  type SubscriptionManager,
  type Subscriptions,
} from './common';
import {
  QObjectFlagsSymbol,
  QObjectImmutable,
  QObjectManagerSymbol,
  QObjectRecursive,
  QObjectTargetSymbol,
  _CONST_PROPS,
} from './constants';
import { isSignal } from './signal';

export interface StoreTracker {
  $proxyMap$: ObjToProxyMap;
  $subsManager$: SubscriptionManager;
  $getObjectById$: (id: string | number) => any;
}

export type QObject<T extends {}> = T & { __brand__: 'QObject' };

/** Creates a proxy that notifies of any writes. */
export const getOrCreateProxy = <T extends object>(
  target: T,
  storeMgr: StoreTracker,
  flags = 0
): T => {
  const proxy = storeMgr.$proxyMap$.get(target);
  if (proxy) {
    return proxy;
  }
  if (flags !== 0) {
    setObjectFlags(target, flags);
  }
  return createProxy(target, storeMgr, undefined);
};

export const isStore = (target: any): boolean => {
  const unwrap = unwrapProxy(target);
  return unwrap !== target;
};

export const createProxy = <T extends object>(
  target: T,
  storeTracker: StoreTracker,
  subs?: Subscriptions[]
): T => {
  assertEqual(unwrapProxy(target), target, 'Unexpected proxy at this location', target);
  assertTrue(!storeTracker.$proxyMap$.has(target), 'Proxy was already created', target);
  assertTrue(isObject(target), 'Target must be an object');
  assertTrue(
    isSerializableObject(target) || isArray(target),
    'Target must be a serializable object'
  );

  const manager = storeTracker.$subsManager$.$createManager$(subs);

  const getSerializedState = (target: object): string | undefined => {
    return (target as any)[SerializationConstant.Store_CHAR];
  };
  const subscriptionManagerFromString: any = null!
  const removeSerializedState = (target: object) => {
    delete (target as any)[SerializationConstant.Store_CHAR];
  };
  const addSubscriptions = (
    serializedState: string,
    serializedStateObject: object,
    target: object
  ) => {
    removeSerializedState(serializedStateObject);
    setObjectFlags(target, serializedState.charCodeAt(0) - 48 /*'0'*/);
    subscriptionManagerFromString(
      manager,
      serializedState.substring(1),
      storeTracker.$getObjectById$
    );
  };

  /**
   * If we have an `SerializationConstant.UNDEFINED_CHAR` as a prop, then this means that this is
   * serialized store with an array as a value. We need to handle this separately, because the proxy
   * target is now the value of the `SerializationConstant.UNDEFINED_CHAR` prop
   */
  const serializedArrayTarget = (target as any)[SerializationConstant.UNDEFINED_CHAR];
  if (serializedArrayTarget) {
    const proxy = new Proxy(
      serializedArrayTarget,
      new ReadWriteProxyHandler(storeTracker, manager)
    ) as T;
    storeTracker.$proxyMap$.set(target, proxy);
    const serializedState = getSerializedState(target);
    if (serializedState) {
      addSubscriptions(serializedState, target, serializedArrayTarget);
    }
    return proxy;
  } else {
    const proxy = new Proxy(target, new ReadWriteProxyHandler(storeTracker, manager)) as T;
    storeTracker.$proxyMap$.set(target, proxy);
    const serializedState = getSerializedState(target);
    if (serializedState) {
      addSubscriptions(serializedState, target, target);
    }
    return proxy;
  }
};

export const createPropsState = (): Record<string, any> => {
  const props = {};
  setObjectFlags(props, QObjectImmutable);
  return props;
};

export const setObjectFlags = (obj: object, flags: number) => {
  Object.defineProperty(obj, QObjectFlagsSymbol, { value: flags, enumerable: false });
};

export type TargetType = Record<string | symbol, any>;

/** @internal */
export const _restProps = (props: Record<string, any>, omit: string[], target = {}) => {
  for (const key in props) {
    if (!omit.includes(key)) {
      (target as any)[key] = props[key];
    }
  }
  return target;
};

export class ReadWriteProxyHandler implements ProxyHandler<TargetType> {
  constructor(
    private $storeTracker$: StoreTracker,
    private $manager$: LocalSubscriptionManager
  ) {}

  deleteProperty(target: TargetType, prop: string | symbol): boolean {
    if (target[QObjectFlagsSymbol] & QObjectImmutable) {
      throw qError(QError_immutableProps);
    }
    if (typeof prop != 'string' || !delete target[prop]) {
      return false;
    }
    this.$manager$.$notifySubs$(isArray(target) ? undefined : prop);
    return true;
  }

  get(target: TargetType, prop: string | symbol): any {
    if (typeof prop === 'symbol') {
      if (prop === QObjectTargetSymbol) {
        return target;
      }
      if (prop === QObjectManagerSymbol) {
        return this.$manager$;
      }
      if (prop === SERIALIZER_PROXY_UNWRAP) {
        // SERIALIZER_PROXY_UNWRAP is used by v2 serialization to unwrap proxies.
        // Our target may be a v2 serialization proxy so if we let it through
        // we will return the naked object which removes ourselves,
        // and that is not the intention so prevent of SERIALIZER_PROXY_UNWRAP.
        return undefined;
      }
      return target[prop];
    }
    const flags = target[QObjectFlagsSymbol] ?? 0;
    assertNumber(flags, 'flags must be an number');
    const invokeCtx = tryGetInvokeContext();
    const recursive = (flags & QObjectRecursive) !== 0;
    const immutable = (flags & QObjectImmutable) !== 0;
    let subscriber: Subscriber | undefined | null;
    if (invokeCtx) {
      subscriber = invokeCtx.$subscriber$;
    }
    if (immutable && (!(prop in target) || immutableValue(target[_CONST_PROPS]?.[prop]))) {
      subscriber = null;
    }
    const value = target[prop];
    if (subscriber) {
      const isA = isArray(target);
      this.$manager$.$addSub$(subscriber, isA ? undefined : prop);
    }
    return recursive ? wrap(value, this.$storeTracker$) : value;
  }

  set(target: TargetType, prop: string | symbol, newValue: any): boolean {
    // we need deserializer proxy only to get the value, not to set it
    target = unwrapDeserializerProxy(target) as TargetType;
    if (typeof prop === 'symbol') {
      target[prop] = newValue;
      return true;
    }
    const flags = target[QObjectFlagsSymbol] ?? 0;
    assertNumber(flags, 'flags must be an number');
    const immutable = (flags & QObjectImmutable) !== 0;
    if (immutable) {
      throw qError(QError_immutableProps);
    }
    const recursive = (flags & QObjectRecursive) !== 0;
    const unwrappedNewValue = recursive ? unwrapProxy(newValue) : newValue;
    if (qDev) {
      if (qSerialize) {
        verifySerializable(unwrappedNewValue);
      }
      const invokeCtx = tryGetInvokeContext();
      if (invokeCtx) {
        if (invokeCtx.$event$ === RenderEvent) {
          logError(
            'State mutation inside render function. Move mutation to useTask$() or useVisibleTask$()',
            prop
          );
        } else if (invokeCtx.$event$ === ComputedEvent) {
          logWarn(
            'State mutation inside useComputed$() is an antipattern. Use useTask$() instead',
            String(invokeCtx.$hostElement$)
          );
        }
      }
    }
    const isA = isArray(target);
    if (isA) {
      target[prop as any] = unwrappedNewValue;
      this.$manager$.$notifySubs$();
      return true;
    }

    const oldValue = target[prop];
    target[prop] = unwrappedNewValue;
    if (oldValue !== unwrappedNewValue) {
      this.$manager$.$notifySubs$(prop);
    }
    return true;
  }

  has(target: TargetType, property: string | symbol): boolean {
    if (property === QObjectTargetSymbol) {
      return true;
    }
    const hasOwnProperty = Object.prototype.hasOwnProperty;
    if (hasOwnProperty.call(target, property)) {
      return true;
    }
    return false;
  }

  ownKeys(target: TargetType): ArrayLike<string | symbol> {
    const flags = target[QObjectFlagsSymbol] ?? 0;
    assertNumber(flags, 'flags must be an number');
    const immutable = (flags & QObjectImmutable) !== 0;
    if (!immutable) {
      let subscriber: Subscriber | null | undefined = null;
      const invokeCtx = tryGetInvokeContext();
      if (invokeCtx) {
        subscriber = invokeCtx.$subscriber$;
      }
      if (subscriber) {
        this.$manager$.$addSub$(subscriber);
      }
    }
    return Reflect.ownKeys(target);
  }

  getOwnPropertyDescriptor(
    target: TargetType,
    prop: string | symbol
  ): PropertyDescriptor | undefined {
    if (isArray(target) || typeof prop === 'symbol') {
      return Object.getOwnPropertyDescriptor(target, prop);
    }
    return {
      enumerable: true,
      configurable: true,
    };
  }
}

const immutableValue = (value: any) => {
  return value === _CONST_PROPS || isSignal(value);
};

const wrap = <T>(value: T, storeTracker: StoreTracker): T => {
  if (isObject(value)) {
    if (Object.isFrozen(value)) {
      return value;
    }
    const nakedValue = unwrapProxy(value);
    if (nakedValue !== value) {
      // already a proxy return;
      return value;
    }
    if (fastSkipSerialize(nakedValue)) {
      return value;
    }
    if (isSerializableObject(nakedValue) || isArray(nakedValue)) {
      const proxy = storeTracker.$proxyMap$.get(nakedValue);
      return proxy ? proxy : getOrCreateProxy(nakedValue as any, storeTracker, QObjectRecursive);
    }
  }
  return value;
};<|MERGE_RESOLUTION|>--- conflicted
+++ resolved
@@ -6,15 +6,7 @@
 import { ComputedEvent, RenderEvent } from '../util/markers';
 import { qDev, qSerialize } from '../util/qdev';
 import { isArray, isObject, isSerializableObject } from '../util/types';
-import {
-  SERIALIZER_PROXY_UNWRAP,
-  SerializationConstant,
-<<<<<<< HEAD
-=======
-  subscriptionManagerFromString,
-  unwrapDeserializerProxy,
->>>>>>> 88005555
-} from '../v2/shared/shared-serialization';
+import { SERIALIZER_PROXY_UNWRAP, SerializationConstant } from '../v2/shared/shared-serialization';
 import {
   LocalSubscriptionManager,
   fastSkipSerialize,
@@ -81,7 +73,7 @@
   const getSerializedState = (target: object): string | undefined => {
     return (target as any)[SerializationConstant.Store_CHAR];
   };
-  const subscriptionManagerFromString: any = null!
+  const subscriptionManagerFromString: any = null!;
   const removeSerializedState = (target: object) => {
     delete (target as any)[SerializationConstant.Store_CHAR];
   };
