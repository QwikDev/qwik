--- conflicted
+++ resolved
@@ -26,17 +26,8 @@
   let qrl = context.$qrl$ as QRLInternal<unknown> | undefined;
   if (!qrl) {
     const el = context.$element$;
-<<<<<<< HEAD
-    assertDefined(
-      el,
-      'invoke: element must be defined inside useLexicalScope()',
-      context
-    );
+    assertDefined(el, 'invoke: element must be defined inside useLexicalScope()', context);
     const containerElement = getWrappingContainer(el) as HTMLElement;
-=======
-    assertDefined(el, 'invoke: element must be defined inside useLexicalScope()', context);
-    const containerElement = _getQContainerElement(el) as HTMLElement;
->>>>>>> 88005555
     assertDefined(containerElement, `invoke: cant find parent q:container of`, el);
     if (containerElement.getAttribute('q:runtime') == '2') {
       const container = getDomContainer(containerElement);
