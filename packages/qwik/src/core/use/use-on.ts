--- conflicted
+++ resolved
@@ -162,9 +162,5 @@
   const invokeCtx = useInvokeContext();
   const ctx = getContext(invokeCtx.$hostElement$);
   assertQrl(eventQrl);
-<<<<<<< HEAD
-  addQRLListener(ctx, normalizeOnProp(eventName), [eventQrl]);
-=======
   addQRLListener(ctx.li, normalizeOnProp(eventName), [eventQrl]);
->>>>>>> c8af1b69
 };