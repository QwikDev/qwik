--- conflicted
+++ resolved
@@ -213,12 +213,8 @@
  * @alpha
  */
 // </docs>
-<<<<<<< HEAD
-export const useOn = (event: string, eventQrl: QRL<(event: Event) => void>) => {
-=======
 export const useOn = (event: string, eventQrl: QRL<(ev: Event) => void>) => {
->>>>>>> a9123f98
-  _useOn(`on:${event}`, eventQrl);
+  _useOn(`on:${ev}`, eventQrl);
 };
 
 // <docs markdown="../readme.md#useOnDocument">
@@ -251,13 +247,8 @@
  * @alpha
  */
 // </docs>
-<<<<<<< HEAD
-export const useOnDocument = (event: string, eventQrl: QRL<(event: Event) => void>) => {
-  _useOn(`on-document:${event}`, eventQrl);
-=======
 export const useOnDocument = (event: string, eventQrl: QRL<(ev: Event) => void>) => {
   _useOn(`on-window:${event}`, eventQrl);
->>>>>>> a9123f98
 };
 
 // <docs markdown="../readme.md#useOnWindow">
@@ -291,19 +282,11 @@
  * @alpha
  */
 // </docs>
-<<<<<<< HEAD
-export const useOnWindow = (event: string, eventQrl: QRL<(event: Event) => void>) => {
-  _useOn(`on-window:${event}`, eventQrl);
-};
-
-export const _useOn = (eventName: string, eventQrl: QRL<(event: Event) => void>) => {
-=======
 export const useOnWindow = (event: string, eventQrl: QRL<(ev: Event) => void>) => {
   _useOn(`on-window:${event}`, eventQrl);
 };
 
 export const _useOn = (eventName: string, eventQrl: QRL<(ev: Event) => void>) => {
->>>>>>> a9123f98
   const invokeCtx = useInvokeContext();
   const ctx = getContext(invokeCtx.$hostElement$);
   qPropWriteQRL(invokeCtx.$renderCtx$, ctx, eventName, eventQrl);
