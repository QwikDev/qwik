--- conflicted
+++ resolved
@@ -5,11 +5,7 @@
 import { isServerPlatform } from '../platform/platform';
 import { assertQrl, assertSignal, createQRL, type QRLInternal } from '../qrl/qrl-class';
 import type { QRL } from '../qrl/qrl.public';
-<<<<<<< HEAD
 import { _hW, notifyTask, notifyTask2 } from '../render/dom/notify-render';
-=======
-import { _hW, notifyTask } from '../render/dom/notify-render';
->>>>>>> c6d2e674
 import type { QwikElement } from '../render/dom/virtual-element';
 import { handleError } from '../render/error-handling';
 import type { RenderContext } from '../render/types';
@@ -598,7 +594,6 @@
     return;
   }
   assertQrl(qrl);
-<<<<<<< HEAD
 
   if (iCtx.$container2$) {
     const host = iCtx.$hostElement$ as unknown as HostElement;
@@ -622,19 +617,6 @@
       qrl.$resolveLazy$(containerState.$containerEl$);
       notifyTask(task, containerState);
     }
-=======
-  const task = new Task(TaskFlagsIsVisibleTask, i, elCtx.$element$, qrl, undefined, null);
-  const containerState = iCtx.$renderCtx$.$static$.$containerState$;
-  if (!elCtx.$tasks$) {
-    elCtx.$tasks$ = [];
-  }
-  elCtx.$tasks$.push(task);
-  set(task);
-  useRunTask(task, eagerness);
-  if (!isServerPlatform()) {
-    qrl.$resolveLazy$(containerState.$containerEl$);
-    notifyTask(task, containerState);
->>>>>>> c6d2e674
   }
 };
 
