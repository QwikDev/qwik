import { intToStr, strToInt, type ContainerState, type MustGetObjID } from '../container/container';
import { assertDefined, assertEqual } from '../error/assert';
import { QError_trackUseStore, codeToText } from '../error/error';
import { isServerPlatform } from '../platform/platform';
import { assertQrl, assertSignal, createQRL, type QRLInternal } from '../qrl/qrl-class';
import type { QRL } from '../qrl/qrl.public';
import { _hW, notifyTask } from '../render/dom/notify-render';
import type { QwikElement } from '../render/dom/virtual-element';
import { handleError } from '../render/error-handling';
import type { RenderContext } from '../render/types';
import {
  SubscriptionType,
  getSubscriptionManager,
  noSerialize,
  unwrapProxy,
  type NoSerialize,
} from '../state/common';
import { QObjectManagerSymbol } from '../state/constants';
import {
  QObjectSignalFlags,
  SIGNAL_UNASSIGNED,
  isSignal,
  type Signal,
  type SignalInternal,
} from '../state/signal';
import { logError, logErrorAndStop } from '../util/log';
import { ComputedEvent, ResourceEvent, TaskEvent } from '../util/markers';
import { delay, isPromise, safeCall } from '../util/promises';
import { isFunction, isObject, type ValueOrPromise } from '../util/types';
import { ChoreType } from '../v2/shared/scheduler';
<<<<<<< HEAD
import { isContainer2, type Container2, type HostElement, type fixMeAny } from '../v2/shared/types';
import { ComputedSignal2, EffectProperty, throwIfQRLNotResolved } from '../v2/signal/v2-signal';
import { type ReadonlySignal2, type Signal2 } from '../v2/signal/v2-signal.public';
=======
import { type Container2, type HostElement, type fixMeAny } from '../v2/shared/types';
>>>>>>> 88005555
import { invoke, newInvokeContext, untrack, waitAndRun } from './use-core';
import { useOn, useOnDocument } from './use-on';
import { useSequentialScope } from './use-sequential-scope';

export const enum TaskFlags {
  VISIBLE_TASK = 1 << 0,
  TASK = 1 << 1,
  RESOURCE = 1 << 2,
  COMPUTED = 1 << 3,
  DIRTY = 1 << 4,
}

// <docs markdown="../readme.md#Tracker">
// !!DO NOT EDIT THIS COMMENT DIRECTLY!!!
// (edit ../readme.md#Tracker instead)
/**
 * Used to signal to Qwik which state should be watched for changes.
 *
 * The `Tracker` is passed into the `taskFn` of `useTask`. It is intended to be used to wrap state
 * objects in a read proxy which signals to Qwik which properties should be watched for changes. A
 * change to any of the properties causes the `taskFn` to rerun.
 *
 * ### Example
 *
 * The `obs` passed into the `taskFn` is used to mark `state.count` as a property of interest. Any
 * changes to the `state.count` property will cause the `taskFn` to rerun.
 *
 * ```tsx
 * const Cmp = component$(() => {
 *   const store = useStore({ count: 0, doubleCount: 0 });
 *   const signal = useSignal(0);
 *   useTask$(({ track }) => {
 *     // Any signals or stores accessed inside the task will be tracked
 *     const count = track(() => store.count);
 *     // You can also pass a signal to track() directly
 *     const signalCount = track(signal);
 *     store.doubleCount = count + signalCount;
 *   });
 *   return (
 *     <div>
 *       <span>
 *         {store.count} / {store.doubleCount}
 *       </span>
 *       <button
 *         onClick$={() => {
 *           store.count++;
 *           signal.value++;
 *         }}
 *       >
 *         +
 *       </button>
 *     </div>
 *   );
 * });
 * ```
 *
 * @public
 * @see `useTask`
 */
// </docs>
export interface Tracker {
  /**
   * Include the expression using stores / signals to track:
   *
   * ```tsx
   * track(() => store.count);
   * ```
   *
   * The `track()` function also returns the value of the scoped expression:
   *
   * ```tsx
   * const count = track(() => store.count);
   * ```
   */
  <T>(fn: () => T): T;

  /**
   * Used to track the whole object. If any property of the passed store changes, the task will be
   * scheduled to run. Also accepts signals.
   *
   * Note that the change tracking is not deep. If you want to track changes to nested properties,
   * you need to use `track` on each of them.
   *
   * ```tsx
   * track(store); // returns store
   * track(signal); // returns signal.value
   * ```
   */
  <T extends object>(obj: T): T extends Signal<infer U> ? U : T;

  /**
   * Used to track to track a specific property of an object.
   *
   * Note that the change tracking is not deep. If you want to track changes to nested properties,
   * you need to use `track` on each of them.
   *
   * ```tsx
   * track(store, 'propA'); // returns store.propA
   * ```
   */
  <T extends object, P extends keyof T>(obj: T, prop: P): T[P];
}

/** @public */
export interface TaskCtx {
  track: Tracker;
  cleanup(callback: () => void): void;
}

/** @public */
export interface ResourceCtx<T> {
  readonly track: Tracker;
  cleanup(callback: () => void): void;
  cache(policyOrMilliseconds: number | 'immutable'): void;
  readonly previous: T | undefined;
}

/** @public */
export type TaskFn = (ctx: TaskCtx) => ValueOrPromise<void | (() => void)>;

/** @public */
export type ComputedFn<T> = () => T;

/** @public */
export type ResourceFn<T> = (ctx: ResourceCtx<unknown>) => ValueOrPromise<T>;

/** @public */
export type ResourceReturn<T> = ResourcePending<T> | ResourceResolved<T> | ResourceRejected<T>;

/** @public */
export interface ResourcePending<T> {
  readonly value: Promise<T>;
  readonly loading: boolean;
}

/** @public */
export interface ResourceResolved<T> {
  readonly value: Promise<T>;
  readonly loading: boolean;
}

/** @public */
export interface ResourceRejected<T> {
  readonly value: Promise<T>;
  readonly loading: boolean;
}

export interface ResourceReturnInternal<T> {
  __brand: 'resource';
  _state: 'pending' | 'resolved' | 'rejected';
  _resolved: T | undefined;
  _error: Error | undefined;
  _cache: number;
  _timeout: number;
  value: Promise<T>;
  loading: boolean;
}
/** @public */
export interface DescriptorBase<T = unknown, B = unknown> {
  $flags$: number;
  $index$: number;
  $el$: QwikElement;
  $qrl$: QRLInternal<T>;
  $state$: B | undefined;
  $destroy$: NoSerialize<() => void> | null;
}

/** @public */
export type EagernessOptions = 'visible' | 'load' | 'idle';

/** @public */
export type VisibleTaskStrategy = 'intersection-observer' | 'document-ready' | 'document-idle';

/** @public */
export interface OnVisibleTaskOptions {
  /**
   * The strategy to use to determine when the "VisibleTask" should first execute.
   *
   * - `intersection-observer`: the task will first execute when the element is visible in the
   *   viewport, under the hood it uses the IntersectionObserver API.
   * - `document-ready`: the task will first execute when the document is ready, under the hood it
   *   uses the document `load` event.
   * - `document-idle`: the task will first execute when the document is idle, under the hood it uses
   *   the requestIdleCallback API.
   */
  strategy?: VisibleTaskStrategy;
}

/** @public */
export interface UseTaskOptions {
  /**
   * - `visible`: run the effect when the element is visible.
   * - `load`: eagerly run the effect when the application resumes.
   */
  eagerness?: EagernessOptions;
}

// <docs markdown="../readme.md#useTask">
// !!DO NOT EDIT THIS COMMENT DIRECTLY!!!
// (edit ../readme.md#useTask instead)
/**
 * Reruns the `taskFn` when the observed inputs change.
 *
 * Use `useTask` to observe changes on a set of inputs, and then re-execute the `taskFn` when those
 * inputs change.
 *
 * The `taskFn` only executes if the observed inputs change. To observe the inputs, use the `obs`
 * function to wrap property reads. This creates subscriptions that will trigger the `taskFn` to
 * rerun.
 *
 * @param task - Function which should be re-executed when changes to the inputs are detected
 * @public
 *
 * ### Example
 *
 * The `useTask` function is used to observe the `store.count` property. Any changes to the
 * `store.count` cause the `taskFn` to execute which in turn updates the `store.doubleCount` to
 * the double of `store.count`.
 *
 * ```tsx
 * const Cmp = component$(() => {
 *   const store = useStore({
 *     count: 0,
 *     doubleCount: 0,
 *     debounced: 0,
 *   });
 *
 *   // Double count task
 *   useTask$(({ track }) => {
 *     const count = track(() => store.count);
 *     store.doubleCount = 2 * count;
 *   });
 *
 *   // Debouncer task
 *   useTask$(({ track }) => {
 *     const doubleCount = track(() => store.doubleCount);
 *     const timer = setTimeout(() => {
 *       store.debounced = doubleCount;
 *     }, 2000);
 *     return () => {
 *       clearTimeout(timer);
 *     };
 *   });
 *   return (
 *     <div>
 *       <div>
 *         {store.count} / {store.doubleCount}
 *       </div>
 *       <div>{store.debounced}</div>
 *     </div>
 *   );
 * });
 * ```
 *
 * @public
 * @see `Tracker`
 */
// </docs>
export const useTaskQrl = (qrl: QRL<TaskFn>, opts?: UseTaskOptions): void => {
  const { val, set, iCtx, i, elCtx } = useSequentialScope<1 | Task>();
  if (val) {
    return;
  }
  assertQrl(qrl);
  set(1);

  if (iCtx.$container2$) {
    const host = iCtx.$hostElement$ as unknown as HostElement;
    const task = new Task(
      TaskFlags.DIRTY | TaskFlags.TASK,
      i,
      iCtx.$hostElement$,
      qrl,
      undefined,
      null
    );
    // In V2 we add the task to the sequential scope. We need to do this
    // in order to be able to retrieve it later when the parent element is
    // deleted and we need to be able to release the task subscriptions.
    set(task);
    const result = runTask2(task, iCtx.$container2$, host);
    if (isPromise(result)) {
      throw result;
    }
    qrl.$resolveLazy$(host as fixMeAny);
    if (isServerPlatform()) {
      useRunTask(task, opts?.eagerness);
    }
  } else {
    const containerState = iCtx.$renderCtx$.$static$.$containerState$;
    const task = new Task(
      TaskFlags.DIRTY | TaskFlags.TASK,
      i,
      elCtx.$element$,
      qrl,
      undefined,
      null
    );
    qrl.$resolveLazy$(containerState.$containerEl$);
    if (!elCtx.$tasks$) {
      elCtx.$tasks$ = [];
    }
    elCtx.$tasks$.push(task);
    waitAndRun(iCtx, () => runTask(task, containerState, iCtx.$renderCtx$));
    if (isServerPlatform()) {
      useRunTask(task, opts?.eagerness);
    }
  }
};

export const runTask2 = (task: Task, container: Container2, host: HostElement) => {
  task.$flags$ &= ~TaskFlags.DIRTY;
  const iCtx = newInvokeContext(container.$locale$, host as fixMeAny, undefined, TaskEvent);
  iCtx.$container2$ = container;
  const taskFn = task.$qrl$.getFn(iCtx) as TaskFn;

  const track: Tracker = (obj: (() => unknown) | object | Signal, prop?: string) => {
    const ctx = newInvokeContext();
    ctx.$effectSubscriber$ = [task, EffectProperty.COMPONENT];
    ctx.$container2$ = container;
    return invoke(ctx, () => {
      if (isFunction(obj)) {
        return obj();
      }
      if (prop) {
        return (obj as Record<string, unknown>)[prop];
      } else if (isSignal(obj)) {
        return obj.value;
      } else {
        return obj;
      }
    });
  };
  const handleError = (reason: unknown) => container.handleError(reason, host);
  let cleanupFns: (() => void)[] | null = null;
  const cleanup = (fn: () => void) => {
    if (typeof fn == 'function') {
      if (!cleanupFns) {
        cleanupFns = [];
        task.$destroy$ = noSerialize(() => {
          task.$destroy$ = null;
          cleanupFns!.forEach((fn) => {
            try {
              fn();
            } catch (err) {
              handleError(err);
            }
          });
        });
      }
      cleanupFns.push(fn);
    }
  };

  const taskApi: TaskCtx = { track, cleanup };
  cleanupTask(task);
  const result = safeCall(() => taskFn(taskApi), cleanup, handleError);
  return result;
};

export const runComputed2 = (
  task: TaskDescriptor | ComputedDescriptor<unknown>,
  container: Container2,
  host: HostElement
): ValueOrPromise<void> => {
  assertSignal(task.$state$);
  task.$flags$ &= ~TaskFlags.DIRTY;
  const iCtx = newInvokeContext(container.$locale$, host as fixMeAny, undefined, ComputedEvent);
  iCtx.$subscriber$ = [SubscriptionType.HOST, task];

  const taskFn = task.$qrl$.getFn(iCtx, () => {
    container.$subsManager$.$clearSub$(task);
  }) as ComputedFn<unknown>;

  const handleError = (reason: unknown) => container.handleError(reason, host);
  const result = safeCall(
    taskFn,
    (returnValue) =>
      untrack(() => {
        const signal = task.$state$! as SignalInternal<unknown>;
        signal[QObjectSignalFlags] &= ~SIGNAL_UNASSIGNED;
        signal.untrackedValue = returnValue;
        signal[QObjectManagerSymbol].$notifySubs$();
      }),
    handleError
  );
  return result;
};

interface ComputedQRL {
  <T>(qrl: QRL<ComputedFn<T>>): ReadonlySignal2<T>;
}

/** @public */
export const useComputedQrl: ComputedQRL = <T>(qrl: QRL<ComputedFn<T>>): Signal2<T> => {
  const { val, set } = useSequentialScope<Signal2<T>>();
  if (val) {
    return val;
  }
  assertQrl(qrl);
  const signal = new ComputedSignal2(null, qrl);
  set(signal);

  throwIfQRLNotResolved(qrl);
  return signal;
};

// <docs markdown="../readme.md#useVisibleTask">
// !!DO NOT EDIT THIS COMMENT DIRECTLY!!!
// (edit ../readme.md#useVisibleTask instead)
/**
 * ```tsx
 * const Timer = component$(() => {
 *   const store = useStore({
 *     count: 0,
 *   });
 *
 *   useVisibleTask$(() => {
 *     // Only runs in the client
 *     const timer = setInterval(() => {
 *       store.count++;
 *     }, 500);
 *     return () => {
 *       clearInterval(timer);
 *     };
 *   });
 *
 *   return <div>{store.count}</div>;
 * });
 * ```
 *
 * @public
 */
// </docs>
export const useVisibleTaskQrl = (qrl: QRL<TaskFn>, opts?: OnVisibleTaskOptions): void => {
  const { val, set, i, iCtx, elCtx } = useSequentialScope<Task<TaskFn>>();
  const eagerness = opts?.strategy ?? 'intersection-observer';
  if (val) {
    if (isServerPlatform()) {
      useRunTask(val, eagerness);
    }
    return;
  }
  assertQrl(qrl);

  if (iCtx.$container2$) {
    const task = new Task(TaskFlags.VISIBLE_TASK, i, iCtx.$hostElement$, qrl, undefined, null);
    set(task);
    useRunTask(task, eagerness);
    if (!isServerPlatform()) {
      qrl.$resolveLazy$(iCtx.$hostElement$ as fixMeAny);
      iCtx.$container2$.$scheduler$(
        task.$flags$ & TaskFlags.VISIBLE_TASK ? ChoreType.VISIBLE : ChoreType.TASK,
        task
      );
    }
  } else {
    const task = new Task(TaskFlags.VISIBLE_TASK, i, elCtx.$element$, qrl, undefined, null);
    const containerState = iCtx.$renderCtx$.$static$.$containerState$;
    if (!elCtx.$tasks$) {
      elCtx.$tasks$ = [];
    }
    elCtx.$tasks$.push(task);
    set(task);
    useRunTask(task, eagerness);
    if (!isServerPlatform()) {
      qrl.$resolveLazy$(containerState.$containerEl$);
      notifyTask(task, containerState);
    }
  }
};

export type TaskDescriptor = DescriptorBase<TaskFn>;

export interface ResourceDescriptor<T>
  extends DescriptorBase<ResourceFn<T>, ResourceReturnInternal<T>> {}

export interface ComputedDescriptor<T> extends DescriptorBase<ComputedFn<T>, Signal<T>> {}

export type SubscriberHost = QwikElement;

export type SubscriberEffect =
  | TaskDescriptor
  | ResourceDescriptor<unknown>
  | ComputedDescriptor<unknown>;

export const isResourceTask = (task: SubscriberEffect): task is ResourceDescriptor<unknown> => {
  return (task.$flags$ & TaskFlags.RESOURCE) !== 0;
};

export const isComputedTask = (task: SubscriberEffect): task is ComputedDescriptor<unknown> => {
  return (task.$flags$ & TaskFlags.COMPUTED) !== 0;
};
export const runSubscriber = async (
  task: SubscriberEffect,
  containerState: ContainerState,
  rCtx: RenderContext
) => {
  assertEqual(!!(task.$flags$ & TaskFlags.DIRTY), true, 'Resource is not dirty', task);
  if (isResourceTask(task)) {
    return runResource(task, containerState as any, rCtx as any);
  } else if (isComputedTask(task)) {
    return runComputed(task, containerState, rCtx);
  } else {
    return runTask(task, containerState, rCtx);
  }
};

export const runSubscriber2 = async (
  task: SubscriberEffect,
  container: Container2,
  host: HostElement
) => {
  assertEqual(!!(task.$flags$ & TaskFlags.DIRTY), true, 'Task is not dirty', task);
  if (isResourceTask(task)) {
<<<<<<< HEAD
    return runResource(task, container, host as fixMeAny);
=======
    return runResource(task, container, host);
  } else if (isComputedTask(task)) {
    return runComputed2(task, container, host);
>>>>>>> 88005555
  } else {
    return runTask2(task as Task, container, host);
  }
};

export const runResource = <T>(
  task: ResourceDescriptor<T>,
  container: Container2,
  host: HostElement
): ValueOrPromise<void> => {
  task.$flags$ &= ~TaskFlags.DIRTY;
  cleanupTask(task);

  const iCtx = newInvokeContext(container.$locale$, host as fixMeAny, undefined, ResourceEvent);

  const taskFn = task.$qrl$.getFn(iCtx, () => {
    container.$subsManager$.$clearSub$(task);
  });

  const resource = task.$state$;
  assertDefined(
    resource,
    'useResource: when running a resource, "task.resource" must be a defined.',
    task
  );

  const track: Tracker = (obj: (() => unknown) | object | Signal, prop?: string) => {
    if (isFunction(obj)) {
      const ctx = newInvokeContext();
      ctx.$subscriber$ = [SubscriptionType.HOST, task];
      return invoke(ctx, obj);
    }
    const manager = getSubscriptionManager(obj);
    if (manager) {
      manager.$addSub$([SubscriptionType.HOST, task], prop);
    } else {
      logErrorAndStop(codeToText(QError_trackUseStore), obj);
    }
    if (prop) {
      return (obj as Record<string, unknown>)[prop];
    } else if (isSignal(obj)) {
      return obj.value;
    } else {
      return obj;
    }
  };

  const handleError = (reason: unknown) => container.handleError(reason, host);

  const cleanups: (() => void)[] = [];
  task.$destroy$ = noSerialize(() => {
    cleanups.forEach((fn) => {
      try {
        fn();
      } catch (err) {
        handleError(err);
      }
    });
    done = true;
  });

  const resourceTarget = unwrapProxy(resource);
  const opts: ResourceCtx<T> = {
    track,
    cleanup(fn) {
      if (typeof fn === 'function') {
        cleanups.push(fn);
      }
    },
    cache(policy) {
      let milliseconds = 0;
      if (policy === 'immutable') {
        milliseconds = Infinity;
      } else {
        milliseconds = policy;
      }
      resource._cache = milliseconds;
    },
    previous: resourceTarget._resolved,
  };

  let resolve: (v: T) => void;
  let reject: (v: unknown) => void;
  let done = false;

  const setState = (resolved: boolean, value: T | Error) => {
    if (!done) {
      done = true;
      if (resolved) {
        done = true;
        resource.loading = false;
        resource._state = 'resolved';
        resource._resolved = value as T;
        resource._error = undefined;
        // console.log('RESOURCE.resolved: ', value);

        resolve(value as T);
      } else {
        done = true;
        resource.loading = false;
        resource._state = 'rejected';
        resource._error = value as Error;
        reject(value as Error);
      }
      return true;
    }
    return false;
  };

  /**
   * Add cleanup to resolve the resource if we are trying to run the same resource again while the
   * previous one is not resolved yet. The next `runResource` run will call this cleanup
   */
  cleanups.push(() => {
    if (untrack(() => resource.loading) === true) {
      const value = untrack(() => resource._resolved) as T;
      setState(true, value);
    }
  });

  // Execute mutation inside empty invocation
  invoke(iCtx, () => {
    // console.log('RESOURCE.pending: ');
    resource._state = 'pending';
    resource.loading = !isServerPlatform();
    const promise = (resource.value = new Promise((r, re) => {
      resolve = r;
      reject = re;
    }));
    promise.catch(ignoreErrorToPreventNodeFromCrashing);
  });

  const promise = safeCall(
    () => Promise.resolve(taskFn(opts)),
    (value) => {
      setState(true, value);
    },
    (reason) => {
      setState(false, reason);
    }
  );

  const timeout = resourceTarget._timeout;
  if (timeout > 0) {
    return Promise.race([
      promise,
      delay(timeout).then(() => {
        if (setState(false, new Error('timeout'))) {
          cleanupTask(task);
        }
      }),
    ]);
  }
  return promise;
};

const ignoreErrorToPreventNodeFromCrashing = (err: unknown) => {
  // ignore error to prevent node from crashing
  // node will crash in promise is rejected and no one is listening to the rejection.
};

export const runTask = (
  task: TaskDescriptor | ComputedDescriptor<unknown>,
  containerState: ContainerState,
  rCtx: RenderContext
): ValueOrPromise<void> => {
  task.$flags$ &= ~TaskFlags.DIRTY;

  cleanupTask(task as Task);
  const hostElement = task.$el$;
  const iCtx = newInvokeContext(rCtx.$static$.$locale$, hostElement, undefined, TaskEvent);
  iCtx.$renderCtx$ = rCtx;
  const { $subsManager$: subsManager } = containerState;
  const taskFn = task.$qrl$.getFn(iCtx, () => {
    subsManager.$clearSub$(task);
  }) as TaskFn;
  const track: Tracker = (obj: (() => unknown) | object | Signal, prop?: string) => {
    if (isFunction(obj)) {
      const ctx = newInvokeContext();
      ctx.$subscriber$ = [SubscriptionType.HOST, task];
      return invoke(ctx, obj);
    }
    const manager = getSubscriptionManager(obj);
    if (manager) {
      manager.$addSub$([SubscriptionType.HOST, task], prop);
    } else {
      logErrorAndStop(codeToText(QError_trackUseStore), obj);
    }
    if (prop) {
      return (obj as Record<string, unknown>)[prop];
    } else if (isSignal(obj)) {
      return obj.value;
    } else {
      return obj;
    }
  };
  const cleanups: (() => void)[] = [];
  task.$destroy$ = noSerialize(() => {
    cleanups.forEach((fn) => fn());
  });

  const opts: TaskCtx = {
    track,
    cleanup(callback) {
      cleanups.push(callback);
    },
  };
  return safeCall(
    () => taskFn(opts),
    (returnValue) => {
      if (isFunction(returnValue)) {
        cleanups.push(returnValue);
      }
    },
    (reason) => {
      handleError(reason, hostElement, rCtx.$static$.$containerState$);
    }
  );
};

export const runComputed = (
  task: ComputedDescriptor<unknown>,
  containerState: ContainerState,
  rCtx: RenderContext
): ValueOrPromise<void> => {
  assertSignal(task.$state$);
  task.$flags$ &= ~TaskFlags.DIRTY;
  cleanupTask(task);
  const hostElement = task.$el$;
  const iCtx = newInvokeContext(rCtx.$static$.$locale$, hostElement, undefined, ComputedEvent);
  iCtx.$subscriber$ = [SubscriptionType.HOST, task];
  iCtx.$renderCtx$ = rCtx;

  const { $subsManager$: subsManager } = containerState;
  const taskFn = task.$qrl$.getFn(iCtx, () => {
    subsManager.$clearSub$(task);
  }) as ComputedFn<unknown>;

  return safeCall(
    taskFn,
    (returnValue) =>
      untrack(() => {
        const signal = task.$state$! as SignalInternal<unknown>;
        signal[QObjectSignalFlags] &= ~SIGNAL_UNASSIGNED;
        signal.untrackedValue = returnValue;
        signal[QObjectManagerSymbol].$notifySubs$();
      }),
    (reason) => {
      handleError(reason, hostElement, rCtx.$static$.$containerState$);
    }
  );
};

export const cleanupTask = (task: Task) => {
  const destroy = task.$destroy$;
  if (destroy) {
    task.$destroy$ = null;
    try {
      destroy();
    } catch (err) {
      logError(err);
    }
  }
};

const useRunTask = (
  task: SubscriberEffect,
  eagerness: VisibleTaskStrategy | EagernessOptions | undefined
) => {
  if (eagerness === 'visible' || eagerness === 'intersection-observer') {
    useOn('qvisible', getTaskHandlerQrl(task));
  } else if (eagerness === 'load' || eagerness === 'document-ready') {
    useOnDocument('qinit', getTaskHandlerQrl(task));
  } else if (eagerness === 'idle' || eagerness === 'document-idle') {
    useOnDocument('qidle', getTaskHandlerQrl(task));
  }
};

const getTaskHandlerQrl = (task: SubscriberEffect): QRL<(ev: Event) => void> => {
  const taskQrl = task.$qrl$;
  const taskHandler = createQRL<(ev: Event) => void>(
    taskQrl.$chunk$,
    '_hW',
    _hW,
    null,
    null,
    [task],
    taskQrl.$symbol$
  );
  return taskHandler;
};

export const isSubscriberDescriptor = (obj: unknown): obj is SubscriberEffect => {
  return isObject(obj) && obj instanceof Task;
};

export const serializeTask = (task: SubscriberEffect, getObjId: MustGetObjID) => {
  let value = `${intToStr(task.$flags$)} ${intToStr(task.$index$)} ${getObjId(
    task.$qrl$
  )} ${getObjId(task.$el$)}`;
  if (task.$state$) {
    value += ` ${getObjId(task.$state$)}`;
  }
  return value;
};

export const parseTask = (data: string) => {
  const [flags, index, qrl, el, resource] = data.split(' ');
  return new Task(strToInt(flags), strToInt(index), el as any, qrl as any, resource as any, null);
};

export class Task<T = unknown, B = T> implements DescriptorBase<unknown, Signal<B>> {
  constructor(
    public $flags$: number,
    public $index$: number,
    public $el$: QwikElement,
    public $qrl$: QRLInternal<T>,
    public $state$: Signal<B> | undefined,
    public $destroy$: NoSerialize<() => void> | null
  ) {}
}

export const isTask = (value: any): value is Task => {
  return value instanceof Task;
};<|MERGE_RESOLUTION|>--- conflicted
+++ resolved
@@ -28,13 +28,9 @@
 import { delay, isPromise, safeCall } from '../util/promises';
 import { isFunction, isObject, type ValueOrPromise } from '../util/types';
 import { ChoreType } from '../v2/shared/scheduler';
-<<<<<<< HEAD
 import { isContainer2, type Container2, type HostElement, type fixMeAny } from '../v2/shared/types';
 import { ComputedSignal2, EffectProperty, throwIfQRLNotResolved } from '../v2/signal/v2-signal';
 import { type ReadonlySignal2, type Signal2 } from '../v2/signal/v2-signal.public';
-=======
-import { type Container2, type HostElement, type fixMeAny } from '../v2/shared/types';
->>>>>>> 88005555
 import { invoke, newInvokeContext, untrack, waitAndRun } from './use-core';
 import { useOn, useOnDocument } from './use-on';
 import { useSequentialScope } from './use-sequential-scope';
@@ -550,13 +546,7 @@
 ) => {
   assertEqual(!!(task.$flags$ & TaskFlags.DIRTY), true, 'Task is not dirty', task);
   if (isResourceTask(task)) {
-<<<<<<< HEAD
     return runResource(task, container, host as fixMeAny);
-=======
-    return runResource(task, container, host);
-  } else if (isComputedTask(task)) {
-    return runComputed2(task, container, host);
->>>>>>> 88005555
   } else {
     return runTask2(task as Task, container, host);
   }
