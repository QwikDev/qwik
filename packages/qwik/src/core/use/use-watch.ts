--- conflicted
+++ resolved
@@ -421,14 +421,8 @@
   if (get) {
     return get;
   }
-<<<<<<< HEAD
-  const isServer = getPlatform(ctx.$doc$).isServer;
-  if (isServer) {
+  if (isServer(ctx.$doc$)) {
     const resource = createResourceFromPromise(mountQrl(), ctx.$renderCtx$.$containerState$);
-=======
-  if (isServer(ctx.$doc$)) {
-    const resource = createResourceFromPromise(mountQrl());
->>>>>>> b73e7416
     ctx.$waitOn$.push(resource.promise);
     set(resource);
     return resource;
@@ -697,7 +691,7 @@
           done = true;
           resource.state = 'rejected';
           resource.resolved = undefined as any;
-          resource.error = noSerialize('timeout');
+          resource.error = 'timeout';
           cleanupWatch(watch);
           reject('timeout');
         }
