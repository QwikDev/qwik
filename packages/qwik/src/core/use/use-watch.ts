--- conflicted
+++ resolved
@@ -1,4 +1,11 @@
-import { getProxyTarget, isSignal, noSerialize, NoSerialize, Signal, unwrapProxy } from '../object/q-object';
+import {
+  getProxyTarget,
+  isSignal,
+  noSerialize,
+  NoSerialize,
+  Signal,
+  unwrapProxy,
+} from '../object/q-object';
 import { getContext } from '../props/props';
 import { newInvokeContext, invoke, waitAndRun } from './use-core';
 import { logError, logErrorAndStop } from '../util/log';
@@ -21,12 +28,9 @@
 import { notifyWatch, _hW } from '../render/dom/notify-render';
 import { useSequentialScope } from './use-sequential-scope';
 import type { QwikElement } from '../render/dom/virtual-element';
-<<<<<<< HEAD
 import type { SubscriberRender } from '../render/dom/signals';
-=======
 import { handleError } from '../render/error-handling';
 import type { RenderContext } from '../render/types';
->>>>>>> 91f7bf66
 
 export const WatchFlagsIsEffect = 1 << 0;
 export const WatchFlagsIsWatch = 1 << 1;
@@ -610,16 +614,10 @@
   return !!watch.$resource$;
 };
 
-<<<<<<< HEAD
 export const runSubscriber = async (
   watch: SubscriberEffect,
-  containerState: ContainerState
-=======
-export const runSubscriber = (
-  watch: SubscriberDescriptor,
   containerState: ContainerState,
   rctx?: RenderContext
->>>>>>> 91f7bf66
 ) => {
   assertEqual(!!(watch.$flags$ & WatchFlagsIsDirty), true, 'Resource is not dirty', watch);
   if (isResourceWatch(watch)) {
