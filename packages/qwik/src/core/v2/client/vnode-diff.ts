import { isDev } from '@builder.io/qwik/build';
import { type OnRenderFn } from '../../component/component.public';
import { SERIALIZABLE_STATE } from '../../container/serializers';
import { assertDefined, assertFalse } from '../../error/assert';
import type { QRLInternal } from '../../qrl/qrl-class';
import type { QRL } from '../../qrl/qrl.public';
import { serializeAttribute } from '../../render/execute-component';
import { Fragment, JSXNodeImpl, isJSXNode } from '../../render/jsx/jsx-runtime';
import { Slot } from '../../render/jsx/slot.public';
import type { JSXNode, JSXOutput } from '../../render/jsx/types/jsx-node';
import type { JSXChildren } from '../../render/jsx/types/jsx-qwik-attributes';
import { SubscriptionType } from '../../state/common';
import { isSignal } from '../../state/signal';
import { trackSignal } from '../../use/use-core';
import { destroyTask, isTask, type SubscriberEffect } from '../../use/use-task';
import { EMPTY_OBJ } from '../../util/flyweight';
import { throwErrorAndStop } from '../../util/log';
import {
  ELEMENT_KEY,
  ELEMENT_PROPS,
  ELEMENT_SEQ,
  OnRenderProp,
  QScopedStyle,
  QSlot,
  QSlotParent,
  QStyle,
} from '../../util/markers';
import { isPromise } from '../../util/promises';
import { type ValueOrPromise } from '../../util/types';
import { executeComponent2 } from '../shared/component-execution';
import {
  getEventNameFromJsxProp,
  getEventNameScopeFromJsxProp,
  isHtmlAttributeAnEventName,
  isJsxPropertyAnEventName,
} from '../shared/event-names';
import { addPrefixForScopedStyleIdsString } from '../shared/scoped-styles';
import type { QElement2, fixMeAny } from '../shared/types';
import { DEBUG_TYPE, VirtualType } from '../shared/types';
import type { DomContainer } from './dom-container';
import {
  ElementVNodeProps,
  VNodeFlags,
  VNodeProps,
<<<<<<< HEAD
=======
  VirtualVNodeProps,
>>>>>>> 87f0b9e5
  type ClientAttrKey,
  type ClientAttrs,
  type ClientContainer,
  type ElementVNode,
  type TextVNode,
  type VNode,
  type VirtualVNode,
} from './types';
import {
  mapApp_findIndx,
  mapArray_set,
  vnode_ensureElementInflated,
  vnode_getAttr,
  vnode_getElementName,
  vnode_getFirstChild,
  vnode_getNextSibling,
  vnode_getNode,
  vnode_getParent,
  vnode_getProjectionParentComponent,
  vnode_getProp,
  vnode_getText,
  vnode_getType,
  vnode_insertBefore,
  vnode_isElementVNode,
  vnode_isTextVNode,
  vnode_isVirtualVNode,
  vnode_locate,
  vnode_newElement,
  vnode_newText,
  vnode_newVirtual,
  vnode_remove,
  vnode_setAttr,
  vnode_setProp,
  vnode_setText,
  vnode_truncate,
} from './vnode';

export type ComponentQueue = Array<VNode>;

export const vnode_diff = (container: ClientContainer, jsxNode: JSXOutput, vStartNode: VNode) => {
  const journal = (container as DomContainer).$journal$;

  /**
   * Stack is used to keep track of the state of the traversal.
   *
   * We push current state into the stack before descending into the child, and we pop the state
   * when we are done with the child.
   */
  const stack: any[] = [];

  const asyncQueue: Array<VNode | ValueOrPromise<JSXOutput>> = [];

  ////////////////////////////////
  //// Traverse state variables
  ////////////////////////////////
  let vParent: VNode = null!;

  /// Current node we compare against. (Think of it as a cursor.)
  /// (Node can be null, if we are at the end of the list.)
  let vCurrent: VNode | null = null;

  /// When we insert new node we start it here so that we can descend into it.
  /// NOTE: it can't be stored in `vCurrent` because `vNewCurrent` is in journal
  /// and is not connected to the tree.
  let vNewNode: VNode | null = null; // TODO: delete, because journal is on vNode, the above comment no longer applies

  /// When elements have keys they can be consumed out of order and therefore we can't use nextSibling.
  /// In such a case this array will contain the elements after the current location.
  /// The array even indices will contains keys and odd indices the vNode.
  let vSiblings: Array<string | null | VNode> | null = null;
  let vSiblingsIdx = -1;

  /// Current set of JSX children.
  let jsxChildren: any[] = null!;
  // Current JSX child.
  let jsxValue: any = null;
  let jsxIdx = 0;
  let jsxCount = 0;

  // When we descend into children, we need to skip advance() because we just descended.
  let shouldAdvance = true;
  let scopedStyleIdPrefix: string | null;

  /**
   * When we are rendering inside a projection we don't want to process child components. Child
   * components will be processed only if the projection is re-projected with a `<Slot>`.
   *
   * Example: <Parent> <div> <Child/> </div> </Parent>
   *
   * In the above example, the `Child` component will not be processed because it is inside a
   * projection. Only if the `<Parent>` projects its content with `<Slot>` will the `Child`
   * component be processed.
   */
  // let inContentProjection = false;
  ////////////////////////////////

  diff(jsxNode, vStartNode);
  return drainAsyncQueue();

  //////////////////////////////////////////////
  //////////////////////////////////////////////
  //////////////////////////////////////////////

  function diff(jsxNode: JSXOutput, vStartNode: VNode) {
    vParent = vStartNode;
    vNewNode = null;
    vCurrent = vnode_getFirstChild(vStartNode);
    retrieveScopedStyleIdPrefix();
    stackPush(jsxNode, true);
    while (stack.length) {
      while (jsxIdx < jsxCount) {
        assertFalse(vParent === vCurrent, "Parent and current can't be the same");
        if (typeof jsxValue === 'string') {
          expectText(jsxValue);
        } else if (typeof jsxValue === 'number') {
          expectText(String(jsxValue));
        } else if (jsxValue && typeof jsxValue === 'object') {
          if (Array.isArray(jsxValue)) {
            descend(jsxValue, false);
          } else if (isSignal(jsxValue)) {
            expectVirtual(VirtualType.DerivedSignal, null);
            descend(
              trackSignal(jsxValue, [
                SubscriptionType.TEXT_MUTABLE,
                vCurrent || (vNewNode as fixMeAny), // This should be host, but not sure why
                jsxValue,
                vCurrent || (vNewNode as fixMeAny),
              ]),
              true
            );
          } else if (isPromise(jsxValue)) {
            expectVirtual(VirtualType.Awaited, null);
            asyncQueue.push(jsxValue, vNewNode || vCurrent);
          } else if (isJSXNode(jsxValue)) {
            const type = jsxValue.type;
            if (typeof type === 'string') {
              expectNoMoreTextNodes();
              expectElement(jsxValue, type);
              descend(jsxValue.children, true);
            } else if (typeof type === 'function') {
              if (type === Fragment) {
                expectNoMoreTextNodes();
                expectVirtual(VirtualType.Fragment, jsxValue.key);
                descend(jsxValue.children, true);
              } else if (type === Slot) {
                expectNoMoreTextNodes();
                if (!expectSlot()) {
                  // nothing to project, so try to render the Slot default content.
                  descend(jsxValue.children, true);
                }
              } else if (type === Projection) {
                expectProjection();
                descend(jsxValue.children, true);
              } else {
                // Must be a component
                expectNoMoreTextNodes();
                expectComponent(type);
              }
            } else {
              throwErrorAndStop(`Unsupported type: ${type}`);
            }
          } else {
            throwErrorAndStop(`Unsupported value: ${jsxValue}`);
          }
        } else {
          expectText('');
        }
        advance();
      }
      expectNoMore();
      ascend();
    }
  }

  function advance() {
    if (!shouldAdvance) {
      shouldAdvance = true;
      return;
    }
    jsxIdx++;
    if (jsxIdx < jsxCount) {
      jsxValue = jsxChildren[jsxIdx];
    } else if (stack[stack.length - 1] === false) {
      // this was special `descendVNode === false` so pop and try again
      return ascend();
    }
    if (vNewNode !== null) {
      // We have a new Node.
      // This means that the `vCurrent` was deemed not useful and we inserted in front of it.
      // This means that the next node we should look at is the `vCurrent` so just clear the
      // vNewNode  and try again.
      vNewNode = null;
    } else if (vSiblings !== null) {
      // We came across a key, and we moved nodes around. This means we can no longer use
      // `vnode_getNextSibling` to look at next node and instead we have to go by `vSiblings`.
      vSiblingsIdx += 2; // advance;
      vCurrent = vSiblingsIdx < vSiblings.length ? (vSiblings[vSiblingsIdx + 1] as any) : null;
    } else {
      // If we don't have a `vNewNode`, than that means we just reconciled the current node.
      // So advance it.
      vCurrent = vCurrent ? vnode_getNextSibling(vCurrent) : null;
    }
  }

  /**
   * @param children
   * @param descendVNode - If true we are descending into vNode; This is set to false if we come
   *   across an array in jsx, and we need to descend into the array without actually descending
   *   into the vNode.
   *
   *   Example:
   *
   *   ```
   *   <>
   *   before
   *   {[1,2].map((i) => <span>{i}</span>)}
   *   after
   *   </>
   * ```
   *
   *   In the above example all nodes are on same level so we don't `descendVNode` even thought there
   *   is an array produced by the `map` function.
   */
  function descend(children: any, descendVNode: boolean) {
    if (children == null) {
      expectNoChildren();
      return;
    }
    stackPush(children, descendVNode);
    if (descendVNode) {
      assertDefined(vCurrent || vNewNode, 'Expecting vCurrent to be defined.');
      vSiblings = null;
      vSiblingsIdx = -1;
      vParent = vNewNode || vCurrent!;
      vCurrent = vnode_getFirstChild(vParent);
      vNewNode = null;
    }
    shouldAdvance = false;
  }

  function ascend() {
    const descendVNode = stack.pop(); // boolean: descendVNode
    if (descendVNode) {
      vSiblingsIdx = stack.pop();
      vSiblings = stack.pop();
      vNewNode = stack.pop();
      vCurrent = stack.pop();
      vParent = stack.pop();
    }
    jsxValue = stack.pop();
    jsxCount = stack.pop();
    jsxIdx = stack.pop();
    jsxChildren = stack.pop();
    advance();
  }

  function stackPush(children: any, descendVNode: boolean) {
    stack.push(jsxChildren, jsxIdx, jsxCount, jsxValue);
    if (descendVNode) {
      stack.push(vParent, vCurrent, vNewNode, vSiblings, vSiblingsIdx);
    }
    stack.push(descendVNode);
    if (Array.isArray(children)) {
      jsxIdx = 0;
      jsxCount = children.length;
      jsxChildren = children;
      jsxValue = jsxCount > 0 ? children[0] : null;
    } else if (children === undefined) {
      // no children
      jsxIdx = 0;
      jsxValue = null;
      jsxChildren = null!;
      jsxCount = 0;
    } else {
      jsxIdx = 0;
      jsxValue = children;
      jsxChildren = null!;
      jsxCount = 1;
    }
  }

  function getInsertBefore() {
    if (vNewNode) {
      return vCurrent;
    } else if (vSiblings !== null) {
      const nextIdx = vSiblingsIdx + 3; // 2 plus 1 for node offset
      return nextIdx < vSiblings.length ? (vSiblings[nextIdx] as VNode) : null;
    } else {
      return vCurrent && vnode_getNextSibling(vCurrent);
    }
  }

  /////////////////////////////////////////////////////////////////////////////
  /////////////////////////////////////////////////////////////////////////////
  /////////////////////////////////////////////////////////////////////////////

  function descendContentToProject(children: JSXChildren) {
    if (children == null) {
      return;
    }
    if (!Array.isArray(children)) {
      children = [children];
    }
    if (children.length) {
      const projection: Array<string | JSXNode> = [];
      /// STEP 1: Bucketize the children based on the projection name.
      for (let i = 0; i < children.length; i++) {
        const child = children[i];
        const slotName = String((isJSXNode(child) && child.props[QSlot]) || '');
        const idx = mapApp_findIndx(projection, slotName, 0);
        let jsxBucket: JSXNodeImpl<typeof Projection>;
        if (idx >= 0) {
          jsxBucket = projection[idx + 1] as any;
        } else {
          projection.splice(
            ~idx,
            0,
            slotName,
            (jsxBucket = new JSXNodeImpl(Projection, EMPTY_OBJ, null, [], 0, slotName))
          );
        }
        (jsxBucket.children as JSXChildren[]).push(child);
      }
      /// STEP 2: remove the names
      for (let i = projection.length - 2; i >= 0; i = i - 2) {
        projection.splice(i, 1);
      }
      descend(projection, true);
    }
  }

  function expectProjection() {
    const slotName = jsxValue.key as string;
    // console.log('expectProjection', JSON.stringify(slotName));
    vCurrent = vnode_getProp<VirtualVNode | null>(
      vParent, // The parent is the component and it should have our portal.
      slotName,
      (id) => vnode_locate(container.rootVNode, id)
    );
    if (vCurrent == null) {
      vNewNode = vnode_newVirtual();
      isDev && vnode_setProp(vNewNode, DEBUG_TYPE, VirtualType.Projection);
      isDev && vnode_setProp(vNewNode, 'q:code', 'expectProjection');
      vnode_setProp(vNewNode as VirtualVNode, QSlot, slotName);
      vnode_setProp(vNewNode as VirtualVNode, QSlotParent, vParent);
      vnode_setProp(vParent as VirtualVNode, slotName, vNewNode);
      // vnode_insertBefore(
      //   journal,
      //   vParent as ElementVNode | VirtualVNode,
      //   vNewNode,
      //   vCurrent && getInsertBefore()
      // );
    }
  }

  function expectSlot() {
    const slotNameKey: string = jsxValue.props.name || '';
    // console.log('expectSlot', JSON.stringify(slotNameKey));
    const vHost = vnode_getProjectionParentComponent(vParent, container.$getObjectById$);
    const vProjectedNode = vHost
      ? vnode_getProp<VirtualVNode | null>(
          vHost,
          slotNameKey,
          // for slots this id is vnode ref id
          null // Projections should have been resolved through container.ensureProjectionResolved
          //(id) => vnode_locate(container.rootVNode, id)
        )
      : null;
    // console.log('   ', String(vHost), String(vProjectedNode));
    if (vProjectedNode == null) {
      // Nothing to project, so render content of the slot.
      vnode_insertBefore(
        journal,
        vParent as ElementVNode | VirtualVNode,
        (vNewNode = vnode_newVirtual()),
        vCurrent && getInsertBefore()
      );
      isDev && vnode_setProp(vNewNode, DEBUG_TYPE, VirtualType.Projection);
      isDev && vnode_setProp(vNewNode, 'q:code', 'expectSlot');
      return false;
    } else if (vProjectedNode === vCurrent) {
      // All is good.
      // console.log('  NOOP', String(vCurrent));
    } else {
      vnode_insertBefore(
        journal,
        vParent as ElementVNode | VirtualVNode,
        (vNewNode = vProjectedNode),
        vCurrent && getInsertBefore()
      );
    }
    return true;
  }

  function drainAsyncQueue(): ValueOrPromise<void> {
    while (asyncQueue.length) {
      const jsxNode = asyncQueue.shift() as ValueOrPromise<JSXNode>;
      const vHostNode = asyncQueue.shift() as VNode;
      if (isPromise(jsxNode)) {
        return jsxNode.then((jsxNode) => {
          diff(jsxNode, vHostNode);
          return drainAsyncQueue();
        });
      } else {
        diff(jsxNode, vHostNode);
      }
    }
  }

  function expectNoChildren() {
    let vChild = vCurrent && vnode_getFirstChild(vCurrent);
    if (vChild !== null) {
      vnode_truncate(journal, vCurrent as ElementVNode | VirtualVNode, vChild);
      while (vChild) {
        container.$scheduler$.$drainCleanup$(vChild as fixMeAny);
        vChild = vnode_getNextSibling(vChild);
      }
    }
  }

  /** Expect no more nodes - Any nodes which are still at cursor, need to be removed. */
  function expectNoMore() {
    assertFalse(vParent === vCurrent, "Parent and current can't be the same");
    if (vCurrent !== null) {
      let vCleanup: VNode | null = vCurrent;
      while (vCleanup) {
        releaseSubscriptions(container, vCleanup);
        const next = vnode_getNextSibling(vCleanup);
        vnode_remove(journal, vParent as ElementVNode | VirtualVNode, vCleanup, true);
        vCleanup = next;
      }
    }
  }

  function expectNoMoreTextNodes() {
    while (vCurrent !== null && vnode_getType(vCurrent) === 3 /* Text */) {
      releaseSubscriptions(container, vCurrent);
      const next = vnode_getNextSibling(vCurrent);
      vnode_remove(journal, vParent, vCurrent, true);
      vCurrent = next;
      container.$scheduler$.$drainCleanup$(vCurrent as fixMeAny);
    }
  }

  /** @param tag Returns true if `qDispatchEvent` needs patching */
  function createNewElement(jsx: JSXNode, tag: string): boolean {
    const element = container.document.createElement(tag);
    vnode_insertBefore(
      journal,
      vParent as ElementVNode,
      (vNewNode = vnode_newElement(element, tag)),
      vCurrent
    );
    const { constProps } = jsx;
    let needsQDispatchEventPatch = false;
    if (constProps) {
      // Const props are, well, constant, they will never change!
      // For this reason we can cheat and write them directly into the DOM.
      // We never tell the vNode about them saving us time and memory.
      for (const key in constProps) {
        let value = constProps[key];
        if (isJsxPropertyAnEventName(key)) {
          // So for event handlers we must add them to the vNode so that qwikloader can look them up
          // But we need to mark them so that they don't get pulled into the diff.
          const eventName = getEventNameFromJsxProp(key);
          const scope = getEventNameScopeFromJsxProp(key);
          vnode_setProp(vNewNode, HANDLER_PREFIX + ':' + scope + ':' + eventName, value);
          needsQDispatchEventPatch = true;
          continue;
        }
        if (isSignal(value)) {
          value = trackSignal(value, [
            SubscriptionType.PROP_IMMUTABLE,
            vNewNode as fixMeAny,
            value,
            vNewNode as fixMeAny,
            key,
          ]);
        }

        value = serializeAttribute(key, value, scopedStyleIdPrefix || undefined);
        if (value != null) {
          element.setAttribute(key, String(value));
        }
      }
    }
    const key = jsx.key;
    if (key) {
      element.setAttribute(ELEMENT_KEY, key);
      vnode_setProp(vNewNode, ELEMENT_KEY, key);
    }
    return needsQDispatchEventPatch;
  }

  function expectElement(jsx: JSXNode, tag: string) {
    const isSameTagName =
      vCurrent && vnode_isElementVNode(vCurrent) && tag === vnode_getElementName(vCurrent);
    let jsxKey: string | null = null;
    let needsQDispatchEventPatch = false;
    if (
      isSameTagName &&
      (jsxKey = jsx.key) == vnode_getProp(vCurrent as ElementVNode, ELEMENT_KEY, null)
    ) {
      // All is good.
    } else if (jsxKey !== null) {
      // So we have a key and it does not match the current node.
      // We need to do a forward search to find it.
      // The complication is that once we start taking nodes out of order we can't use `vnode_getNextSibling`
      vNewNode = retrieveChildWithKey(jsxKey);
      if (vNewNode === null) {
        // No existing node with key exists, just create a new one.
        needsQDispatchEventPatch = createNewElement(jsx, tag);
      } else {
        // Existing keyed node
        vnode_insertBefore(journal, vParent as ElementVNode, vNewNode, vCurrent);
      }
    } else {
      needsQDispatchEventPatch = createNewElement(jsx, tag);
    }
    // reconcile attributes
<<<<<<< HEAD
    let jsxAttrs = (jsx as unknown as { attrs: ClientAttrs }).attrs;
    if (jsxAttrs === EMPTY_ARRAY) {
      const props = Object.entries((jsx as JSXNode).props);
      props.map(([key, value]) => {
        if (jsxAttrs === EMPTY_ARRAY) {
          jsxAttrs = (jsx as unknown as { attrs: ClientAttrs }).attrs = [];
        }
        if (isClassAttr(key)) {
          value = serializeClassWithScopedStyle(value);
        } else if (key === 'style') {
          value = stringifyStyle(value);
        }
        mapArray_set(jsxAttrs, key, value, 0);
      });
      const jsxKey = jsx.key;
      if (jsxKey !== null) {
        if (jsxAttrs === EMPTY_ARRAY) {
          jsxAttrs = (jsx as unknown as { attrs: ClientAttrs }).attrs = [ELEMENT_KEY, jsxKey];
        } else {
          mapArray_set(jsxAttrs, ELEMENT_KEY, jsxKey, 0);
        }
      }
=======
    const jsxAttrs = [] as ClientAttrs;
    const props = jsx.varProps;
    for (const key in props) {
      let value = props[key];
      value = serializeAttribute(key, value, scopedStyleIdPrefix || undefined);
      if (value != null) {
        mapArray_set(jsxAttrs, key, value, 0);
      }
    }
    if (jsxKey !== null) {
      mapArray_set(jsxAttrs, ELEMENT_KEY, jsxKey, 0);
>>>>>>> 87f0b9e5
    }
    const vNode = (vNewNode || vCurrent) as ElementVNode;
    needsQDispatchEventPatch = setBulkProps(vNode, jsxAttrs) || needsQDispatchEventPatch;
    if (needsQDispatchEventPatch) {
      // Event handler needs to be patched onto the element.
      const element = vnode_getNode(vNode) as QElement2;
      if (!element.qDispatchEvent) {
        element.qDispatchEvent = (event: Event) => {
          let eventName = event.type;
          let scope = '';
          if (eventName.startsWith(':')) {
            // :document:event or :window:event
            const colonIndex = eventName.substring(1).indexOf(':');
            scope = eventName.substring(1, colonIndex + 1);
            eventName = eventName.substring(colonIndex + 2);
          }

          const eventProp = ':' + scope + ':' + eventName;
          const qrls = [
            vnode_getProp<QRL>(vNode, eventProp, null),
            vnode_getProp<QRL>(vNode, HANDLER_PREFIX + eventProp, null),
          ];
          let returnValue = false;
          qrls.flat(2).forEach((qrl) => {
            if (qrl) {
              const value = qrl(event, element) as any;
              returnValue = returnValue || value === true;
            }
          });
          return returnValue;
        };
      }
    }
  }

  /** @param tag Returns true if `qDispatchEvent` needs patching */
  function setBulkProps(vnode: ElementVNode, srcAttrs: ClientAttrs): boolean {
    vnode_ensureElementInflated(vnode);
    const dstAttrs = vnode as ClientAttrs;
    let srcIdx = 0;
    const srcLength = srcAttrs.length;
    let dstIdx = ElementVNodeProps.PROPS_OFFSET;
    let dstLength = dstAttrs.length;
    let srcKey: ClientAttrKey | null = srcIdx < srcLength ? srcAttrs[srcIdx++] : null;
    let dstKey: ClientAttrKey | null = dstIdx < dstLength ? dstAttrs[dstIdx++] : null;
    let patchEventDispatch = false;

    const record = (key: string, value: any) => {
      if (key.startsWith(':')) {
        vnode_setProp(vnode, key, value);
        return;
      }
      vnode_setAttr(journal, vnode, key, value);
      if (value === null) {
        // if we set `null` than attribute was removed and we need to shorten the dstLength
        dstLength = dstAttrs.length;
      }
    };

    while (srcKey !== null || dstKey !== null) {
      if (dstKey?.startsWith(HANDLER_PREFIX) || dstKey == ELEMENT_KEY) {
        // These are a special keys which we use to mark the event handlers as immutable or
        // element key we need to ignore them.
        dstIdx++; // skip the destination value, we don't care about it.
        dstKey = dstIdx < dstLength ? dstAttrs[dstIdx++] : null;
      } else if (srcKey == null) {
        // Source has more keys, so we need to remove them from destination
        if (dstKey && isHtmlAttributeAnEventName(dstKey)) {
          patchEventDispatch = true;
        } else {
          record(dstKey!, null);
        }
        dstIdx++; // skip the destination value, we don't care about it.
        dstKey = dstIdx < dstLength ? dstAttrs[dstIdx++] : null;
      } else if (dstKey == null) {
        // Destination has more keys, so we need to insert them from source.
        const isEvent = isJsxPropertyAnEventName(srcKey);
        if (isEvent) {
          // Special handling for events
          patchEventDispatch = true;
          const eventName = getEventNameFromJsxProp(srcKey);
          const scope = getEventNameScopeFromJsxProp(srcKey);
          record(':' + scope + ':' + eventName, srcAttrs[srcIdx]);
        } else {
          record(srcKey!, srcAttrs[srcIdx]);
        }
        srcIdx++;
        srcKey = srcIdx < srcLength ? srcAttrs[srcIdx++] : null;
      } else if (srcKey == dstKey) {
        const srcValue = srcAttrs[srcIdx++];
        const dstValue = dstAttrs[dstIdx++];
        if (srcValue !== dstValue) {
          record(dstKey, srcValue);
        }
        srcKey = srcIdx < srcLength ? srcAttrs[srcIdx++] : null;
        dstKey = dstIdx < dstLength ? dstAttrs[dstIdx++] : null;
      } else if (srcKey < dstKey) {
        // Destination is missing the key, so we need to insert it.
        if (isJsxPropertyAnEventName(srcKey)) {
          // Special handling for events
          patchEventDispatch = true;
          const eventName = getEventNameFromJsxProp(srcKey);
          const scope = getEventNameScopeFromJsxProp(srcKey);
          record(':' + scope + ':' + eventName, srcAttrs[srcIdx]);
        } else {
          record(srcKey, srcAttrs[srcIdx]);
        }
        srcIdx++;
        // advance srcValue
        srcKey = srcIdx < srcLength ? srcAttrs[srcIdx++] : null;
      } else {
        // Source is missing the key, so we need to remove it from destination.
        if (isHtmlAttributeAnEventName(dstKey)) {
          patchEventDispatch = true;
        } else {
          record(dstKey!, null);
        }
        dstIdx++; // skip the destination value, we don't care about it.
        dstKey = dstIdx < dstLength ? dstAttrs[dstIdx++] : null;
      }
    }
    return patchEventDispatch;
  }

  function retrieveScopedStyleIdPrefix() {
    if (vParent && vnode_isVirtualVNode(vParent)) {
      const scopedStyleId = vnode_getProp<string>(vParent, QScopedStyle, null);
      scopedStyleIdPrefix = scopedStyleId ? addPrefixForScopedStyleIdsString(scopedStyleId) : null;
    }
  }

  /**
   * Retrieve the child with the given key.
   *
   * By retrieving the child with the given key we are effectively removing it from the list of
   * future elements. This means that we can't just use `vnode_getNextSibling` to find the next
   * instead we have to keep track of the elements we have already seen.
   *
   * We call this materializing the elements.
   *
   * `vSiblingsIdx`:
   *
   * - -1: Not materialized
   * - Positive number - the index of the next element in the `vSiblings` array.
   *
   * By retrieving the child with the given key we are effectively removing it from the list (hence
   * we need to splice the `vSiblings` array).
   *
   * @param key
   * @returns
   */
  function retrieveChildWithKey(key: string): ElementVNode | VirtualVNode | null {
    let vNodeWithKey: ElementVNode | VirtualVNode | null = null;
    if (vSiblingsIdx === -1) {
      // it is not materialized; so materialize it.
      vSiblings = [];
      vSiblingsIdx = 0;
      let vNode = vCurrent;
      while (vNode) {
        const vKey = getKey(vNode, container.$getObjectById$);
        if (vNodeWithKey === null && vKey == key) {
          vNodeWithKey = vNode as ElementVNode | VirtualVNode;
        } else {
          // we only add the elements which we did not find yet.
          vSiblings.push(vKey, vNode);
        }
        vNode = vnode_getNextSibling(vNode);
      }
    } else {
      for (let idx = vSiblingsIdx; idx < vSiblings!.length; idx += 2) {
        const vKey = vSiblings![idx];
        if (vKey == key) {
          vNodeWithKey = vSiblings![idx + 1] as any;
          // remove the node from the siblings array
          vSiblings?.splice(idx, 2);
          break;
        }
      }
    }
    return vNodeWithKey;
  }

  function expectVirtual(type: VirtualType, jsxKey: string | null) {
    if (
      vCurrent &&
      vnode_isVirtualVNode(vCurrent) &&
      vnode_getProp(vCurrent, ELEMENT_KEY, null) === jsxKey
    ) {
      // All is good.
      return;
    } else if (jsxKey !== null) {
      // We have a key find it
      vNewNode = retrieveChildWithKey(jsxKey);
      if (vNewNode != null) {
        // We found it, move it up.
        vnode_insertBefore(
          journal,
          vParent as VirtualVNode,
          (vNewNode = vnode_newVirtual()),
          vCurrent && getInsertBefore()
        );
        return;
      }
    }
    // Did not find it, insert a new one.
    vnode_insertBefore(
      journal,
      vParent as VirtualVNode,
      (vNewNode = vnode_newVirtual()),
      vCurrent && getInsertBefore()
    );
    vnode_setProp(vNewNode as VirtualVNode, ELEMENT_KEY, jsxKey);
    isDev && vnode_setProp((vNewNode || vCurrent) as VirtualVNode, DEBUG_TYPE, type);
  }

  function expectComponent(component: Function) {
    // expectVirtual(VirtualType.Component);
    const componentMeta = (component as any)[SERIALIZABLE_STATE] as [QRLInternal<OnRenderFn<any>>];
    let host = (vNewNode || vCurrent) as VirtualVNode;
    const jsxProps = jsxValue.props;
    if (componentMeta) {
      // QComponent
      let shouldRender = false;
      const [componentQRL] = componentMeta;
      const jsxKey = jsxValue.key || componentQRL.$hash$;
      const vNodeKey = getKey(host, container.$getObjectById$);
      if (jsxKey !== vNodeKey) {
        // See if we already have this component later on.
        vNewNode = retrieveChildWithKey(jsxKey);
        if (vNewNode) {
          // We found the component, move it up.
          vnode_insertBefore(journal, vParent as VirtualVNode, vNewNode, vCurrent);
        } else {
          // We did not find the component, create it.
          vnode_insertBefore(
            journal,
            vParent as VirtualVNode,
            (vNewNode = vnode_newVirtual()),
            vCurrent && getInsertBefore()
          );
          isDev && vnode_setProp(vNewNode, DEBUG_TYPE, VirtualType.Component);
          container.setHostProp(vNewNode, OnRenderProp, componentQRL);
          container.setHostProp(vNewNode, ELEMENT_PROPS, jsxProps);
          container.setHostProp(vNewNode, ELEMENT_KEY, jsxKey);
        }
        host = vNewNode as VirtualVNode;
        shouldRender = true;
      }
      const vNodeProps = vnode_getProp<any>(host, ELEMENT_PROPS, container.$getObjectById$);
      shouldRender = shouldRender || propsDiffer(jsxProps, vNodeProps);
      if (shouldRender) {
        const jsx = container.$scheduler$
          .$scheduleComponent$(host, componentQRL, jsxProps)
          .$drainComponent$(host);
        asyncQueue.push(jsx, host);
      }
      descendContentToProject(jsxValue.children);
    } else {
      // Inline Component
      if (!host) {
        // We did not find the component, create it.
        vnode_insertBefore(
          journal,
          vParent as VirtualVNode,
          (vNewNode = vnode_newVirtual()),
          vCurrent && getInsertBefore()
        );
        host = vNewNode;
      }
      isDev &&
        vnode_setProp(
          (vNewNode || vCurrent) as VirtualVNode,
          DEBUG_TYPE,
          VirtualType.InlineComponent
        );
      let component$Host: VNode = host;
      // Find the closest component host which has `OnRender` prop.
      while (
        component$Host &&
        (vnode_isVirtualVNode(component$Host)
          ? vnode_getProp(component$Host, OnRenderProp, null) === null
          : true)
      ) {
        component$Host = vnode_getParent(component$Host)!;
      }
      const jsxOutput = executeComponent2(
        container,
        host,
        (component$Host || container.rootVNode) as fixMeAny,
        component as OnRenderFn<any>,
        jsxProps
      );
      asyncQueue.push(jsxOutput, host);
    }
  }

  function expectText(text: string) {
    if (vCurrent !== null) {
      const type = vnode_getType(vCurrent);
      if (type === 3 /* Text */) {
        if (text !== vnode_getText(vCurrent as TextVNode)) {
          vnode_setText(journal, vCurrent as TextVNode, text);
          return;
        }
        return;
      }
    }
    vnode_insertBefore(
      journal,
      vParent as VirtualVNode,
      (vNewNode = vnode_newText(container.document.createTextNode(text), text)),
      vCurrent
    );
  }
};

export const isQStyleVNode = (vNode: VNode): boolean => {
  return (
    vnode_isElementVNode(vNode) &&
    vnode_getElementName(vNode) === 'style' &&
    vnode_getAttr(vNode, QStyle) !== null
  );
};

/**
 * Retrieve the key from the VNode.
 *
 * If the VNode does not have a key and it is a QComponent, we fallback to the QRL as the key.
 *
 * @param vNode - VNode to retrieve the key from
 * @param getObject - Function to retrieve the object by id for QComponent QRL
 * @returns Key
 */
function getKey(vNode: VNode | null, getObject: (id: string) => any): string | null {
  if (vNode == null) {
    return null;
  }
  let vKey = vnode_getProp<string>(vNode, ELEMENT_KEY, null);
  if (vKey == null) {
    const qrl = vnode_getProp<QRLInternal>(vNode, OnRenderProp, getObject);
    // If this is a QComponent and it does not have a key, we fallback to the QRL as the key
    if (qrl) {
      vKey = qrl.$hash$;
    }
  }
  return vKey;
}

/**
 * Marker class for JSX projection.
 *
 * Assume you have component like so
 *
 * ```
 * <SomeComponent>
 *   some-text
 *   <span q:slot="name">some more text</span>
 *   more-text
 * </SomeComponent>
 * ```
 *
 * Before the `<SomeCompetent/>` is processed its children are transformed into:
 *
 * ```
 *   <Projection q:slot="">
 *     some-text
 *     more-text
 *   </Projection>
 *   <Projection q:slot="name">
 *     <span q:slot="name">some more text</span>
 *   </Projection>
 * ```
 */
function Projection() {}

function propsDiffer(src: Record<string, any>, dst: Record<string, any>): boolean {
  if (!src || !dst) {
    return true;
  }
  let srcKeys = removeChildrenKey(Object.keys(src));
  let dstKeys = removeChildrenKey(Object.keys(dst));
  if (srcKeys.length !== dstKeys.length) {
    return true;
  }
  srcKeys = srcKeys.sort();
  dstKeys = dstKeys.sort();
  for (let idx = 0; idx < srcKeys.length; idx++) {
    const srcKey = srcKeys[idx];
    const dstKey = dstKeys[idx];
    if (srcKey !== dstKey || src[srcKey] !== dst[dstKey]) {
      return true;
    }
  }
  return false;
}

function removeChildrenKey(keys: string[]): string[] {
  const childrenIdx = keys.indexOf('children');
  if (childrenIdx !== -1) {
    keys.splice(childrenIdx, 1);
  }
  return keys;
}

/**
 * If vnode is removed, it is necessary to release all subscriptions associated with it.
 *
 * This function will traverse the vnode tree in depth-first order and release all subscriptions.
 *
 * The function takes into account:
 *
 * - Projection nodes by not recursing into them.
 * - Component nodes by recursing into the component content nodes (which may be projected).
 */
export function releaseSubscriptions(container: ClientContainer, vNode: VNode) {
  let vCursor: VNode | null = vNode;
  // Depth first traversal
  if (vnode_isTextVNode(vNode)) {
    // Text nodes don't have subscriptions or children;
    return;
  }
  let vParent: VNode | null = null;
  do {
    const type = vCursor[VNodeProps.flags];
    if (type & VNodeFlags.ELEMENT_OR_VIRTUAL_MASK) {
      // Only elements and virtual nodes need to be traversed for children
      if (type & VNodeFlags.Virtual) {
        // Only virtual nodes need can have subscriptions
        container.$subsManager$.$clearSub$(vCursor as fixMeAny);
        const seq = container.getHostProp<Array<any>>(vCursor as fixMeAny, ELEMENT_SEQ);
        if (seq) {
          for (let i = 0; i < seq.length; i++) {
            const obj = seq[i];
            if (isTask(obj)) {
              const task = obj as SubscriberEffect;
              container.$subsManager$.$clearSub$(task);
              destroyTask(task);
            }
          }
        }
      }
      if (
        type & VNodeFlags.Virtual &&
        vnode_getProp(vCursor as VirtualVNode, OnRenderProp, null) !== null
      ) {
        // SPECIAL CASE: If we are a component, we need to descend into the projected content and release the content.
        const attrs = vCursor as ClientAttrs;
        for (let i = VirtualVNodeProps.PROPS_OFFSET; i < vCursor.length; i = i + 2) {
          const key = attrs[i]!;
          if (!key.startsWith(':') && !key.startsWith('q:')) {
            // any prop which does not start with `:` or `q:` is a content-projection prop.
            const value = attrs[i + 1];
            if (value) {
              attrs[i + 1] = null; // prevent infinite loop
              const vNode =
                typeof value === 'string'
                  ? vnode_locate(container.rootVNode, value)
                  : (value as any as VNode);
              releaseSubscriptions(container, vNode);
            }
          }
        }
      }
      // Descend into children
      if (
        !(type & VNodeFlags.Virtual && vnode_getProp(vCursor as VirtualVNode, QSlot, null) !== null)
      ) {
        // Only if it is not a projection
        const vFirstChild = vnode_getFirstChild(vCursor);
        if (vFirstChild) {
          vCursor = vFirstChild;
          continue;
        }
      }
    }
    // Out of children, go to next sibling
    const vNextSibling = vnode_getNextSibling(vCursor);
    if (vNextSibling) {
      vCursor = vNextSibling;
      continue;
    }
    if (vCursor === vNode) {
      // we are back where we started, we are done.
      return;
    }
    // Out of siblings, go to parent
    vParent = vnode_getParent(vCursor);
    while (vParent) {
      if (vParent === vNode) {
        // We are back where we started, we are done.
        return;
      }
      const vNextParentSibling = vnode_getNextSibling(vParent);
      if (vNextParentSibling) {
        vCursor = vNextParentSibling;
        break;
      }
      vParent = vnode_getParent(vParent);
    }
    if (vParent == null) {
      // We are done.
      return;
    }
  } while (true as boolean);
}

/**
 * This marks the property as immutable. It is needed for the QRLs so that QwikLoader can get a hold
 * of them. This character must be `:` so that the `vnode_getAttr` can ignore them.
 */
const HANDLER_PREFIX = ':';<|MERGE_RESOLUTION|>--- conflicted
+++ resolved
@@ -42,10 +42,10 @@
   ElementVNodeProps,
   VNodeFlags,
   VNodeProps,
-<<<<<<< HEAD
-=======
-  VirtualVNodeProps,
->>>>>>> 87f0b9e5
+
+
+
+
   type ClientAttrKey,
   type ClientAttrs,
   type ClientContainer,
@@ -566,30 +566,8 @@
       needsQDispatchEventPatch = createNewElement(jsx, tag);
     }
     // reconcile attributes
-<<<<<<< HEAD
-    let jsxAttrs = (jsx as unknown as { attrs: ClientAttrs }).attrs;
-    if (jsxAttrs === EMPTY_ARRAY) {
-      const props = Object.entries((jsx as JSXNode).props);
-      props.map(([key, value]) => {
-        if (jsxAttrs === EMPTY_ARRAY) {
-          jsxAttrs = (jsx as unknown as { attrs: ClientAttrs }).attrs = [];
-        }
-        if (isClassAttr(key)) {
-          value = serializeClassWithScopedStyle(value);
-        } else if (key === 'style') {
-          value = stringifyStyle(value);
-        }
-        mapArray_set(jsxAttrs, key, value, 0);
-      });
-      const jsxKey = jsx.key;
-      if (jsxKey !== null) {
-        if (jsxAttrs === EMPTY_ARRAY) {
-          jsxAttrs = (jsx as unknown as { attrs: ClientAttrs }).attrs = [ELEMENT_KEY, jsxKey];
-        } else {
-          mapArray_set(jsxAttrs, ELEMENT_KEY, jsxKey, 0);
-        }
-      }
-=======
+
+    // TODO: attr order
     const jsxAttrs = [] as ClientAttrs;
     const props = jsx.varProps;
     for (const key in props) {
@@ -601,7 +579,6 @@
     }
     if (jsxKey !== null) {
       mapArray_set(jsxAttrs, ELEMENT_KEY, jsxKey, 0);
->>>>>>> 87f0b9e5
     }
     const vNode = (vNewNode || vCurrent) as ElementVNode;
     needsQDispatchEventPatch = setBulkProps(vNode, jsxAttrs) || needsQDispatchEventPatch;
