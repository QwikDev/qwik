--- conflicted
+++ resolved
@@ -34,12 +34,8 @@
   isHtmlAttributeAnEventName,
   isJsxPropertyAnEventName,
 } from '../shared/event-names';
-<<<<<<< HEAD
+import { ChoreType } from '../shared/scheduler';
 import { hasClassAttr } from '../shared/scoped-styles';
-=======
-import { ChoreType } from '../shared/scheduler';
-import { addPrefixForScopedStyleIdsString } from '../shared/scoped-styles';
->>>>>>> d2c33d39
 import type { QElement2, QwikLoaderEventScope, fixMeAny } from '../shared/types';
 import { DEBUG_TYPE, VirtualType } from '../shared/types';
 import type { DomContainer } from './dom-container';
