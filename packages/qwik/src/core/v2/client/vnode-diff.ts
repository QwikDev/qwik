import { isDev } from '@builder.io/qwik/build';
import { type OnRenderFn } from '../../component/component.public';
import { SERIALIZABLE_STATE } from '../../container/serializers';
import { assertDefined, assertFalse, assertTrue } from '../../error/assert';
import type { QRLInternal } from '../../qrl/qrl-class';
import type { QRL } from '../../qrl/qrl.public';
import { dangerouslySetInnerHTML, serializeAttribute } from '../../render/execute-component';
import { Fragment, JSXNodeImpl, isJSXNode, type Props } from '../../render/jsx/jsx-runtime';
import { Slot } from '../../render/jsx/slot.public';
import type { JSXNode, JSXOutput } from '../../render/jsx/types/jsx-node';
import type { JSXChildren } from '../../render/jsx/types/jsx-qwik-attributes';
import { SSRComment, SSRRaw, SkipRender } from '../../render/jsx/utils.public';
import { trackSignal2 } from '../../use/use-core';
import { TaskFlags, cleanupTask, isTask } from '../../use/use-task';
import { EMPTY_OBJ } from '../../util/flyweight';
import {
  ELEMENT_KEY,
  ELEMENT_PROPS,
  ELEMENT_SEQ,
  OnRenderProp,
  QContainerAttr,
  QDefaultSlot,
  QSlot,
  QSlotParent,
  QStyle,
  QTemplate,
} from '../../util/markers';
import { isPromise } from '../../util/promises';
import { type ValueOrPromise } from '../../util/types';
import {
  convertEventNameFromJsxPropToHtmlAttr,
  getEventNameFromJsxProp,
  getEventNameScopeFromJsxProp,
  isHtmlAttributeAnEventName,
  isJsxPropertyAnEventName,
} from '../shared/event-names';
import { ChoreType } from '../shared/scheduler';
import { hasClassAttr } from '../shared/scoped-styles';
import type {
  HostElement,
  QElement2,
  QwikLoaderEventScope,
  fixMeAny,
  qWindow,
} from '../shared/types';
import { DEBUG_TYPE, QContainerValue, VirtualType } from '../shared/types';
import type { DomContainer } from './dom-container';
import {
  ElementVNodeProps,
  VNodeFlags,
  VNodeProps,
  VirtualVNodeProps,
  type ClientAttrKey,
  type ClientAttrs,
  type ClientContainer,
  type ElementVNode,
  type TextVNode,
  type VNode,
  type VirtualVNode,
} from './types';
import {
  mapApp_findIndx,
  mapArray_set,
  vnode_ensureElementInflated,
  vnode_getAttr,
  vnode_getDomParentVNode,
  vnode_getElementName,
  vnode_getFirstChild,
  vnode_getNextSibling,
  vnode_getNode,
  vnode_getParent,
  vnode_getProjectionParentComponent,
  vnode_getProp,
  vnode_getPropStartIndex,
  vnode_getText,
  vnode_getType,
  vnode_insertBefore,
  vnode_isElementVNode,
  vnode_isTextVNode,
  vnode_isVNode,
  vnode_isVirtualVNode,
  vnode_locate,
  vnode_newElement,
  vnode_newText,
  vnode_newVirtual,
  vnode_remove,
  vnode_setAttr,
  vnode_setProp,
  vnode_setText,
  vnode_truncate,
  vnode_walkVNode,
  type VNodeJournal,
} from './vnode';
import { getNewElementNamespaceData } from './vnode-namespace';
<<<<<<< HEAD
import { DerivedSignal2, EffectProperty, isSignal2 } from '../signal/v2-signal';
import type { Signal2 } from '../signal/v2-signal.public';
=======
import { executeComponent2 } from '../shared/component-execution';
import { isParentSlotProp, isSlotProp } from '../../util/prop';
import { escapeHTML } from '../shared/character-escaping';
>>>>>>> 88005555

export type ComponentQueue = Array<VNode>;

export const vnode_diff = (
  container: ClientContainer,
  jsxNode: JSXOutput,
  vStartNode: VNode,
  scopedStyleIdPrefix: string | null
) => {
  let journal = (container as DomContainer).$journal$;

  /**
   * Stack is used to keep track of the state of the traversal.
   *
   * We push current state into the stack before descending into the child, and we pop the state
   * when we are done with the child.
   */
  const stack: any[] = [];

  const asyncQueue: Array<VNode | ValueOrPromise<JSXOutput>> = [];

  ////////////////////////////////
  //// Traverse state variables
  ////////////////////////////////
  let vParent: VNode = null!;

  /// Current node we compare against. (Think of it as a cursor.)
  /// (Node can be null, if we are at the end of the list.)
  let vCurrent: VNode | null = null;

  /// When we insert new node we start it here so that we can descend into it.
  /// NOTE: it can't be stored in `vCurrent` because `vNewCurrent` is in journal
  /// and is not connected to the tree.
  let vNewNode: VNode | null = null; // TODO: delete, because journal is on vNode, the above comment no longer applies

  /// When elements have keys they can be consumed out of order and therefore we can't use nextSibling.
  /// In such a case this array will contain the elements after the current location.
  /// The array even indices will contains keys and odd indices the vNode.
  let vSiblings: Array<string | null | VNode> | null = null; // See: `SiblingsArray`
  let vSiblingsIdx = -1;

  /// Current set of JSX children.
  let jsxChildren: any[] = null!;
  // Current JSX child.
  let jsxValue: any = null;
  let jsxIdx = 0;
  let jsxCount = 0;

  // When we descend into children, we need to skip advance() because we just descended.
  let shouldAdvance = true;

  /**
   * When we are rendering inside a projection we don't want to process child components. Child
   * components will be processed only if the projection is re-projected with a `<Slot>`.
   *
   * Example: <Parent> <div> <Child/> </div> </Parent>
   *
   * In the above example, the `Child` component will not be processed because it is inside a
   * projection. Only if the `<Parent>` projects its content with `<Slot>` will the `Child`
   * component be processed.
   */
  // let inContentProjection = false;
  ////////////////////////////////

  diff(jsxNode, vStartNode);
  return drainAsyncQueue();

  //////////////////////////////////////////////
  //////////////////////////////////////////////
  //////////////////////////////////////////////

  function diff(jsxNode: JSXOutput, vStartNode: VNode) {
    assertFalse(vnode_isVNode(jsxNode), 'JSXNode should not be a VNode');
    assertTrue(vnode_isVNode(vStartNode), 'vStartNode should be a VNode');
    vParent = vStartNode;
    vNewNode = null;
    vCurrent = vnode_getFirstChild(vStartNode);
    stackPush(jsxNode, true);
    while (stack.length) {
      while (jsxIdx < jsxCount) {
        assertFalse(vParent === vCurrent, "Parent and current can't be the same");
        if (typeof jsxValue === 'string') {
          expectText(jsxValue);
        } else if (typeof jsxValue === 'number') {
          expectText(String(jsxValue));
        } else if (jsxValue && typeof jsxValue === 'object') {
          if (Array.isArray(jsxValue)) {
            descend(jsxValue, false);
          } else if (isSignal2(jsxValue)) {
            expectVirtual(VirtualType.DerivedSignal, null);
            descend(
              trackSignal2(
                () => jsxValue.value,
                vCurrent || (vNewNode as fixMeAny), // This should be host, but not sure why
                EffectProperty.VNODE,
                container
              ),
              true
            );
          } else if (isPromise(jsxValue)) {
            expectVirtual(VirtualType.Awaited, null);
            asyncQueue.push(jsxValue, vNewNode || vCurrent);
          } else if (isJSXNode(jsxValue)) {
            const type = jsxValue.type;
            if (typeof type === 'string') {
              expectNoMoreTextNodes();
              expectElement(jsxValue, type);
              descend(jsxValue.children, true);
            } else if (typeof type === 'function') {
              if (type === Fragment) {
                expectNoMoreTextNodes();
                expectVirtual(VirtualType.Fragment, jsxValue.key);
                descend(jsxValue.children, true);
              } else if (type === Slot) {
                expectNoMoreTextNodes();
                if (!expectSlot()) {
                  // nothing to project, so try to render the Slot default content.
                  descend(jsxValue.children, true);
                }
              } else if (type === Projection) {
                expectProjection();
                descend(jsxValue.children, true);
              } else if (type === SSRComment) {
                expectNoMore();
              } else if (type === SSRRaw) {
                expectNoMore();
              } else {
                // Must be a component
                expectNoMoreTextNodes();
                expectComponent(type);
              }
            }
          }
        } else if (jsxValue === SkipRender) {
          // do nothing, we are skipping this node
          journal = [];
        } else {
          expectText('');
        }
        advance();
      }
      expectNoMore();
      ascend();
    }
  }

  function advance() {
    if (!shouldAdvance) {
      shouldAdvance = true;
      return;
    }
    jsxIdx++;
    if (jsxIdx < jsxCount) {
      jsxValue = jsxChildren[jsxIdx];
    } else if (stack[stack.length - 1] === false) {
      // this was special `descendVNode === false` so pop and try again
      return ascend();
    }
    if (vNewNode !== null) {
      // We have a new Node.
      // This means that the `vCurrent` was deemed not useful and we inserted in front of it.
      // This means that the next node we should look at is the `vCurrent` so just clear the
      // vNewNode  and try again.
      vNewNode = null;
    } else {
      advanceToNextSibling();
    }
  }

  /**
   * Advance the `vCurrent` to the next sibling.
   *
   * Normally this is just `vCurrent = vnode_getNextSibling(vCurrent)`. However, this gets
   * complicated if `retrieveChildWithKey` was called, because then we are consuming nodes out of
   * order and can't rely on `vnode_getNextSibling` and instead we need to go by `vSiblings`.
   */
  function peekNextSibling() {
    if (vSiblings !== null) {
      // We came across a key, and we moved nodes around. This means we can no longer use
      // `vnode_getNextSibling` to look at next node and instead we have to go by `vSiblings`.
      const idx = vSiblingsIdx + SiblingsArray.NextVNode;
      return idx < vSiblings.length ? (vSiblings[idx] as any) : null;
    } else {
      // If we don't have a `vNewNode`, than that means we just reconciled the current node.
      // So advance it.
      return vCurrent ? vnode_getNextSibling(vCurrent) : null;
    }
  }

  /**
   * Advance the `vCurrent` to the next sibling.
   *
   * Normally this is just `vCurrent = vnode_getNextSibling(vCurrent)`. However, this gets
   * complicated if `retrieveChildWithKey` was called, because then we are consuming nodes out of
   * order and can't rely on `vnode_getNextSibling` and instead we need to go by `vSiblings`.
   */
  function advanceToNextSibling() {
    vCurrent = peekNextSibling();
    if (vSiblings !== null) {
      vSiblingsIdx += SiblingsArray.Size; // advance;
    }
  }

  /**
   * @param children
   * @param descendVNode - If true we are descending into vNode; This is set to false if we come
   *   across an array in jsx, and we need to descend into the array without actually descending
   *   into the vNode.
   *
   *   Example:
   *
   *   ```
   *   <>
   *   before
   *   {[1,2].map((i) => <span>{i}</span>)}
   *   after
   *   </>
   * ```
   *
   *   In the above example all nodes are on same level so we don't `descendVNode` even thought there
   *   is an array produced by the `map` function.
   */
  function descend(children: any, descendVNode: boolean) {
    if (children == null) {
      expectNoChildren();
      return;
    }
    stackPush(children, descendVNode);
    if (descendVNode) {
      assertDefined(vCurrent || vNewNode, 'Expecting vCurrent to be defined.');
      vSiblings = null;
      vSiblingsIdx = -1;
      vParent = vNewNode || vCurrent!;
      vCurrent = vnode_getFirstChild(vParent);
      vNewNode = null;
    }
    shouldAdvance = false;
  }

  function ascend() {
    const descendVNode = stack.pop(); // boolean: descendVNode
    if (descendVNode) {
      vSiblingsIdx = stack.pop();
      vSiblings = stack.pop();
      vNewNode = stack.pop();
      vCurrent = stack.pop();
      vParent = stack.pop();
    }
    jsxValue = stack.pop();
    jsxCount = stack.pop();
    jsxIdx = stack.pop();
    jsxChildren = stack.pop();
    advance();
  }

  function stackPush(children: any, descendVNode: boolean) {
    stack.push(jsxChildren, jsxIdx, jsxCount, jsxValue);
    if (descendVNode) {
      stack.push(vParent, vCurrent, vNewNode, vSiblings, vSiblingsIdx);
    }
    stack.push(descendVNode);
    if (Array.isArray(children)) {
      jsxIdx = 0;
      jsxCount = children.length;
      jsxChildren = children;
      jsxValue = jsxCount > 0 ? children[0] : null;
    } else if (children === undefined) {
      // no children
      jsxIdx = 0;
      jsxValue = null;
      jsxChildren = null!;
      jsxCount = 0;
    } else {
      jsxIdx = 0;
      jsxValue = children;
      jsxChildren = null!;
      jsxCount = 1;
    }
  }

  function getInsertBefore() {
    if (vNewNode) {
      return vCurrent;
    } else if (vSiblings !== null) {
      const nextIdx = vSiblingsIdx + SiblingsArray.NextVNode;
      return nextIdx < vSiblings.length ? (vSiblings[nextIdx] as VNode) : null;
    } else {
      return peekNextSibling();
    }
  }

  /////////////////////////////////////////////////////////////////////////////
  /////////////////////////////////////////////////////////////////////////////
  /////////////////////////////////////////////////////////////////////////////

  function descendContentToProject(children: JSXChildren, host: VirtualVNode | null) {
    if (!Array.isArray(children)) {
      children = [children];
    }
    if (children.length) {
      const createProjectionJSXNode = (slotName: string) => {
        return new JSXNodeImpl(Projection, EMPTY_OBJ, null, [], 0, slotName);
      };

      const projections: Array<string | JSXNode> = [];
      if (host) {
        // we need to create empty projections for all the slots to remove unused slots content
        for (let i = vnode_getPropStartIndex(host); i < host.length; i = i + 2) {
          const prop = host[i] as string;
          if (isSlotProp(prop)) {
            const slotName = prop;
            projections.push(slotName);
            projections.push(createProjectionJSXNode(slotName));
          }
        }
      }

      /// STEP 1: Bucketize the children based on the projection name.
      for (let i = 0; i < children.length; i++) {
        const child = children[i];
        const slotName = String((isJSXNode(child) && child.props[QSlot]) || QDefaultSlot);
        const idx = mapApp_findIndx(projections, slotName, 0);
        let jsxBucket: JSXNodeImpl<typeof Projection>;
        if (idx >= 0) {
          jsxBucket = projections[idx + 1] as any;
        } else {
          projections.splice(~idx, 0, slotName, (jsxBucket = createProjectionJSXNode(slotName)));
        }
        const removeProjection = child === false;
        if (!removeProjection) {
          (jsxBucket.children as JSXChildren[]).push(child);
        }
      }
      /// STEP 2: remove the names
      for (let i = projections.length - 2; i >= 0; i = i - 2) {
        projections.splice(i, 1);
      }
      descend(projections, true);
    }
  }

  function expectProjection() {
    const slotName = jsxValue.key as string;
    // console.log('expectProjection', JSON.stringify(slotName));
    vCurrent = vnode_getProp<VirtualVNode | null>(
      vParent, // The parent is the component and it should have our portal.
      slotName,
      (id) => vnode_locate(container.rootVNode, id)
    );
    if (vCurrent == null) {
      vNewNode = vnode_newVirtual();
      // you may be tempted to add the projection into the current parent, but
      // that is wrong. We don't yet know if the projection will be projected, so
      // we should leave it unattached.
      // vNewNode[VNodeProps.parent] = vParent;
      isDev && vnode_setProp(vNewNode, DEBUG_TYPE, VirtualType.Projection);
      isDev && vnode_setProp(vNewNode, 'q:code', 'expectProjection');
      vnode_setProp(vNewNode as VirtualVNode, QSlot, slotName);
      vnode_setProp(vNewNode as VirtualVNode, QSlotParent, vParent);
      vnode_setProp(vParent as VirtualVNode, slotName, vNewNode);
    }
  }

  function expectSlot() {
    const vHost = vnode_getProjectionParentComponent(vParent, container.rootVNode);

    const slotNameKey = getSlotNameKey(vHost);
    // console.log('expectSlot', JSON.stringify(slotNameKey));

    const vProjectedNode = vHost
      ? vnode_getProp<VirtualVNode | null>(
          vHost,
          slotNameKey,
          // for slots this id is vnode ref id
          null // Projections should have been resolved through container.ensureProjectionResolved
          //(id) => vnode_locate(container.rootVNode, id)
        )
      : null;
    // console.log('   ', String(vHost), String(vProjectedNode));
    if (vProjectedNode == null) {
      // Nothing to project, so render content of the slot.
      vnode_insertBefore(
        journal,
        vParent as ElementVNode | VirtualVNode,
        (vNewNode = vnode_newVirtual()),
        vCurrent && getInsertBefore()
      );
      vnode_setProp(vNewNode, QSlot, slotNameKey);
      vHost && vnode_setProp(vHost, slotNameKey, vNewNode);
      isDev && vnode_setProp(vNewNode, DEBUG_TYPE, VirtualType.Projection);
      isDev && vnode_setProp(vNewNode, 'q:code', 'expectSlot' + count++);
      return false;
    } else if (vProjectedNode === vCurrent) {
      // All is good.
      // console.log('  NOOP', String(vCurrent));
    } else {
      // move from q:template to the target node
      vnode_insertBefore(
        journal,
        vParent as ElementVNode | VirtualVNode,
        (vNewNode = vProjectedNode),
        vCurrent && getInsertBefore()
      );
      vnode_setProp(vNewNode, QSlot, slotNameKey);
      vHost && vnode_setProp(vHost, slotNameKey, vNewNode);
      isDev && vnode_setProp(vNewNode, DEBUG_TYPE, VirtualType.Projection);
      isDev && vnode_setProp(vNewNode, 'q:code', 'expectSlot' + count++);
    }
    return true;
  }

  function getSlotNameKey(vHost: VNode | null) {
    const constProps = jsxValue.constProps;
    if (constProps && typeof constProps == 'object' && 'name' in constProps) {
      const constValue = constProps.name;
      if (constValue instanceof DerivedSignal2) {
        return trackSignal2(
          () => constValue.value,
          vHost as fixMeAny,
          EffectProperty.COMPONENT,
          container
        );
      }
    }
    return jsxValue.props.name || QDefaultSlot;
  }

  function drainAsyncQueue(): ValueOrPromise<void> {
    while (asyncQueue.length) {
      const jsxNode = asyncQueue.shift() as ValueOrPromise<JSXNode>;
      const vHostNode = asyncQueue.shift() as VNode;
      if (isPromise(jsxNode)) {
        return jsxNode.then((jsxNode) => {
          diff(jsxNode, vHostNode);
          return drainAsyncQueue();
        });
      } else {
        diff(jsxNode, vHostNode);
      }
    }
  }

  function expectNoChildren() {
    const vFirstChild = vCurrent && vnode_getFirstChild(vCurrent);
    if (vFirstChild !== null) {
      let vChild: VNode | null = vFirstChild;
      while (vChild) {
        cleanup(container, vChild);
        vChild = vnode_getNextSibling(vChild);
      }
      vnode_truncate(journal, vCurrent as ElementVNode | VirtualVNode, vFirstChild);
    }
  }

  /** Expect no more nodes - Any nodes which are still at cursor, need to be removed. */
  function expectNoMore() {
    assertFalse(vParent === vCurrent, "Parent and current can't be the same");
    if (vCurrent !== null) {
      while (vCurrent) {
        const toRemove = vCurrent;
        advanceToNextSibling();
        cleanup(container, toRemove);
        if (vParent === vnode_getParent(toRemove)) {
          // If we are diffing projection than the parent is not the parent of the node.
          // If that is the case we don't want to remove the node from the parent.
          vnode_remove(journal, vParent as ElementVNode | VirtualVNode, toRemove, true);
        }
      }
    }
  }

  function expectNoMoreTextNodes() {
    while (vCurrent !== null && vnode_isTextVNode(vCurrent)) {
      cleanup(container, vCurrent);
      const toRemove = vCurrent;
      advanceToNextSibling();
      vnode_remove(journal, vParent, toRemove, true);
    }
  }

  /**
   * Returns whether `qDispatchEvent` needs patching. This is true when one of the `jsx` argument's
   * const props has the name of an event.
   *
   * @returns {boolean}
   */
  function createNewElement(jsx: JSXNode, elementName: string): boolean {
    const element = createElementWithNamespace(elementName);

    const { constProps } = jsx;
    let needsQDispatchEventPatch = false;
    if (constProps) {
      // Const props are, well, constant, they will never change!
      // For this reason we can cheat and write them directly into the DOM.
      // We never tell the vNode about them saving us time and memory.
      for (const key in constProps) {
        let value = constProps[key];
        if (isJsxPropertyAnEventName(key)) {
          // So for event handlers we must add them to the vNode so that qwikloader can look them up
          // But we need to mark them so that they don't get pulled into the diff.
          const eventName = getEventNameFromJsxProp(key);
          const scope = getEventNameScopeFromJsxProp(key);
          vnode_setProp(
            vNewNode as ElementVNode,
            HANDLER_PREFIX + ':' + scope + ':' + eventName,
            value
          );
          if (eventName) {
            registerQwikLoaderEvent(eventName);
          }
          needsQDispatchEventPatch = true;
          continue;
        }

<<<<<<< HEAD
        if (isSignal2(value)) {
          if (key === 'ref') {
=======
        if (key === 'ref') {
          if (isSignal(value)) {
>>>>>>> 88005555
            value.value = element;
            continue;
          } else if (typeof value === 'function') {
            value(element);
            continue;
          }
<<<<<<< HEAD
          value = trackSignal2(
            () => (value as Signal2<unknown>).value,
=======
        }

        if (isSignal(value)) {
          value = trackSignal(value, [
            SubscriptionType.PROP_IMMUTABLE,
            vNewNode as fixMeAny,
            value,
>>>>>>> 88005555
            vNewNode as fixMeAny,
            key,
            container
          );
        }

        if (key === dangerouslySetInnerHTML) {
          element.innerHTML = value as string;
          element.setAttribute(QContainerAttr, QContainerValue.HTML);
          continue;
        }

        if (elementName === 'textarea' && key === 'value') {
          if (typeof value !== 'string') {
            if (isDev) {
              throw new Error('The value of the textarea must be a string');
            }
            continue;
          }
          (element as HTMLTextAreaElement).value = escapeHTML(value as string);
          continue;
        }

        value = serializeAttribute(key, value, scopedStyleIdPrefix);
        if (value != null) {
          element.setAttribute(key, String(value));
        }
      }
    }
    const key = jsx.key;
    if (key) {
      element.setAttribute(ELEMENT_KEY, key);
      vnode_setProp(vNewNode as ElementVNode, ELEMENT_KEY, key);
    }

    // append class attribute if styleScopedId exists and there is no class attribute
    const classAttributeExists =
      hasClassAttr(jsx.varProps) || (jsx.constProps && hasClassAttr(jsx.constProps));
    if (!classAttributeExists && scopedStyleIdPrefix) {
      element.setAttribute('class', scopedStyleIdPrefix);
    }

    vnode_insertBefore(journal, vParent as ElementVNode, vNewNode as ElementVNode, vCurrent);

    return needsQDispatchEventPatch;
  }

  function createElementWithNamespace(elementName: string): Element {
    const domParentVNode = vnode_getDomParentVNode(vParent);
    const { elementNamespace, elementNamespaceFlag } = getNewElementNamespaceData(
      domParentVNode,
      elementName
    );

    const element = container.document.createElementNS(elementNamespace, elementName);
    vNewNode = vnode_newElement(element, elementName);
    vNewNode[VNodeProps.flags] |= elementNamespaceFlag;
    return element;
  }

  function expectElement(jsx: JSXNode, elementName: string) {
    const isSameElementName =
      vCurrent && vnode_isElementVNode(vCurrent) && elementName === vnode_getElementName(vCurrent);
    const jsxKey: string | null = jsx.key;
    let needsQDispatchEventPatch = false;
    if (!isSameElementName || jsxKey !== getKey(vCurrent)) {
      // So we have a key and it does not match the current node.
      // We need to do a forward search to find it.
      // The complication is that once we start taking nodes out of order we can't use `vnode_getNextSibling`
      vNewNode = retrieveChildWithKey(elementName, jsxKey);
      if (vNewNode === null) {
        // No existing node with key exists, just create a new one.
        needsQDispatchEventPatch = createNewElement(jsx, elementName);
      } else {
        // Existing keyed node
        vnode_insertBefore(journal, vParent as ElementVNode, vNewNode, vCurrent);
      }
    }
    // reconcile attributes

    const jsxAttrs = [] as ClientAttrs;
    const props = jsx.varProps;
    for (const key in props) {
      let value = props[key];
      value = serializeAttribute(key, value, scopedStyleIdPrefix);
      if (value != null) {
        mapArray_set(jsxAttrs, key, value, 0);
      }
    }
    if (jsxKey !== null) {
      mapArray_set(jsxAttrs, ELEMENT_KEY, jsxKey, 0);
    }
    const vNode = (vNewNode || vCurrent) as ElementVNode;
    needsQDispatchEventPatch = setBulkProps(vNode, jsxAttrs) || needsQDispatchEventPatch;
    if (needsQDispatchEventPatch) {
      // Event handler needs to be patched onto the element.
      const element = vnode_getNode(vNode) as QElement2;
      if (!element.qDispatchEvent) {
        element.qDispatchEvent = (event: Event, scope: QwikLoaderEventScope) => {
          const eventName = event.type;
          const eventProp = ':' + scope.substring(1) + ':' + eventName;
          const qrls = [
            vnode_getProp<QRL>(vNode, eventProp, null),
            vnode_getProp<QRL>(vNode, HANDLER_PREFIX + eventProp, null),
          ];
          let returnValue = false;
          qrls.flat(2).forEach((qrl) => {
            if (qrl) {
              const value = qrl(event, element) as any;
              returnValue = returnValue || value === true;
            }
          });
          return returnValue;
        };
      }
    }
  }

  /** @param tag Returns true if `qDispatchEvent` needs patching */
  function setBulkProps(vnode: ElementVNode, srcAttrs: ClientAttrs): boolean {
    vnode_ensureElementInflated(vnode);
    const dstAttrs = vnode as ClientAttrs;
    let srcIdx = 0;
    const srcLength = srcAttrs.length;
    let dstIdx = ElementVNodeProps.PROPS_OFFSET;
    let dstLength = dstAttrs.length;
    let srcKey: ClientAttrKey | null = srcIdx < srcLength ? srcAttrs[srcIdx++] : null;
    let dstKey: ClientAttrKey | null = dstIdx < dstLength ? dstAttrs[dstIdx++] : null;
    let patchEventDispatch = false;

    const record = (key: string, value: any) => {
      if (key.startsWith(':')) {
        vnode_setProp(vnode, key, value);
        return;
      }

      if (key === 'ref') {
        const element = vnode_getNode(vnode) as Element;
        if (isSignal(value)) {
          value.value = element;
          return;
        } else if (typeof value === 'function') {
          value(element);
          return;
        }
      }

      vnode_setAttr(journal, vnode, key, value);
      if (value === null) {
        // if we set `null` than attribute was removed and we need to shorten the dstLength
        dstLength = dstAttrs.length;
      }
    };

    const recordJsxEvent = (key: string, value: any) => {
      const eventName = getEventNameFromJsxProp(key);
      if (eventName) {
        const scope = getEventNameScopeFromJsxProp(key);
        record(':' + scope + ':' + eventName, value);
      }

      // add an event attr with empty value for qwikloader element selector.
      // We don't need value here. For ssr this value is a QRL,
      // but for CSR value should be just empty
      const htmlEvent = convertEventNameFromJsxPropToHtmlAttr(key);
      if (htmlEvent) {
        record(htmlEvent, '');
      }

      // register an event for qwik loader
      if (eventName) {
        registerQwikLoaderEvent(eventName);
      }
    };

    while (srcKey !== null || dstKey !== null) {
      if (dstKey?.startsWith(HANDLER_PREFIX) || dstKey == ELEMENT_KEY) {
        // These are a special keys which we use to mark the event handlers as immutable or
        // element key we need to ignore them.
        dstIdx++; // skip the destination value, we don't care about it.
        dstKey = dstIdx < dstLength ? dstAttrs[dstIdx++] : null;
      } else if (srcKey == null) {
        // Source has more keys, so we need to remove them from destination
        if (dstKey && isHtmlAttributeAnEventName(dstKey)) {
          patchEventDispatch = true;
          dstIdx++;
        } else {
          record(dstKey!, null);
          dstIdx--;
        }
        dstKey = dstIdx < dstLength ? dstAttrs[dstIdx++] : null;
      } else if (dstKey == null) {
        // Destination has more keys, so we need to insert them from source.
        const isEvent = isJsxPropertyAnEventName(srcKey);
        if (isEvent) {
          // Special handling for events
          patchEventDispatch = true;
          recordJsxEvent(srcKey, srcAttrs[srcIdx]);
        } else {
          record(srcKey!, srcAttrs[srcIdx]);
        }
        srcIdx++;
        srcKey = srcIdx < srcLength ? srcAttrs[srcIdx++] : null;
      } else if (srcKey == dstKey) {
        const srcValue = srcAttrs[srcIdx++];
        const dstValue = dstAttrs[dstIdx++];
        if (srcValue !== dstValue) {
          record(dstKey, srcValue);
        }
        srcKey = srcIdx < srcLength ? srcAttrs[srcIdx++] : null;
        dstKey = dstIdx < dstLength ? dstAttrs[dstIdx++] : null;
      } else if (srcKey < dstKey) {
        // Destination is missing the key, so we need to insert it.
        if (isJsxPropertyAnEventName(srcKey)) {
          // Special handling for events
          patchEventDispatch = true;
          recordJsxEvent(srcKey, srcAttrs[srcIdx]);
        } else {
          record(srcKey, srcAttrs[srcIdx]);
        }

        srcIdx++;
        // advance srcValue
        srcKey = srcIdx < srcLength ? srcAttrs[srcIdx++] : null;
        // we need to increment dstIdx too, because we added destination key and value to the VNode
        // and dstAttrs is a reference to the VNode
        dstIdx++;
        dstKey = dstIdx < dstLength ? dstAttrs[dstIdx++] : null;
      } else {
        // Source is missing the key, so we need to remove it from destination.
        if (isHtmlAttributeAnEventName(dstKey)) {
          patchEventDispatch = true;
          dstIdx++;
        } else {
          record(dstKey!, null);
          dstIdx--;
        }
        dstKey = dstIdx < dstLength ? dstAttrs[dstIdx++] : null;
      }
    }
    return patchEventDispatch;
  }

  function registerQwikLoaderEvent(eventName: string) {
    const window = container.document.defaultView as qWindow | null;
    if (window) {
      (window.qwikevents ||= [] as string[]).push(eventName);
    }
  }

  /**
   * Retrieve the child with the given key.
   *
   * By retrieving the child with the given key we are effectively removing it from the list of
   * future elements. This means that we can't just use `vnode_getNextSibling` to find the next
   * instead we have to keep track of the elements we have already seen.
   *
   * We call this materializing the elements.
   *
   * `vSiblingsIdx`:
   *
   * - -1: Not materialized
   * - Positive number - the index of the next element in the `vSiblings` array.
   *
   * By retrieving the child with the given key we are effectively removing it from the list (hence
   * we need to splice the `vSiblings` array).
   *
   * @param key
   * @returns Array where: (see: `SiblingsArray`)
   *
   *   - Idx%3 == 0 nodeName
   *   - Idx%3 == 1 key
   *   - Idx%3 == 2 vNode
   */
  function retrieveChildWithKey(
    nodeName: string | null,
    key: string | null
  ): ElementVNode | VirtualVNode | null {
    let vNodeWithKey: ElementVNode | VirtualVNode | null = null;
    if (vSiblingsIdx === -1) {
      // it is not materialized; so materialize it.
      vSiblings = [];
      vSiblingsIdx = 0;
      let vNode = vCurrent;
      while (vNode) {
        const name = vnode_isElementVNode(vNode) ? vnode_getElementName(vNode) : null;
        const vKey = getKey(vNode) || getComponentHash(vNode, container.$getObjectById$);
        if (vNodeWithKey === null && vKey == key && name == nodeName) {
          vNodeWithKey = vNode as ElementVNode | VirtualVNode;
        } else {
          // we only add the elements which we did not find yet.
          vSiblings.push(name, vKey, vNode);
        }
        vNode = vnode_getNextSibling(vNode);
      }
    } else {
      for (let idx = vSiblingsIdx; idx < vSiblings!.length; idx += SiblingsArray.Size) {
        const name = vSiblings![idx + SiblingsArray.Name];
        const vKey = vSiblings![idx + SiblingsArray.Key];
        if (vKey === key && name === nodeName) {
          vNodeWithKey = vSiblings![idx + SiblingsArray.VNode] as any;
          // remove the node from the siblings array
          vSiblings?.splice(idx, SiblingsArray.Size);
          break;
        }
      }
    }
    return vNodeWithKey;
  }

  function expectVirtual(type: VirtualType, jsxKey: string | null) {
    if (
      vCurrent &&
      vnode_isVirtualVNode(vCurrent) &&
      vnode_getProp(vCurrent, ELEMENT_KEY, null) === jsxKey
    ) {
      // All is good.
      return;
    } else if (jsxKey !== null) {
      // We have a key find it
      vNewNode = retrieveChildWithKey(null, jsxKey);
      if (vNewNode != null) {
        // We found it, move it up.
        vnode_insertBefore(
          journal,
          vParent as VirtualVNode,
          (vNewNode = vnode_newVirtual()),
          vCurrent && getInsertBefore()
        );
        return;
      }
    }
    // Did not find it, insert a new one.
    vnode_insertBefore(
      journal,
      vParent as VirtualVNode,
      (vNewNode = vnode_newVirtual()),
      vCurrent && getInsertBefore()
    );
    vnode_setProp(vNewNode as VirtualVNode, ELEMENT_KEY, jsxKey);
    isDev && vnode_setProp((vNewNode || vCurrent) as VirtualVNode, DEBUG_TYPE, type);
  }

  function expectComponent(component: Function) {
    const componentMeta = (component as any)[SERIALIZABLE_STATE] as [QRLInternal<OnRenderFn<any>>];
    let host = (vNewNode || vCurrent) as VirtualVNode | null;
    if (componentMeta) {
      const jsxProps = jsxValue.props;
      // QComponent
      let shouldRender = false;
      const [componentQRL] = componentMeta;

      const componentHash = componentQRL.$hash$;
      const vNodeComponentHash = getComponentHash(host, container.$getObjectById$);

      const lookupKey = jsxValue.key || componentHash;
      const vNodeLookupKey = getKey(host) || vNodeComponentHash;

      const lookupKeysAreEqual = lookupKey === vNodeLookupKey;
      const hashesAreEqual = componentHash === vNodeComponentHash;

      if (!lookupKeysAreEqual) {
        // See if we already have this component later on.
        vNewNode = retrieveChildWithKey(null, lookupKey);
        if (vNewNode) {
          // We found the component, move it up.
          vnode_insertBefore(journal, vParent as VirtualVNode, vNewNode, vCurrent);
        } else {
          // We did not find the component, create it.
          insertNewComponent(host, componentQRL, jsxProps);
        }
        host = vNewNode as VirtualVNode;
        shouldRender = true;
      } else if (!hashesAreEqual) {
        insertNewComponent(host, componentQRL, jsxProps);
        if (vNewNode) {
          if (host) {
            // TODO(varixo): not sure why we need to copy flags here.
            vNewNode[VNodeProps.flags] = host[VNodeProps.flags];
          }
          host = vNewNode as VirtualVNode;
          shouldRender = true;
        }
      }

      if (host) {
        const vNodeProps = vnode_getProp<any>(host, ELEMENT_PROPS, container.$getObjectById$);
        shouldRender = shouldRender || propsDiffer(jsxProps, vNodeProps);
        if (shouldRender) {
          container.$scheduler$(ChoreType.COMPONENT, host, componentQRL, jsxProps);
        }
      }
      jsxValue.children != null && descendContentToProject(jsxValue.children, host);
    } else {
      // Inline Component
      vnode_insertBefore(
        journal,
        vParent as VirtualVNode,
        (vNewNode = vnode_newVirtual()),
        vCurrent && getInsertBefore()
      );
      isDev && vnode_setProp(vNewNode, DEBUG_TYPE, VirtualType.InlineComponent);
      vnode_setProp(vNewNode, ELEMENT_PROPS, jsxValue.propsC);

      host = vNewNode;
      let component$Host: VNode | null = host;
      // Find the closest component host which has `OnRender` prop.
      while (
        component$Host &&
        (vnode_isVirtualVNode(component$Host)
          ? vnode_getProp(component$Host, OnRenderProp, null) === null
          : true)
      ) {
        component$Host = vnode_getParent(component$Host);
      }
      const jsxOutput = executeComponent2(
        container,
        host,
        (component$Host || container.rootVNode) as HostElement,
        component as OnRenderFn<unknown>,
        jsxValue.propsC
      );
      asyncQueue.push(jsxOutput, host);
    }
  }

  function insertNewComponent(
    host: VNode | null,
    componentQRL: QRLInternal<OnRenderFn<any>>,
    jsxProps: Props
  ) {
    vnode_insertBefore(
      journal,
      vParent as VirtualVNode,
      (vNewNode = vnode_newVirtual()),
      vCurrent && getInsertBefore()
    );
    isDev && vnode_setProp(vNewNode, DEBUG_TYPE, VirtualType.Component);
    container.setHostProp(vNewNode, OnRenderProp, componentQRL);
    container.setHostProp(vNewNode, ELEMENT_PROPS, jsxProps);
    container.setHostProp(vNewNode, ELEMENT_KEY, jsxValue.key);

    // rewrite slot props to the new node
    if (host) {
      for (let i = vnode_getPropStartIndex(host); i < host.length; i = i + 2) {
        const prop = host[i] as string;
        if (isSlotProp(prop)) {
          const value = host[i + 1];
          container.setHostProp(vNewNode, prop, value);
        }
      }
    }
  }

  function expectText(text: string) {
    if (vCurrent !== null) {
      const type = vnode_getType(vCurrent);
      if (type === 3 /* Text */) {
        if (text !== vnode_getText(vCurrent as TextVNode)) {
          vnode_setText(journal, vCurrent as TextVNode, text);
          return;
        }
        return;
      }
    }
    vnode_insertBefore(
      journal,
      vParent as VirtualVNode,
      (vNewNode = vnode_newText(container.document.createTextNode(text), text)),
      vCurrent
    );
  }
};

export const isQStyleVNode = (vNode: VNode): boolean => {
  return (
    vnode_isElementVNode(vNode) &&
    vnode_getElementName(vNode) === 'style' &&
    vnode_getAttr(vNode, QStyle) !== null
  );
};

/**
 * Retrieve the key from the VNode.
 *
 * @param vNode - VNode to retrieve the key from
 * @returns Key
 */
function getKey(vNode: VNode | null): string | null {
  if (vNode == null) {
    return null;
  }
  return vnode_getProp<string>(vNode, ELEMENT_KEY, null);
}

/**
 * Retrieve the component hash from the VNode.
 *
 * @param vNode - VNode to retrieve the key from
 * @param getObject - Function to retrieve the object by id for QComponent QRL
 * @returns Hash
 */
function getComponentHash(vNode: VNode | null, getObject: (id: string) => any): string | null {
  if (vNode == null) {
    return null;
  }
  const qrl = vnode_getProp<QRLInternal>(vNode, OnRenderProp, getObject);
  return qrl ? qrl.$hash$ : null;
}

/**
 * Marker class for JSX projection.
 *
 * Assume you have component like so
 *
 * ```
 * <SomeComponent>
 *   some-text
 *   <span q:slot="name">some more text</span>
 *   more-text
 * </SomeComponent>
 * ```
 *
 * Before the `<SomeCompetent/>` is processed its children are transformed into:
 *
 * ```
 *   <Projection q:slot="">
 *     some-text
 *     more-text
 *   </Projection>
 *   <Projection q:slot="name">
 *     <span q:slot="name">some more text</span>
 *   </Projection>
 * ```
 */
function Projection() {}

function propsDiffer(src: Record<string, any>, dst: Record<string, any>): boolean {
  if (!src || !dst) {
    return true;
  }
  let srcKeys = Object.keys(src);
  let dstKeys = Object.keys(dst);
  if (srcKeys.length !== dstKeys.length) {
    return true;
  }
  srcKeys = srcKeys.sort();
  dstKeys = dstKeys.sort();
  for (let idx = 0; idx < srcKeys.length; idx++) {
    const srcKey = srcKeys[idx];
    const dstKey = dstKeys[idx];
    if (srcKey !== dstKey || src[srcKey] !== dst[dstKey]) {
      return true;
    }
  }
  return false;
}

/**
 * If vnode is removed, it is necessary to release all subscriptions associated with it.
 *
 * This function will traverse the vnode tree in depth-first order and release all subscriptions.
 *
 * The function takes into account:
 *
 * - Projection nodes by not recursing into them.
 * - Component nodes by recursing into the component content nodes (which may be projected).
 */
export function cleanup(container: ClientContainer, vNode: VNode) {
  let vCursor: VNode | null = vNode;
  // Depth first traversal
  if (vnode_isTextVNode(vNode)) {
    // Text nodes don't have subscriptions or children;
    return;
  }
  let vParent: VNode | null = null;
  do {
    const type = vCursor[VNodeProps.flags];
    if (type & VNodeFlags.ELEMENT_OR_VIRTUAL_MASK) {
      // Only elements and virtual nodes need to be traversed for children
      if (type & VNodeFlags.Virtual) {
        // Only virtual nodes have subscriptions
        const seq = container.getHostProp<Array<any>>(vCursor as fixMeAny, ELEMENT_SEQ);
        if (seq) {
          for (let i = 0; i < seq.length; i++) {
            const obj = seq[i];
            if (isTask(obj)) {
              const task = obj;
              if (obj.$flags$ & TaskFlags.VISIBLE_TASK) {
                container.$scheduler$(ChoreType.CLEANUP_VISIBLE, obj);
              } else {
                cleanupTask(task);
              }
            }
          }
        }
      }

      const isComponent =
        type & VNodeFlags.Virtual &&
        vnode_getProp(vCursor as VirtualVNode, OnRenderProp, null) !== null;
      if (isComponent) {
        // SPECIAL CASE: If we are a component, we need to descend into the projected content and release the content.
        const attrs = vCursor;
        for (let i = VirtualVNodeProps.PROPS_OFFSET; i < attrs.length; i = i + 2) {
          const key = attrs[i] as string;
          if (!isParentSlotProp(key) && isSlotProp(key)) {
            const value = attrs[i + 1];
            if (value) {
              attrs[i + 1] = null; // prevent infinite loop
              const projection =
                typeof value === 'string'
                  ? vnode_locate(container.rootVNode, value)
                  : (value as unknown as VNode);
              let projectionChild = vnode_getFirstChild(projection);
              while (projectionChild) {
                cleanup(container, projectionChild);
                projectionChild = vnode_getNextSibling(projectionChild);
              }

              cleanupStaleUnclaimedProjection(container.$journal$, projection);
            }
          }
        }
      }

      const isSlot =
        type & VNodeFlags.Virtual && vnode_getProp(vCursor as VirtualVNode, QSlot, null) !== null;
      // Descend into children
      if (!isSlot) {
        // Only if it is not a projection
        const vFirstChild = vnode_getFirstChild(vCursor);
        if (vFirstChild) {
          vCursor = vFirstChild;
          continue;
        }
      } else if (vCursor === vNode) {
        /**
         * If it is a projection and we are at the root, then we should only walk the children to
         * materialize the projection content. This is because we could have references in the vnode
         * refs map which need to be materialized before cleanup.
         */
        const vFirstChild = vnode_getFirstChild(vCursor);
        if (vFirstChild) {
          vnode_walkVNode(vFirstChild);
          return;
        }
      }
    }
    // Out of children
    if (vCursor === vNode) {
      // we are where we started, this means that vNode has no children, so we are done.
      return;
    }
    // Out of children, go to next sibling
    const vNextSibling = vnode_getNextSibling(vCursor);
    if (vNextSibling) {
      vCursor = vNextSibling;
      continue;
    }

    // Out of siblings, go to parent
    vParent = vnode_getParent(vCursor);
    while (vParent) {
      if (vParent === vNode) {
        // We are back where we started, we are done.
        return;
      }
      const vNextParentSibling = vnode_getNextSibling(vParent);
      if (vNextParentSibling) {
        vCursor = vNextParentSibling;
        break;
      }
      vParent = vnode_getParent(vParent);
    }
    if (vParent == null) {
      // We are done.
      return;
    }
  } while (true as boolean);
}

function cleanupStaleUnclaimedProjection(journal: VNodeJournal, projection: VNode) {
  // we are removing a node where the projection would go after slot render.
  // This is not needed, so we need to cleanup still unclaimed projection
  const projectionParent = vnode_getParent(projection);
  if (projectionParent) {
    const projectionParentType = projectionParent[VNodeProps.flags];
    if (
      projectionParentType & VNodeFlags.Element &&
      vnode_getElementName(projectionParent as ElementVNode) === QTemplate
    ) {
      // if parent is the q:template element then projection is still unclaimed - remove it
      vnode_remove(journal, projectionParent, projection, true);
    }
  }
}

/**
 * This marks the property as immutable. It is needed for the QRLs so that QwikLoader can get a hold
 * of them. This character must be `:` so that the `vnode_getAttr` can ignore them.
 */
const HANDLER_PREFIX = ':';
let count = 0;
const enum SiblingsArray {
  Name = 0,
  Key = 1,
  VNode = 2,
  Size = 3,
  NextVNode = Size + VNode,
}<|MERGE_RESOLUTION|>--- conflicted
+++ resolved
@@ -92,14 +92,11 @@
   type VNodeJournal,
 } from './vnode';
 import { getNewElementNamespaceData } from './vnode-namespace';
-<<<<<<< HEAD
 import { DerivedSignal2, EffectProperty, isSignal2 } from '../signal/v2-signal';
 import type { Signal2 } from '../signal/v2-signal.public';
-=======
 import { executeComponent2 } from '../shared/component-execution';
 import { isParentSlotProp, isSlotProp } from '../../util/prop';
 import { escapeHTML } from '../shared/character-escaping';
->>>>>>> 88005555
 
 export type ComponentQueue = Array<VNode>;
 
@@ -614,31 +611,19 @@
           continue;
         }
 
-<<<<<<< HEAD
-        if (isSignal2(value)) {
-          if (key === 'ref') {
-=======
         if (key === 'ref') {
-          if (isSignal(value)) {
->>>>>>> 88005555
+          if (isSignal2(value)) {
             value.value = element;
             continue;
           } else if (typeof value === 'function') {
             value(element);
             continue;
           }
-<<<<<<< HEAD
+        }
+
+        if (isSignal2(value)) {
           value = trackSignal2(
             () => (value as Signal2<unknown>).value,
-=======
-        }
-
-        if (isSignal(value)) {
-          value = trackSignal(value, [
-            SubscriptionType.PROP_IMMUTABLE,
-            vNewNode as fixMeAny,
-            value,
->>>>>>> 88005555
             vNewNode as fixMeAny,
             key,
             container
