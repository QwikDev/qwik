import { afterEach, beforeEach, describe, expect, it } from 'vitest';
import { createDocument } from '../../../testing/document';

import { Fragment } from '@builder.io/qwik/jsx-runtime';
import '../vdom-diff.unit-util';
import type {
  ContainerElement,
  ElementVNode,
  QDocument,
  TextVNode,
  VNode,
  VirtualVNode,
} from './types';
import {
  vnode_applyJournal,
<<<<<<< HEAD
  vnode_documentPosition,
=======
  vnode_getAttr,
>>>>>>> 8168ed61
  vnode_getFirstChild,
  vnode_getNextSibling,
  vnode_getProp,
  vnode_insertBefore,
  vnode_locate,
  vnode_newElement,
  vnode_newText,
  vnode_newUnMaterializedElement,
  vnode_newVirtual,
  vnode_remove,
  vnode_setAttr,
  vnode_setText,
  type VNodeJournal,
} from './vnode';

describe('vnode', () => {
  let parent: ContainerElement;
  let document: QDocument;
  let vParent: ElementVNode;
  let qVNodeRefs: Map<number, Element | ElementVNode>;
  let getVNode: (id: string) => VNode | null;
  let journal: VNodeJournal;
  beforeEach(() => {
    document = createDocument() as QDocument;
    document.qVNodeData = new WeakMap();
    parent = document.createElement('test') as ContainerElement;
    parent.qVNodeRefs = qVNodeRefs = new Map();
    vParent = vnode_newUnMaterializedElement(parent);
    getVNode = (id: string) => vnode_locate(vParent, id);
    journal = [];
  });
  afterEach(() => {
    parent = null!;
    document = null!;
    vParent = null!;
  });
  describe('processVNodeData', () => {
    it('should process simple text', () => {
      parent.innerHTML = `text`;
      expect(vParent).toMatchVDOM(<test>text</test>);
    });

    it('should process simple text with vData', () => {
      parent.innerHTML = `simple...`;
      document.qVNodeData.set(parent, 'G');
      expect(vParent).toMatchVDOM(<test>simple</test>);
    });

    it('should process text element text', () => {
      parent.innerHTML = `Hello <b>world</b>!`;
      document.qVNodeData.set(parent, 'G1B');
      expect(vParent).toMatchVDOM(
        <test>
          Hello <b>world</b>!
        </test>
      );
    });

    it('should process missing text node', () => {
      parent.innerHTML = `<b></b>`;
      document.qVNodeData.set(parent, 'A1{A}');
      expect(vParent).toMatchVDOM(
        <test>
          {''}
          <b></b>
          <>{''}</>
        </test>
      );
    });

    it('should process virtual text element text', () => {
      parent.innerHTML = `Hello <b>world</b>!`;
      document.qVNodeData.set(parent, 'F{B1B}');
      expect(vParent).toMatchVDOM(
        <test>
          Hello
          <>
            {' '}
            <b>world</b>!
          </>
        </test>
      );
    });

    it('should process many fragments', () => {
      parent.innerHTML = `<span>A</span>Hello World!<span></span>Greetings World!`;
      document.qVNodeData.set(parent, '1{GFB}1{KFB}');
      expect(vParent).toMatchVDOM(
        <test>
          <span>A</span>
          <>Hello {'World'}!</>
          <span></span>
          <>Greetings {'World'}!</>
        </test>
      );
    });

    it('should not consume trailing nodes after virtual', () => {
      parent.innerHTML = '<button>Count: 123!</button><script></script>';
      document.qVNodeData.set(parent, '{1}');
      document.qVNodeData.set(parent.firstChild as Element, 'HDB');
      expect(vParent).toMatchVDOM(
        <test>
          <>
            <button>Count: {'123'}!</button>
          </>
          {/* <script></script> */}
        </test>
      );
    });
  });
  describe('text node inflation', () => {
    it('should inflate text node on write', () => {
      parent.innerHTML = `<b></b>`;
      document.qVNodeData.set(parent, 'A1{A}');
      expect(vParent).toMatchVDOM(
        <test>
          {''}
          <b />
          <>{''}</>
        </test>
      );
      const firstText = vnode_getFirstChild(vParent) as TextVNode;
      const virtual = vnode_getNextSibling(vnode_getNextSibling(firstText)!)! as VirtualVNode;
      const fragmentText = vnode_getFirstChild(virtual)! as TextVNode;
      vnode_setText(journal, fragmentText, 'Virtual Text');
      vnode_setText(journal, firstText, 'First Text');
      vnode_applyJournal(journal);
      expect(parent.innerHTML).toEqual(`First Text<b></b>Virtual Text`);
    });
    it('should inflate text nodes on write', () => {
      parent.innerHTML = `Hello World!`;
      document.qVNodeData.set(parent, 'FBFB');
      expect(vParent).toMatchVDOM(
        <test>
          {'Hello'} {'World'}!
        </test>
      );
      const text1 = vnode_getFirstChild(vParent) as TextVNode;
      const text2 = vnode_getNextSibling(text1) as TextVNode;
      const text3 = vnode_getNextSibling(text2) as TextVNode;
      const text4 = vnode_getNextSibling(text3) as TextVNode;
      vnode_setText(journal, text1, 'Salutation');
      vnode_setText(journal, text3, 'Name');
      vnode_setText(journal, text4, '.');
      vnode_applyJournal(journal);
      expect(parent.innerHTML).toEqual(`Salutation Name.`);
    });
    it('should inflate text nodes across virtual', () => {
      parent.innerHTML = `123`;
      document.qVNodeData.set(parent, '{{}{B}{}B{}}B');
      vnode_getFirstChild(vParent) as VirtualVNode;
      expect(vParent).toMatchVDOM(
        <test>
          <>
            <></>
            <>1</>
            <></>
            {'2'}
            <></>
          </>
          3
        </test>
      );
      const firstVirtual = vnode_getFirstChild(vParent) as VirtualVNode;
      const lastText = vnode_getNextSibling(firstVirtual) as TextVNode;
      vnode_setText(journal, lastText, '!');
      vnode_applyJournal(journal);
      expect(parent.innerHTML).toEqual(`12!`);
    });
    it('should inflate text nodes across virtual', () => {
      parent.innerHTML = `123`;
      document.qVNodeData.set(parent, '{{}{B}{}B{}}B');
      vnode_getFirstChild(vParent) as VirtualVNode;
      expect(vParent).toMatchVDOM(
        <test>
          <>
            <></>
            <>1</>
            <></>
            {'2'}
            <></>
          </>
          3
        </test>
      );
      const firstVirtual = vnode_getFirstChild(vParent) as VirtualVNode;
      const innerVirtual = vnode_getFirstChild(firstVirtual) as VirtualVNode;
      const firstTextVirtual = vnode_getNextSibling(innerVirtual) as TextVNode;
      const firstText = vnode_getFirstChild(firstTextVirtual) as TextVNode;
      vnode_setText(journal, firstText, '!');
      vnode_applyJournal(journal);
      expect(parent.innerHTML).toEqual(`!23`);
    });
  });
  describe('virtual', () => {
    it('should create empty Virtual', () => {
      parent.innerHTML = ``;
      document.qVNodeData.set(parent, '{}');
      expect(vParent).toMatchVDOM(
        <test>
          <></>
        </test>
      );
    });
    it('should create empty Virtual before element', () => {
      parent.innerHTML = `<b></b>`;
      document.qVNodeData.set(parent, '{}');
      expect(vParent).toMatchVDOM(
        <test>
          <></>
        </test>
      );
    });
    it('should place attributes on Virtual', () => {
      parent.innerHTML = ``;
      document.qVNodeData.set(parent, '{?:sref_@:key_}');
      expect(vParent).toMatchVDOM(
        <test>
          <Fragment {...({ 'q:sref': ':sref_' } as any)} key=":key_" />
        </test>
      );
    });
    it('should retrieve the correct node even after DOM manipulation', () => {
      parent.innerHTML = `wrongtext`;
      document.qVNodeData.set(parent, '{F}{E}{}');
      parent.qVNodeRefs = new Map<number, Element | ElementVNode>([[0, parent]]);
      vnode_getFirstChild(vParent);
      vnode_insertBefore(
        journal,
        vParent,
        vnode_newText(document.createTextNode('inserted'), 'inserted'),
        vnode_getFirstChild(vParent)
      );
      vnode_applyJournal(journal);
      const second = vnode_locate(vParent, '0B');
      expect(second).toMatchVDOM(<>text</>);
      expect(vParent).toMatchVDOM(
        <test>
          {'inserted'}
          <Fragment>wrong</Fragment>
          <Fragment>text</Fragment>
          <Fragment />
        </test>
      );
    });
  });
  describe('manipulation', () => {
    it('should create empty Virtual before element', () => {
      const fragment1 = vnode_newVirtual();
      const fragment2 = vnode_newVirtual();
      const fragment3 = vnode_newVirtual();
      vnode_setAttr(null, fragment1, 'q:id', '1');
      vnode_setAttr(null, fragment2, 'q:id', '2');
      vnode_setAttr(null, fragment3, 'q:id', '3');
      const textA = vnode_newText(document.createTextNode('1A'), '1A');
      const textB = vnode_newText(document.createTextNode('2B'), '2B');
      const textC = vnode_newText(document.createTextNode('3C'), '3C');
      const textD = vnode_newText(document.createTextNode('D'), 'D');
      const textE = vnode_newText(document.createTextNode('E'), 'E');
      const textF = vnode_newText(document.createTextNode('F'), 'F');

      vnode_insertBefore(journal, vParent, fragment2, null);
      expect(vParent).toMatchVDOM(
        <test>
          <Fragment {...({ 'q:id': '2' } as any)} />
        </test>
      );
      vnode_applyJournal(journal);
      expect(parent.innerHTML).toBe('');

      vnode_insertBefore(journal, vParent, fragment1, fragment2);
      expect(vParent).toMatchVDOM(
        <test>
          <Fragment {...({ 'q:id': '1' } as any)} />
          <Fragment {...({ 'q:id': '2' } as any)} />
        </test>
      );
      vnode_applyJournal(journal);
      expect(parent.innerHTML).toBe('');

      vnode_insertBefore(journal, fragment1, fragment3, null);
      expect(vParent).toMatchVDOM(
        <test>
          <Fragment {...({ 'q:id': '1' } as any)}>
            <Fragment {...({ 'q:id': '3' } as any)} />
          </Fragment>
          <Fragment {...({ 'q:id': '2' } as any)} />
        </test>
      );
      vnode_applyJournal(journal);
      expect(parent.innerHTML).toBe('');

      vnode_insertBefore(journal, fragment1, textA, fragment3);
      expect(vParent).toMatchVDOM(
        <test>
          <Fragment {...({ 'q:id': '1' } as any)}>
            1A
            <Fragment {...({ 'q:id': '3' } as any)} />
          </Fragment>
          <Fragment {...({ 'q:id': '2' } as any)} />
        </test>
      );
      vnode_applyJournal(journal);
      expect(parent.innerHTML).toBe('1A');

      vnode_insertBefore(journal, fragment2, textB, null);
      expect(vParent).toMatchVDOM(
        <test>
          <Fragment {...({ 'q:id': '1' } as any)}>
            1A
            <Fragment {...({ 'q:id': '3' } as any)} />
          </Fragment>
          <Fragment {...({ 'q:id': '2' } as any)}>2B</Fragment>
        </test>
      );
      vnode_applyJournal(journal);
      expect(parent.innerHTML).toBe('1A2B');

      vnode_insertBefore(journal, fragment3, textC, null);
      expect(vParent).toMatchVDOM(
        <test>
          <Fragment {...({ 'q:id': '1' } as any)}>
            1A
            <Fragment {...({ 'q:id': '3' } as any)}>3C</Fragment>
          </Fragment>
          <Fragment {...({ 'q:id': '2' } as any)}>2B</Fragment>
        </test>
      );
      vnode_applyJournal(journal);
      expect(parent.innerHTML).toBe('1A3C2B');

      vnode_insertBefore(journal, vParent, textD, null);
      expect(vParent).toMatchVDOM(
        <test>
          <Fragment {...({ 'q:id': '1' } as any)}>
            1A
            <Fragment {...({ 'q:id': '3' } as any)}>3C</Fragment>
          </Fragment>
          <Fragment {...({ 'q:id': '2' } as any)}>2B</Fragment>D
        </test>
      );
      vnode_applyJournal(journal);
      expect(parent.innerHTML).toBe('1A3C2BD');

      vnode_insertBefore(journal, vParent, textE, fragment1);
      expect(vParent).toMatchVDOM(
        <test>
          E
          <Fragment {...({ 'q:id': '1' } as any)}>
            1A
            <Fragment {...({ 'q:id': '3' } as any)}>3C</Fragment>
          </Fragment>
          <Fragment {...({ 'q:id': '2' } as any)}>2B</Fragment>D
        </test>
      );
      vnode_applyJournal(journal);
      expect(parent.innerHTML).toBe('E1A3C2BD');

      vnode_insertBefore(journal, vParent, textF, fragment3);
      expect(vParent).toMatchVDOM(
        <test>
          E
          <Fragment {...({ 'q:id': '1' } as any)}>
            1A
            {'F'}
            <Fragment {...({ 'q:id': '3' } as any)}>3C</Fragment>
          </Fragment>
          <Fragment {...({ 'q:id': '2' } as any)}>2B</Fragment>D
        </test>
      );
      vnode_applyJournal(journal);
      expect(parent.innerHTML).toBe('E1AF3C2BD');
    });
  });
  describe('insert', () => {
    it('should insert at the end', () => {
      parent.innerHTML = '<b></b><i></i>';
      document.qVNodeData.set(parent, '{{1}}1');
      expect(vParent).toMatchVDOM(
        <test>
          <>
            <>
              <b />
            </>
          </>
          <i />
        </test>
      );
      const fragment1 = vnode_getFirstChild(vParent) as VirtualVNode;
      const fragment2 = vnode_getFirstChild(fragment1) as VirtualVNode;
      const text = vnode_newText(document.createTextNode('INSERT'), 'INSERT');
      vnode_insertBefore(journal, fragment2, text, null);
      vnode_applyJournal(journal);
      expect(vParent).toMatchVDOM(
        <test>
          <>
            <>
              <b />
              INSERT
            </>
          </>
          <i />
        </test>
      );
      expect(parent.innerHTML).toBe('<b></b>INSERT<i></i>');
    });
  });
  describe('portal', () => {
    it('should link source-destination', () => {
      parent.innerHTML = 'AB';
      document.qVNodeData.set(parent, '{B||0B}{B|:|0A}');
      qVNodeRefs.set(0, vParent);
      const v1 = vnode_getFirstChild(vParent) as VirtualVNode;
      const v2 = vnode_getNextSibling(v1) as VirtualVNode;
      expect(v1).toMatchVDOM(<>A</>);
      expect(v2).toMatchVDOM(<>B</>);
      expect(vnode_getProp(v1, '', getVNode)).toBe(v2);
      expect(vnode_getProp(v2, ':', getVNode)).toBe(v1);
    });
  });
  describe('attributes', () => {
    describe('dangerouslySetInnerHTML', () => {
      it('should materialize without innerHTML children', () => {
        parent.innerHTML = '<div q:container="html"><i>content</i></div>';
        expect(vParent).toMatchVDOM(
          <test>
            {/* @ts-ignore-next-line */}
            <div q:container="html" dangerouslySetInnerHTML="<i>content</i>" />
          </test>
        );
      });
      it('should update innerHTML', () => {
        parent.innerHTML = '<div q:container="html"><i>content</i></div>';
        const div = vnode_getFirstChild(vParent) as ElementVNode;
        vnode_setAttr(journal, div, 'dangerouslySetInnerHTML', '<b>new content</b>');
        vnode_applyJournal(journal);
        expect(parent.innerHTML).toBe('<div q:container="html"><b>new content</b></div>');
        expect(vParent).toMatchVDOM(
          <test>
            {/* @ts-ignore-next-line */}
            <div q:container="html" dangerouslySetInnerHTML="<b>new content</b>" />
          </test>
        );
        expect(vnode_getAttr(div, 'dangerouslySetInnerHTML')).toBe('<b>new content</b>');
      });
      it('should have empty child for dangerouslySetInnerHTML', () => {
        parent.innerHTML = '<div q:container="html"><i>content</i></div>';
        const div = vnode_getFirstChild(vParent) as ElementVNode;

        expect(div).toMatchVDOM(
          // @ts-ignore-next-line
          <div q:container="html" dangerouslySetInnerHTML="<i>content</i>"></div>
        );
        expect(vnode_getFirstChild(div)).toBe(null);
      });
    });
  });
  describe('journal', () => {
    describe('vnode_insertBefore', () => {
      it('should insert before null', () => {
        const v1 = vnode_newText(document.createTextNode('1'), '1');
        const v2 = vnode_newText(document.createTextNode('2'), '2');
        vnode_insertBefore(journal, vParent, v1, null);
        vnode_insertBefore(journal, vParent, v2, null);
        expect(vParent).toMatchVDOM(
          <test>
            {'1'}
            {'2'}
          </test>
        );
        expect(parent.innerHTML).toBe('');
        vnode_applyJournal(journal);
        expect(parent.innerHTML).toBe('12');
      });
      it('should insert before existing', () => {
        const v1 = vnode_newText(document.createTextNode('1'), '1');
        const v2 = vnode_newText(document.createTextNode('2'), '2');
        const v3 = vnode_newText(document.createTextNode('3'), '3');
        vnode_insertBefore(journal, vParent, v3, null);
        vnode_insertBefore(journal, vParent, v1, v3);
        vnode_insertBefore(journal, vParent, v2, v3);
        expect(vParent).toMatchVDOM(
          <test>
            {'1'}
            {'2'}
            {'3'}
          </test>
        );
        expect(parent.innerHTML).toBe('');
        vnode_applyJournal(journal);
        expect(parent.innerHTML).toBe('123');
      });
      it('should insert element before existing', () => {
        const vVirtual = vnode_newVirtual();
        const vSpan1 = vnode_newElement(document.createElement('div'), 'div');
        const v1 = vnode_newText(document.createTextNode('1'), '1');
        const vSpan2 = vnode_newElement(document.createElement('span'), 'span');
        vnode_insertBefore(journal, vParent, vSpan1, null);
        vnode_insertBefore(journal, vSpan1, vVirtual, null);
        vnode_insertBefore(journal, vParent, vSpan2, null);
        vnode_insertBefore(journal, vVirtual, v1, null);
        expect(vParent).toMatchVDOM(
          <test>
            <div>
              <Fragment>{'1'}</Fragment>
            </div>
            <span></span>
          </test>
        );
        expect(parent.innerHTML).toBe('');
        vnode_applyJournal(journal);
        expect(parent.innerHTML).toBe('<div>1</div><span></span>');
      });
    });
    describe('vnode_remove', () => {
      it('should remove', () => {
        parent.innerHTML = '<b>1</b><b>2</b><b>3</b>';
        const b1 = vnode_getFirstChild(vParent) as ElementVNode;
        const b2 = vnode_getNextSibling(b1) as ElementVNode;
        const b3 = vnode_getNextSibling(b2) as ElementVNode;
        vnode_remove(journal, vParent, b2, true);
        expect(vParent).toMatchVDOM(
          <test>
            <b>1</b>
            <b>3</b>
          </test>
        );
        vnode_applyJournal(journal);
        expect(parent.innerHTML).toBe('<b>1</b><b>3</b>');
        vnode_remove(journal, vParent, b1, true);
        expect(vParent).toMatchVDOM(
          <test>
            <b>3</b>
          </test>
        );
        vnode_applyJournal(journal);
        expect(parent.innerHTML).toBe('<b>3</b>');
        vnode_remove(journal, vParent, b3, true);
        expect(vParent).toMatchVDOM(<test></test>);
        vnode_applyJournal(journal);
        expect(parent.innerHTML).toBe('');
      });
      it.todo('should remove virtual');
    });
    describe('vnode_setAttr', () => {
      it('should set attribute', () => {
        parent.innerHTML = '<div foo="bar"></div>';
        const div = vnode_getFirstChild(vParent) as ElementVNode;
        vnode_setAttr(journal, div, 'key', '123');
        vnode_applyJournal(journal);
        expect(parent.innerHTML).toBe('<div foo="bar" key="123"></div>');
        vnode_setAttr(journal, div, 'foo', null);
        vnode_applyJournal(journal);
        expect(parent.innerHTML).toBe('<div key="123"></div>');
      });
    });
    describe('vnode_setText', () => {
      it('should set text', () => {
        parent.innerHTML = 'text';
        const text = vnode_getFirstChild(vParent) as TextVNode;
        vnode_setText(journal, text, 'new text');
        expect(parent.innerHTML).toBe('text');
        vnode_applyJournal(journal);
        expect(parent.innerHTML).toBe('new text');
      });
      it('should inflate text node', () => {
        parent.innerHTML = 'ABC';
        document.qVNodeData.set(parent, 'BBB');
        const a = vnode_getFirstChild(vParent) as TextVNode;
        const b = vnode_getNextSibling(a) as TextVNode;
        vnode_setText(journal, b, '123');
        expect(parent.innerHTML).toBe('ABC');
        expect(parent.firstChild?.nodeValue).toEqual('ABC');
        vnode_applyJournal(journal);
        expect(parent.firstChild?.nodeValue).toEqual('A');
        expect(parent.innerHTML).toBe('A123C');
      });
    });
  });
  describe('vnode_documentPosition', () => {
    it('should compare two elements', () => {
      parent.innerHTML = '<b></b><i></i>';
      const b = vnode_getFirstChild(vParent) as ElementVNode;
      const i = vnode_getNextSibling(b) as ElementVNode;
      expect(vnode_documentPosition(b, i)).toBe(-1);
      expect(vnode_documentPosition(i, b)).toBe(1);
    });
    it('should compare two virtual vNodes', () => {
      parent.innerHTML = 'AB';
      document.qVNodeData.set(parent, '{B}{B}');
      const a = vnode_getFirstChild(vParent) as ElementVNode;
      const b = vnode_getNextSibling(a) as ElementVNode;
      expect(vnode_documentPosition(a, b)).toBe(-1);
      expect(vnode_documentPosition(b, a)).toBe(1);
    });
    it('should compare two virtual vNodes', () => {
      parent.innerHTML = 'AB';
      document.qVNodeData.set(parent, '{{B}}{B}');
      const a = vnode_getFirstChild(vParent) as ElementVNode;
      const a2 = vnode_getFirstChild(a) as ElementVNode;
      const b = vnode_getNextSibling(a) as ElementVNode;
      expect(vnode_documentPosition(a2, b)).toBe(-1);
      expect(vnode_documentPosition(b, a2)).toBe(1);
    });
  });
});<|MERGE_RESOLUTION|>--- conflicted
+++ resolved
@@ -13,11 +13,8 @@
 } from './types';
 import {
   vnode_applyJournal,
-<<<<<<< HEAD
   vnode_documentPosition,
-=======
   vnode_getAttr,
->>>>>>> 8168ed61
   vnode_getFirstChild,
   vnode_getNextSibling,
   vnode_getProp,
