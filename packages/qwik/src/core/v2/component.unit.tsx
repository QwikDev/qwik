--- conflicted
+++ resolved
@@ -242,7 +242,6 @@
       expect(log).toEqual(['has children']);
     });
 
-<<<<<<< HEAD
     it('should insert dangerouslySetInnerHTML', async () => {
       const Cmp = component$(() => {
         return (
@@ -262,7 +261,8 @@
       expect(divElement.children[1].innerHTML).toContain(
         `<span id="before" class="after"><h1>I'm an h1!</h1></span>`
       );
-=======
+    });
+
     describe('svg', () => {
       it('should render svg', async () => {
         const SvgComp = component$(() => {
@@ -447,8 +447,7 @@
         expect(container.document.body.innerHTML.toLowerCase()).toContain(
           '<svg viewbox="0 0 100 100" xmlns="http://www.w3.org/2000/svg"><circle cx="15" cy="15" r="50"></circle></svg>'
         );
-      });
->>>>>>> 1c3b54c0
+      });      
     });
   });
 
