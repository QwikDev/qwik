import { Fragment as Component, Fragment, Fragment as Signal } from '@builder.io/qwik/jsx-runtime';
import { describe, expect, it } from 'vitest';
import { trigger } from '../../testing/element-fixture';
<<<<<<< HEAD
import { component$, componentQrl } from '../component/component.public';
import { inlinedQrl } from '../qrl/qrl';
import type { JSXOutput } from '../render/jsx/types/jsx-node';
import { useLexicalScope } from '../use/use-lexical-scope.public';
import { useSignal } from '../use/use-signal';
import { domRender, ssrRenderToDom } from './rendering.unit-util';
import './vdom-diff.unit-util';
=======
import { component$ } from '../component/component.public';
import { useSignal } from '../use/use-signal';
import { domRender, ssrRenderToDom } from './rendering.unit-util';
import './vdom-diff.unit-util';
import type { JSXOutput } from '../render/jsx/types/jsx-node';
import type { QDocument } from './client/types';
>>>>>>> 74c0d3ae

const debug = false; //true;
Error.stackTraceLimit = 100;

[
  ssrRenderToDom, //
  domRender, //
].forEach((render) => {
  describe(`${render.name}: component`, () => {
    it('should render component', async () => {
      const MyComp = component$(() => {
        return <>Hello World!</>;
      });

      const { vNode } = await render(<MyComp />, { debug });
      expect(vNode).toMatchVDOM(
        <>
          <>Hello World!</>
        </>
      );
    });
    it('should render nested component', async () => {
      const Child = component$((props: { name: string }) => {
        return <>{props.name}</>;
      });

      const Parent = component$((props: { salutation: string; name: string }) => {
        return (
          <>
            {props.salutation} <Child name={props.name} />
          </>
        );
      });

      const { vNode } = await render(<Parent salutation="Hello" name="World" />, {
        debug,
      });
      expect(vNode).toMatchVDOM(
        <Component>
          <Fragment>
            {'Hello'}{' '}
            <Component>
              <Fragment>World</Fragment>
            </Component>
          </Fragment>
        </Component>
      );
    });

    it('should handle null as empty string', async () => {
      const MyComp = component$(() => {
        return (
          <div>
            <span>Hello world</span>
            {null}
          </div>
        );
      });

      const { vNode } = await render(<MyComp />, { debug });
      expect(vNode).toMatchVDOM(
        <Component>
          <div>
            <span>Hello world</span>
            {''}
          </div>
        </Component>
      );
    });

    it('should show Child Component', async () => {
      const Child = component$(() => {
        return <div>Child</div>;
      });
      const Parent = component$(() => {
        const showChild = useSignal(false);
        return (
          <>
            <div>Parent</div>
            <div>
              <button
                onClick$={() => {
                  showChild.value = !showChild.value;
                }}
              >
                Show child
              </button>
              {showChild.value && <Child />}
            </div>
          </>
        );
      });

      const { vNode, document } = await render(<Parent />, { debug });
      expect(vNode).toMatchVDOM(
        <Component>
          <Fragment>
            <div>Parent</div>
            <div>
              <button>Show child</button>
              {''}
            </div>
          </Fragment>
        </Component>
      );
      await trigger(document.body, 'button', 'click');
      expect(vNode).toMatchVDOM(
        <Component>
          <Fragment>
            <div>Parent</div>
            <div>
              <button>Show child</button>
              <Component>
                <div>Child</div>
              </Component>
            </div>
          </Fragment>
        </Component>
      );
    });

    it('should rerender components correctly', async () => {
      const Component1 = component$(() => {
        const signal1 = useSignal(1);
        return (
          <div>
            <span>Component 1</span>
            {signal1.value}
          </div>
        );
      });
      const Component2 = component$(() => {
        const signal2 = useSignal(2);
        return (
          <div>
            <span>Component 2</span>
            {signal2.value}
          </div>
        );
      });
      const Parent = component$(() => {
        const show = useSignal(true);
        return (
          <div class="parent" onClick$={() => (show.value = false)}>
            {show.value && <Component1 />}
            {show.value && <Component1 />}
            <Component2 />
          </div>
        );
      });
      const { vNode, container } = await render(<Parent />, { debug });
      expect(vNode).toMatchVDOM(
        <>
          <div class="parent">
            <Component>
              <div>
                <span>Component 1</span>
                <Signal>1</Signal>
              </div>
            </Component>
            <Component>
              <div>
                <span>Component 1</span>
                <Signal>1</Signal>
              </div>
            </Component>
            <Component>
              <div>
                <span>Component 2</span>
                <Signal>2</Signal>
              </div>
            </Component>
          </div>
        </>
      );
      await trigger(container.element, 'div.parent', 'click');
      expect(vNode).toMatchVDOM(
        <>
          <div class="parent">
            {''}
            {''}
            <Component>
              <div>
                <span>Component 2</span>
                <Signal>2</Signal>
              </div>
            </Component>
          </div>
        </>
      );
    });

    it('should remove children from component$', async () => {
      const log: string[] = [];
      const MyComp = component$((props: any) => {
        log.push('children' in props ? 'children' : 'no children');
        return <span>Hello world</span>;
      });

      const { vNode } = await render(<MyComp>CHILDREN</MyComp>, { debug });
      expect(vNode).toMatchVDOM(
        <Component>
          <span>Hello world</span>
        </Component>
      );
      expect(log).toEqual(['no children']);
    });

    it('should NOT remove children from inline component', async () => {
      const log: string[] = [];
      const MyComp = (props: any) => {
        log.push('children' in props ? 'has children' : 'no children');
        return <span>Hello world</span>;
      };

      const { vNode } = await render(<MyComp>CHILDREN</MyComp>, { debug });
      expect(vNode).toMatchVDOM(
        <Component>
          <span>Hello world</span>
        </Component>
      );
      expect(log).toEqual(['has children']);
    });

    it('should insert dangerouslySetInnerHTML', async () => {
      const Cmp = component$(() => {
        return (
          <div>
            <div>
              <span dangerouslySetInnerHTML="vanilla HTML here" />
            </div>
            <div>
              <span id="before" dangerouslySetInnerHTML="<h1>I'm an h1!</h1>" class="after" />
            </div>
          </div>
        );
      });
      const { document } = await render(<Cmp />, { debug });
      const divElement = document.body.children[0];
      expect(divElement.children[0].innerHTML).toContain('<span>vanilla HTML here</span>');
      expect(divElement.children[1].innerHTML).toContain(
        `<span id="before" class="after"><h1>I'm an h1!</h1></span>`
      );
    });

    describe('svg', () => {
      it('should render svg', async () => {
        const SvgComp = component$(() => {
          return (
            <svg viewBox="0 0 100 100" xmlns="http://www.w3.org/2000/svg" key="ka">
              <feGaussianBlur></feGaussianBlur>
              <circle cx="50" cy="50" r="50" />
            </svg>
          );
        });
        const { vNode, container } = await render(<SvgComp />, { debug });
        expect(vNode).toMatchVDOM(
          <Component>
            <svg viewBox="0 0 100 100" xmlns="http://www.w3.org/2000/svg">
              <feGaussianBlur></feGaussianBlur>
              <circle cx="50" cy="50" r="50" />
            </svg>
          </Component>
        );
        expect(getCleanupBodyHTML(container.document)).toContain(
          '<svg viewbox="0 0 100 100" xmlns="http://www.w3.org/2000/svg" q:key="ka"><fegaussianblur></fegaussianblur><circle cx="50" cy="50" r="50"></circle></svg>'
        );
      });
      it('should write attributes to svg', async () => {
        const SvgComp = component$((props: { cx: string; cy: string }) => {
          return (
            <svg viewBox="0 0 100 100" xmlns="http://www.w3.org/2000/svg">
              <circle {...props} r="50" />
            </svg>
          );
        });
        const { vNode, container } = await render(<SvgComp cx="10" cy="10" />, { debug });
        expect(vNode).toMatchVDOM(
          <Component>
            <svg viewBox="0 0 100 100" xmlns="http://www.w3.org/2000/svg">
              <circle cx="10" cy="10" r="50" />
            </svg>
          </Component>
        );
        expect(getCleanupBodyHTML(container.document)).toContain(
          '<svg viewbox="0 0 100 100" xmlns="http://www.w3.org/2000/svg"><circle cx="10" cy="10" r="50"></circle></svg>'
        );
      });
      it('should rerender svg', async () => {
        const SvgComp = component$((props: { cx: string; cy: string }) => {
          return (
            <svg viewBox="0 0 100 100" xmlns="http://www.w3.org/2000/svg">
              <circle cx={props.cx} cy={props.cy} r="50" />
            </svg>
          );
        });
        const Parent = component$(() => {
          const show = useSignal(false);
          return (
            <button onClick$={() => (show.value = !show.value)}>
              {show.value && <SvgComp cx="10" cy="10" />}
            </button>
          );
        });
        const { vNode, container } = await render(<Parent />, { debug });
        expect(vNode).toMatchVDOM(
          <Component>
            <button>{''}</button>
          </Component>
        );

        expect(getCleanupBodyHTML(container.document)).not.toContain(
          '<svg viewbox="0 0 100 100" xmlns="http://www.w3.org/2000/svg">'
        );
        await trigger(container.element, 'button', 'click');
        expect(vNode).toMatchVDOM(
          <Component>
            <button>
              <Component>
                <svg viewBox="0 0 100 100" xmlns="http://www.w3.org/2000/svg">
                  <circle cx="10" cy="10" r="50" />
                </svg>
              </Component>
            </button>
          </Component>
        );

        expect(getCleanupBodyHTML(container.document)).toContain(
          '<svg viewbox="0 0 100 100" xmlns="http://www.w3.org/2000/svg" q:key="b9_52"><circle r="50" cx="10" cy="10"></circle></svg>'
        );

        await trigger(container.element, 'button', 'click');
        expect(vNode).toMatchVDOM(
          <Component>
            <button>{''}</button>
          </Component>
        );

        expect(getCleanupBodyHTML(container.document)).not.toContain(
          '<svg viewbox="0 0 100 100" xmlns="http://www.w3.org/2000/svg" q:key="b9_52">'
        );
      });
      it('should rerender svg child elements', async () => {
        const SvgComp = component$((props: { child: JSXOutput }) => {
          return (
            <svg key="hi" viewBox="0 0 100 100" xmlns="http://www.w3.org/2000/svg">
              <circle cx="15" cy="15" r="50" />
              {props.child}
            </svg>
          );
        });
        const Parent = component$(() => {
          const show = useSignal(false);
          return (
            <button onClick$={() => (show.value = !show.value)}>
              <SvgComp
                child={show.value ? <line x1="0" y1="80" x2="100" y2="20" stroke="black" /> : <></>}
              />
            </button>
          );
        });
        const { vNode, container } = await render(<Parent />, { debug });
        expect(vNode).toMatchVDOM(
          <Component>
            <button>
              <Component>
                <svg key="hi" viewBox="0 0 100 100" xmlns="http://www.w3.org/2000/svg">
                  <circle cx="15" cy="15" r="50"></circle>
                  <Fragment></Fragment>
                </svg>
              </Component>
            </button>
          </Component>
        );
        expect(getCleanupBodyHTML(container.document)).toMatch(
          '<svg viewbox="0 0 100 100" xmlns="http://www.w3.org/2000/svg" q:key="hi"><circle cx="15" cy="15" r="50"></circle></svg>'
        );

        await trigger(container.element, 'button', 'click');
        expect(vNode).toMatchVDOM(
          <Component>
            <button>
              <Component>
                <svg viewBox="0 0 100 100" xmlns="http://www.w3.org/2000/svg">
                  <circle cx="15" cy="15" r="50"></circle>
                  <line x1="0" y1="80" x2="100" y2="20" stroke="black"></line>
                </svg>
              </Component>
            </button>
          </Component>
        );
        expect(getCleanupBodyHTML(container.document)).toContain(
          '<svg viewbox="0 0 100 100" xmlns="http://www.w3.org/2000/svg" q:key="hi"><circle cx="15" cy="15" r="50"></circle><line x1="0" y1="80" x2="100" y2="20" stroke="black" q:key="b9_60"></line></svg>'
        );

        await trigger(container.element, 'button', 'click');
        expect(vNode).toMatchVDOM(
          <Component>
            <button>
              <Component>
                <svg viewBox="0 0 100 100" xmlns="http://www.w3.org/2000/svg">
                  <circle cx="15" cy="15" r="50"></circle>
                  <Fragment></Fragment>
                </svg>
              </Component>
            </button>
          </Component>
        );
        expect(getCleanupBodyHTML(container.document)).toContain(
          '<svg viewbox="0 0 100 100" xmlns="http://www.w3.org/2000/svg" q:key="hi"><circle cx="15" cy="15" r="50"></circle></svg>'
        );
      });      
    });
  });

  describe(render.name + ': regression', () => {
    it('#5647', async () => {
      const ChildNested = component$(() => {
        return <div>Nested</div>;
      });
      const Child1 = component$<{ refId: string; ele: JSXOutput }>((props) => {
        const isShow = useSignal(true);
        return (
          <div>
            {isShow.value && props.ele}
            <p>isShow value: {`${isShow.value}`}</p>
            <button
              id={props.refId}
              onClick$={() => {
                isShow.value = !isShow.value;
              }}
            >
              Toggle
            </button>
          </div>
        );
      });
      const Issue5647 = component$(() => {
        return (
          <>
            <Child1 refId="first" ele={<span>Hi, this doesn't work...</span>} />
            <Child1 refId="second" ele={<ChildNested />} />
          </>
        );
      });
      const { vNode, container } = await render(<Issue5647 />, { debug });
      expect(vNode).toMatchVDOM(
        <Component>
          <Fragment>
            <Component>
              <div>
                <span>Hi, this doesn't work...</span>
                <p>
                  {'isShow value: '}
                  <Signal>{'true'}</Signal>
                </p>
                <button id="first">Toggle</button>
              </div>
            </Component>
            <Component>
              <div>
                <Component>
                  <div>Nested</div>
                </Component>
                <p>
                  {'isShow value: '}
                  <Signal>{'true'}</Signal>
                </p>
                <button id="second">Toggle</button>
              </div>
            </Component>
          </Fragment>
        </Component>
      );
      await trigger(container.element, 'button#first', 'click');
      expect(vNode).toMatchVDOM(
        <Component>
          <Fragment>
            <Component>
              <div>
                {''}
                <p>
                  {'isShow value: '}
                  <Signal>{'false'}</Signal>
                </p>
                <button id="first">Toggle</button>
              </div>
            </Component>
            <Component>
              <div>
                <Component>
                  <div>Nested</div>
                </Component>
                <p>
                  {'isShow value: '}
                  <Signal>{'true'}</Signal>
                </p>
                <button id="second">Toggle</button>
              </div>
            </Component>
          </Fragment>
        </Component>
      );
      await trigger(container.element, 'button#second', 'click');
      expect(vNode).toMatchVDOM(
        <Component>
          <Fragment>
            <Component>
              <div>
                {''}
                <p>
                  {'isShow value: '}
                  <Signal>{'false'}</Signal>
                </p>
                <button id="first">Toggle</button>
              </div>
            </Component>
            <Component>
              <div>
                {''}
                <p>
                  {'isShow value: '}
                  <Signal>{'false'}</Signal>
                </p>
                <button id="second">Toggle</button>
              </div>
            </Component>
          </Fragment>
        </Component>
      );
      await trigger(container.element, 'button#first', 'click');
      expect(vNode).toMatchVDOM(
        <Component>
          <Fragment>
            <Component>
              <div>
                <span>Hi, this doesn't work...</span>
                <p>
                  {'isShow value: '}
                  <Signal>{'true'}</Signal>
                </p>
                <button id="first">Toggle</button>
              </div>
            </Component>
            <Component>
              <div>
                {''}
                <p>
                  {'isShow value: '}
                  <Signal>{'false'}</Signal>
                </p>
                <button id="second">Toggle</button>
              </div>
            </Component>
          </Fragment>
        </Component>
      );
    });
  });
});
function getCleanupBodyHTML(document: QDocument): any {
  let html = document.body.innerHTML;
  html = html.toLowerCase();
  html = html.replace(/ =""/g, '');
  return html;
}
<|MERGE_RESOLUTION|>--- conflicted
+++ resolved
@@ -1,22 +1,12 @@
 import { Fragment as Component, Fragment, Fragment as Signal } from '@builder.io/qwik/jsx-runtime';
 import { describe, expect, it } from 'vitest';
 import { trigger } from '../../testing/element-fixture';
-<<<<<<< HEAD
-import { component$, componentQrl } from '../component/component.public';
-import { inlinedQrl } from '../qrl/qrl';
+import { component$ } from '../component/component.public';
 import type { JSXOutput } from '../render/jsx/types/jsx-node';
-import { useLexicalScope } from '../use/use-lexical-scope.public';
 import { useSignal } from '../use/use-signal';
+import type { QDocument } from './client/types';
 import { domRender, ssrRenderToDom } from './rendering.unit-util';
 import './vdom-diff.unit-util';
-=======
-import { component$ } from '../component/component.public';
-import { useSignal } from '../use/use-signal';
-import { domRender, ssrRenderToDom } from './rendering.unit-util';
-import './vdom-diff.unit-util';
-import type { JSXOutput } from '../render/jsx/types/jsx-node';
-import type { QDocument } from './client/types';
->>>>>>> 74c0d3ae
 
 const debug = false; //true;
 Error.stackTraceLimit = 100;
