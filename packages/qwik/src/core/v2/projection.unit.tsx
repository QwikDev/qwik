--- conflicted
+++ resolved
@@ -1,17 +1,14 @@
 import { beforeEach, describe, expect, it } from 'vitest';
 import { trigger } from '../../testing/element-fixture';
 import { component$, componentQrl } from '../component/component.public';
+import { _fnSignal, _jsxC, _jsxQ } from '../internal';
 import { inlinedQrl } from '../qrl/qrl';
 import {
   Fragment as Component,
   Fragment,
   Fragment as InlineComponent,
   Fragment as Projection,
-<<<<<<< HEAD
-=======
-  Fragment as Signal,
-  Fragment,
->>>>>>> 74c0d3ae
+  Fragment as Signal
 } from '../render/jsx/jsx-runtime';
 import { Slot } from '../render/jsx/slot.public';
 import { useLexicalScope } from '../use/use-lexical-scope.public';
@@ -20,10 +17,6 @@
 import { vnode_getNextSibling } from './client/vnode';
 import { domRender, ssrRenderToDom } from './rendering.unit-util';
 import './vdom-diff.unit-util';
-<<<<<<< HEAD
-=======
-import { _fnSignal, _jsxC, _jsxQ } from '../internal';
->>>>>>> 74c0d3ae
 
 const debug = false;
 
