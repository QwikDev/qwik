--- conflicted
+++ resolved
@@ -1026,11 +1026,7 @@
           stream,
           streaming,
         });
-<<<<<<< HEAD
-        expect(stream.write).toHaveBeenCalledTimes(121);
-=======
         expect(stream.write).toHaveBeenCalledTimes(130);
->>>>>>> 22f44dd0
       });
       it('should render chunk by chunk with auto streaming', async () => {
         const stream: StreamWriter = {
