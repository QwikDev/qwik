import { componentQrl, type OnRenderFn } from '../../component/component.public';
import type { QRLInternal } from '../../qrl/qrl-class';
import type { QRL } from '../../qrl/qrl.public';
import type { JSXOutput } from '../../render/jsx/types/jsx-node';
import {
  runComputed2,
  runTask2,
  Task,
  type TaskFn,
  type useTaskQrl,
  type useVisibleTaskQrl,
} from '../../use/use-task';
import { EMPTY_ARRAY } from '../../util/flyweight';
import { isPromise, maybeThen } from '../../util/promises';
import type { ValueOrPromise } from '../../util/types';
import type { VirtualVNode } from '../client/types';
import { vnode_documentPosition, vnode_isChildOf, vnode_isVNode } from '../client/vnode';
import { vnode_diff } from '../client/vnode-diff';
import { executeComponent2, JSX_LOCAL } from './component-execution';
import type { Container2, fixMeAny, HostElement } from './types';

export const enum ChoreType {
  COMPUTED = 0,
  CLEANUP = 1,
  RESOURCE = 2,
  TASK = 3,
  NODE_DIFF = 4,
  NODE_PROP = 5,
  COMPONENT = 6,
  VISIBLE = 7,
  SIMPLE = 8,
}
// const TYPE2EVENT: Array<
//   typeof TaskEvent | typeof ComputedEvent | typeof ResourceEvent | typeof RenderEvent
// > = [
//   TaskEvent, ////// 0 - ChoreType.TASK
//   ComputedEvent, // 1 - ChoreType.COMPUTED
//   ResourceEvent, // 2 - ChoreType.RESOURCE
//   RenderEvent, //// 3 - ChoreType.COMPONENT
//   TaskEvent, ////// 4 - ChoreType.VISIBLE
// ];

export interface Chore {
  $type$: ChoreType;
  $idx$: number | string;
  $target$: HostElement | QRLInternal<(...args: unknown[]) => unknown> | null;
  $payload$: unknown;
}

export type Scheduler = ReturnType<typeof createScheduler>;

export const createScheduler = (container: Container2, scheduleDrain: () => void) => {
  const hostElementQueue: HostElement[] = [];
  const hostElementCleanupQueue: HostElement[] = [];
  let drainResolve: ((value: void) => void) | null = null;

  const api = {
    $scheduleTask$: scheduleTask,
    $scheduleComputed$: scheduleComputed,
    $scheduleNodeDiff$: scheduleNodeDiff,
    $scheduleCleanup$: scheduleCleanup,
    $scheduleComponent$: scheduleComponent,
    $schedule$: schedule,
    $drainAll$: drainAll,
    $drainCleanup$: drainCleanup,
    $drainComponent$: drainComponent,
    $empty$: Promise.resolve(),
  };
  return api;

  ////////////////////////////////////////////////////////////////////////////////
  ////////////////////////////////////////////////////////////////////////////////

  function scheduleTask(task: Task) {
    schedule(ChoreType.TASK, task.$el$ as fixMeAny, task.$qrl$ as fixMeAny, task.$index$, task);
    return api;
  }

  function scheduleComputed(task: Task) {
    schedule(ChoreType.COMPUTED, task.$el$ as fixMeAny, task.$qrl$ as fixMeAny, task.$index$, task);
    return api;
  }

  function scheduleNodeDiff(element: HostElement, target: HostElement, value: JSXOutput) {
    schedule(ChoreType.NODE_DIFF, element as fixMeAny, target, 0, value);
    return api;
  }

  function scheduleCleanup(task: Task) {
    schedule(ChoreType.CLEANUP, task.$el$ as fixMeAny, task.$qrl$ as fixMeAny, task.$index$, task);
    return api;
  }

  function scheduleComponent(
    hostElement: HostElement,
    componentQrl: QRL<OnRenderFn<any>>,
    props: any
  ) {
    schedule(ChoreType.COMPONENT, hostElement, componentQrl, Number.MAX_SAFE_INTEGER, props);
    return api;
  }

  function schedule(
    type: ChoreType.TASK,
    host: HostElement,
    qrl: Parameters<typeof useTaskQrl>[0],
    idx: number,
    task: Task
  ): void;
  function schedule(
    type: ChoreType.NODE_DIFF,
    host: HostElement,
    target: HostElement,
    idx: 0,
    value: any
  ): void;
  function schedule(
    type: ChoreType.CLEANUP,
    host: HostElement,
    qrl: Parameters<typeof useTaskQrl>[0],
    idx: number,
    task: Task
  ): void;
  function schedule(
    type: ChoreType.COMPONENT,
    host: HostElement,
    qrl: Parameters<typeof componentQrl>[0],
    idx: number,
    props: any
  ): void;
  function schedule(
    type: ChoreType.COMPUTED,
    host: HostElement,
    qrl: QRL<OnRenderFn<any>>,
    idx: number,
    task: Task
  ): void;
  function schedule(
    type: ChoreType.VISIBLE,
    host: HostElement,
    qrl: Parameters<typeof useVisibleTaskQrl>[0],
    idx: number
  ): void;
  function schedule(
    type: ChoreType.SIMPLE,
    host: HostElement,
    qrl: Parameters<typeof useVisibleTaskQrl>[0]
  ): void;
  function schedule(
    type: ChoreType,
    host: HostElement,
    target: HostElement | QRL<(...args: any[]) => any> | null,
    idx: number | string = 0,
    payload: unknown = null
  ) {
    // console.log('>>>> SCHEDULE', !drainResolve, String(host));
    const localQueueName = type == ChoreType.CLEANUP ? CLEANUP_LOCAL : CHORES_LOCAL;
    let hostChoreQueue = container.getHostProp<Chore[]>(host, localQueueName);
    if (!hostChoreQueue) {
      container.setHostProp(host, localQueueName, (hostChoreQueue = []));
    }
    sortedInsert(
      hostChoreQueue,
      { $type$: type, $idx$: idx, $target$: target as any, $payload$: payload },
      intraHostPredicate
    );
    sortedInsert(
      type == ChoreType.CLEANUP ? hostElementCleanupQueue : hostElementQueue,
      host,
      hostElementPredicate
    );
    if (!drainResolve) {
      scheduleDrain();
    }
  }

  function drainAll(): ValueOrPromise<void> {
    if (!drainResolve) {
      api.$empty$ = new Promise<void>((resolve) => (drainResolve = resolve));
    }
    while (hostElementQueue.length) {
      const hostElement = hostElementQueue.shift()!;
      const jsx = drainComponent(hostElement);
      if (isPromise(jsx)) {
<<<<<<< HEAD
        return jsx.then((jsx) => maybeThen(() => container.processJsx(hostElement, jsx), drainAll));
      }
      if (jsx !== null) {
        const process = container.processJsx(hostElement, jsx);
        if (isPromise(process)) {
          return process.then(drainAll);
=======
        return jsx.then((jsx) => maybeThen(container.processJsx(hostElement, jsx), drainAll));
      }
      if (jsx !== null) {
        const shouldWait = container.processJsx(hostElement, jsx);
        if (isPromise(shouldWait)) {
          return shouldWait.then(drainAll);
>>>>>>> c6d2e674
        }
      }
    }
    const resolve = drainResolve!;
    drainResolve = null;
    resolve && resolve();
  }

  function drainComponent(host: HostElement, hostChores?: Chore[]): ValueOrPromise<JSXOutput> {
    if (!hostChores) {
      hostChores = container.getHostProp<Chore[]>(host, CHORES_LOCAL) || EMPTY_ARRAY;
    }
    // console.log('drainComponent', hostChores.length, hostChores[0]?.$type$);
    while (hostChores.length) {
      const chore = hostChores.shift()!;
      const handleError = (err: any) => container.handleError(err, host);
      try {
        const result = executeChore(host, chore);
        if (isPromise(result)) {
          return result.then(
            () => drainComponent(host, hostChores),
            handleError
          ) as ValueOrPromise<JSXOutput>;
        }
      } catch (err) {
        handleError(err);
      }
    }
    sortedRemove(hostElementQueue, host, hostElementPredicate);
    return container.getHostProp<JSXOutput>(host, JSX_LOCAL)!;
  }

  function drainCleanup(host: HostElement | null) {
    let idx = host ? sortedFindIndex(hostElementCleanupQueue, host, hostElementPredicate) : 0;
    if (idx < 0) {
      idx = ~idx;
    }
    while (hostElementCleanupQueue.length > idx) {
      const hostElement = hostElementCleanupQueue[idx];
      if (host === null || vnode_isChildOf(host as fixMeAny, hostElement as fixMeAny)) {
        hostElementCleanupQueue.splice(idx, idx + 1);
        const hostChores = container.getHostProp<Chore[]>(hostElement, CLEANUP_LOCAL);
        hostChores && hostChores.forEach((chore) => executeChore(hostElement, chore));
      }
    }
  }

  function executeChore(host: HostElement, chore: Chore) {
    switch (chore.$type$) {
      case ChoreType.COMPONENT:
        return executeComponent2(
          container,
          host,
          chore.$target$ as fixMeAny,
          chore.$payload$ as fixMeAny
        );
      case ChoreType.COMPUTED:
        return runComputed2(chore.$payload$ as Task<TaskFn, TaskFn>, container, host);
      case ChoreType.TASK:
        return runTask2(chore.$payload$ as Task<TaskFn, TaskFn>, container, host);
      case ChoreType.NODE_DIFF:
        const parentVirtualNode = chore.$target$ as VirtualVNode;
        const jsx = chore.$payload$ as JSXOutput;
        vnode_diff(container as fixMeAny, jsx, parentVirtualNode);
        break;
      case ChoreType.CLEANUP:
        const task = chore.$payload$ as Task<TaskFn, TaskFn>;
        task.$destroy$ && task.$destroy$();
        break;
      case ChoreType.SIMPLE:
        return (chore.$target$ as QRLInternal<(...args: unknown[]) => unknown>).getFn()();
    }
  }
};

export const hostElementPredicate = (aHost: HostElement, bHost: HostElement): number => {
  if (aHost === bHost) {
    return 0;
  } else {
    if (vnode_isVNode(aHost) && vnode_isVNode(bHost)) {
      // we are running on the client.
      return vnode_documentPosition(aHost, bHost);
    } else {
      // we are running on the server.
      // On server we can't schedule task for a different host!
      // Server is SSR, and therefore scheduling for anything but the current host
      // implies that things need to be re-run nad that is not supported because of streaming.
      throw new Error(
        'SERVER: during HTML streaming, it is not possible to cause a re-run of tasks on a different host'
      );
    }
  }
};

const toNumber = (value: number | string): number => {
  return typeof value === 'number' ? value : -1;
};

export const intraHostPredicate = (a: Chore, b: Chore): number => {
  const idxDiff = toNumber(a.$idx$) - toNumber(b.$idx$);
  if (idxDiff !== 0) {
    return idxDiff;
  }
  const typeDiff = a.$type$ - b.$type$;
  if (typeDiff !== 0) {
    return typeDiff;
  }
  return 0;
};

const CHORES_LOCAL = ':chores';
const CLEANUP_LOCAL = ':cleanup';
function sortedFindIndex<T>(
  sortedArray: T[],
  value: T,
  comparator: (a: T, b: T) => number
): number {
  /// We need to ensure that the `queue` is sorted by priority.
  /// 1. Find a place where to insert into.
  let bottom = 0;
  let top = sortedArray.length;
  while (bottom < top) {
    const middle = bottom + ((top - bottom) >> 1);
    const midChore = sortedArray[middle];
    const comp = comparator(midChore, value);
    if (comp < 0) {
      bottom = middle + 1;
    } else if (comp > 0) {
      top = middle - 1;
    } else {
      // We already have the host in the queue.
      return middle;
    }
  }
  return ~bottom;
}
function sortedInsert<T>(sortedArray: T[], value: T, comparator: (a: T, b: T) => number) {
  /// We need to ensure that the `queue` is sorted by priority.
  /// 1. Find a place where to insert into.
  const idx = sortedFindIndex(sortedArray, value, comparator);
  if (idx < 0) {
    /// 2. Insert the chore into the queue.
    sortedArray.splice(~idx, 0, value);
  }
}

function sortedRemove<T>(sortedArray: T[], value: T, comparator: (a: T, b: T) => number) {
  const idx = sortedFindIndex(sortedArray, value, comparator);
  if (idx >= 0) {
    sortedArray.splice(idx, 1);
  }
}<|MERGE_RESOLUTION|>--- conflicted
+++ resolved
@@ -182,21 +182,12 @@
       const hostElement = hostElementQueue.shift()!;
       const jsx = drainComponent(hostElement);
       if (isPromise(jsx)) {
-<<<<<<< HEAD
-        return jsx.then((jsx) => maybeThen(() => container.processJsx(hostElement, jsx), drainAll));
-      }
-      if (jsx !== null) {
-        const process = container.processJsx(hostElement, jsx);
-        if (isPromise(process)) {
-          return process.then(drainAll);
-=======
         return jsx.then((jsx) => maybeThen(container.processJsx(hostElement, jsx), drainAll));
       }
       if (jsx !== null) {
         const shouldWait = container.processJsx(hostElement, jsx);
         if (isPromise(shouldWait)) {
           return shouldWait.then(drainAll);
->>>>>>> c6d2e674
         }
       }
     }
