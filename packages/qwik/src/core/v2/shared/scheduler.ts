--- conflicted
+++ resolved
@@ -84,21 +84,16 @@
 import type { QRLInternal } from '../../qrl/qrl-class';
 import type { QRL } from '../../qrl/qrl.public';
 import type { JSXOutput } from '../../render/jsx/types/jsx-node';
-<<<<<<< HEAD
-import { Task, TaskFlags, cleanupTask, runTask2, type TaskFn } from '../../use/use-task';
-=======
 import {
   Task,
   TaskFlags,
   cleanupTask,
-  runComputed2,
+  runTask2,
   runResource,
-  runSubscriber2,
   type ResourceDescriptor,
   type TaskFn,
 } from '../../use/use-task';
 import { logWarn } from '../../util/log';
->>>>>>> 88005555
 import { isPromise, maybeThen, maybeThenPassError, safeCall } from '../../util/promises';
 import type { ValueOrPromise } from '../../util/types';
 import { isDomContainer } from '../client/dom-container';
@@ -221,15 +216,10 @@
       type !== ChoreType.WAIT_FOR_COMPONENTS &&
       type !== ChoreType.COMPONENT_SSR;
     const isTask =
-<<<<<<< HEAD
-      type === ChoreType.TASK || type === ChoreType.VISIBLE || type === ChoreType.CLEANUP_VISIBLE;
-=======
       type === ChoreType.TASK ||
       type === ChoreType.VISIBLE ||
-      type === ChoreType.COMPUTED ||
       type === ChoreType.RESOURCE ||
       type === ChoreType.CLEANUP_VISIBLE;
->>>>>>> 88005555
     if (isTask) {
       (hostOrTask as Task).$flags$ |= TaskFlags.DIRTY;
     }
@@ -321,11 +311,6 @@
           (err: any) => container.handleError(err, host)
         );
         break;
-<<<<<<< HEAD
-=======
-      case ChoreType.COMPUTED:
-        returnValue = runComputed2(chore.$payload$ as Task<TaskFn, TaskFn>, container, host);
-        break;
       case ChoreType.RESOURCE:
         // Don't await the return value of the resource, because async resources should not be awaited.
         // The reason for this is that we should be able to update for example a node with loading
@@ -334,7 +319,6 @@
         const result = runResource(chore.$payload$ as ResourceDescriptor<TaskFn>, container, host);
         returnValue = isDomContainer(container) ? null : result;
         break;
->>>>>>> 88005555
       case ChoreType.TASK:
         returnValue = runTask2(chore.$payload$ as Task<TaskFn, TaskFn>, container, host);
         break;
