--- conflicted
+++ resolved
@@ -22,10 +22,7 @@
 import { throwErrorAndStop } from '../../util/log';
 import type { DomContainer } from '../client/dom-container';
 import { vnode_isVNode, vnode_locate } from '../client/vnode';
-<<<<<<< HEAD
 import type { fixMeAny } from './types';
-=======
->>>>>>> 90964f8d
 import type { ObjToProxyMap } from '../../container/container';
 import { isPromise } from 'util/types';
 import type { ValueOrPromise } from '../../util/types';
@@ -1136,4 +1133,4 @@
     case SerializationConstant.Promise_VALUE:
       return 'Promise';
   }
-};+};
