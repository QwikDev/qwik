--- conflicted
+++ resolved
@@ -21,34 +21,10 @@
 } from '../../render/jsx/jsx-runtime';
 import { type FunctionComponent } from '../../render/jsx/types/jsx-node';
 import { Slot } from '../../render/jsx/slot.public';
-<<<<<<< HEAD
 import { fastSkipSerialize, getProxyFlags, getSubscriptionManager } from '../../state/common';
 import { _CONST_PROPS, _VAR_PROPS } from '../../state/constants';
 import { Task, isTask, type ResourceReturnInternal } from '../../use/use-task';
 import { EMPTY_OBJ } from '../../util/flyweight';
-=======
-import {
-  SubscriptionProp,
-  createSubscriptionManager,
-  fastSkipSerialize,
-  getProxyFlags,
-  getProxyTarget,
-  getSubscriptionManager,
-  unwrapProxy,
-  type LocalSubscriptionManager,
-  type Subscriber,
-} from '../../state/common';
-import { QObjectManagerSymbol, _CONST_PROPS, _VAR_PROPS } from '../../state/constants';
-import {
-  SignalDerived,
-  SignalImpl,
-  SignalWrapper,
-  isSignal,
-  type Signal,
-} from '../../state/signal';
-import { getOrCreateProxy, isStore } from '../../state/store';
-import { Task, type ResourceReturnInternal } from '../../use/use-task';
->>>>>>> 88005555
 import { throwErrorAndStop } from '../../util/log';
 import { ELEMENT_ID } from '../../util/markers';
 import { isPromise } from '../../util/promises';
@@ -70,14 +46,10 @@
   type StoreHandler,
 } from '../signal/v2-store';
 import type { SymbolToChunkResolver } from '../ssr/ssr-types';
-<<<<<<< HEAD
-import type { fixMeAny } from './types';
-=======
 import { ELEMENT_ID } from '../../util/markers';
 import { getPlatform } from '../../platform/platform';
 import type { DeserializeContainer, fixMeAny } from './types';
 import { isElement, isNode } from '../../util/element';
->>>>>>> 88005555
 
 const deserializedProxyMap = new WeakMap<object, unknown>();
 
@@ -1226,50 +1198,6 @@
   return id;
 }
 
-<<<<<<< HEAD
-=======
-function subscriptionManagerToString(
-  subscriptionManager: LocalSubscriptionManager,
-  $addRoot$: (obj: any) => number
-) {
-  const data: string[] = [];
-  for (const sub of subscriptionManager.$subs$) {
-    let subData = '';
-    for (let i = 0; i < sub.length; i++) {
-      if (i === SubscriptionProp.TYPE) {
-        subData += sub[i];
-      } else {
-        subData += ' ' + $addRoot$(sub[i]);
-      }
-    }
-    data.push(subData);
-  }
-  return data.join(';');
-}
-
-export function subscriptionManagerFromString(
-  subscriptionManager: LocalSubscriptionManager,
-  value: string,
-  getObjectById: (id: number) => any
-) {
-  const subs = value.split(';');
-  for (let k = 0; k < subs.length; k++) {
-    const sub = subs[k];
-    if (!sub) {
-      // skip empty strings
-      continue;
-    }
-    const subscription = sub.split(' ') as (string | number)[];
-    subscription[0] = parseInt(subscription[0] as string);
-    for (let i = 1; i < subscription.length; i++) {
-      subscription[i] = getObjectById(subscription[i] as number);
-    }
-    const prop = subscription.pop() as string | undefined;
-    subscriptionManager.$addSub$(subscription as any as Subscriber, prop);
-  }
-}
-
->>>>>>> 88005555
 export function qrlToString(
   serializationContext: SerializationContext,
   value: QRLInternal | SyncQRLInternal
