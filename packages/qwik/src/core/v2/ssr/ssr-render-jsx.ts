import { isDev } from '@builder.io/qwik/build';
import { isQwikComponent } from '../../component/component.public';
import { isQrl } from '../../qrl/qrl-class';
import type { QRL } from '../../qrl/qrl.public';
<<<<<<< HEAD
import { dangerouslySetInnerHTML, serializeClass, stringifyStyle } from '../../render/execute-component';
=======
import { serializeAttribute } from '../../render/execute-component';
>>>>>>> 87f0b9e5
import { Fragment } from '../../render/jsx/jsx-runtime';
import { Slot } from '../../render/jsx/slot.public';
import type { JSXNode, JSXOutput } from '../../render/jsx/types/jsx-node';
import type { JSXChildren } from '../../render/jsx/types/jsx-qwik-attributes';
import { SubscriptionType } from '../../state/common';
import { SignalDerived, isSignal } from '../../state/signal';
import { trackSignal } from '../../use/use-core';
import { EMPTY_ARRAY } from '../../util/flyweight';
import { throwErrorAndStop } from '../../util/log';
<<<<<<< HEAD
import { ELEMENT_KEY } from '../../util/markers';
=======
import { ELEMENT_KEY, QSlot } from '../../util/markers';
>>>>>>> 87f0b9e5
import { isPromise } from '../../util/promises';
import { type ValueOrPromise } from '../../util/types';
import {
  convertEventNameFromJsxPropToHtmlAttr,
  getEventNameFromJsxProp,
  isJsxPropertyAnEventName,
} from '../shared/event-names';
import { qrlToString, type SerializationContext } from '../shared/shared-serialization';
import { DEBUG_TYPE, VirtualType, type fixMeAny } from '../shared/types';
import { applyInlineComponent, applyQwikComponentBody } from './ssr-render-component';
import type { SSRContainer, SsrAttrs } from './ssr-types';

type StackFn = () => ValueOrPromise<void>;
type StackValue = JSXOutput | StackFn | Promise<JSXOutput> | typeof Promise;

/** @internal */
export function _walkJSX(
  ssr: SSRContainer,
  value: JSXOutput,
  allowPromises: true
): ValueOrPromise<void>;
/** @internal */
export function _walkJSX(ssr: SSRContainer, value: JSXOutput, allowPromises: false): false;
/** @internal */
export function _walkJSX(
  ssr: SSRContainer,
  value: JSXOutput,
  allowPromises: boolean
): ValueOrPromise<void> | false {
  const stack: StackValue[] = [value];
  let resolveDrain: () => void;
  let rejectDrain: (reason: any) => void;
  const drained =
    allowPromises &&
    new Promise<void>((res, rej) => {
      resolveDrain = res;
      rejectDrain = rej;
    });
  const enqueue = (value: StackValue) => stack.push(value);
  const resolveValue = (value: JSXOutput) => {
    stack.push(value);
    drain();
  };
  const drain = (): void => {
    while (stack.length) {
      const value = stack.pop();
      if (typeof value === 'function') {
        if (value === Promise) {
          if (!allowPromises) {
            return throwErrorAndStop('Promises not expected here.');
          }
          (stack.pop() as Promise<JSXOutput>).then(resolveValue, rejectDrain);
          return;
        }
        const waitOn = (value as StackFn).apply(ssr);
        if (waitOn) {
          if (!allowPromises) {
            return throwErrorAndStop('Promises not expected here.');
          }
          waitOn.then(drain, rejectDrain);
          return;
        }
        continue;
      }
      processJSXNode(ssr, enqueue, value as JSXOutput);
    }
    if (stack.length === 0 && allowPromises) {
      resolveDrain();
    }
  };
  drain();
  return drained;
}

function processJSXNode(
  ssr: SSRContainer,
  enqueue: (
    value: ValueOrPromise<JSXOutput> | (() => ValueOrPromise<void>) | typeof Promise
  ) => void,
  value: JSXOutput
) {
  // console.log('processJSXNode', value);
  if (value === null || value === undefined) {
    ssr.textNode('');
  } else if (typeof value === 'boolean') {
    ssr.textNode('');
  } else if (typeof value === 'number') {
    ssr.textNode(String(value));
  } else if (typeof value === 'string') {
    ssr.textNode(value);
  } else if (typeof value === 'object') {
    if (Array.isArray(value)) {
      for (let i = value.length - 1; i >= 0; i--) {
        enqueue(value[i]);
      }
    } else if (isSignal(value)) {
      ssr.openFragment(isDev ? [DEBUG_TYPE, VirtualType.DerivedSignal] : EMPTY_ARRAY);
      const signalNode = ssr.getLastNode() as fixMeAny;
      // TODO(mhevery): It is unclear to me why we need to serialize host for SignalDerived.
      // const host = ssr.getComponentFrame(0)!.componentNode as fixMeAny;
      const host = signalNode;
      enqueue(ssr.closeFragment);
      enqueue(trackSignal(value, [SubscriptionType.TEXT_MUTABLE, host, value, signalNode]));
    } else if (isPromise(value)) {
      ssr.openFragment(isDev ? [DEBUG_TYPE, VirtualType.Awaited] : EMPTY_ARRAY);
      enqueue(ssr.closeFragment);
      enqueue(value);
      enqueue(Promise);
    } else {
      const jsx = value as JSXNode;
      const type = jsx.type;
      // Below, JSXChildren allows functions and regexes, but we assume the dev only uses those as appropriate.
      if (typeof type === 'string') {
        ssr.openElement(
          type,
          toSsrAttrs(jsx.varProps, ssr.serializationCtx, jsx.key),
          toSsrAttrs(jsx.constProps, ssr.serializationCtx)
        );
        const rawHTML = jsx.props[dangerouslySetInnerHTML];
        if (rawHTML) {
          ssr.htmlNode(rawHTML as string);
        }
        enqueue(ssr.closeElement);
        if (type === 'head') {
          enqueue(ssr.$appendHeadNodes$);
        }
        const children = jsx.children as JSXOutput;
        children != undefined && enqueue(children);
      } else if (typeof type === 'function') {
        if (type === Fragment) {
          let attrs = jsx.key != null ? [ELEMENT_KEY, jsx.key] : EMPTY_ARRAY;
          if (isDev) {
            attrs = [DEBUG_TYPE, VirtualType.Fragment, ...attrs]; // Add debug info.
          }
          ssr.openFragment(attrs);
          enqueue(ssr.closeFragment);
          // In theory we could get functions or regexes, but we assume all is well
          const children = jsx.children as JSXOutput;
          children !== undefined && enqueue(children);
        } else if (type === Slot) {
          const componentFrame = ssr.getNearestComponentFrame()!;
          const projectionAttrs = isDev ? [DEBUG_TYPE, VirtualType.Projection] : [];
          if (componentFrame) {
            const compId = componentFrame.componentNode.id || '';
            projectionAttrs.push(':', compId);
            ssr.openProjection(projectionAttrs);
            const host = componentFrame.componentNode;
            let slotName: string = '';
            const node = ssr.getLastNode();
            const constProps = jsx.constProps;
            if (constProps && typeof constProps == 'object' && 'name' in constProps) {
              const constValue = constProps.name;
              if (constValue instanceof SignalDerived) {
                slotName = trackSignal(constValue, [
                  SubscriptionType.PROP_MUTABLE,
                  host as fixMeAny,
                  constValue,
                  node as fixMeAny,
                  'name',
                ]);
              }
            }
            slotName = String(slotName || jsx.props.name || '');
            projectionAttrs.push(QSlot, slotName);
            enqueue(ssr.closeProjection);
            const slotDefaultChildren = (jsx.props.children || null) as JSXChildren | null;
            const slotChildren =
              componentFrame.consumeChildrenForSlot(node, slotName) || slotDefaultChildren;
            if (slotDefaultChildren && slotChildren !== slotDefaultChildren) {
              ssr.addUnclaimedProjection(node, '', slotDefaultChildren);
            }
            enqueue(slotChildren as JSXOutput);
          } else {
            // Even thought we are not projecting we still need to leave a marker for the slot.
            ssr.openFragment(isDev ? [DEBUG_TYPE, VirtualType.Projection] : EMPTY_ARRAY);
            ssr.closeFragment();
          }
        } else if (isQwikComponent(type)) {
          ssr.openComponent(isDev ? [DEBUG_TYPE, VirtualType.Component] : []);
          enqueue(ssr.closeComponent);
          ssr.getComponentFrame(0)!.distributeChildrenIntoSlots(jsx.children);
          const jsxOutput = applyQwikComponentBody(ssr, jsx, type);
          enqueue(jsxOutput);
          isPromise(jsxOutput) && enqueue(Promise);
        } else {
          ssr.openFragment(isDev ? [DEBUG_TYPE, VirtualType.InlineComponent] : EMPTY_ARRAY);
          enqueue(ssr.closeFragment);
          const component = ssr.getComponentFrame(0)!;
          const jsxOutput = applyInlineComponent(
            ssr,
            component && component.componentNode,
            type as fixMeAny,
            jsx
          );
          enqueue(jsxOutput);
          isPromise(jsxOutput) && enqueue(Promise);
        }
      }
    }
  }
}

export function toSsrAttrs(
  record: Record<string, unknown>,
  serializationCtx: SerializationContext,
  key?: string | null
): SsrAttrs;
export function toSsrAttrs(
  record: Record<string, unknown> | null | undefined,
  serializationCtx: SerializationContext,
  key?: string | null
): SsrAttrs | null;
export function toSsrAttrs(
  record: Record<string, unknown> | null | undefined,
  serializationCtx: SerializationContext,
  key?: string | null
): SsrAttrs | null {
  if (record == null) {
    return null;
  }
  const ssrAttrs: SsrAttrs = [];
  for (const key in record) {
    if (key === 'children') {
      continue;
    }
    let value = record[key];
    if (isJsxPropertyAnEventName(key)) {
      const eventValue = setEvent(serializationCtx, key, value);
      if (eventValue) {
        ssrAttrs.push(convertEventNameFromJsxPropToHtmlAttr(key), eventValue);
      }
      continue;
    }

    if (isSignal(value)) {
      // write signal as is. We will track this signal inside `writeAttrs`
      ssrAttrs.push(key, value);
      continue;
    }

    value = serializeAttribute(key, value);

    ssrAttrs.push(key, value as string);
  }
  if (key != null) {
    ssrAttrs.push(ELEMENT_KEY, key);
  }
  return ssrAttrs;
}

function setEvent(serializationCtx: SerializationContext, key: string, rawValue: unknown) {
  let value: string | null = null;
  const qrls = rawValue;
  if (Array.isArray(qrls)) {
    for (let i = 0; i <= qrls.length; i++) {
      const qrl: unknown = qrls[i];
      if (isQrl(qrl)) {
        const first = i === 0;
        value = (first ? '' : value + '\n') + qrlToString(serializationCtx, qrl);
        addQwikEventToSerializationContext(serializationCtx, key, qrl);
      }
    }
  } else if (isQrl(qrls)) {
    value = qrlToString(serializationCtx, qrls);
    addQwikEventToSerializationContext(serializationCtx, key, qrls);
  }

  if (isJsxPropertyAnEventName(key)) {
    return value;
  }
  return null;
}

function addQwikEventToSerializationContext(
  serializationCtx: SerializationContext,
  key: string,
  qrl: QRL
) {
  const eventName = getEventNameFromJsxProp(key);
  if (eventName) {
    serializationCtx.$eventNames$.add(eventName);
    serializationCtx.$eventQrls$.add(qrl);
  }
}<|MERGE_RESOLUTION|>--- conflicted
+++ resolved
@@ -2,11 +2,7 @@
 import { isQwikComponent } from '../../component/component.public';
 import { isQrl } from '../../qrl/qrl-class';
 import type { QRL } from '../../qrl/qrl.public';
-<<<<<<< HEAD
-import { dangerouslySetInnerHTML, serializeClass, stringifyStyle } from '../../render/execute-component';
-=======
-import { serializeAttribute } from '../../render/execute-component';
->>>>>>> 87f0b9e5
+import { dangerouslySetInnerHTML, serializeAttribute } from '../../render/execute-component';
 import { Fragment } from '../../render/jsx/jsx-runtime';
 import { Slot } from '../../render/jsx/slot.public';
 import type { JSXNode, JSXOutput } from '../../render/jsx/types/jsx-node';
@@ -16,11 +12,7 @@
 import { trackSignal } from '../../use/use-core';
 import { EMPTY_ARRAY } from '../../util/flyweight';
 import { throwErrorAndStop } from '../../util/log';
-<<<<<<< HEAD
-import { ELEMENT_KEY } from '../../util/markers';
-=======
 import { ELEMENT_KEY, QSlot } from '../../util/markers';
->>>>>>> 87f0b9e5
 import { isPromise } from '../../util/promises';
 import { type ValueOrPromise } from '../../util/types';
 import {
@@ -141,6 +133,7 @@
         );
         const rawHTML = jsx.props[dangerouslySetInnerHTML];
         if (rawHTML) {
+          // TODO: handle signal ( eg. rawHTML.value)
           ssr.htmlNode(rawHTML as string);
         }
         enqueue(ssr.closeElement);
