--- conflicted
+++ resolved
@@ -2,11 +2,7 @@
 import { isQwikComponent } from '../../component/component.public';
 import { isQrl } from '../../qrl/qrl-class';
 import type { QRL } from '../../qrl/qrl.public';
-<<<<<<< HEAD
-import { dangerouslySetInnerHTML, serializeClass } from '../../render/execute-component';
-=======
-import { serializeClass, stringifyStyle } from '../../render/execute-component';
->>>>>>> 74c0d3ae
+import { dangerouslySetInnerHTML, serializeClass, stringifyStyle } from '../../render/execute-component';
 import { Fragment } from '../../render/jsx/jsx-runtime';
 import { Slot } from '../../render/jsx/slot.public';
 import type { JSXNode, JSXOutput } from '../../render/jsx/types/jsx-node';
@@ -16,6 +12,7 @@
 import { trackSignal } from '../../use/use-core';
 import { EMPTY_ARRAY } from '../../util/flyweight';
 import { throwErrorAndStop } from '../../util/log';
+import { ELEMENT_KEY } from '../../util/markers';
 import { isPromise } from '../../util/promises';
 import { type ValueOrPromise } from '../../util/types';
 import {
@@ -28,8 +25,6 @@
 import { DEBUG_TYPE, VirtualType, type fixMeAny } from '../shared/types';
 import { applyInlineComponent, applyQwikComponentBody } from './ssr-render-component';
 import type { SSRContainer, SsrAttrs } from './ssr-types';
-import { _CONST_PROPS } from '../../internal';
-import { ELEMENT_KEY } from '../../util/markers';
 
 type StackFn = () => ValueOrPromise<void>;
 type StackValue = JSXOutput | StackFn | Promise<JSXOutput> | typeof Promise;
