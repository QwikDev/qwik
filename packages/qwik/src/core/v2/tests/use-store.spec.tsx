--- conflicted
+++ resolved
@@ -1,15 +1,5 @@
 import { Fragment as Component, Fragment, Fragment as Signal, useTask$ } from '@builder.io/qwik';
 import { describe, expect, it, vi } from 'vitest';
-<<<<<<< HEAD
-import { advanceToNextTimerAndFlush, trigger } from '../../../testing/element-fixture';
-import { domRender, ssrRenderToDom } from '../../../testing/rendering.unit-util';
-import '../../../testing/vdom-diff.unit-util';
-import { component$ } from '@builder.io/qwik';
-import type { Signal as SignalType } from '../../state/signal';
-import { untrack } from '../../use/use-core';
-import { useSignal } from '../../use/use-signal';
-import { useStore } from '../../use/use-store.public';
-=======
 import { advanceToNextTimerAndFlush } from '../../../testing/element-fixture';
 import { domRender, ssrRenderToDom, trigger } from '@builder.io/qwik/testing';
 import {
@@ -20,7 +10,6 @@
   useStore,
   useTask$,
 } from '@builder.io/qwik';
->>>>>>> 88005555
 
 const debug = false; //true;
 Error.stackTraceLimit = 100;
