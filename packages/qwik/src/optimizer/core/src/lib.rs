--- conflicted
+++ resolved
@@ -29,11 +29,7 @@
 
 #[cfg(feature = "parallel")]
 use anyhow::Context;
-<<<<<<< HEAD
-=======
-use transform::HookKind;
 use words::BUILDER_IO_QWIK;
->>>>>>> 6c90356f
 
 #[cfg(feature = "fs")]
 use std::fs;
