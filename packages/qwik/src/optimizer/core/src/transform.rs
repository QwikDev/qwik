use crate::code_move::{fix_path, transform_function_expr};
use crate::collector::{
    collect_from_pat, new_ident_from_id, GlobalCollect, Id, IdentCollector, ImportKind,
};
use crate::entry_strategy::EntryPolicy;
<<<<<<< HEAD
use crate::errors;
use crate::inlined_fn::convert_inlined_fn;
use crate::is_immutable::{is_immutable_children, is_immutable_expr};
=======
use crate::has_branches::{is_conditional_jsx, is_conditional_jsx_block};
use crate::is_immutable::is_immutable_expr;
>>>>>>> 2847b747
use crate::parse::{EmitMode, PathData};
use crate::words::*;
use crate::{errors, EntryStrategy};
use path_slash::PathExt;
use serde::{Deserialize, Serialize};
use std::collections::hash_map::DefaultHasher;
use std::collections::{BTreeMap, HashMap, HashSet};
use std::fmt::Write as _;
use std::hash::Hash;
use std::hash::Hasher; // import without risk of name clashing
use std::iter;
use std::path::Path;

use swc_atoms::{js_word, JsWord};
use swc_common::comments::{Comments, SingleThreadedComments};
use swc_common::SyntaxContext;
use swc_common::{errors::HANDLER, Span, Spanned, DUMMY_SP};
use swc_ecmascript::ast;
use swc_ecmascript::utils::{private_ident, ExprFactory};
use swc_ecmascript::visit::{fold_expr, noop_fold_type, Fold, FoldWith, VisitWith};

macro_rules! id {
    ($ident: expr) => {
        ($ident.sym.clone(), $ident.span.ctxt())
    };
}

macro_rules! id_eq {
    ($ident: expr, $cid: expr) => {
        if let Some(cid) = $cid {
            cid.0 == $ident.sym && cid.1 == $ident.span.ctxt()
        } else {
            false
        }
    };
}

#[derive(Debug, Clone, Copy, Serialize, Deserialize, PartialEq, Eq)]
#[serde(rename_all = "camelCase")]
pub enum HookKind {
    Function,
    EventHandler,
    JSXProp,
}

#[derive(Debug, Clone)]
pub struct Hook {
    pub entry: Option<JsWord>,
    pub canonical_filename: JsWord,
    pub name: JsWord,
    pub expr: Box<ast::Expr>,
    pub data: HookData,
    pub hash: u64,
    pub span: Span,
}

#[derive(Debug, Clone)]
pub struct HookData {
    pub extension: JsWord,
    pub local_idents: Vec<Id>,
    pub scoped_idents: Vec<Id>,
    pub parent_hook: Option<JsWord>,
    pub ctx_kind: HookKind,
    pub ctx_name: JsWord,
    pub origin: JsWord,
    pub display_name: JsWord,
    pub hash: JsWord,
    pub need_transform: bool,
}

#[derive(Debug, Clone, Copy, PartialEq, Eq, PartialOrd, Ord, Hash)]
pub enum IdentType {
    Var(bool),
    Fn,
    Class,
}

pub type IdPlusType = (Id, IdentType);

#[allow(clippy::module_name_repetitions)]
pub struct QwikTransform<'a> {
    pub hooks: Vec<Hook>,
    pub options: QwikTransformOptions<'a>,

    hooks_names: HashMap<String, u32>,
    // extra_top_items: BTreeMap<Id, ast::ModuleItem>,
    extra_bottom_items: BTreeMap<Id, ast::ModuleItem>,
    stack_ctxt: Vec<String>,
    decl_stack: Vec<Vec<IdPlusType>>,
    in_component: bool,
    marker_functions: HashMap<Id, JsWord>,
    jsx_functions: HashSet<Id>,
    qcomponent_fn: Option<Id>,
    qhook_fn: Option<Id>,
    qqhook_fn: Option<Id>,
    inlined_qrl_fn: Option<Id>,
    h_fn: Option<Id>,
    fragment_fn: Option<Id>,

    hook_stack: Vec<JsWord>,
    file_hash: u64,
    jsx_key_counter: u32,
    root_jsx_mode: bool,
}

pub struct QwikTransformOptions<'a> {
    pub path_data: &'a PathData,
    pub entry_policy: &'a dyn EntryPolicy,
    pub extension: JsWord,
    pub core_module: JsWord,
    pub explicit_extensions: bool,
    pub comments: Option<&'a SingleThreadedComments>,
    pub global_collect: GlobalCollect,
    pub scope: Option<&'a String>,
    pub mode: EmitMode,
    pub entry_strategy: EntryStrategy,
    pub reg_ctx_name: Option<&'a [JsWord]>,
    pub strip_ctx_name: Option<&'a [JsWord]>,
    pub strip_event_handlers: bool,
}

fn convert_signal_word(id: &JsWord) -> Option<JsWord> {
    let ident_name = id.as_ref();
    let has_signal = ident_name.ends_with(SIGNAL);
    if has_signal {
        let new_specifier = [&ident_name[0..ident_name.len() - 1], LONG_SUFFIX].concat();
        Some(JsWord::from(new_specifier))
    } else {
        None
    }
}

impl<'a> QwikTransform<'a> {
    pub fn new(options: QwikTransformOptions<'a>) -> Self {
        let mut marker_functions = HashMap::new();
        for (id, import) in options.global_collect.imports.iter() {
            if import.kind == ImportKind::Named && import.specifier.ends_with(SIGNAL) {
                marker_functions.insert(id.clone(), import.specifier.clone());
            }
        }

        for id in options.global_collect.exports.keys() {
            if id.0.ends_with(SIGNAL) {
                marker_functions.insert(id.clone(), id.0.clone());
            }
        }

        let mut hasher = DefaultHasher::new();
        let local_file_name = options.path_data.rel_path.to_slash_lossy();
        if let Some(scope) = options.scope {
            hasher.write(scope.as_bytes());
        }
        hasher.write(local_file_name.as_bytes());

        let jsx_functions = options
            .global_collect
            .imports
            .iter()
            .flat_map(|(id, import)| {
                if import.kind == ImportKind::Named
                    && (import.source == *BUILDER_IO_QWIK_JSX
                        || import.source == *BUILDER_IO_QWIK_JSX_DEV)
                {
                    Some(id.clone())
                } else {
                    None
                }
            })
            .collect();

        QwikTransform {
            file_hash: hasher.finish(),
            jsx_key_counter: 0,
            stack_ctxt: Vec::with_capacity(16),
            decl_stack: Vec::with_capacity(32),
            in_component: false,
            hooks: Vec::with_capacity(16),
            hook_stack: Vec::with_capacity(16),
            // extra_top_items: BTreeMap::new(),
            extra_bottom_items: BTreeMap::new(),

            hooks_names: HashMap::new(),
            qcomponent_fn: options
                .global_collect
                .get_imported_local(&QCOMPONENT, &options.core_module),
            qhook_fn: options
                .global_collect
<<<<<<< HEAD
                .get_imported_local(&QHOOK, &BUILDER_IO_QWIK),
            qqhook_fn: options
                .global_collect
                .get_imported_local(&QQHOOK, &BUILDER_IO_QWIK),

=======
                .get_imported_local(&QHOOK, &options.core_module),
>>>>>>> 2847b747
            inlined_qrl_fn: options
                .global_collect
                .get_imported_local(&_INLINED_QRL, &options.core_module),
            h_fn: options
                .global_collect
                .get_imported_local(&H, &options.core_module),
            fragment_fn: options
                .global_collect
                .get_imported_local(&FRAGMENT, &options.core_module),
            marker_functions,
            jsx_functions,
            root_jsx_mode: true,
            options,
        }
    }

    const fn is_inline(&self) -> bool {
        matches!(
            self.options.entry_strategy,
            EntryStrategy::Inline | EntryStrategy::Hoist
        )
    }

    fn is_inside_module(&self) -> bool {
        self.hook_stack.is_empty() || self.is_inline()
    }

    fn register_context_name(
        &mut self,
        custom_symbol: Option<JsWord>,
    ) -> (JsWord, JsWord, JsWord, u64) {
        if let Some(custom_symbol) = custom_symbol {
            return (
                custom_symbol.clone(),
                custom_symbol.clone(),
                custom_symbol,
                0,
            );
        }
        let mut display_name = self.stack_ctxt.join("_");
        if self.stack_ctxt.is_empty() {
            display_name += "s_";
        }
        display_name = escape_sym(&display_name);
        if display_name.starts_with(|c| matches!(c, '0'..='9')) {
            display_name = format!("_{}", display_name);
        }
        let index = match self.hooks_names.get_mut(&display_name) {
            Some(count) => {
                *count += 1;
                *count
            }
            None => 0,
        };
        if index == 0 {
            self.hooks_names.insert(display_name.clone(), 0);
        } else {
            write!(display_name, "_{}", index).unwrap();
        }
        let mut hasher = DefaultHasher::new();
        let local_file_name = self.options.path_data.rel_path.to_slash_lossy();
        if let Some(scope) = self.options.scope {
            hasher.write(scope.as_bytes());
        }
        hasher.write(local_file_name.as_bytes());
        hasher.write(display_name.as_bytes());
        let hash = hasher.finish();
        let hash64 = base64(hash);

        let symbol_name = if matches!(self.options.mode, EmitMode::Dev | EmitMode::Lib) {
            format!("{}_{}", display_name, hash64)
        } else {
            format!("s_{}", hash64)
        };
        (
            JsWord::from(symbol_name),
            JsWord::from(display_name),
            JsWord::from(hash64),
            hash,
        )
    }

    fn handle_inlined_qhook(&mut self, mut node: ast::CallExpr) -> ast::CallExpr {
        node.args.reverse();

        let last_stack = self
            .stack_ctxt
            .last()
            .map_or_else(|| QHOOK.clone(), |last| JsWord::from(last.as_str()));

        let ctx_name = if last_stack.ends_with("Qrl") {
            JsWord::from(format!("{}$", last_stack.trim_end_matches("Qrl")))
        } else {
            last_stack
        };
        let ctx_kind = if ctx_name.starts_with("on") {
            HookKind::JSXProp
        } else {
            HookKind::Function
        };
        let first_arg = node
            .args
            .pop()
            .expect("inlinedQrl() should always have the first argument");

        let second_arg = node
            .args
            .pop()
            .expect("inlinedQrl() should always have the second argument");

        let third_arg = node.args.pop();
        let span = first_arg.span();

        let (symbol_name, display_name, hash) = {
            let symbol_name = match *second_arg.expr {
                ast::Expr::Lit(ast::Lit::Str(string)) => string.value,
                _ => panic!("dfd"),
            };
            parse_symbol_name(
                symbol_name,
                matches!(self.options.mode, EmitMode::Dev | EmitMode::Lib),
            )
        };

        self.hook_stack.push(symbol_name.clone());
        let folded = fold_expr(self, *first_arg.expr);
        self.hook_stack.pop();

        let scoped_idents = {
            third_arg.map_or_else(Vec::new, |scoped| {
                let list: Vec<Id> = match &*scoped.expr {
                    ast::Expr::Array(array) => array
                        .elems
                        .iter()
                        .flat_map(|item| match &*item.as_ref().unwrap().expr {
                            ast::Expr::Ident(ident) => Some(id!(ident)),
                            _ => None,
                        })
                        .collect(),
                    _ => vec![],
                };
                list
            })
        };
        let local_idents = self.get_local_idents(&folded);

        for id in &local_idents {
            if !self.options.global_collect.exports.contains_key(id)
                && self.options.global_collect.root.contains_key(id)
            {
                self.ensure_export(id);
            }
        }

        let hook_data = HookData {
            extension: self.options.extension.clone(),
            local_idents,
            scoped_idents,
            parent_hook: self.hook_stack.last().cloned(),
            ctx_kind,
            ctx_name,
            origin: self.options.path_data.rel_path.to_slash_lossy().into(),
            display_name,
            need_transform: false,
            hash,
        };
        if !self.should_emit_hook(&hook_data) {
            self.create_noop_qrl(&symbol_name, hook_data)
        } else if self.is_inline() {
            let folded = if self.should_reg_hook(&hook_data.ctx_name) {
                ast::Expr::Call(self.create_internal_call(
                    &_REG_SYMBOL,
                    vec![
                        folded,
                        ast::Expr::Lit(ast::Lit::Str(ast::Str::from(hook_data.hash.clone()))),
                    ],
                    true,
                ))
            } else {
                folded
            };
            self.create_inline_qrl(hook_data, folded, symbol_name, span)
        } else {
            self.create_hook(hook_data, folded, symbol_name, span, 0)
        }
    }

    fn handle_qhook(&mut self, node: ast::CallExpr) -> ast::CallExpr {
        let mut node = node;
        node.args.reverse();

        if let Some(ast::ExprOrSpread {
            expr: first_arg, ..
        }) = node.args.pop()
        {
            let custom_symbol = if let Some(ast::ExprOrSpread {
                expr: second_arg, ..
            }) = node.args.pop()
            {
                if let ast::Expr::Lit(ast::Lit::Str(second_arg)) = *second_arg {
                    Some(second_arg.value)
                } else {
                    None
                }
            } else {
                None
            };

            self.create_synthetic_qhook(
                *first_arg,
                HookKind::Function,
                QHOOK.clone(),
                custom_symbol,
            )
        } else {
            node
        }
    }

    fn handle_qqhook(&mut self, node: ast::CallExpr) -> ast::CallExpr {
        let mut node = node;

        if let Some(ast::ExprOrSpread {
            expr: first_arg, ..
        }) = node.args.pop()
        {
            self.create_synthetic_qqhook(*first_arg)
        } else {
            node
        }
    }

    fn create_synthetic_qqhook(&mut self, first_arg: ast::Expr) -> ast::CallExpr {
        let can_capture = can_capture_scope(&first_arg);
        let first_arg_span = first_arg.span();

        // Collect descendent idents
        let descendent_idents = {
            let mut collector = IdentCollector::new();
            first_arg.visit_with(&mut collector);
            collector.get_words()
        };

        let (valid_decl, invalid_decl): (_, Vec<_>) = self
            .decl_stack
            .iter()
            .flat_map(|v| v.iter())
            .cloned()
            .partition(|(_, t)| matches!(t, IdentType::Var(_)));

        let decl_collect: HashSet<Id> = valid_decl.into_iter().map(|a| a.0).collect();
        let invalid_decl: HashSet<Id> = invalid_decl.into_iter().map(|a| a.0).collect();

        let folded = fold_expr(self, first_arg);

        // Collect local idents
        let local_idents = self.get_local_idents(&folded);

        for id in &local_idents {
            if !self.options.global_collect.exports.contains_key(id) {
                if let Some(span) = self.options.global_collect.root.get(id) {
                    HANDLER.with(|handler| {
                        handler
                            .struct_span_err_with_code(
                                *span,
                                &format!(
                                    "Reference to identifier declared at the root '{}'. It needs to be exported in order to be used inside a Qrl($) scope.",
                                    id.0
                                ),
                                errors::get_diagnostic_id(errors::Error::RootLevelReference)
                            )
                            .emit();

                    });
                    // }
                }
                if invalid_decl.contains(id) {
                    HANDLER.with(|handler| {
                        handler
                            .struct_err_with_code(
                                &format!(
                                    "Reference to identifier '{}' can not be used inside a Qrl($) scope because it's a function",
                                    id.0
                                ),
                                errors::get_diagnostic_id(errors::Error::FunctionReference),
                            )
                            .emit();
                    });
                }
            }
        }

        let mut scoped_idents = compute_scoped_idents(&descendent_idents, &decl_collect);
        if !can_capture && !scoped_idents.is_empty() {
            HANDLER.with(|handler| {
                let ids: Vec<_> = scoped_idents.iter().map(|id| id.0.as_ref()).collect();
                handler
                    .struct_span_err_with_code(
                        first_arg_span,
                        &format!("Qrl($) scope is not a function, but it's capturing local identifiers: {}", ids.join(", ")),
                        errors::get_diagnostic_id(errors::Error::CanNotCapture),
                    )
                    .emit();
            });
            scoped_idents = vec![];
        }
        let inlined_fn = self.ensure_import(_INLINED_FN.clone(), BUILDER_IO_QWIK.clone());
        convert_inlined_fn(folded, scoped_idents, &inlined_fn)
    }

    fn create_synthetic_qhook(
        &mut self,
        first_arg: ast::Expr,
        ctx_kind: HookKind,
        ctx_name: JsWord,
        custom_symbol: Option<JsWord>,
    ) -> ast::CallExpr {
        let can_capture = can_capture_scope(&first_arg);
        let first_arg_span = first_arg.span();

        let (symbol_name, display_name, hash, hook_hash) =
            self.register_context_name(custom_symbol);

        // Collect descendent idents
        let descendent_idents = {
            let mut collector = IdentCollector::new();
            first_arg.visit_with(&mut collector);
            collector.get_words()
        };

        let (valid_decl, invalid_decl): (_, Vec<_>) = self
            .decl_stack
            .iter()
            .flat_map(|v| v.iter())
            .cloned()
            .partition(|(_, t)| matches!(t, IdentType::Var(_)));

        let decl_collect: HashSet<Id> = valid_decl.into_iter().map(|a| a.0).collect();
        let invalid_decl: HashSet<Id> = invalid_decl.into_iter().map(|a| a.0).collect();

        self.hook_stack.push(symbol_name.clone());
        let span = first_arg.span();
        let folded = fold_expr(self, first_arg);
        self.hook_stack.pop();

        // Collect local idents
        let local_idents = self.get_local_idents(&folded);

        for id in &local_idents {
            if !self.options.global_collect.exports.contains_key(id) {
                if self.options.global_collect.root.contains_key(id) {
                    self.ensure_export(id);
                }
                if invalid_decl.contains(id) {
                    HANDLER.with(|handler| {
                        handler
                            .struct_err_with_code(
                                &format!(
                                    "Reference to identifier '{}' can not be used inside a Qrl($) scope because it's a function",
                                    id.0
                                ),
                                errors::get_diagnostic_id(errors::Error::FunctionReference),
                            )
                            .emit();
                    });
                }
            }
        }

        let mut scoped_idents = compute_scoped_idents(&descendent_idents, &decl_collect);
        if !can_capture && !scoped_idents.is_empty() {
            HANDLER.with(|handler| {
                let ids: Vec<_> = scoped_idents.iter().map(|id| id.0.as_ref()).collect();
                handler
                    .struct_span_err_with_code(
                        first_arg_span,
                        &format!("Qrl($) scope is not a function, but it's capturing local identifiers: {}", ids.join(", ")),
                        errors::get_diagnostic_id(errors::Error::CanNotCapture),
                    )
                    .emit();
            });
            scoped_idents = vec![];
        }
        let hook_data = HookData {
            extension: self.options.extension.clone(),
            local_idents,
            scoped_idents,
            parent_hook: self.hook_stack.last().cloned(),
            ctx_kind,
            ctx_name,
            origin: self.options.path_data.rel_path.to_slash_lossy().into(),
            display_name,
            need_transform: true,
            hash,
        };
        if !self.should_emit_hook(&hook_data) {
            self.create_noop_qrl(&symbol_name, hook_data)
        } else if self.is_inline() {
            let folded = if !hook_data.scoped_idents.is_empty() {
                let new_local = self.ensure_core_import(&USE_LEXICAL_SCOPE);
                transform_function_expr(folded, &new_local, &hook_data.scoped_idents)
            } else {
                folded
            };
            let folded = if self.should_reg_hook(&hook_data.ctx_name) {
                ast::Expr::Call(self.create_internal_call(
                    &_REG_SYMBOL,
                    vec![
                        folded,
                        ast::Expr::Lit(ast::Lit::Str(ast::Str::from(hook_data.hash.clone()))),
                    ],
                    true,
                ))
            } else {
                folded
            };
            self.create_inline_qrl(hook_data, folded, symbol_name, span)
        } else {
            self.create_hook(hook_data, folded, symbol_name, span, hook_hash)
        }
    }

    fn get_local_idents(&self, expr: &ast::Expr) -> Vec<Id> {
        let mut collector = IdentCollector::new();
        expr.visit_with(&mut collector);

        let use_h = collector.use_h;
        let use_fragment = collector.use_fragment;

        let mut idents = collector.get_words();
        if use_h {
            if let Some(id) = &self.h_fn {
                idents.push(id.clone());
            }
        }
        if use_fragment {
            if let Some(id) = &self.fragment_fn {
                idents.push(id.clone());
            }
        }
        idents
    }

    fn create_hook(
        &mut self,
        hook_data: HookData,
        expr: ast::Expr,
        symbol_name: JsWord,
        span: Span,
        hook_hash: u64,
    ) -> ast::CallExpr {
        let canonical_filename = get_canonical_filename(&symbol_name);

        let entry = self
            .options
            .entry_policy
            .get_entry_for_sym(
                &hook_data.hash,
                self.options.path_data,
                &self.stack_ctxt,
                &hook_data,
            )
            .map(|entry| JsWord::from(escape_sym(entry.as_ref())));

        let mut filename = format!(
            "./{}",
            entry
                .as_ref()
                .map(|e| e.as_ref())
                .unwrap_or(&canonical_filename)
        );
        if self.options.explicit_extensions {
            filename.push('.');
            filename.push_str(&self.options.extension);
        }
        let inside_hook = !self.hook_stack.is_empty();
        let import_path = if inside_hook {
            fix_path("a", "a", &filename)
        } else {
            fix_path(
                &self.options.path_data.base_dir,
                &self.options.path_data.abs_dir,
                &filename,
            )
        }
        .unwrap();

        let o = self.create_qrl(import_path, &symbol_name, &hook_data, &span);
        self.hooks.push(Hook {
            entry,
            span,
            canonical_filename,
            name: symbol_name,
            data: hook_data,
            expr: Box::new(expr),
            hash: hook_hash,
        });
        o
    }

    fn handle_jsx(&mut self, node: ast::CallExpr) -> ast::CallExpr {
        let mut name_token = false;
        let mut is_fn = false;
        let first_arg = node.args.first();
        if let Some(name) = first_arg {
            match &*name.expr {
                ast::Expr::Lit(ast::Lit::Str(str)) => {
                    self.stack_ctxt.push(str.value.to_string());
                    name_token = true;
                }
                ast::Expr::Ident(ident) => {
                    is_fn = true;
                    self.stack_ctxt.push(ident.sym.to_string());
                    name_token = true;
                }
                _ => {}
            }
        }
        let should_emit_key = is_fn || self.root_jsx_mode;
        self.root_jsx_mode = false;
        let mut o = ast::CallExpr {
            callee: node.callee.fold_with(self),
            args: node
                .args
                .into_iter()
                .enumerate()
                .map(|(i, arg)| {
                    if i == 1 {
                        self.handle_jsx_props_obj(is_fn, arg)
                    } else {
                        arg.fold_with(self)
                    }
                })
                .collect(),
            ..node
        };
        if should_emit_key {
            if o.args.len() == 2 {
                let new_key = format!("{}_{}", &base64(self.file_hash)[0..2], self.jsx_key_counter);
                self.jsx_key_counter += 1;
                o.args.push(ast::ExprOrSpread {
                    spread: None,
                    expr: Box::new(ast::Expr::Lit(ast::Lit::Str(ast::Str {
                        span: DUMMY_SP,
                        value: new_key.into(),
                        raw: None,
                    }))),
                });
            } else if o.args.len() == 6 && is_undefined(&o.args[2].expr) {
                let new_key = format!("{}_{}", &base64(self.file_hash)[0..2], self.jsx_key_counter);
                self.jsx_key_counter += 1;
                o.args[2] = ast::ExprOrSpread {
                    spread: None,
                    expr: Box::new(ast::Expr::Lit(ast::Lit::Str(ast::Str {
                        span: DUMMY_SP,
                        value: new_key.into(),
                        raw: None,
                    }))),
                };
            }
        }
        if name_token {
            self.stack_ctxt.pop();
        }
        o
    }

    fn handle_jsx_value(
        &mut self,
        ctx_name: JsWord,
        value: Option<ast::JSXAttrValue>,
    ) -> Option<ast::JSXAttrValue> {
        if let Some(ast::JSXAttrValue::JSXExprContainer(container)) = value {
            if let ast::JSXExpr::Expr(expr) = container.expr {
                let is_fn = matches!(*expr, ast::Expr::Arrow(_) | ast::Expr::Fn(_));
                if is_fn {
                    Some(ast::JSXAttrValue::JSXExprContainer(ast::JSXExprContainer {
                        span: DUMMY_SP,
                        expr: ast::JSXExpr::Expr(Box::new(ast::Expr::Call(
                            self.create_synthetic_qhook(*expr, HookKind::JSXProp, ctx_name, None),
                        ))),
                    }))
                } else {
                    Some(ast::JSXAttrValue::JSXExprContainer(ast::JSXExprContainer {
                        span: DUMMY_SP,
                        expr: ast::JSXExpr::Expr(expr),
                    }))
                }
            } else {
                Some(ast::JSXAttrValue::JSXExprContainer(container))
            }
        } else {
            value
        }
    }

    pub fn ensure_import(&mut self, new_specifier: &JsWord, source: &JsWord) -> Id {
        self.options.global_collect.import(new_specifier, source)
    }

    pub fn ensure_core_import(&mut self, new_specifier: &JsWord) -> Id {
        self.options
            .global_collect
            .import(new_specifier, &self.options.core_module)
    }

    fn ensure_export(&mut self, id: &Id) {
        let exported_name: Option<JsWord> = Some(format!("_auto_{}", id.0).into());
        if self
            .options
            .global_collect
            .add_export(id.clone(), exported_name.clone())
        {
            self.extra_bottom_items
                .insert(id.clone(), create_synthetic_named_export(id, exported_name));
        }
    }

    fn create_qrl(
        &mut self,
        url: JsWord,
        symbol: &str,
        hook_data: &HookData,
        span: &Span,
    ) -> ast::CallExpr {
        let mut args = vec![
            ast::Expr::Arrow(ast::ArrowExpr {
                is_async: false,
                is_generator: false,
                span: DUMMY_SP,
                params: vec![],
                return_type: None,
                type_params: None,
                body: ast::BlockStmtOrExpr::Expr(Box::new(ast::Expr::Call(ast::CallExpr {
                    callee: ast::Callee::Expr(Box::new(ast::Expr::Ident(ast::Ident::new(
                        js_word!("import"),
                        DUMMY_SP,
                    )))),
                    span: DUMMY_SP,
                    type_args: None,
                    args: vec![ast::ExprOrSpread {
                        spread: None,
                        expr: Box::new(ast::Expr::Lit(ast::Lit::Str(ast::Str {
                            span: DUMMY_SP,
                            value: url,
                            raw: None,
                        }))),
                    }],
                }))),
            }),
            ast::Expr::Lit(ast::Lit::Str(ast::Str {
                span: DUMMY_SP,
                value: symbol.into(),
                raw: None,
            })),
        ];
        let fn_callee = if self.options.mode == EmitMode::Dev {
            args.push(get_qrl_dev_obj(
                &self.options.path_data.abs_path,
                hook_data,
                span,
            ));
            _QRL_DEV.clone()
        } else {
            _QRL.clone()
        };

        // Injects state
        if !hook_data.scoped_idents.is_empty() {
            args.push(ast::Expr::Array(ast::ArrayLit {
                span: DUMMY_SP,
                elems: hook_data
                    .scoped_idents
                    .iter()
                    .map(|id| {
                        Some(ast::ExprOrSpread {
                            spread: None,
                            expr: Box::new(ast::Expr::Ident(new_ident_from_id(id))),
                        })
                    })
                    .collect(),
            }))
        }

        self.create_internal_call(&fn_callee, args, true)
    }

    fn create_inline_qrl(
        &mut self,
        hook_data: HookData,
        expr: ast::Expr,
        symbol_name: JsWord,
        span: Span,
    ) -> ast::CallExpr {
        let should_inline = matches!(self.options.entry_strategy, EntryStrategy::Inline)
            || matches!(expr, ast::Expr::Ident(_));
        let inlined_expr = if should_inline {
            expr
        } else {
            let new_ident = private_ident!(symbol_name.clone());
            self.hooks.push(Hook {
                entry: None,
                span,
                canonical_filename: get_canonical_filename(&symbol_name),
                name: symbol_name.clone(),
                data: hook_data.clone(),
                expr: Box::new(expr),
                hash: new_ident.span.ctxt().as_u32() as u64,
            });
            ast::Expr::Ident(new_ident)
        };

        let mut args = vec![
            inlined_expr,
            ast::Expr::Lit(ast::Lit::Str(ast::Str {
                span: DUMMY_SP,
                value: symbol_name,
                raw: None,
            })),
        ];

        let fn_callee = if self.options.mode == EmitMode::Dev {
            args.push(get_qrl_dev_obj(
                &self.options.path_data.abs_path,
                &hook_data,
                &span,
            ));
            _INLINED_QRL_DEV.clone()
        } else {
            _INLINED_QRL.clone()
        };

        // Injects state
        if !hook_data.scoped_idents.is_empty() {
            args.push(ast::Expr::Array(ast::ArrayLit {
                span: DUMMY_SP,
                elems: hook_data
                    .scoped_idents
                    .iter()
                    .map(|id| {
                        Some(ast::ExprOrSpread {
                            spread: None,
                            expr: Box::new(ast::Expr::Ident(new_ident_from_id(id))),
                        })
                    })
                    .collect(),
            }))
        }

        self.create_internal_call(&fn_callee, args, true)
    }

    pub fn create_internal_call(
        &mut self,
        fn_name: &JsWord,
        exprs: Vec<ast::Expr>,
        pure: bool,
    ) -> ast::CallExpr {
        let local = self.ensure_core_import(fn_name);
        let span = if pure {
            if let Some(comments) = self.options.comments {
                let span = Span::dummy_with_cmt();
                comments.add_pure_comment(span.lo);
                span
            } else {
                DUMMY_SP
            }
        } else {
            DUMMY_SP
        };
        ast::CallExpr {
            callee: ast::Callee::Expr(Box::new(ast::Expr::Ident(new_ident_from_id(&local)))),
            span,
            type_args: None,
            args: exprs
                .into_iter()
                .map(|expr| ast::ExprOrSpread {
                    spread: None,
                    expr: Box::new(expr),
                })
                .collect(),
        }
    }

    fn fix_dynamic_import(&self, node: ast::CallExpr) -> ast::CallExpr {
        if let Some(expr_spread) = node.args.get(0) {
            if let ast::Expr::Lit(ast::Lit::Str(string)) = &*expr_spread.expr {
                let new_value = fix_path(
                    &self.options.path_data.abs_dir,
                    &self.options.path_data.base_dir,
                    string.value.as_ref(),
                )
                .unwrap();

                return ast::CallExpr {
                    args: vec![ast::ExprOrSpread {
                        spread: None,
                        expr: Box::new(ast::Expr::Lit(ast::Lit::Str(ast::Str {
                            value: new_value,
                            raw: None,
                            span: string.span,
                        }))),
                    }],
                    ..node
                };
            }
        }
        HANDLER.with(|handler| {
            handler
                .struct_span_err_with_code(
                    node.span,
                    "Dynamic import() inside Qrl($) scope is not a string, relative paths might break",
                    errors::get_diagnostic_id(errors::Error::DynamicImportInsideQhook),
                )
                .emit();
        });
        node
    }

    fn handle_jsx_props_obj(&mut self, is_fn: bool, expr: ast::ExprOrSpread) -> ast::ExprOrSpread {
        match expr {
            ast::ExprOrSpread {
                expr: box ast::Expr::Object(object),
                ..
            } => {
                let mut immutable_props = vec![];
                let mut new_props = vec![];
                let mut has_immutable = false;
                for prop in object.props {
                    let mut name_token = false;
                    let prop = match prop {
                        ast::PropOrSpread::Prop(box ast::Prop::KeyValue(ref node)) => {
                            let key_word = match node.key {
                                ast::PropName::Ident(ref ident) => Some(ident.sym.clone()),
                                ast::PropName::Str(ref s) => Some(s.value.clone()),
                                _ => {
                                    has_immutable = true;
                                    None
                                }
                            };
                            if let Some(key_word) = key_word {
                                let is_children = key_word == *CHILDREN;
                                if !is_children {
                                    self.stack_ctxt.push(key_word.to_string());
                                    name_token = true;
                                }

                                if convert_signal_word(&key_word).is_some() {
                                    if matches!(*node.value, ast::Expr::Arrow(_) | ast::Expr::Fn(_))
                                    {
                                        if is_fn {
                                            immutable_props.push(ast::PropOrSpread::Prop(
                                                Box::new(ast::Prop::KeyValue(ast::KeyValueProp {
                                                    key: node.key.clone(),
                                                    value: Box::new(ast::Expr::Ident(
                                                        new_ident_from_id(
                                                            &self.ensure_core_import(&_IMMUTABLE),
                                                        ),
                                                    )),
                                                })),
                                            ));
                                        }
                                        ast::PropOrSpread::Prop(Box::new(ast::Prop::KeyValue(
                                            ast::KeyValueProp {
                                                value: Box::new(ast::Expr::Call(
                                                    self.create_synthetic_qhook(
                                                        *node.value.clone(),
                                                        if is_fn {
                                                            HookKind::JSXProp
                                                        } else {
                                                            HookKind::EventHandler
                                                        },
                                                        key_word.clone(),
                                                        None,
                                                    ),
                                                )),
                                                key: node.key.clone(),
                                            },
                                        )))
                                    } else {
                                        prop
                                    }
                                } else if is_children {
                                    if let Some(new_children) = self.convert_children(&node.value) {
                                        ast::PropOrSpread::Prop(Box::new(ast::Prop::KeyValue(
                                            ast::KeyValueProp {
                                                value: Box::new(new_children),
                                                key: node.key.clone(),
                                            },
                                        )))
                                    } else {
                                        prop
                                    }
                                } else if let Some(getter) = self.convert_to_getter(&node.value) {
                                    immutable_props.push(ast::PropOrSpread::Prop(Box::new(
                                        ast::Prop::KeyValue(ast::KeyValueProp {
                                            key: node.key.clone(),
                                            value: Box::new(getter),
                                        }),
                                    )));
                                    ast::PropOrSpread::Prop(Box::new(ast::Prop::Getter(
                                        ast::GetterProp {
                                            span: DUMMY_SP,
                                            type_ann: None,
                                            key: node.key.clone(),
                                            body: Some(ast::BlockStmt {
                                                span: DUMMY_SP,
                                                stmts: vec![ast::Stmt::Return(ast::ReturnStmt {
                                                    span: DUMMY_SP,
                                                    arg: Some(node.value.clone()),
                                                })],
                                            }),
                                        },
                                    )))
                                } else if is_fn
                                    && is_immutable_expr(
                                        &node.value,
                                        &key_word,
                                        &self.options.global_collect,
                                        self.decl_stack.last(),
                                    )
                                {
                                    immutable_props.push(ast::PropOrSpread::Prop(Box::new(
                                        ast::Prop::KeyValue(ast::KeyValueProp {
                                            key: node.key.clone(),
                                            value: Box::new(ast::Expr::Ident(new_ident_from_id(
                                                &self.ensure_core_import(&_IMMUTABLE),
                                            ))),
                                        }),
                                    )));
                                    prop
                                } else {
                                    prop
                                }
                            } else {
                                prop
                            }
                        }
                        prop => prop,
                    };

                    let prop = prop.fold_children_with(self);
                    if name_token {
                        self.stack_ctxt.pop();
                    }
                    new_props.push(prop);
                }
                if !has_immutable && !immutable_props.is_empty() {
                    new_props.push(ast::PropOrSpread::Prop(Box::new(ast::Prop::KeyValue(
                        ast::KeyValueProp {
                            key: ast::PropName::Computed(ast::ComputedPropName {
                                span: DUMMY_SP,
                                expr: Box::new(ast::Expr::Ident(new_ident_from_id(
                                    &self.ensure_core_import(&_IMMUTABLE),
                                ))),
                            }),
                            value: Box::new(ast::Expr::Object(ast::ObjectLit {
                                props: immutable_props,
                                span: DUMMY_SP,
                            })),
                        },
                    ))))
                }
                ast::ExprOrSpread {
                    spread: None,
                    expr: Box::new(ast::Expr::Object(ast::ObjectLit {
                        props: new_props,
                        ..object
                    })),
                }
            }
            _ => expr,
        }
    }

    fn convert_children(&mut self, expr: &ast::Expr) -> Option<ast::Expr> {
        if let Some(expr) = self.convert_to_signal(expr) {
            return Some(expr);
        }
        match expr {
            ast::Expr::Array(array) => Some(ast::Expr::Array(ast::ArrayLit {
                span: array.span,
                elems: array
                    .elems
                    .iter()
                    .map(|e| {
                        if let Some(e) = e {
                            if let Some(new) = self.convert_to_signal(&e.expr) {
                                Some(ast::ExprOrSpread {
                                    spread: e.spread,
                                    expr: Box::new(new),
                                })
                            } else {
                                Some(e.clone())
                            }
                        } else {
                            None
                        }
                    })
                    .collect(),
            })),
            _ => None,
        }
    }

    fn convert_to_getter(&mut self, expr: &ast::Expr) -> Option<ast::Expr> {
        if let ast::Expr::Member(member) = expr {
            let prop_sym = prop_to_string(&member.prop);
            if let Some(prop_sym) = prop_sym {
                let id = self.ensure_core_import(&_WRAP_PROP);
                return Some(make_wrap(&id, member.obj.clone(), prop_sym));
            }
        }
        None
    }

    fn convert_to_signal(&mut self, expr: &ast::Expr) -> Option<ast::Expr> {
        if let ast::Expr::Member(member) = expr {
            let prop_sym = prop_to_string(&member.prop);
            if let Some(prop_sym) = prop_sym {
                let id = self.ensure_core_import(&_WRAP_SIGNAL);
                return Some(make_wrap(&id, member.obj.clone(), prop_sym));
            }
        }
        None
    }

    fn should_reg_hook(&self, ctx_name: &str) -> bool {
        if let Some(strip_ctx_name) = self.options.reg_ctx_name {
            if strip_ctx_name
                .iter()
                .any(|v| ctx_name.starts_with(v.as_ref()))
            {
                return true;
            }
        }
        false
    }

    fn should_emit_hook(&self, hook_data: &HookData) -> bool {
        if let Some(strip_ctx_name) = self.options.strip_ctx_name {
            if strip_ctx_name
                .iter()
                .any(|v| hook_data.ctx_name.starts_with(v.as_ref()))
            {
                return false;
            }
        }
        if self.options.strip_event_handlers && hook_data.ctx_kind == HookKind::EventHandler {
            return false;
        }
        true
    }

    fn create_noop_qrl(&mut self, symbol_name: &JsWord, hook_data: HookData) -> ast::CallExpr {
        let mut args = vec![ast::Expr::Lit(ast::Lit::Str(ast::Str {
            span: DUMMY_SP,
            value: symbol_name.into(),
            raw: None,
        }))];
        // Injects state
        if !hook_data.scoped_idents.is_empty() {
            args.push(ast::Expr::Array(ast::ArrayLit {
                span: DUMMY_SP,
                elems: hook_data
                    .scoped_idents
                    .iter()
                    .map(|id| {
                        Some(ast::ExprOrSpread {
                            spread: None,
                            expr: Box::new(ast::Expr::Ident(new_ident_from_id(id))),
                        })
                    })
                    .collect(),
            }))
        }
        self.create_internal_call(&_NOOP_QRL, args, true)
    }
}

impl<'a> Fold for QwikTransform<'a> {
    noop_fold_type!();

    fn fold_module(&mut self, node: ast::Module) -> ast::Module {
        let mut body = Vec::with_capacity(node.body.len() + 10);
        let mut module_body = node
            .body
            .into_iter()
            .flat_map(|i| {
                let module_item = i.fold_with(self);
                let output: Vec<_> = if matches!(self.options.entry_strategy, EntryStrategy::Hoist)
                {
                    self.hooks
                        .drain(..)
                        .into_iter()
                        .map(|hook| {
                            let id = (hook.name.clone(), SyntaxContext::from_u32(hook.hash as u32));
                            ast::ModuleItem::Stmt(ast::Stmt::Decl(ast::Decl::Var(Box::new(
                                ast::VarDecl {
                                    kind: ast::VarDeclKind::Const,
                                    decls: vec![ast::VarDeclarator {
                                        name: ast::Pat::Ident(ast::BindingIdent::from(
                                            new_ident_from_id(&id),
                                        )),
                                        init: Some(hook.expr),
                                        definite: false,
                                        span: DUMMY_SP,
                                    }],
                                    declare: false,
                                    span: DUMMY_SP,
                                },
                            ))))
                        })
                        .chain(iter::once(module_item))
                        .collect()
                } else {
                    vec![module_item]
                };
                output
            })
            .collect();

        body.extend(
            self.options
                .global_collect
                .synthetic
                .iter()
                .map(|(new_local, import)| {
                    create_synthetic_named_import(new_local, &import.source)
                }),
        );
        // body.extend(self.extra_top_items.values().cloned());
        body.append(&mut module_body);
        body.extend(self.extra_bottom_items.values().cloned());

        ast::Module { body, ..node }
    }

    // Variable tracking
    fn fold_var_decl(&mut self, node: ast::VarDecl) -> ast::VarDecl {
        if let Some(current_scope) = self.decl_stack.last_mut() {
            let ident_type = if node.kind == ast::VarDeclKind::Const {
                IdentType::Var(true)
            } else {
                IdentType::Var(false)
            };
            let mut identifiers = Vec::with_capacity(node.decls.len() + 2);
            for decl in &node.decls {
                collect_from_pat(&decl.name, &mut identifiers);
            }
            current_scope.extend(identifiers.into_iter().map(|(id, _)| (id, ident_type)));
        }
        node.fold_children_with(self)
    }

    fn fold_var_declarator(&mut self, node: ast::VarDeclarator) -> ast::VarDeclarator {
        let mut stacked = false;
        if let ast::Pat::Ident(ref ident) = node.name {
            self.stack_ctxt.push(ident.id.sym.to_string());
            stacked = true;
        }
        // if let Some(current_scope) = self.decl_stack.last_mut() {
        //     let mut identifiers = vec![];
        //     collect_from_pat(&node.name, &mut identifiers);
        //     current_scope.extend(identifiers.into_iter().map(|(id, _)| (id, IdentType::Var)));
        // }
        let o = node.fold_children_with(self);
        if stacked {
            self.stack_ctxt.pop();
        }
        o
    }

    fn fold_fn_decl(&mut self, node: ast::FnDecl) -> ast::FnDecl {
        if let Some(current_scope) = self.decl_stack.last_mut() {
            current_scope.push((id!(node.ident), IdentType::Fn));
        }
        self.stack_ctxt.push(node.ident.sym.to_string());
        self.decl_stack.push(vec![]);
        let prev = self.root_jsx_mode;
        self.root_jsx_mode = true;

        let mut identifiers = vec![];
        for param in &node.function.params {
            collect_from_pat(&param.pat, &mut identifiers);
        }
        self.decl_stack
            .last_mut()
            .expect("Declaration stack empty!")
            .extend(
                identifiers
                    .into_iter()
                    .map(|(key, _)| (key, IdentType::Var(false))),
            );

        let o = node.fold_children_with(self);
        self.root_jsx_mode = prev;
        self.stack_ctxt.pop();
        self.decl_stack.pop();

        o
    }

    fn fold_function(&mut self, node: ast::Function) -> ast::Function {
        let mut node = node.fold_children_with(self);
        if let Some(body) = &mut node.body {
            let is_condition = is_conditional_jsx_block(body, &self.jsx_functions);
            if is_condition {
                body.stmts.insert(
                    0,
                    ast::Stmt::Expr(ast::ExprStmt {
                        span: DUMMY_SP,
                        expr: Box::new(ast::Expr::Call(self.create_internal_call(
                            &_JSX_BRANCH,
                            vec![],
                            false,
                        ))),
                    }),
                );
            }
        }
        node
    }

    fn fold_arrow_expr(&mut self, node: ast::ArrowExpr) -> ast::ArrowExpr {
        self.decl_stack.push(vec![]);
        let prev = self.root_jsx_mode;
        self.root_jsx_mode = true;

        let is_condition = is_conditional_jsx(&node.body, &self.jsx_functions);
        let current_scope = self
            .decl_stack
            .last_mut()
            .expect("Declaration stack empty!");
        for param in &node.params {
            let mut identifiers = vec![];
            collect_from_pat(param, &mut identifiers);
            current_scope.extend(
                identifiers
                    .into_iter()
                    .map(|(id, _)| (id, IdentType::Var(false))),
            );
        }

        let mut o = node.fold_children_with(self);
        if is_condition {
            match &mut o.body {
                ast::BlockStmtOrExpr::BlockStmt(block) => {
                    block.stmts.insert(
                        0,
                        ast::Stmt::Expr(ast::ExprStmt {
                            span: DUMMY_SP,
                            expr: Box::new(ast::Expr::Call(self.create_internal_call(
                                &_JSX_BRANCH,
                                vec![],
                                false,
                            ))),
                        }),
                    );
                }
                ast::BlockStmtOrExpr::Expr(expr) => {
                    *expr = Box::new(ast::Expr::Call(self.create_internal_call(
                        &_JSX_BRANCH,
                        vec![*expr.to_owned()],
                        true,
                    )));
                }
            }
        }
        self.root_jsx_mode = prev;
        self.decl_stack.pop();

        o
    }

    fn fold_for_stmt(&mut self, node: ast::ForStmt) -> ast::ForStmt {
        self.decl_stack.push(vec![]);
        let prev = self.root_jsx_mode;
        self.root_jsx_mode = true;
        let o = node.fold_children_with(self);
        self.root_jsx_mode = prev;
        self.decl_stack.pop();

        o
    }

    fn fold_for_in_stmt(&mut self, node: ast::ForInStmt) -> ast::ForInStmt {
        self.decl_stack.push(vec![]);
        let prev = self.root_jsx_mode;
        self.root_jsx_mode = true;
        let o = node.fold_children_with(self);
        self.root_jsx_mode = prev;
        self.decl_stack.pop();

        o
    }

    fn fold_for_of_stmt(&mut self, node: ast::ForOfStmt) -> ast::ForOfStmt {
        self.decl_stack.push(vec![]);
        let prev = self.root_jsx_mode;
        self.root_jsx_mode = true;
        let o = node.fold_children_with(self);
        self.root_jsx_mode = prev;
        self.decl_stack.pop();

        o
    }

    fn fold_bin_expr(&mut self, node: ast::BinExpr) -> ast::BinExpr {
        let prev = self.root_jsx_mode;
        self.root_jsx_mode = true;
        let o = node.fold_children_with(self);
        self.root_jsx_mode = prev;
        o
    }

    fn fold_if_stmt(&mut self, node: ast::IfStmt) -> ast::IfStmt {
        self.decl_stack.push(vec![]);
        let prev = self.root_jsx_mode;
        self.root_jsx_mode = true;
        let o = node.fold_children_with(self);
        self.root_jsx_mode = prev;
        self.decl_stack.pop();

        o
    }

    fn fold_block_stmt(&mut self, node: ast::BlockStmt) -> ast::BlockStmt {
        self.decl_stack.push(vec![]);
        let prev = self.root_jsx_mode;
        self.root_jsx_mode = true;
        let o = node.fold_children_with(self);
        self.root_jsx_mode = prev;
        self.decl_stack.pop();

        o
    }

    fn fold_while_stmt(&mut self, node: ast::WhileStmt) -> ast::WhileStmt {
        self.decl_stack.push(vec![]);
        let prev = self.root_jsx_mode;
        self.root_jsx_mode = true;
        let o = node.fold_children_with(self);
        self.root_jsx_mode = prev;
        self.decl_stack.pop();

        o
    }

    fn fold_class_decl(&mut self, node: ast::ClassDecl) -> ast::ClassDecl {
        if let Some(current_scope) = self.decl_stack.last_mut() {
            current_scope.push((id!(node.ident), IdentType::Class));
        }

        self.stack_ctxt.push(node.ident.sym.to_string());
        self.decl_stack.push(vec![]);
        let prev = self.root_jsx_mode;
        self.root_jsx_mode = true;
        let o = node.fold_children_with(self);
        self.root_jsx_mode = prev;
        self.stack_ctxt.pop();
        self.decl_stack.pop();

        o
    }

    fn fold_jsx_element(&mut self, node: ast::JSXElement) -> ast::JSXElement {
        let mut stacked = false;

        if let ast::JSXElementName::Ident(ref ident) = node.opening.name {
            self.stack_ctxt.push(ident.sym.to_string());
            stacked = true;
        }
        let o = node.fold_children_with(self);
        if stacked {
            self.stack_ctxt.pop();
        }
        o
    }

    fn fold_export_default_expr(&mut self, node: ast::ExportDefaultExpr) -> ast::ExportDefaultExpr {
        let mut filename = self.options.path_data.file_stem.clone();
        if filename == "index" {
            if let Some(foldername) = self
                .options
                .path_data
                .rel_dir
                .file_name()
                .and_then(|s| s.to_str())
            {
                filename = foldername.to_string();
            }
        }
        self.stack_ctxt.push(filename);
        let o = node.fold_children_with(self);
        self.stack_ctxt.pop();

        o
    }

    fn fold_jsx_attr(&mut self, node: ast::JSXAttr) -> ast::JSXAttr {
        let node = match node.name {
            ast::JSXAttrName::Ident(ref ident) => {
                let new_word = convert_signal_word(&ident.sym);
                self.stack_ctxt.push(ident.sym.to_string());

                if new_word.is_some() {
                    ast::JSXAttr {
                        value: self.handle_jsx_value(ident.sym.clone(), node.value),
                        ..node
                    }
                } else {
                    node
                }
            }
            ast::JSXAttrName::JSXNamespacedName(ref namespaced) => {
                let new_word = convert_signal_word(&namespaced.name.sym);
                let ident_name = [
                    namespaced.ns.sym.as_ref(),
                    "-",
                    namespaced.name.sym.as_ref(),
                ]
                .concat();
                self.stack_ctxt.push(ident_name.clone());
                if new_word.is_some() {
                    ast::JSXAttr {
                        value: self.handle_jsx_value(JsWord::from(ident_name), node.value),
                        ..node
                    }
                } else {
                    node
                }
            }
        };

        let o = node.fold_children_with(self);
        self.stack_ctxt.pop();
        o
    }

    fn fold_call_expr(&mut self, node: ast::CallExpr) -> ast::CallExpr {
        let mut name_token = false;
        let mut component_token = false;
        let mut replace_callee = None;
        let mut ctx_name: JsWord = QHOOK.clone();

        match &node.callee {
            ast::Callee::Import(_) => {
                if !self.is_inside_module() {
                    return self.fix_dynamic_import(node);
                }
            }
            ast::Callee::Expr(box ast::Expr::Ident(ident)) => {
                if id_eq!(ident, &self.qhook_fn) {
                    if let Some(comments) = self.options.comments {
                        comments.add_pure_comment(ident.span.lo);
                    }
                    return self.handle_qhook(node);
                } else if id_eq!(ident, &self.qqhook_fn) {
                    if let Some(comments) = self.options.comments {
                        comments.add_pure_comment(ident.span.lo);
                    }
                    return self.handle_qqhook(node);
                } else if self.jsx_functions.contains(&id!(ident)) {
                    return self.handle_jsx(node);
                } else if id_eq!(ident, &self.inlined_qrl_fn) {
                    return self.handle_inlined_qhook(node);
                } else if let Some(specifier) = self.marker_functions.get(&id!(ident)) {
                    self.stack_ctxt.push(ident.sym.to_string());
                    ctx_name = specifier.clone();
                    name_token = true;

                    if id_eq!(ident, &self.qcomponent_fn) {
                        self.in_component = true;
                        component_token = true;
                        if let Some(comments) = self.options.comments {
                            comments.add_pure_comment(node.span.lo);
                        }
                    }
                    let global_collect = &mut self.options.global_collect;
                    if let Some(import) = global_collect.imports.get(&id!(ident)).cloned() {
                        let new_specifier =
                            convert_signal_word(&import.specifier).expect("Specifier ends with $");
                        let new_local = self.ensure_import(&new_specifier, &import.source);
                        replace_callee = Some(new_ident_from_id(&new_local).as_callee());
                    } else {
                        let new_specifier =
                            convert_signal_word(&ident.sym).expect("Specifier ends with $");
                        let new_local = global_collect
                            .exports
                            .keys()
                            .find(|id| id.0 == new_specifier);

                        new_local.map_or_else(
                                || {
                                    HANDLER.with(|handler| {
                                        handler
                                            .struct_span_err_with_code(
                                                ident.span,
                                                &format!("Found '{}' but did not find the corresponding '{}' exported in the same file. Please check that it is exported and spelled correctly", &ident.sym, &new_specifier),
                                                errors::get_diagnostic_id(errors::Error::MissingQrlImplementation),
                                            )
                                            .emit();
                                    });
                                },
                                |new_local| {
                                    replace_callee = Some(new_ident_from_id(new_local).as_callee());
                                },
                            );
                    }
                } else {
                    self.stack_ctxt.push(ident.sym.to_string());
                    name_token = true;
                }
            }
            _ => {}
        }

        let convert_qrl = replace_callee.is_some();
        let callee = if let Some(callee) = replace_callee {
            callee
        } else {
            node.callee
        };
        let callee = callee.fold_with(self);
        let args: Vec<ast::ExprOrSpread> = node
            .args
            .into_iter()
            .enumerate()
            .map(|(i, arg)| {
                if convert_qrl && i == 0 {
                    ast::ExprOrSpread {
                        expr: Box::new(ast::Expr::Call(self.create_synthetic_qhook(
                            *arg.expr,
                            HookKind::Function,
                            ctx_name.clone(),
                            None,
                        )))
                        .fold_with(self),
                        ..arg
                    }
                } else {
                    arg.fold_with(self)
                }
            })
            .collect();

        if name_token {
            self.stack_ctxt.pop();
        }
        if component_token {
            self.in_component = false;
        }
        ast::CallExpr {
            callee,
            args,
            ..node
        }
    }
}

pub fn add_handle_watch(body: &mut Vec<ast::ModuleItem>, core_module: &JsWord) {
    body.push(ast::ModuleItem::ModuleDecl(ast::ModuleDecl::ExportNamed(
        ast::NamedExport {
            src: Some(Box::new(ast::Str {
                span: DUMMY_SP,
                value: core_module.clone(),
                raw: None,
            })),
            span: DUMMY_SP,
            asserts: None,
            type_only: false,
            specifiers: vec![ast::ExportSpecifier::Named(ast::ExportNamedSpecifier {
                orig: ast::ModuleExportName::Ident(ast::Ident::new(HANDLE_WATCH.clone(), DUMMY_SP)),
                exported: None,
                is_type_only: false,
                span: DUMMY_SP,
            })],
        },
    )));
}

pub fn create_synthetic_named_export(local: &Id, exported: Option<JsWord>) -> ast::ModuleItem {
    ast::ModuleItem::ModuleDecl(ast::ModuleDecl::ExportNamed(ast::NamedExport {
        span: DUMMY_SP,
        type_only: false,
        asserts: None,
        specifiers: vec![ast::ExportSpecifier::Named(ast::ExportNamedSpecifier {
            span: DUMMY_SP,
            is_type_only: false,
            orig: ast::ModuleExportName::Ident(new_ident_from_id(local)),
            exported: exported
                .map(|name| ast::ModuleExportName::Ident(ast::Ident::new(name, DUMMY_SP))),
        })],
        src: None,
    }))
}

pub fn create_synthetic_named_import(local: &Id, src: &JsWord) -> ast::ModuleItem {
    ast::ModuleItem::ModuleDecl(ast::ModuleDecl::Import(ast::ImportDecl {
        span: DUMMY_SP,
        src: Box::new(ast::Str {
            span: DUMMY_SP,
            value: src.clone(),
            raw: None,
        }),
        asserts: None,
        type_only: false,
        specifiers: vec![ast::ImportSpecifier::Named(ast::ImportNamedSpecifier {
            is_type_only: false,
            span: DUMMY_SP,
            local: new_ident_from_id(local),
            imported: None,
        })],
    }))
}

fn escape_sym(str: &str) -> String {
    str.chars()
        .flat_map(|x| match x {
            'A'..='Z' | 'a'..='z' | '0'..='9' | '_' => Some(x),
            '$' => None,
            _ => Some('_'),
        })
        .collect()
}

const fn can_capture_scope(expr: &ast::Expr) -> bool {
    matches!(expr, &ast::Expr::Fn(_) | &ast::Expr::Arrow(_))
}

fn base64(nu: u64) -> String {
    base64::encode_config(nu.to_le_bytes(), base64::URL_SAFE_NO_PAD).replace(['-', '_'], "0")
}

fn compute_scoped_idents(all_idents: &[Id], all_decl: &HashSet<Id>) -> Vec<Id> {
    let mut set: HashSet<Id> = HashSet::new();
    for ident in all_idents {
        if all_decl.contains(ident) {
            set.insert(ident.clone());
        }
    }
    let mut output: Vec<Id> = set.into_iter().collect();
    output.sort();
    output
}

fn get_canonical_filename(symbol_name: &JsWord) -> JsWord {
    JsWord::from(symbol_name.as_ref().to_ascii_lowercase())
}

fn parse_symbol_name(symbol_name: JsWord, dev: bool) -> (JsWord, JsWord, JsWord) {
    let mut splitter = symbol_name.rsplitn(2, '_');
    let hash = splitter
        .next()
        .expect("symbol_name always need to have a segment");
    let display_name = splitter.next().unwrap_or(hash);

    let s_n = if dev {
        symbol_name.clone()
    } else {
        JsWord::from(format!("s_{}", hash))
    };
    (s_n, display_name.into(), hash.into())
}

fn get_qrl_dev_obj(asb_path: &Path, hook: &HookData, span: &Span) -> ast::Expr {
    ast::Expr::Object(ast::ObjectLit {
        span: DUMMY_SP,
        props: vec![
            ast::PropOrSpread::Prop(Box::new(ast::Prop::KeyValue(ast::KeyValueProp {
                key: ast::PropName::Ident(ast::Ident::new(js_word!("file"), DUMMY_SP)),
                value: Box::new(ast::Expr::Lit(ast::Lit::Str(ast::Str {
                    span: DUMMY_SP,
                    value: asb_path.to_str().unwrap().into(),
                    raw: None,
                }))),
            }))),
            ast::PropOrSpread::Prop(Box::new(ast::Prop::KeyValue(ast::KeyValueProp {
                key: ast::PropName::Ident(ast::Ident::new(JsWord::from("lo"), DUMMY_SP)),
                value: Box::new(ast::Expr::Lit(ast::Lit::Num(ast::Number {
                    span: DUMMY_SP,
                    value: span.lo().0 as f64,
                    raw: None,
                }))),
            }))),
            ast::PropOrSpread::Prop(Box::new(ast::Prop::KeyValue(ast::KeyValueProp {
                key: ast::PropName::Ident(ast::Ident::new(JsWord::from("hi"), DUMMY_SP)),
                value: Box::new(ast::Expr::Lit(ast::Lit::Num(ast::Number {
                    span: DUMMY_SP,
                    value: span.hi().0 as f64,
                    raw: None,
                }))),
            }))),
            ast::PropOrSpread::Prop(Box::new(ast::Prop::KeyValue(ast::KeyValueProp {
                key: ast::PropName::Ident(ast::Ident::new(JsWord::from("displayName"), DUMMY_SP)),
                value: Box::new(ast::Expr::Lit(ast::Lit::Str(ast::Str {
                    span: DUMMY_SP,
                    value: hook.display_name.clone(),
                    raw: None,
                }))),
            }))),
        ],
    })
}

fn prop_to_string(prop: &ast::MemberProp) -> Option<JsWord> {
    match prop {
        ast::MemberProp::Ident(ident) => Some(ident.sym.clone()),
        ast::MemberProp::Computed(ast::ComputedPropName {
            expr: box ast::Expr::Lit(ast::Lit::Str(str)),
            ..
        }) => Some(str.value.clone()),
        _ => None,
    }
}

const fn is_undefined(expr: &ast::Expr) -> bool {
    matches!(
        expr,
        ast::Expr::Unary(ast::UnaryExpr {
            op: ast::UnaryOp::Void,
            ..
        })
    )
}

fn make_wrap(method: &Id, obj: Box<ast::Expr>, prop: JsWord) -> ast::Expr {
    ast::Expr::Call(ast::CallExpr {
        callee: ast::Callee::Expr(Box::new(ast::Expr::Ident(new_ident_from_id(method)))),
        args: vec![
            ast::ExprOrSpread::from(obj),
            ast::ExprOrSpread::from(Box::new(ast::Expr::Lit(ast::Lit::Str(ast::Str::from(
                prop,
            ))))),
        ],
        span: DUMMY_SP,
        type_args: None,
    })
}<|MERGE_RESOLUTION|>--- conflicted
+++ resolved
@@ -3,14 +3,9 @@
     collect_from_pat, new_ident_from_id, GlobalCollect, Id, IdentCollector, ImportKind,
 };
 use crate::entry_strategy::EntryPolicy;
-<<<<<<< HEAD
-use crate::errors;
+use crate::has_branches::{is_conditional_jsx, is_conditional_jsx_block};
 use crate::inlined_fn::convert_inlined_fn;
-use crate::is_immutable::{is_immutable_children, is_immutable_expr};
-=======
-use crate::has_branches::{is_conditional_jsx, is_conditional_jsx_block};
 use crate::is_immutable::is_immutable_expr;
->>>>>>> 2847b747
 use crate::parse::{EmitMode, PathData};
 use crate::words::*;
 use crate::{errors, EntryStrategy};
@@ -198,21 +193,17 @@
                 .get_imported_local(&QCOMPONENT, &options.core_module),
             qhook_fn: options
                 .global_collect
-<<<<<<< HEAD
-                .get_imported_local(&QHOOK, &BUILDER_IO_QWIK),
-            qqhook_fn: options
-                .global_collect
-                .get_imported_local(&QQHOOK, &BUILDER_IO_QWIK),
-
-=======
                 .get_imported_local(&QHOOK, &options.core_module),
->>>>>>> 2847b747
             inlined_qrl_fn: options
                 .global_collect
                 .get_imported_local(&_INLINED_QRL, &options.core_module),
             h_fn: options
                 .global_collect
                 .get_imported_local(&H, &options.core_module),
+            qqhook_fn: options
+                .global_collect
+                .get_imported_local(&QQHOOK, &BUILDER_IO_QWIK),
+
             fragment_fn: options
                 .global_collect
                 .get_imported_local(&FRAGMENT, &options.core_module),
