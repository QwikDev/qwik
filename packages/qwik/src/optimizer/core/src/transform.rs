use crate::code_move::{fix_path, transform_function_expr};
use crate::collector::{
    collect_from_pat, new_ident_from_id, GlobalCollect, Id, IdentCollector, ImportKind,
};
use crate::entry_strategy::EntryPolicy;
use crate::has_branches::{is_conditional_jsx, is_conditional_jsx_block};
use crate::inlined_fn::convert_inlined_fn;
use crate::is_immutable::is_immutable_expr;
use crate::parse::{EmitMode, PathData};
use crate::words::*;
use crate::{errors, EntryStrategy};
use path_slash::PathExt;
use serde::{Deserialize, Serialize};
use std::collections::hash_map::DefaultHasher;
use std::collections::{BTreeMap, HashMap, HashSet};
use std::fmt::Write as _;
use std::hash::Hash;
use std::hash::Hasher; // import without risk of name clashing
use std::iter;
use std::path::Path;
use std::str;
use swc_atoms::{js_word, JsWord};
use swc_common::comments::{Comments, SingleThreadedComments};
use swc_common::SyntaxContext;
use swc_common::{errors::HANDLER, sync::Lrc, SourceMap, Span, Spanned, DUMMY_SP};
use swc_ecmascript::ast;
use swc_ecmascript::utils::{private_ident, quote_ident, ExprFactory};
<<<<<<< HEAD
use swc_ecmascript::visit::{fold_expr, noop_fold_type, Fold, FoldWith, VisitWith};
=======
use swc_ecmascript::visit::{noop_fold_type, Fold, FoldWith, VisitWith};
>>>>>>> a9ecfaa6

macro_rules! id {
    ($ident: expr) => {
        ($ident.sym.clone(), $ident.span.ctxt())
    };
}

macro_rules! id_eq {
    ($ident: expr, $cid: expr) => {
        if let Some(cid) = $cid {
            cid.0 == $ident.sym && cid.1 == $ident.span.ctxt()
        } else {
            false
        }
    };
}

#[derive(Debug, Clone, Copy, Serialize, Deserialize, PartialEq, Eq)]
#[serde(rename_all = "camelCase")]
pub enum HookKind {
    Function,
    EventHandler,
    JSXProp,
}

#[derive(Debug, Clone)]
pub struct Hook {
    pub entry: Option<JsWord>,
    pub canonical_filename: JsWord,
    pub name: JsWord,
    pub expr: Box<ast::Expr>,
    pub data: HookData,
    pub hash: u64,
    pub span: Span,
}

#[derive(Debug, Clone)]
pub struct HookData {
    pub extension: JsWord,
    pub local_idents: Vec<Id>,
    pub scoped_idents: Vec<Id>,
    pub parent_hook: Option<JsWord>,
    pub ctx_kind: HookKind,
    pub ctx_name: JsWord,
    pub origin: JsWord,
    pub display_name: JsWord,
    pub hash: JsWord,
    pub need_transform: bool,
}

#[derive(Debug, Clone, Copy, PartialEq, Eq, PartialOrd, Ord, Hash)]
pub enum IdentType {
    Var(bool),
    Fn,
    Class,
}

pub type IdPlusType = (Id, IdentType);

#[allow(clippy::module_name_repetitions)]
pub struct QwikTransform<'a> {
    pub hooks: Vec<Hook>,
    pub options: QwikTransformOptions<'a>,

    hooks_names: HashMap<String, u32>,
    // extra_top_items: BTreeMap<Id, ast::ModuleItem>,
    extra_bottom_items: BTreeMap<Id, ast::ModuleItem>,
    stack_ctxt: Vec<String>,
    decl_stack: Vec<Vec<IdPlusType>>,
    in_component: bool,
    marker_functions: HashMap<Id, JsWord>,
    jsx_functions: HashSet<Id>,
    qcomponent_fn: Option<Id>,
    qhook_fn: Option<Id>,
    inlined_qrl_fn: Option<Id>,
    h_fn: Option<Id>,
    fragment_fn: Option<Id>,

    jsx_mutable: bool,

    hook_stack: Vec<JsWord>,
    file_hash: u64,
    jsx_key_counter: u32,
    root_jsx_mode: bool,
}

pub struct QwikTransformOptions<'a> {
    pub path_data: &'a PathData,
    pub entry_policy: &'a dyn EntryPolicy,
    pub extension: JsWord,
    pub core_module: JsWord,
    pub explicit_extensions: bool,
    pub comments: Option<&'a SingleThreadedComments>,
    pub global_collect: GlobalCollect,
    pub scope: Option<&'a String>,
    pub mode: EmitMode,
    pub entry_strategy: EntryStrategy,
    pub reg_ctx_name: Option<&'a [JsWord]>,
    pub strip_ctx_name: Option<&'a [JsWord]>,
    pub strip_event_handlers: bool,
    pub is_server: Option<bool>,
    pub cm: Lrc<SourceMap>,
}

fn convert_signal_word(id: &JsWord) -> Option<JsWord> {
    let ident_name = id.as_ref();
    let has_signal = ident_name.ends_with(SIGNAL);
    if has_signal {
        let new_specifier = [&ident_name[0..ident_name.len() - 1], LONG_SUFFIX].concat();
        Some(JsWord::from(new_specifier))
    } else {
        None
    }
}

impl<'a> QwikTransform<'a> {
    pub fn new(options: QwikTransformOptions<'a>) -> Self {
        let mut marker_functions = HashMap::new();
        for (id, import) in options.global_collect.imports.iter() {
            if import.kind == ImportKind::Named && import.specifier.ends_with(SIGNAL) {
                marker_functions.insert(id.clone(), import.specifier.clone());
            }
        }

        for id in options.global_collect.exports.keys() {
            if id.0.ends_with(SIGNAL) {
                marker_functions.insert(id.clone(), id.0.clone());
            }
        }

        let mut hasher = DefaultHasher::new();
        let local_file_name = options.path_data.rel_path.to_slash_lossy();
        if let Some(scope) = options.scope {
            hasher.write(scope.as_bytes());
        }
        hasher.write(local_file_name.as_bytes());

        let jsx_functions = options
            .global_collect
            .imports
            .iter()
            .flat_map(|(id, import)| {
                if import.kind == ImportKind::Named
                    && (import.source == *BUILDER_IO_QWIK_JSX
                        || import.source == *BUILDER_IO_QWIK_JSX_DEV)
                {
                    Some(id.clone())
                } else {
                    None
                }
            })
            .collect();

        QwikTransform {
            file_hash: hasher.finish(),
            jsx_key_counter: 0,
            stack_ctxt: Vec::with_capacity(16),
            decl_stack: Vec::with_capacity(32),
            in_component: false,
            hooks: Vec::with_capacity(16),
            hook_stack: Vec::with_capacity(16),
            // extra_top_items: BTreeMap::new(),
            extra_bottom_items: BTreeMap::new(),

            hooks_names: HashMap::new(),
            qcomponent_fn: options
                .global_collect
                .get_imported_local(&QCOMPONENT, &options.core_module),
            qhook_fn: options
                .global_collect
                .get_imported_local(&QHOOK, &options.core_module),
            inlined_qrl_fn: options
                .global_collect
                .get_imported_local(&_INLINED_QRL, &options.core_module),
            h_fn: options
                .global_collect
                .get_imported_local(&H, &options.core_module),
            fragment_fn: options
                .global_collect
                .get_imported_local(&FRAGMENT, &options.core_module),
            marker_functions,
            jsx_functions,
            root_jsx_mode: true,
            jsx_mutable: false,
            options,
        }
    }

    const fn is_inline(&self) -> bool {
        matches!(
            self.options.entry_strategy,
            EntryStrategy::Inline | EntryStrategy::Hoist
        )
    }

    fn is_inside_module(&self) -> bool {
        self.hook_stack.is_empty() || self.is_inline()
    }

    fn get_dev_location(&self, span: Span) -> ast::ExprOrSpread {
        let loc = self.options.cm.lookup_char_pos(span.lo);
        let file_name = self
            .options
            .path_data
            .rel_path
            .to_string_lossy()
            .to_string();
        ast::ExprOrSpread {
            spread: None,
            expr: Box::new(ast::Expr::Object(ast::ObjectLit {
                span: DUMMY_SP,
                props: vec![
                    ast::PropOrSpread::Prop(Box::new(ast::Prop::KeyValue(ast::KeyValueProp {
                        key: ast::PropName::Ident(quote_ident!("fileName")),
                        value: Box::new(ast::Expr::Lit(ast::Lit::Str(ast::Str {
                            span: DUMMY_SP,
                            raw: None,
                            value: file_name.into(),
                        }))),
                    }))),
                    ast::PropOrSpread::Prop(Box::new(ast::Prop::KeyValue(ast::KeyValueProp {
                        key: ast::PropName::Ident(quote_ident!("lineNumber")),
                        value: loc.line.into(),
                    }))),
                    ast::PropOrSpread::Prop(Box::new(ast::Prop::KeyValue(ast::KeyValueProp {
                        key: ast::PropName::Ident(quote_ident!("columnNumber")),
                        value: (loc.col.0 + 1).into(),
                    }))),
                ],
            })),
        }
    }

    fn register_context_name(
        &mut self,
        custom_symbol: Option<JsWord>,
    ) -> (JsWord, JsWord, JsWord, u64) {
        if let Some(custom_symbol) = custom_symbol {
            return (
                custom_symbol.clone(),
                custom_symbol.clone(),
                custom_symbol,
                0,
            );
        }
        let mut display_name = self.stack_ctxt.join("_");
        if self.stack_ctxt.is_empty() {
            display_name += "s_";
        }
        display_name = escape_sym(&display_name);
        if display_name.starts_with(|c| matches!(c, '0'..='9')) {
            display_name = format!("_{}", display_name);
        }
        let index = match self.hooks_names.get_mut(&display_name) {
            Some(count) => {
                *count += 1;
                *count
            }
            None => 0,
        };
        if index == 0 {
            self.hooks_names.insert(display_name.clone(), 0);
        } else {
            write!(display_name, "_{}", index).unwrap();
        }
        let mut hasher = DefaultHasher::new();
        let local_file_name = self.options.path_data.rel_path.to_slash_lossy();
        if let Some(scope) = self.options.scope {
            hasher.write(scope.as_bytes());
        }
        hasher.write(local_file_name.as_bytes());
        hasher.write(display_name.as_bytes());
        let hash = hasher.finish();
        let hash64 = base64(hash);

        let symbol_name = if matches!(self.options.mode, EmitMode::Dev | EmitMode::Lib) {
            format!("{}_{}", display_name, hash64)
        } else {
            format!("s_{}", hash64)
        };
        (
            JsWord::from(symbol_name),
            JsWord::from(display_name),
            JsWord::from(hash64),
            hash,
        )
    }

    fn handle_inlined_qhook(&mut self, mut node: ast::CallExpr) -> ast::CallExpr {
        node.args.reverse();

        let last_stack = self
            .stack_ctxt
            .last()
            .map_or_else(|| QHOOK.clone(), |last| JsWord::from(last.as_str()));

        let ctx_name = if last_stack.ends_with("Qrl") {
            JsWord::from(format!("{}$", last_stack.trim_end_matches("Qrl")))
        } else {
            last_stack
        };
        let ctx_kind = if ctx_name.starts_with("on") {
            HookKind::JSXProp
        } else {
            HookKind::Function
        };
        let first_arg = node
            .args
            .pop()
            .expect("inlinedQrl() should always have the first argument");

        let second_arg = node
            .args
            .pop()
            .expect("inlinedQrl() should always have the second argument");

        let third_arg = node.args.pop();
        let span = first_arg.span();

        let (symbol_name, display_name, hash) = {
            let symbol_name = match *second_arg.expr {
                ast::Expr::Lit(ast::Lit::Str(string)) => string.value,
                _ => panic!("dfd"),
            };
            parse_symbol_name(
                symbol_name,
                matches!(self.options.mode, EmitMode::Dev | EmitMode::Lib),
            )
        };

        self.hook_stack.push(symbol_name.clone());
        let folded = *first_arg.expr.fold_with(self);
        self.hook_stack.pop();

        let scoped_idents = {
            third_arg.map_or_else(Vec::new, |scoped| {
                let list: Vec<Id> = match &*scoped.expr {
                    ast::Expr::Array(array) => array
                        .elems
                        .iter()
                        .flat_map(|item| match &*item.as_ref().unwrap().expr {
                            ast::Expr::Ident(ident) => Some(id!(ident)),
                            _ => None,
                        })
                        .collect(),
                    _ => vec![],
                };
                list
            })
        };
        let local_idents = self.get_local_idents(&folded);

        for id in &local_idents {
            if !self.options.global_collect.exports.contains_key(id)
                && self.options.global_collect.root.contains_key(id)
            {
                self.ensure_export(id);
            }
        }

        let hook_data = HookData {
            extension: self.options.extension.clone(),
            local_idents,
            scoped_idents,
            parent_hook: self.hook_stack.last().cloned(),
            ctx_kind,
            ctx_name,
            origin: self.options.path_data.rel_path.to_slash_lossy().into(),
            display_name,
            need_transform: false,
            hash,
        };
        if !self.should_emit_hook(&hook_data) {
            self.create_noop_qrl(&symbol_name, hook_data)
        } else if self.is_inline() {
            let folded = if self.should_reg_hook(&hook_data.ctx_name) {
                ast::Expr::Call(self.create_internal_call(
                    &_REG_SYMBOL,
                    vec![
                        folded,
                        ast::Expr::Lit(ast::Lit::Str(ast::Str::from(hook_data.hash.clone()))),
                    ],
                    true,
                ))
            } else {
                folded
            };
            self.create_inline_qrl(hook_data, folded, symbol_name, span)
        } else {
            self.create_hook(hook_data, folded, symbol_name, span, 0)
        }
    }

    fn handle_qhook(&mut self, node: ast::CallExpr) -> ast::CallExpr {
        let mut node = node;
        node.args.reverse();

        if let Some(ast::ExprOrSpread {
            expr: first_arg, ..
        }) = node.args.pop()
        {
            let custom_symbol = if let Some(ast::ExprOrSpread {
                expr: second_arg, ..
            }) = node.args.pop()
            {
                if let ast::Expr::Lit(ast::Lit::Str(second_arg)) = *second_arg {
                    Some(second_arg.value)
                } else {
                    None
                }
            } else {
                None
            };

            self.create_synthetic_qhook(
                *first_arg,
                HookKind::Function,
                QHOOK.clone(),
                custom_symbol,
            )
        } else {
            node
        }
    }

    fn create_synthetic_qqhook(
        &mut self,
        first_arg: ast::Expr,
        accept_call_expr: bool,
    ) -> (Option<ast::Expr>, bool) {
        // Collect descendent idents
        let descendent_idents = {
            let mut collector = IdentCollector::new();
            first_arg.visit_with(&mut collector);
            collector.get_words()
        };

        let (decl_collect, invalid_decl): (_, Vec<_>) = self
            .decl_stack
            .iter()
            .flat_map(|v| v.iter())
            .cloned()
            .partition(|(_, t)| matches!(t, IdentType::Var(true)));

<<<<<<< HEAD
        let folded = fold_expr(self, first_arg);
=======
        let folded = first_arg;
>>>>>>> a9ecfaa6

        let mut set: HashSet<Id> = HashSet::new();
        for ident in &descendent_idents {
            if self.options.global_collect.is_global(ident) {
                return (None, false);
            }
            if invalid_decl.iter().any(|entry| entry.0 == *ident) {
                return (None, false);
            }
            if decl_collect.iter().any(|entry| entry.0 == *ident) {
                set.insert(ident.clone());
            }
        }
        let mut scoped_idents: Vec<Id> = set.into_iter().collect();
        scoped_idents.sort();

        let serialize_fn = matches!(self.options.is_server, None | Some(true));
        let (scoped_idents, _) = compute_scoped_idents(&descendent_idents, &decl_collect);
        let inlined_fn = self.ensure_core_import(&_INLINED_FN);
        convert_inlined_fn(
            folded,
            scoped_idents,
            &inlined_fn,
            accept_call_expr,
            serialize_fn,
        )
    }

    fn create_synthetic_qhook(
        &mut self,
        first_arg: ast::Expr,
        ctx_kind: HookKind,
        ctx_name: JsWord,
        custom_symbol: Option<JsWord>,
    ) -> ast::CallExpr {
        self._create_synthetic_qhook(first_arg, ctx_kind, ctx_name, custom_symbol)
            .0
    }

    fn _create_synthetic_qhook(
        &mut self,
        first_arg: ast::Expr,
        ctx_kind: HookKind,
        ctx_name: JsWord,
        custom_symbol: Option<JsWord>,
    ) -> (ast::CallExpr, bool) {
        let can_capture = can_capture_scope(&first_arg);
        let first_arg_span = first_arg.span();

        let (symbol_name, display_name, hash, hook_hash) =
            self.register_context_name(custom_symbol);

        // Collect descendent idents
        let descendent_idents = {
            let mut collector = IdentCollector::new();
            first_arg.visit_with(&mut collector);
            collector.get_words()
        };

        let (decl_collect, invalid_decl): (_, Vec<_>) = self
            .decl_stack
            .iter()
            .flat_map(|v| v.iter())
            .cloned()
            .partition(|(_, t)| matches!(t, IdentType::Var(_)));

        self.hook_stack.push(symbol_name.clone());
        let span = first_arg.span();
        let folded = first_arg.fold_with(self);
        self.hook_stack.pop();

        // Collect local idents
        let local_idents = self.get_local_idents(&folded);

        for id in &local_idents {
            if !self.options.global_collect.exports.contains_key(id) {
                if self.options.global_collect.root.contains_key(id) {
                    self.ensure_export(id);
                }
                if invalid_decl.iter().any(|entry| entry.0 == *id) {
                    HANDLER.with(|handler| {
                        handler
                            .struct_err_with_code(
                                &format!(
                                    "Reference to identifier '{}' can not be used inside a Qrl($) scope because it's a function",
                                    id.0
                                ),
                                errors::get_diagnostic_id(errors::Error::FunctionReference),
                            )
                            .emit();
                    });
                }
            }
        }

        let (mut scoped_idents, immutable) =
            compute_scoped_idents(&descendent_idents, &decl_collect);
        if !can_capture && !scoped_idents.is_empty() {
            HANDLER.with(|handler| {
                let ids: Vec<_> = scoped_idents.iter().map(|id| id.0.as_ref()).collect();
                handler
                    .struct_span_err_with_code(
                        first_arg_span,
                        &format!("Qrl($) scope is not a function, but it's capturing local identifiers: {}", ids.join(", ")),
                        errors::get_diagnostic_id(errors::Error::CanNotCapture),
                    )
                    .emit();
            });
            scoped_idents = vec![];
        }
        let hook_data = HookData {
            extension: self.options.extension.clone(),
            local_idents,
            scoped_idents,
            parent_hook: self.hook_stack.last().cloned(),
            ctx_kind,
            ctx_name,
            origin: self.options.path_data.rel_path.to_slash_lossy().into(),
            display_name,
            need_transform: true,
            hash,
        };
        if !self.should_emit_hook(&hook_data) {
            (self.create_noop_qrl(&symbol_name, hook_data), immutable)
        } else if self.is_inline() {
            let folded = if !hook_data.scoped_idents.is_empty() {
                let new_local = self.ensure_core_import(&USE_LEXICAL_SCOPE);
                transform_function_expr(folded, &new_local, &hook_data.scoped_idents)
            } else {
                folded
            };
            let folded = if self.should_reg_hook(&hook_data.ctx_name) {
                ast::Expr::Call(self.create_internal_call(
                    &_REG_SYMBOL,
                    vec![
                        folded,
                        ast::Expr::Lit(ast::Lit::Str(ast::Str::from(hook_data.hash.clone()))),
                    ],
                    true,
                ))
            } else {
                folded
            };
            (
                self.create_inline_qrl(hook_data, folded, symbol_name, span),
                immutable,
            )
        } else {
            (
                self.create_hook(hook_data, folded, symbol_name, span, hook_hash),
                immutable,
            )
        }
    }

    fn get_local_idents(&self, expr: &ast::Expr) -> Vec<Id> {
        let mut collector = IdentCollector::new();
        expr.visit_with(&mut collector);

        let use_h = collector.use_h;
        let use_fragment = collector.use_fragment;

        let mut idents = collector.get_words();
        if use_h {
            if let Some(id) = &self.h_fn {
                idents.push(id.clone());
            }
        }
        if use_fragment {
            if let Some(id) = &self.fragment_fn {
                idents.push(id.clone());
            }
        }
        idents
    }

    fn create_hook(
        &mut self,
        hook_data: HookData,
        expr: ast::Expr,
        symbol_name: JsWord,
        span: Span,
        hook_hash: u64,
    ) -> ast::CallExpr {
        let canonical_filename = get_canonical_filename(&symbol_name);

        let entry = self
            .options
            .entry_policy
            .get_entry_for_sym(
                &hook_data.hash,
                self.options.path_data,
                &self.stack_ctxt,
                &hook_data,
            )
            .map(|entry| JsWord::from(escape_sym(entry.as_ref())));

        let mut filename = format!(
            "./{}",
            entry
                .as_ref()
                .map(|e| e.as_ref())
                .unwrap_or(&canonical_filename)
        );
        if self.options.explicit_extensions {
            filename.push('.');
            filename.push_str(&self.options.extension);
        }
        let inside_hook = !self.hook_stack.is_empty();
        let import_path = if inside_hook {
            fix_path("a", "a", &filename)
        } else {
            fix_path(
                &self.options.path_data.base_dir,
                &self.options.path_data.abs_dir,
                &filename,
            )
        }
        .unwrap();

        let o = self.create_qrl(import_path, &symbol_name, &hook_data, &span);
        self.hooks.push(Hook {
            entry,
            span,
            canonical_filename,
            name: symbol_name,
            data: hook_data,
            expr: Box::new(expr),
            hash: hook_hash,
        });
        o
    }

    fn handle_jsx(&mut self, mut node: ast::CallExpr) -> ast::CallExpr {
        let node_type = node.args.remove(0);
        let node_props = node.args.remove(0);
        let (name_token, is_fn, is_text_only) = match &*node_type.expr {
            ast::Expr::Lit(ast::Lit::Str(str)) => {
                self.stack_ctxt.push(str.value.to_string());
                (true, false, is_text_only(&str.value))
            }
            ast::Expr::Ident(ident) => {
                self.stack_ctxt.push(ident.sym.to_string());
                self.jsx_mutable = true;
                (true, true, false)
            }
            _ => (false, false, false),
        };
        let should_emit_key = is_fn || self.root_jsx_mode;
        self.root_jsx_mode = false;

        let (mutable_props, immutable_props, children, flags) =
            self.handle_jsx_props_obj(node_props, is_fn, is_text_only);

        let key = if node.args.len() == 1 {
            node.args.remove(0)
        } else if should_emit_key {
            let new_key = format!("{}_{}", &base64(self.file_hash)[0..2], self.jsx_key_counter);
            self.jsx_key_counter += 1;
            ast::ExprOrSpread {
                spread: None,
                expr: Box::new(ast::Expr::Lit(ast::Lit::Str(ast::Str {
                    span: DUMMY_SP,
                    value: new_key.into(),
                    raw: None,
                }))),
            }
        } else {
            get_null_arg()
        };

        let (jsx_func, mut args) = if is_fn {
            (
                self.ensure_core_import(&_JSX_C),
                vec![node_type, mutable_props, flags, key],
            )
        } else {
            (
                self.ensure_core_import(&_JSX_Q),
                vec![
                    node_type,
                    mutable_props,
                    immutable_props,
                    children,
                    flags,
                    key,
                ],
            )
        };

        if self.options.mode == EmitMode::Dev {
            args.push(self.get_dev_location(node.span));
        }

        if name_token {
            self.stack_ctxt.pop();
        }
        ast::CallExpr {
            callee: ast::Callee::Expr(Box::new(ast::Expr::Ident(new_ident_from_id(&jsx_func)))),
            args,
            ..node
        }
    }

    fn handle_jsx_value(
        &mut self,
        ctx_name: JsWord,
        value: Option<ast::JSXAttrValue>,
    ) -> Option<ast::JSXAttrValue> {
        if let Some(ast::JSXAttrValue::JSXExprContainer(container)) = value {
            if let ast::JSXExpr::Expr(expr) = container.expr {
                let is_fn = matches!(*expr, ast::Expr::Arrow(_) | ast::Expr::Fn(_));
                if is_fn {
                    Some(ast::JSXAttrValue::JSXExprContainer(ast::JSXExprContainer {
                        span: DUMMY_SP,
                        expr: ast::JSXExpr::Expr(Box::new(ast::Expr::Call(
                            self.create_synthetic_qhook(*expr, HookKind::JSXProp, ctx_name, None),
                        ))),
                    }))
                } else {
                    Some(ast::JSXAttrValue::JSXExprContainer(ast::JSXExprContainer {
                        span: DUMMY_SP,
                        expr: ast::JSXExpr::Expr(expr),
                    }))
                }
            } else {
                Some(ast::JSXAttrValue::JSXExprContainer(container))
            }
        } else {
            value
        }
    }

    pub fn ensure_import(&mut self, new_specifier: &JsWord, source: &JsWord) -> Id {
        self.options.global_collect.import(new_specifier, source)
    }

    pub fn ensure_core_import(&mut self, new_specifier: &JsWord) -> Id {
        self.options
            .global_collect
            .import(new_specifier, &self.options.core_module)
    }

    fn ensure_export(&mut self, id: &Id) {
        let exported_name: Option<JsWord> = Some(format!("_auto_{}", id.0).into());
        if self
            .options
            .global_collect
            .add_export(id.clone(), exported_name.clone())
        {
            self.extra_bottom_items
                .insert(id.clone(), create_synthetic_named_export(id, exported_name));
        }
    }

    fn create_qrl(
        &mut self,
        url: JsWord,
        symbol: &str,
        hook_data: &HookData,
        span: &Span,
    ) -> ast::CallExpr {
        let mut args = vec![
            ast::Expr::Arrow(ast::ArrowExpr {
                is_async: false,
                is_generator: false,
                span: DUMMY_SP,
                params: vec![],
                return_type: None,
                type_params: None,
                body: ast::BlockStmtOrExpr::Expr(Box::new(ast::Expr::Call(ast::CallExpr {
                    callee: ast::Callee::Expr(Box::new(ast::Expr::Ident(ast::Ident::new(
                        js_word!("import"),
                        DUMMY_SP,
                    )))),
                    span: DUMMY_SP,
                    type_args: None,
                    args: vec![ast::ExprOrSpread {
                        spread: None,
                        expr: Box::new(ast::Expr::Lit(ast::Lit::Str(ast::Str {
                            span: DUMMY_SP,
                            value: url,
                            raw: None,
                        }))),
                    }],
                }))),
            }),
            ast::Expr::Lit(ast::Lit::Str(ast::Str {
                span: DUMMY_SP,
                value: symbol.into(),
                raw: None,
            })),
        ];
        let fn_callee = if self.options.mode == EmitMode::Dev {
            args.push(get_qrl_dev_obj(
                &self.options.path_data.abs_path,
                hook_data,
                span,
            ));
            _QRL_DEV.clone()
        } else {
            _QRL.clone()
        };

        // Injects state
        if !hook_data.scoped_idents.is_empty() {
            args.push(ast::Expr::Array(ast::ArrayLit {
                span: DUMMY_SP,
                elems: hook_data
                    .scoped_idents
                    .iter()
                    .map(|id| {
                        Some(ast::ExprOrSpread {
                            spread: None,
                            expr: Box::new(ast::Expr::Ident(new_ident_from_id(id))),
                        })
                    })
                    .collect(),
            }))
        }

        self.create_internal_call(&fn_callee, args, true)
    }

    fn create_inline_qrl(
        &mut self,
        hook_data: HookData,
        expr: ast::Expr,
        symbol_name: JsWord,
        span: Span,
    ) -> ast::CallExpr {
        let should_inline = matches!(self.options.entry_strategy, EntryStrategy::Inline)
            || matches!(expr, ast::Expr::Ident(_));
        let inlined_expr = if should_inline {
            expr
        } else {
            let new_ident = private_ident!(symbol_name.clone());
            self.hooks.push(Hook {
                entry: None,
                span,
                canonical_filename: get_canonical_filename(&symbol_name),
                name: symbol_name.clone(),
                data: hook_data.clone(),
                expr: Box::new(expr),
                hash: new_ident.span.ctxt().as_u32() as u64,
            });
            ast::Expr::Ident(new_ident)
        };

        let mut args = vec![
            inlined_expr,
            ast::Expr::Lit(ast::Lit::Str(ast::Str {
                span: DUMMY_SP,
                value: symbol_name,
                raw: None,
            })),
        ];

        let fn_callee = if self.options.mode == EmitMode::Dev {
            args.push(get_qrl_dev_obj(
                &self.options.path_data.abs_path,
                &hook_data,
                &span,
            ));
            _INLINED_QRL_DEV.clone()
        } else {
            _INLINED_QRL.clone()
        };

        // Injects state
        if !hook_data.scoped_idents.is_empty() {
            args.push(ast::Expr::Array(ast::ArrayLit {
                span: DUMMY_SP,
                elems: hook_data
                    .scoped_idents
                    .iter()
                    .map(|id| {
                        Some(ast::ExprOrSpread {
                            spread: None,
                            expr: Box::new(ast::Expr::Ident(new_ident_from_id(id))),
                        })
                    })
                    .collect(),
            }))
        }

        self.create_internal_call(&fn_callee, args, true)
    }

    pub fn create_internal_call(
        &mut self,
        fn_name: &JsWord,
        exprs: Vec<ast::Expr>,
        pure: bool,
    ) -> ast::CallExpr {
        let local = self.ensure_core_import(fn_name);
        let span = if pure {
            if let Some(comments) = self.options.comments {
                let span = Span::dummy_with_cmt();
                comments.add_pure_comment(span.lo);
                span
            } else {
                DUMMY_SP
            }
        } else {
            DUMMY_SP
        };
        ast::CallExpr {
            callee: ast::Callee::Expr(Box::new(ast::Expr::Ident(new_ident_from_id(&local)))),
            span,
            type_args: None,
            args: exprs
                .into_iter()
                .map(|expr| ast::ExprOrSpread {
                    spread: None,
                    expr: Box::new(expr),
                })
                .collect(),
        }
    }

    fn fix_dynamic_import(&self, node: ast::CallExpr) -> ast::CallExpr {
        if let Some(expr_spread) = node.args.get(0) {
            if let ast::Expr::Lit(ast::Lit::Str(string)) = &*expr_spread.expr {
                let new_value = fix_path(
                    &self.options.path_data.abs_dir,
                    &self.options.path_data.base_dir,
                    string.value.as_ref(),
                )
                .unwrap();

                return ast::CallExpr {
                    args: vec![ast::ExprOrSpread {
                        spread: None,
                        expr: Box::new(ast::Expr::Lit(ast::Lit::Str(ast::Str {
                            value: new_value,
                            raw: None,
                            span: string.span,
                        }))),
                    }],
                    ..node
                };
            }
        }
        HANDLER.with(|handler| {
            handler
                .struct_span_err_with_code(
                    node.span,
                    "Dynamic import() inside Qrl($) scope is not a string, relative paths might break",
                    errors::get_diagnostic_id(errors::Error::DynamicImportInsideQhook),
                )
                .emit();
        });
        node
    }

    fn handle_jsx_props_obj(
        &mut self,
        expr: ast::ExprOrSpread,
        is_fn: bool,
        is_text_only: bool,
    ) -> (
        ast::ExprOrSpread,
        ast::ExprOrSpread,
        ast::ExprOrSpread,
        ast::ExprOrSpread,
    ) {
        let (mut mutable_props, mut immutable_props, children, flags) =
            self.internal_handle_jsx_props_obj(expr, is_fn, is_text_only);

        if is_fn && !immutable_props.is_empty() {
            mutable_props.push(ast::PropOrSpread::Prop(Box::new(ast::Prop::KeyValue(
                ast::KeyValueProp {
                    key: ast::PropName::Computed(ast::ComputedPropName {
                        span: DUMMY_SP,
                        expr: Box::new(ast::Expr::Ident(new_ident_from_id(
                            &self.ensure_core_import(&_IMMUTABLE),
                        ))),
                    }),
                    value: Box::new(ast::Expr::Object(ast::ObjectLit {
                        props: immutable_props.drain(..).collect(),
                        span: DUMMY_SP,
                    })),
                },
            ))))
        }

        let mutable = if mutable_props.is_empty() {
            get_null_arg()
        } else {
            self.jsx_mutable = true;
            ast::ExprOrSpread {
                spread: None,
                expr: Box::new(ast::Expr::Object(ast::ObjectLit {
                    props: mutable_props,
                    span: DUMMY_SP,
                })),
            }
        };
        let immutable_props = if immutable_props.is_empty() {
            get_null_arg()
        } else {
            ast::ExprOrSpread {
                spread: None,
                expr: Box::new(ast::Expr::Object(ast::ObjectLit {
                    props: immutable_props,
                    span: DUMMY_SP,
                })),
            }
        };

        let children = if let Some(children) = children {
            ast::ExprOrSpread {
                spread: None,
                expr: children,
            }
        } else {
            get_null_arg()
        };

        let flags = ast::ExprOrSpread {
            spread: None,
            expr: Box::new(ast::Expr::Lit(ast::Lit::Num(ast::Number {
                value: flags as f64,
                span: DUMMY_SP,
                raw: None,
            }))),
        };
        (mutable, immutable_props, children, flags)
    }

    #[allow(clippy::cognitive_complexity)]
    fn internal_handle_jsx_props_obj(
        &mut self,
        expr: ast::ExprOrSpread,
        is_fn: bool,
        is_text_only: bool,
    ) -> (
        Vec<ast::PropOrSpread>,
        Vec<ast::PropOrSpread>,
        Option<Box<ast::Expr>>,
        u32,
    ) {
        match expr {
            ast::ExprOrSpread {
                expr: box ast::Expr::Object(object),
                ..
            } => {
                let mut mutable_props = vec![];
                let mut immutable_props = vec![];
                let mut children = None;
                let mut static_listeners = true;
                let mut static_subtree = true;
                let mut event_handlers = vec![];
                let immutable_idents: Vec<_> = self
                    .decl_stack
                    .iter()
                    .flat_map(|v| v.iter())
                    .filter(|(_, t)| matches!(t, IdentType::Var(true)))
                    .cloned()
                    .collect();

                for prop in object.props {
                    let mut name_token = false;
                    match prop {
                        ast::PropOrSpread::Prop(box ast::Prop::KeyValue(ref node)) => {
                            let key_word = match node.key {
                                ast::PropName::Ident(ref ident) => Some(ident.sym.clone()),
                                ast::PropName::Str(ref s) => Some(s.value.clone()),
                                _ => None,
                            };
                            if let Some(key_word) = key_word {
                                let is_children = key_word == *CHILDREN;
                                if !is_children {
                                    self.stack_ctxt.push(key_word.to_string());
                                    name_token = true;
                                }
                                if is_children {
                                    let prev = self.jsx_mutable;
                                    self.jsx_mutable = false;
                                    let folded = node.value.clone();
                                    let transformed_children = if let Some(new_children) =
                                        self.convert_children(&folded)
                                    {
                                        if is_text_only {
                                            self.jsx_mutable = true;
                                            folded.fold_with(self)
                                        } else {
                                            Box::new(new_children.fold_with(self))
                                        }
                                    } else {
                                        folded.fold_with(self)
                                    };
                                    if self.jsx_mutable {
                                        static_subtree = false;
                                    } else {
                                        self.jsx_mutable = prev;
                                    }
                                    if is_fn {
                                        // self.jsx_mutable = true;
                                        // static_subtree = false;
                                        mutable_props.push(ast::PropOrSpread::Prop(Box::new(
                                            ast::Prop::KeyValue(ast::KeyValueProp {
                                                key: node.key.clone(),
                                                value: transformed_children,
                                            }),
                                        )));
                                    } else {
                                        children = Some(transformed_children);
                                    }
                                } else if !is_fn && (key_word == *REF || key_word == *QSLOT) {
                                    // skip
                                    mutable_props.push(prop.fold_with(self));
                                } else if convert_signal_word(&key_word).is_some() {
                                    if matches!(*node.value, ast::Expr::Arrow(_) | ast::Expr::Fn(_))
                                    {
                                        let (converted_expr, immutable) = self
                                            ._create_synthetic_qhook(
                                                *node.value.clone(),
                                                if is_fn {
                                                    HookKind::JSXProp
                                                } else {
                                                    HookKind::EventHandler
                                                },
                                                key_word.clone(),
                                                None,
                                            );

                                        let converted_prop = ast::PropOrSpread::Prop(Box::new(
                                            ast::Prop::KeyValue(ast::KeyValueProp {
                                                value: Box::new(ast::Expr::Call(converted_expr)),
                                                key: node.key.clone(),
                                            }),
                                        ));
                                        if is_fn {
                                            if immutable {
                                                immutable_props.push(ast::PropOrSpread::Prop(
                                                    Box::new(ast::Prop::KeyValue(
                                                        ast::KeyValueProp {
                                                            key: node.key.clone(),
                                                            value: Box::new(ast::Expr::Ident(
                                                                new_ident_from_id(
                                                                    &self.ensure_core_import(
                                                                        &_IMMUTABLE,
                                                                    ),
                                                                ),
                                                            )),
                                                        },
                                                    )),
                                                ));
                                            }
                                            mutable_props.push(converted_prop.fold_with(self));
                                        } else {
                                            if !immutable {
                                                static_listeners = false;
                                            }
                                            event_handlers.push(converted_prop.fold_with(self));
                                        }
                                    } else {
                                        let immutable_prop = is_immutable_expr(
                                            &node.value,
                                            &key_word,
                                            &self.options.global_collect,
                                            Some(&immutable_idents),
                                        );
                                        if !immutable_prop {
                                            static_listeners = false;
                                        }

                                        if is_fn {
                                            if immutable_prop {
                                                immutable_props.push(ast::PropOrSpread::Prop(
                                                    Box::new(ast::Prop::KeyValue(
                                                        ast::KeyValueProp {
                                                            key: node.key.clone(),
                                                            value: Box::new(ast::Expr::Ident(
                                                                new_ident_from_id(
                                                                    &self.ensure_core_import(
                                                                        &_IMMUTABLE,
                                                                    ),
                                                                ),
                                                            )),
                                                        },
                                                    )),
                                                ));
                                            }
                                            mutable_props.push(prop.fold_with(self));
                                        } else {
                                            event_handlers.push(prop.fold_with(self));
                                        }
                                    }
                                } else if is_immutable_expr(
                                    &node.value,
                                    &key_word,
                                    &self.options.global_collect,
                                    Some(&immutable_idents),
                                ) {
                                    if is_fn {
                                        immutable_props.push(ast::PropOrSpread::Prop(Box::new(
                                            ast::Prop::KeyValue(ast::KeyValueProp {
                                                key: node.key.clone(),
                                                value: Box::new(ast::Expr::Ident(
                                                    new_ident_from_id(
                                                        &self.ensure_core_import(&_IMMUTABLE),
                                                    ),
                                                )),
                                            }),
                                        )));
                                        mutable_props.push(prop.fold_with(self));
                                    } else {
                                        immutable_props.push(ast::PropOrSpread::Prop(Box::new(
                                            ast::Prop::KeyValue(ast::KeyValueProp {
                                                key: node.key.clone(),
                                                value: node.value.clone(),
                                            }),
                                        )));
                                    }
                                } else if let Some((getter, is_immutable)) =
                                    self.convert_to_getter(&node.value)
                                {
                                    if is_fn {
                                        mutable_props.push(ast::PropOrSpread::Prop(Box::new(
                                            ast::Prop::Getter(ast::GetterProp {
                                                span: DUMMY_SP,
                                                type_ann: None,
                                                key: node.key.clone(),
                                                body: Some(ast::BlockStmt {
                                                    span: DUMMY_SP,
                                                    stmts: vec![ast::Stmt::Return(
                                                        ast::ReturnStmt {
                                                            span: DUMMY_SP,
                                                            arg: Some(node.value.clone()),
                                                        },
                                                    )],
                                                }),
                                            }),
                                        )));
                                    }
                                    let entry = ast::PropOrSpread::Prop(Box::new(
                                        ast::Prop::KeyValue(ast::KeyValueProp {
                                            key: node.key.clone(),
                                            value: Box::new(getter),
                                        }),
                                    ));
                                    if is_fn || is_immutable {
                                        immutable_props.push(entry);
                                    } else {
                                        mutable_props.push(entry);
                                    }
                                } else {
                                    mutable_props.push(prop.fold_with(self));
                                }
                            } else {
                                mutable_props.push(prop.fold_with(self));
                            }
                        }
                        prop => {
                            mutable_props.push(prop.fold_with(self));
                        }
                    };
                    if name_token {
                        self.stack_ctxt.pop();
                    }
                }
                let mut flags = 0;
                if static_listeners {
                    flags |= 1 << 0;
                    immutable_props.extend(event_handlers.into_iter());
                } else {
                    mutable_props.extend(event_handlers.into_iter());
                }
                if static_subtree {
                    flags |= 1 << 1;
                }
                (mutable_props, immutable_props, children, flags)
            }
            _ => (vec![], vec![], None, 0),
        }
    }

    fn convert_children(&mut self, expr: &ast::Expr) -> Option<ast::Expr> {
        match expr {
            ast::Expr::Call(call_expr) => {
                match &call_expr.callee {
                    ast::Callee::Expr(box ast::Expr::Ident(ident)) => {
                        if !self.jsx_functions.contains(&id!(ident)) {
                            self.jsx_mutable = true;
                        }
                    }
                    _ => {
                        self.jsx_mutable = true;
                    }
                };
                None
            }
            ast::Expr::Array(array) => Some(ast::Expr::Array(ast::ArrayLit {
                span: array.span,
                elems: array
                    .elems
                    .iter()
                    .map(|e| {
                        if let Some(e) = e {
                            if let Some(new) = self.convert_to_signal_item(&e.expr) {
                                Some(ast::ExprOrSpread {
                                    spread: e.spread,
                                    expr: Box::new(new),
                                })
                            } else {
                                Some(e.clone())
                            }
                        } else {
                            None
                        }
                    })
                    .collect(),
            })),
            expr => self.convert_to_signal_item(expr),
        }
    }

    fn convert_to_getter(&mut self, expr: &ast::Expr) -> Option<(ast::Expr, bool)> {
        let inlined = self.create_synthetic_qqhook(expr.clone(), true);
        if let Some(expr) = inlined.0 {
            return Some((expr, inlined.1));
        }

        if let ast::Expr::Member(member) = expr {
            let prop_sym = prop_to_string(&member.prop);
            if let Some(prop_sym) = prop_sym {
                let id = self.ensure_core_import(&_WRAP_PROP);
                return Some((make_wrap(&id, member.obj.clone(), prop_sym), false));
            }
        }
        None
    }

    fn convert_to_signal_item(&mut self, expr: &ast::Expr) -> Option<ast::Expr> {
        if let ast::Expr::Call(call_expr) = expr {
            match &call_expr.callee {
                ast::Callee::Expr(box ast::Expr::Ident(ident)) => {
                    if !self.jsx_functions.contains(&id!(ident)) {
                        self.jsx_mutable = true;
                    }
                }
                _ => {
                    self.jsx_mutable = true;
                }
            };
            return None;
        }
        let (inlined_expr, immutable) = self.create_synthetic_qqhook(expr.clone(), false);
        if !immutable {
            self.jsx_mutable = true;
        }
        if inlined_expr.is_some() {
            return inlined_expr;
        }
        if let ast::Expr::Member(member) = expr {
            let prop_sym = prop_to_string(&member.prop);
            if let Some(prop_sym) = prop_sym {
                let id = self.ensure_core_import(&_WRAP_SIGNAL);
                return Some(make_wrap(&id, member.obj.clone(), prop_sym));
            }
        }
        // let inlined = self.create_synthetic_qqhook(expr.clone(), false);
        // if let Some((expr, _)) = inlined {
        //     return Some(expr);
        // }
        None
    }

    fn should_reg_hook(&self, ctx_name: &str) -> bool {
        if let Some(strip_ctx_name) = self.options.reg_ctx_name {
            if strip_ctx_name
                .iter()
                .any(|v| ctx_name.starts_with(v.as_ref()))
            {
                return true;
            }
        }
        false
    }

    fn should_emit_hook(&self, hook_data: &HookData) -> bool {
        if let Some(strip_ctx_name) = self.options.strip_ctx_name {
            if strip_ctx_name
                .iter()
                .any(|v| hook_data.ctx_name.starts_with(v.as_ref()))
            {
                return false;
            }
        }
        if self.options.strip_event_handlers && hook_data.ctx_kind == HookKind::EventHandler {
            return false;
        }
        true
    }

    fn create_noop_qrl(&mut self, symbol_name: &JsWord, hook_data: HookData) -> ast::CallExpr {
        let mut args = vec![ast::Expr::Lit(ast::Lit::Str(ast::Str {
            span: DUMMY_SP,
            value: symbol_name.into(),
            raw: None,
        }))];
        // Injects state
        if !hook_data.scoped_idents.is_empty() {
            args.push(ast::Expr::Array(ast::ArrayLit {
                span: DUMMY_SP,
                elems: hook_data
                    .scoped_idents
                    .iter()
                    .map(|id| {
                        Some(ast::ExprOrSpread {
                            spread: None,
                            expr: Box::new(ast::Expr::Ident(new_ident_from_id(id))),
                        })
                    })
                    .collect(),
            }))
        }
        self.create_internal_call(&_NOOP_QRL, args, true)
    }
}

impl<'a> Fold for QwikTransform<'a> {
    noop_fold_type!();

    fn fold_module(&mut self, node: ast::Module) -> ast::Module {
        let mut body = Vec::with_capacity(node.body.len() + 10);
        let mut module_body = node
            .body
            .into_iter()
            .flat_map(|i| {
                let module_item = i.fold_with(self);
                let output: Vec<_> = if matches!(self.options.entry_strategy, EntryStrategy::Hoist)
                {
                    self.hooks
                        .drain(..)
                        .into_iter()
                        .map(|hook| {
                            let id = (hook.name.clone(), SyntaxContext::from_u32(hook.hash as u32));
                            ast::ModuleItem::Stmt(ast::Stmt::Decl(ast::Decl::Var(Box::new(
                                ast::VarDecl {
                                    kind: ast::VarDeclKind::Const,
                                    decls: vec![ast::VarDeclarator {
                                        name: ast::Pat::Ident(ast::BindingIdent::from(
                                            new_ident_from_id(&id),
                                        )),
                                        init: Some(hook.expr),
                                        definite: false,
                                        span: DUMMY_SP,
                                    }],
                                    declare: false,
                                    span: DUMMY_SP,
                                },
                            ))))
                        })
                        .chain(iter::once(module_item))
                        .collect()
                } else {
                    vec![module_item]
                };
                output
            })
            .collect();

        body.extend(
            self.options
                .global_collect
                .synthetic
                .iter()
                .map(|(new_local, import)| {
                    create_synthetic_named_import(new_local, &import.source)
                }),
        );
        // body.extend(self.extra_top_items.values().cloned());
        body.append(&mut module_body);
        body.extend(self.extra_bottom_items.values().cloned());

        ast::Module { body, ..node }
    }

    // Variable tracking
    fn fold_var_decl(&mut self, node: ast::VarDecl) -> ast::VarDecl {
        if let Some(current_scope) = self.decl_stack.last_mut() {
            for decl in &node.decls {
                let mut identifiers = Vec::with_capacity(node.decls.len() + 2);
                collect_from_pat(&decl.name, &mut identifiers);
                let ident_type = if node.kind == ast::VarDeclKind::Const
                    && matches!(decl.name, ast::Pat::Ident(_))
                    && is_return_static(&decl.init)
                {
                    IdentType::Var(true)
                } else {
                    IdentType::Var(false)
                };
                current_scope.extend(identifiers.into_iter().map(|(id, _)| (id, ident_type)));
            }
        }
        node.fold_children_with(self)
    }

    fn fold_var_declarator(&mut self, node: ast::VarDeclarator) -> ast::VarDeclarator {
        let mut stacked = false;
        if let ast::Pat::Ident(ref ident) = node.name {
            self.stack_ctxt.push(ident.id.sym.to_string());
            stacked = true;
        }
        let o = node.fold_children_with(self);
        if stacked {
            self.stack_ctxt.pop();
        }
        o
    }

    fn fold_fn_decl(&mut self, node: ast::FnDecl) -> ast::FnDecl {
        if let Some(current_scope) = self.decl_stack.last_mut() {
            current_scope.push((id!(node.ident), IdentType::Fn));
        }
        self.stack_ctxt.push(node.ident.sym.to_string());
        self.decl_stack.push(vec![]);
        let prev = self.root_jsx_mode;
        self.root_jsx_mode = true;

        let prev_jsx_mutable = self.jsx_mutable;
        self.jsx_mutable = false;

        let is_component = self.in_component;
        self.in_component = false;

        let current_scope = self
            .decl_stack
            .last_mut()
            .expect("Declaration stack empty!");
        for param in &node.function.params {
            let mut identifiers = vec![];

            collect_from_pat(&param.pat, &mut identifiers);
            let is_constant = is_component && matches!(param.pat, ast::Pat::Ident(_));
            current_scope.extend(
                identifiers
                    .into_iter()
                    .map(|(id, _)| (id, IdentType::Var(is_constant))),
            );
        }

        let o = node.fold_children_with(self);
        self.root_jsx_mode = prev;
        self.jsx_mutable = prev_jsx_mutable;
        self.stack_ctxt.pop();
        self.decl_stack.pop();

        o
    }

    fn fold_function(&mut self, node: ast::Function) -> ast::Function {
        let mut node = node.fold_children_with(self);
        if let Some(body) = &mut node.body {
            let is_condition = is_conditional_jsx_block(body, &self.jsx_functions);
            if is_condition {
                body.stmts.insert(
                    0,
                    ast::Stmt::Expr(ast::ExprStmt {
                        span: DUMMY_SP,
                        expr: Box::new(ast::Expr::Call(self.create_internal_call(
                            &_JSX_BRANCH,
                            vec![],
                            false,
                        ))),
                    }),
                );
            }
        }
        node
    }

    fn fold_arrow_expr(&mut self, node: ast::ArrowExpr) -> ast::ArrowExpr {
        self.decl_stack.push(vec![]);
        let prev = self.root_jsx_mode;
        self.root_jsx_mode = true;

        let prev_jsx_mutable = self.jsx_mutable;
        self.jsx_mutable = false;

        let is_component = self.in_component;
        self.in_component = false;
        let is_condition = is_conditional_jsx(&node.body, &self.jsx_functions);
        let current_scope = self
            .decl_stack
            .last_mut()
            .expect("Declaration stack empty!");
        for param in &node.params {
            let mut identifiers = vec![];
            collect_from_pat(param, &mut identifiers);
            let is_constant = is_component && matches!(param, ast::Pat::Ident(_));
            current_scope.extend(
                identifiers
                    .into_iter()
                    .map(|(id, _)| (id, IdentType::Var(is_constant))),
            );
        }

        let mut o = node.fold_children_with(self);
        if is_condition {
            match &mut o.body {
                ast::BlockStmtOrExpr::BlockStmt(block) => {
                    block.stmts.insert(
                        0,
                        ast::Stmt::Expr(ast::ExprStmt {
                            span: DUMMY_SP,
                            expr: Box::new(ast::Expr::Call(self.create_internal_call(
                                &_JSX_BRANCH,
                                vec![],
                                false,
                            ))),
                        }),
                    );
                }
                ast::BlockStmtOrExpr::Expr(expr) => {
                    *expr = Box::new(ast::Expr::Call(self.create_internal_call(
                        &_JSX_BRANCH,
                        vec![*expr.to_owned()],
                        true,
                    )));
                }
            }
        }
        self.root_jsx_mode = prev;
        self.jsx_mutable = prev_jsx_mutable;
        self.decl_stack.pop();

        o
    }

    fn fold_for_stmt(&mut self, node: ast::ForStmt) -> ast::ForStmt {
        self.decl_stack.push(vec![]);
        let prev = self.root_jsx_mode;
        self.root_jsx_mode = true;
        self.in_component = false;
        let o = node.fold_children_with(self);
        self.root_jsx_mode = prev;
        self.decl_stack.pop();

        o
    }

    fn fold_for_in_stmt(&mut self, node: ast::ForInStmt) -> ast::ForInStmt {
        self.decl_stack.push(vec![]);
        let prev = self.root_jsx_mode;
        self.root_jsx_mode = true;
        self.in_component = false;
        let o = node.fold_children_with(self);
        self.root_jsx_mode = prev;
        self.decl_stack.pop();

        o
    }

    fn fold_for_of_stmt(&mut self, node: ast::ForOfStmt) -> ast::ForOfStmt {
        self.decl_stack.push(vec![]);
        let prev = self.root_jsx_mode;
        self.root_jsx_mode = true;
        let o = node.fold_children_with(self);
        self.root_jsx_mode = prev;
        self.decl_stack.pop();

        o
    }

    fn fold_bin_expr(&mut self, node: ast::BinExpr) -> ast::BinExpr {
        let prev = self.root_jsx_mode;
        self.root_jsx_mode = true;
        let o = node.fold_children_with(self);
        self.root_jsx_mode = prev;
        o
    }

    fn fold_cond_expr(&mut self, node: ast::CondExpr) -> ast::CondExpr {
        let prev = self.root_jsx_mode;
        self.root_jsx_mode = true;
        let o = node.fold_children_with(self);
        self.root_jsx_mode = prev;
        o
    }

    fn fold_if_stmt(&mut self, node: ast::IfStmt) -> ast::IfStmt {
        self.decl_stack.push(vec![]);
        let prev = self.root_jsx_mode;
        self.root_jsx_mode = true;
        self.in_component = false;
        let o = node.fold_children_with(self);
        self.root_jsx_mode = prev;
        self.decl_stack.pop();

        o
    }

    fn fold_block_stmt(&mut self, node: ast::BlockStmt) -> ast::BlockStmt {
        self.decl_stack.push(vec![]);
        let prev = self.root_jsx_mode;
        self.root_jsx_mode = true;
        let o = node.fold_children_with(self);
        self.root_jsx_mode = prev;
        self.decl_stack.pop();

        o
    }

    fn fold_while_stmt(&mut self, node: ast::WhileStmt) -> ast::WhileStmt {
        self.decl_stack.push(vec![]);
        let prev = self.root_jsx_mode;
        self.root_jsx_mode = true;
        self.in_component = false;

        let o = node.fold_children_with(self);
        self.root_jsx_mode = prev;
        self.decl_stack.pop();

        o
    }

    fn fold_class_decl(&mut self, node: ast::ClassDecl) -> ast::ClassDecl {
        if let Some(current_scope) = self.decl_stack.last_mut() {
            current_scope.push((id!(node.ident), IdentType::Class));
        }

        self.stack_ctxt.push(node.ident.sym.to_string());
        self.decl_stack.push(vec![]);
        let prev = self.root_jsx_mode;
        self.root_jsx_mode = true;
        self.in_component = false;
        let o = node.fold_children_with(self);
        self.root_jsx_mode = prev;
        self.stack_ctxt.pop();
        self.decl_stack.pop();

        o
    }

    fn fold_jsx_element(&mut self, node: ast::JSXElement) -> ast::JSXElement {
        let mut stacked = false;

        if let ast::JSXElementName::Ident(ref ident) = node.opening.name {
            self.stack_ctxt.push(ident.sym.to_string());
            stacked = true;
        }
        let o = node.fold_children_with(self);
        if stacked {
            self.stack_ctxt.pop();
        }
        o
    }

    fn fold_export_default_expr(&mut self, node: ast::ExportDefaultExpr) -> ast::ExportDefaultExpr {
        let mut filename = self.options.path_data.file_stem.clone();
        if filename == "index" {
            if let Some(foldername) = self
                .options
                .path_data
                .rel_dir
                .file_name()
                .and_then(|s| s.to_str())
            {
                filename = foldername.to_string();
            }
        }
        self.stack_ctxt.push(filename);
        let o = node.fold_children_with(self);
        self.stack_ctxt.pop();

        o
    }

    fn fold_jsx_attr(&mut self, node: ast::JSXAttr) -> ast::JSXAttr {
        let node = match node.name {
            ast::JSXAttrName::Ident(ref ident) => {
                let new_word = convert_signal_word(&ident.sym);
                self.stack_ctxt.push(ident.sym.to_string());

                if new_word.is_some() {
                    ast::JSXAttr {
                        value: self.handle_jsx_value(ident.sym.clone(), node.value),
                        ..node
                    }
                } else {
                    node
                }
            }
            ast::JSXAttrName::JSXNamespacedName(ref namespaced) => {
                let new_word = convert_signal_word(&namespaced.name.sym);
                let ident_name = [
                    namespaced.ns.sym.as_ref(),
                    "-",
                    namespaced.name.sym.as_ref(),
                ]
                .concat();
                self.stack_ctxt.push(ident_name.clone());
                if new_word.is_some() {
                    ast::JSXAttr {
                        value: self.handle_jsx_value(JsWord::from(ident_name), node.value),
                        ..node
                    }
                } else {
                    node
                }
            }
        };

        let o = node.fold_children_with(self);
        self.stack_ctxt.pop();
        o
    }

    fn fold_call_expr(&mut self, node: ast::CallExpr) -> ast::CallExpr {
        let mut name_token = false;
        let mut replace_callee = None;
        let mut ctx_name: JsWord = QHOOK.clone();

        match &node.callee {
            ast::Callee::Import(_) => {
                if !self.is_inside_module() {
                    return self.fix_dynamic_import(node);
                }
            }
            ast::Callee::Expr(box ast::Expr::Ident(ident)) => {
                if id_eq!(ident, &self.qhook_fn) {
                    if let Some(comments) = self.options.comments {
                        comments.add_pure_comment(ident.span.lo);
                    }
                    return self.handle_qhook(node);
                } else if self.jsx_functions.contains(&id!(ident)) {
                    return self.handle_jsx(node);
                } else if id_eq!(ident, &self.inlined_qrl_fn) {
                    return self.handle_inlined_qhook(node);
                } else if let Some(specifier) = self.marker_functions.get(&id!(ident)) {
                    self.stack_ctxt.push(ident.sym.to_string());
                    ctx_name = specifier.clone();
                    name_token = true;

                    if id_eq!(ident, &self.qcomponent_fn) {
                        self.in_component = true;
                        if let Some(comments) = self.options.comments {
                            comments.add_pure_comment(node.span.lo);
                        }
                    }
                    let global_collect = &mut self.options.global_collect;
                    if let Some(import) = global_collect.imports.get(&id!(ident)).cloned() {
                        let new_specifier =
                            convert_signal_word(&import.specifier).expect("Specifier ends with $");
                        let new_local = self.ensure_import(&new_specifier, &import.source);
                        replace_callee = Some(new_ident_from_id(&new_local).as_callee());
                    } else {
                        let new_specifier =
                            convert_signal_word(&ident.sym).expect("Specifier ends with $");
                        let new_local = global_collect
                            .exports
                            .keys()
                            .find(|id| id.0 == new_specifier);

                        new_local.map_or_else(
                                || {
                                    HANDLER.with(|handler| {
                                        handler
                                            .struct_span_err_with_code(
                                                ident.span,
                                                &format!("Found '{}' but did not find the corresponding '{}' exported in the same file. Please check that it is exported and spelled correctly", &ident.sym, &new_specifier),
                                                errors::get_diagnostic_id(errors::Error::MissingQrlImplementation),
                                            )
                                            .emit();
                                    });
                                },
                                |new_local| {
                                    replace_callee = Some(new_ident_from_id(new_local).as_callee());
                                },
                            );
                    }
                } else {
                    self.stack_ctxt.push(ident.sym.to_string());
                    name_token = true;
                }
            }
            _ => {}
        }

        let convert_qrl = replace_callee.is_some();
        let callee = if let Some(callee) = replace_callee {
            callee
        } else {
            node.callee
        };
        let callee = callee.fold_with(self);
        let args: Vec<ast::ExprOrSpread> = node
            .args
            .into_iter()
            .enumerate()
            .map(|(i, arg)| {
                if convert_qrl && i == 0 {
                    ast::ExprOrSpread {
                        expr: Box::new(ast::Expr::Call(self.create_synthetic_qhook(
                            *arg.expr,
                            HookKind::Function,
                            ctx_name.clone(),
                            None,
                        )))
                        .fold_with(self),
                        ..arg
                    }
                } else {
                    arg.fold_with(self)
                }
            })
            .collect();

        if name_token {
            self.stack_ctxt.pop();
        }
        self.in_component = false;
        ast::CallExpr {
            callee,
            args,
            ..node
        }
    }
}

pub fn add_handle_watch(body: &mut Vec<ast::ModuleItem>, core_module: &JsWord) {
    body.push(ast::ModuleItem::ModuleDecl(ast::ModuleDecl::ExportNamed(
        ast::NamedExport {
            src: Some(Box::new(ast::Str {
                span: DUMMY_SP,
                value: core_module.clone(),
                raw: None,
            })),
            span: DUMMY_SP,
            asserts: None,
            type_only: false,
            specifiers: vec![ast::ExportSpecifier::Named(ast::ExportNamedSpecifier {
                orig: ast::ModuleExportName::Ident(ast::Ident::new(HANDLE_WATCH.clone(), DUMMY_SP)),
                exported: None,
                is_type_only: false,
                span: DUMMY_SP,
            })],
        },
    )));
}

pub fn create_synthetic_named_export(local: &Id, exported: Option<JsWord>) -> ast::ModuleItem {
    ast::ModuleItem::ModuleDecl(ast::ModuleDecl::ExportNamed(ast::NamedExport {
        span: DUMMY_SP,
        type_only: false,
        asserts: None,
        specifiers: vec![ast::ExportSpecifier::Named(ast::ExportNamedSpecifier {
            span: DUMMY_SP,
            is_type_only: false,
            orig: ast::ModuleExportName::Ident(new_ident_from_id(local)),
            exported: exported
                .map(|name| ast::ModuleExportName::Ident(ast::Ident::new(name, DUMMY_SP))),
        })],
        src: None,
    }))
}

pub fn create_synthetic_named_import(local: &Id, src: &JsWord) -> ast::ModuleItem {
    ast::ModuleItem::ModuleDecl(ast::ModuleDecl::Import(ast::ImportDecl {
        span: DUMMY_SP,
        src: Box::new(ast::Str {
            span: DUMMY_SP,
            value: src.clone(),
            raw: None,
        }),
        asserts: None,
        type_only: false,
        specifiers: vec![ast::ImportSpecifier::Named(ast::ImportNamedSpecifier {
            is_type_only: false,
            span: DUMMY_SP,
            local: new_ident_from_id(local),
            imported: None,
        })],
    }))
}

fn escape_sym(str: &str) -> String {
    str.chars()
        .flat_map(|x| match x {
            'A'..='Z' | 'a'..='z' | '0'..='9' | '_' => Some(x),
            '$' => None,
            _ => Some('_'),
        })
        .collect()
}

const fn can_capture_scope(expr: &ast::Expr) -> bool {
    matches!(expr, &ast::Expr::Fn(_) | &ast::Expr::Arrow(_))
}

fn base64(nu: u64) -> String {
    base64::encode_config(nu.to_le_bytes(), base64::URL_SAFE_NO_PAD).replace(['-', '_'], "0")
}

fn compute_scoped_idents(all_idents: &[Id], all_decl: &[IdPlusType]) -> (Vec<Id>, bool) {
    let mut set: HashSet<Id> = HashSet::new();
    let mut immutable = true;
    for ident in all_idents {
        if let Some(item) = all_decl.iter().find(|item| item.0 == *ident) {
            set.insert(ident.clone());
            if !matches!(item.1, IdentType::Var(true)) {
                immutable = false;
            }
        }
    }
    let mut output: Vec<Id> = set.into_iter().collect();
    output.sort();
    (output, immutable)
}

fn get_canonical_filename(symbol_name: &JsWord) -> JsWord {
    JsWord::from(symbol_name.as_ref().to_ascii_lowercase())
}

fn parse_symbol_name(symbol_name: JsWord, dev: bool) -> (JsWord, JsWord, JsWord) {
    let mut splitter = symbol_name.rsplitn(2, '_');
    let hash = splitter
        .next()
        .expect("symbol_name always need to have a segment");
    let display_name = splitter.next().unwrap_or(hash);

    let s_n = if dev {
        symbol_name.clone()
    } else {
        JsWord::from(format!("s_{}", hash))
    };
    (s_n, display_name.into(), hash.into())
}

fn get_qrl_dev_obj(asb_path: &Path, hook: &HookData, span: &Span) -> ast::Expr {
    ast::Expr::Object(ast::ObjectLit {
        span: DUMMY_SP,
        props: vec![
            ast::PropOrSpread::Prop(Box::new(ast::Prop::KeyValue(ast::KeyValueProp {
                key: ast::PropName::Ident(ast::Ident::new(js_word!("file"), DUMMY_SP)),
                value: Box::new(ast::Expr::Lit(ast::Lit::Str(ast::Str {
                    span: DUMMY_SP,
                    value: asb_path.to_str().unwrap().into(),
                    raw: None,
                }))),
            }))),
            ast::PropOrSpread::Prop(Box::new(ast::Prop::KeyValue(ast::KeyValueProp {
                key: ast::PropName::Ident(ast::Ident::new(JsWord::from("lo"), DUMMY_SP)),
                value: Box::new(ast::Expr::Lit(ast::Lit::Num(ast::Number {
                    span: DUMMY_SP,
                    value: span.lo().0 as f64,
                    raw: None,
                }))),
            }))),
            ast::PropOrSpread::Prop(Box::new(ast::Prop::KeyValue(ast::KeyValueProp {
                key: ast::PropName::Ident(ast::Ident::new(JsWord::from("hi"), DUMMY_SP)),
                value: Box::new(ast::Expr::Lit(ast::Lit::Num(ast::Number {
                    span: DUMMY_SP,
                    value: span.hi().0 as f64,
                    raw: None,
                }))),
            }))),
            ast::PropOrSpread::Prop(Box::new(ast::Prop::KeyValue(ast::KeyValueProp {
                key: ast::PropName::Ident(ast::Ident::new(JsWord::from("displayName"), DUMMY_SP)),
                value: Box::new(ast::Expr::Lit(ast::Lit::Str(ast::Str {
                    span: DUMMY_SP,
                    value: hook.display_name.clone(),
                    raw: None,
                }))),
            }))),
        ],
    })
}

fn prop_to_string(prop: &ast::MemberProp) -> Option<JsWord> {
    match prop {
        ast::MemberProp::Ident(ident) => Some(ident.sym.clone()),
        ast::MemberProp::Computed(ast::ComputedPropName {
            expr: box ast::Expr::Lit(ast::Lit::Str(str)),
            ..
        }) => Some(str.value.clone()),
        _ => None,
    }
}

fn is_return_static(expr: &Option<Box<ast::Expr>>) -> bool {
    match expr {
        Some(box ast::Expr::Call(ast::CallExpr {
            callee: ast::Callee::Expr(box ast::Expr::Ident(ident)),
            ..
        })) => {
            ident.sym.ends_with('$') || ident.sym.ends_with("Qrl") || ident.sym.starts_with("use")
        }
        Some(_) => false,
        None => true,
    }
}

fn make_wrap(method: &Id, obj: Box<ast::Expr>, prop: JsWord) -> ast::Expr {
    ast::Expr::Call(ast::CallExpr {
        callee: ast::Callee::Expr(Box::new(ast::Expr::Ident(new_ident_from_id(method)))),
        args: vec![
            ast::ExprOrSpread::from(obj),
            ast::ExprOrSpread::from(Box::new(ast::Expr::Lit(ast::Lit::Str(ast::Str::from(
                prop,
            ))))),
        ],
        span: DUMMY_SP,
        type_args: None,
    })
}

fn get_null_arg() -> ast::ExprOrSpread {
    ast::ExprOrSpread {
        spread: None,
        expr: Box::new(ast::Expr::Lit(ast::Lit::Null(ast::Null { span: DUMMY_SP }))),
    }
}

fn is_text_only(node: &str) -> bool {
    matches!(
        node,
        "text" | "textarea" | "title" | "option" | "script" | "style" | "noscript"
    )
}<|MERGE_RESOLUTION|>--- conflicted
+++ resolved
@@ -25,11 +25,7 @@
 use swc_common::{errors::HANDLER, sync::Lrc, SourceMap, Span, Spanned, DUMMY_SP};
 use swc_ecmascript::ast;
 use swc_ecmascript::utils::{private_ident, quote_ident, ExprFactory};
-<<<<<<< HEAD
-use swc_ecmascript::visit::{fold_expr, noop_fold_type, Fold, FoldWith, VisitWith};
-=======
 use swc_ecmascript::visit::{noop_fold_type, Fold, FoldWith, VisitWith};
->>>>>>> a9ecfaa6
 
 macro_rules! id {
     ($ident: expr) => {
@@ -474,11 +470,7 @@
             .cloned()
             .partition(|(_, t)| matches!(t, IdentType::Var(true)));
 
-<<<<<<< HEAD
-        let folded = fold_expr(self, first_arg);
-=======
         let folded = first_arg;
->>>>>>> a9ecfaa6
 
         let mut set: HashSet<Id> = HashSet::new();
         for ident in &descendent_idents {
