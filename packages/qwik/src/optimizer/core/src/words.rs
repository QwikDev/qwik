use lazy_static::lazy_static;
use swc_atoms::JsWord;

pub const SIGNAL: char = '$';
pub const LONG_SUFFIX: &str = "Qrl";

lazy_static! {
    pub static ref CHILDREN: JsWord = JsWord::from("children");
    pub static ref HANDLE_WATCH: JsWord = JsWord::from("_hW");
    pub static ref _QRL: JsWord = JsWord::from("qrl");
    pub static ref _QRL_DEV: JsWord = JsWord::from("qrlDEV");
    pub static ref _INLINED_QRL: JsWord = JsWord::from("inlinedQrl");
    pub static ref _INLINED_QRL_DEV: JsWord = JsWord::from("inlinedQrlDEV");
    pub static ref _NOOP_QRL: JsWord = JsWord::from("_noopQrl");
    pub static ref _REST_PROPS: JsWord = JsWord::from("_restProps");
    pub static ref QHOOK: JsWord = JsWord::from("$");
    pub static ref QQHOOK: JsWord = JsWord::from("$$");
    pub static ref QWIK_INTERNAL: JsWord = JsWord::from("qwik");
    pub static ref BUILDER_IO_QWIK: JsWord = JsWord::from("@builder.io/qwik");
    pub static ref BUILDER_IO_QWIK_BUILD: JsWord = JsWord::from("@builder.io/qwik/build");
    pub static ref BUILDER_IO_QWIK_JSX: JsWord = JsWord::from("@builder.io/qwik/jsx-runtime");
    pub static ref BUILDER_IO_QWIK_JSX_DEV: JsWord =
        JsWord::from("@builder.io/qwik/jsx-dev-runtime");
    pub static ref QCOMPONENT: JsWord = JsWord::from("component$");
    pub static ref USE_LEXICAL_SCOPE: JsWord = JsWord::from("useLexicalScope");
    pub static ref USE_SERVER_MOUNT: JsWord = JsWord::from("useServerMount$");
    pub static ref H: JsWord = JsWord::from("h");
    pub static ref FRAGMENT: JsWord = JsWord::from("Fragment");
<<<<<<< HEAD
    pub static ref _IMMUTABLE: JsWord = JsWord::from("_IMMUTABLE");
    pub static ref _INLINED_FN: JsWord = JsWord::from("_inlinedFn");
=======
    pub static ref IS_SERVER: JsWord = JsWord::from("isServer");
    pub static ref IS_BROWSER: JsWord = JsWord::from("isBrowser");
    pub static ref IS_DEV: JsWord = JsWord::from("isDev");
    pub static ref COMPONENT: JsWord = JsWord::from("component$");
    pub static ref _REG_SYMBOL: JsWord = JsWord::from("_regSymbol");
    pub static ref _JSX_BRANCH: JsWord = JsWord::from("_jsxBranch");
    pub static ref _WRAP_PROP: JsWord = JsWord::from("_wrapProp");
    pub static ref _WRAP_SIGNAL: JsWord = JsWord::from("_wrapSignal");
>>>>>>> 2847b747
}<|MERGE_RESOLUTION|>--- conflicted
+++ resolved
@@ -26,10 +26,8 @@
     pub static ref USE_SERVER_MOUNT: JsWord = JsWord::from("useServerMount$");
     pub static ref H: JsWord = JsWord::from("h");
     pub static ref FRAGMENT: JsWord = JsWord::from("Fragment");
-<<<<<<< HEAD
     pub static ref _IMMUTABLE: JsWord = JsWord::from("_IMMUTABLE");
     pub static ref _INLINED_FN: JsWord = JsWord::from("_inlinedFn");
-=======
     pub static ref IS_SERVER: JsWord = JsWord::from("isServer");
     pub static ref IS_BROWSER: JsWord = JsWord::from("isBrowser");
     pub static ref IS_DEV: JsWord = JsWord::from("isDev");
@@ -38,5 +36,4 @@
     pub static ref _JSX_BRANCH: JsWord = JsWord::from("_jsxBranch");
     pub static ref _WRAP_PROP: JsWord = JsWord::from("_wrapProp");
     pub static ref _WRAP_SIGNAL: JsWord = JsWord::from("_wrapSignal");
->>>>>>> 2847b747
 }