import type { Rollup } from 'vite';
import { type NormalizedQwikPluginOptions } from './plugins/plugin';
import type { GlobalInjections, Path, QwikBundle, QwikManifest, SegmentAnalysis } from './types';

// The handlers that are exported by the core package
// See handlers.mjs
const extraSymbols = new Set(['_run', '_task']);

// This is just the initial prioritization of the symbols and entries
// at build time so there's less work during each SSR. However, SSR should
// still further optimize the priorities depending on the user/document.
// This also helps ensure a stable q-manifest.json file.

function prioritizeSymbolNames(manifest: QwikManifest) {
  const symbols = manifest.symbols;

  return Object.keys(symbols).sort((symbolNameA, symbolNameB) => {
    const a = symbols[symbolNameA];
    const b = symbols[symbolNameB];

    // events should sort highest
    if (a.ctxKind === 'eventHandler' && b.ctxKind !== 'eventHandler') {
      return -1;
    }
    if (a.ctxKind !== 'eventHandler' && b.ctxKind === 'eventHandler') {
      return 1;
    }

    if (a.ctxKind === 'eventHandler' && b.ctxKind === 'eventHandler') {
      // both are an event handler
      const aIndex = EVENT_PRIORITY.indexOf(a.ctxName.toLowerCase());
      const bIndex = EVENT_PRIORITY.indexOf(b.ctxName.toLowerCase());

      if (aIndex > -1 && bIndex > -1) {
        // both symbols have an event with a priority
        if (aIndex < bIndex) {
          return -1;
        }
        if (aIndex > bIndex) {
          return 1;
        }
      } else {
        if (aIndex > -1) {
          // just symbol "a" has an event with a priority
          return -1;
        }
        if (bIndex > -1) {
          // just symbol "b" has an event with a priority
          return 1;
        }
      }
    } else if (a.ctxKind === 'function' && b.ctxKind === 'function') {
      // both are a function
      const aIndex = FUNCTION_PRIORITY.indexOf(a.ctxName.toLowerCase());
      const bIndex = FUNCTION_PRIORITY.indexOf(b.ctxName.toLowerCase());

      if (aIndex > -1 && bIndex > -1) {
        // both symbols have a function with a priority
        if (aIndex < bIndex) {
          return -1;
        }
        if (aIndex > bIndex) {
          return 1;
        }
      } else {
        if (aIndex > -1) {
          // just symbol "a" has a function with a priority
          return -1;
        }
        if (bIndex > -1) {
          // just symbol "b" has a function with a priority
          return 1;
        }
      }
    }

    // symbols with no "parent" have a higher priority
    if (!a.parent && b.parent) {
      return -1;
    }
    if (a.parent && !b.parent) {
      return 1;
    }

    // idk, they're pretty darn similar, just sort by the symbol name
    if (a.hash < b.hash) {
      return -1;
    }
    if (a.hash > b.hash) {
      return 1;
    }
    return 0;
  });
}

// User triggered events should have priority
const EVENT_PRIORITY = /*#__PURE__*/ (() =>
  [
    // Click Events
    'click',
    'dblclick',
    'contextmenu',
    'auxclick',

    // Pointer Events
    'pointerdown',
    'pointerup',
    'pointermove',
    'pointerover',
    'pointerenter',
    'pointerleave',
    'pointerout',
    'pointercancel',
    'gotpointercapture',
    'lostpointercapture',

    // Touch Events
    'touchstart',
    'touchend',
    'touchmove',
    'touchcancel',

    // Mouse Events
    'mousedown',
    'mouseup',
    'mousemove',
    'mouseenter',
    'mouseleave',
    'mouseover',
    'mouseout',
    'wheel',

    // Gesture Events
    'gesturestart',
    'gesturechange',
    'gestureend',

    // Keyboard Events
    'keydown',
    'keyup',
    'keypress',

    // Input/Change Events
    'input',
    'change',
    'search',
    'invalid',
    'beforeinput',
    'select',

    // Focus/Blur Events
    'focusin',
    'focusout',
    'focus',
    'blur',

    // Form Events
    'submit',
    'reset',

    // Scroll Events
    'scroll',
  ].map((n) => `on${n.toLowerCase()}$`))();

const FUNCTION_PRIORITY = /*#__PURE__*/ (() =>
  ['useTask$', 'useVisibleTask$', 'component$', 'useStyles$', 'useStylesScoped$'].map((n) =>
    n.toLowerCase()
  ))();

function sortBundleNames(manifest: QwikManifest) {
  // this doesn't really matter at build time
  // but standardizing the order helps make this file stable
  return Object.keys(manifest.bundles).sort(sortAlphabetical);
}

function updateSortAndPriorities(manifest: QwikManifest) {
  const prioritizedSymbolNames = prioritizeSymbolNames(manifest);
  const prioritizedSymbols: QwikManifest['symbols'] = {};
  const prioritizedMapping: QwikManifest['mapping'] = {};

  for (const symbolName of prioritizedSymbolNames) {
    prioritizedSymbols[symbolName] = manifest.symbols[symbolName];
    prioritizedMapping[symbolName] = manifest.mapping[symbolName];
  }

  const sortedBundleNames = sortBundleNames(manifest);
  const sortedBundles: { [fileName: string]: QwikBundle } = {};
  for (const bundleName of sortedBundleNames) {
    sortedBundles[bundleName] = manifest.bundles[bundleName];
    const bundle = manifest.bundles[bundleName];
    if (Array.isArray(bundle.imports)) {
      bundle.imports.sort(sortAlphabetical);
    }
    if (Array.isArray(bundle.dynamicImports)) {
      bundle.dynamicImports.sort(sortAlphabetical);
    }
    const symbols: string[] = [];
    for (const symbolName of prioritizedSymbolNames) {
      if (bundleName === prioritizedMapping[symbolName]) {
        symbols.push(symbolName);
      }
    }
    if (symbols.length > 0) {
      symbols.sort(sortAlphabetical);
      bundle.symbols = symbols;
    }
  }

  manifest.symbols = prioritizedSymbols;
  manifest.mapping = prioritizedMapping;
  manifest.bundles = sortedBundles;

  return manifest;
}

function sortAlphabetical(a: string, b: string) {
  a = a.toLocaleLowerCase();
  b = b.toLocaleLowerCase();
  if (a < b) {
    return -1;
  }
  if (a > b) {
    return 1;
  }
  return 0;
}

export function getValidManifest(manifest: QwikManifest | undefined | null) {
  if (
    manifest != null &&
    manifest.mapping != null &&
    typeof manifest.mapping === 'object' &&
    manifest.symbols != null &&
    typeof manifest.symbols === 'object' &&
    manifest.bundles != null &&
    typeof manifest.bundles === 'object'
  ) {
    return manifest;
  }
  return undefined;
}

const getBundleInteractivity = (bundle: QwikBundle, manifest: QwikManifest) => {
  let maxScore = 0;
  if (bundle.symbols) {
    for (const symbolName of bundle.symbols) {
      let score = 1;
      const symbol = manifest.symbols[symbolName];
      if (symbol) {
        if (symbol.ctxKind === 'function') {
          if (/(component|useStyles|useStylesScoped)/i.test(symbol.ctxName)) {
            score += 1;
          } else if (/(useComputed|useTask|useVisibleTask|useOn)/i.test(symbol.ctxName)) {
            score += 2;
          }
        } else {
          score += 1;
          if (/(click|mouse|pointer|touch|key|scroll|gesture|wheel)/i.test(symbol.ctxName)) {
            score += 3;
          }
        }
      }
      maxScore = Math.max(maxScore, score);
    }
  }
  return maxScore;
};

/**
 * Computes the total size of each bundle based on its dependencies. Written by ChatGPT ;) - it's
 * harder than you think to total nodes in a directed cyclic graph
 */
export function computeTotals(graph: QwikManifest['bundles']): void {
  // 1) Prepare Tarjan's structures
  let index = 0;
  const stack: string[] = [];
  const sccList: string[][] = [];

  // Maps for Tarjan
  const idx = new Map<string, number>(); // node -> index
  const low = new Map<string, number>(); // node -> low-link
  const onStack = new Set<string>();

  function strongConnect(v: string) {
    idx.set(v, index);
    low.set(v, index);
    index++;
    stack.push(v);
    onStack.add(v);

    // Explore children
    const children = graph[v].imports || [];
    for (const w of children) {
      if (!idx.has(w)) {
        strongConnect(w);
        low.set(v, Math.min(low.get(v)!, low.get(w)!));
      } else if (onStack.has(w)) {
        low.set(v, Math.min(low.get(v)!, idx.get(w)!));
      }
    }

    // If v is a root node, pop stack to form an SCC
    if (low.get(v) === idx.get(v)) {
      const comp: string[] = [];
      let x: string;
      do {
        x = stack.pop()!;
        onStack.delete(x);
        comp.push(x);
      } while (x !== v);
      sccList.push(comp);
    }
  }

  // Run Tarjan over all nodes
  for (const v of Object.keys(graph)) {
    if (!idx.has(v)) {
      strongConnect(v);
    }
  }

  // 2) Build DAG of SCCs
  // sccIndex: which SCC a node belongs to
  const sccIndex = new Map<string, number>();
  sccList.forEach((comp, i) => {
    for (const v of comp) {
      sccIndex.set(v, i);
    }
  });

  // Create adjacency for the SCC graph
  const sccDAG: Set<number>[] = Array.from({ length: sccList.length }, () => new Set());
  for (const v of Object.keys(graph)) {
    const i = sccIndex.get(v)!;
    for (const w of graph[v].imports || []) {
      const j = sccIndex.get(w)!;
      if (i !== j) {
        sccDAG[i].add(j);
      }
    }
  }

  // 3) Topological sort the SCC DAG
  const visited = new Set<number>();
  const order: number[] = [];

  function dfsSCC(u: number) {
    visited.add(u);
    for (const v of sccDAG[u]) {
      if (!visited.has(v)) {
        dfsSCC(v);
      }
    }
    order.push(u);
  }

  for (let i = 0; i < sccList.length; i++) {
    if (!visited.has(i)) {
      dfsSCC(i);
    }
  }
  order.reverse(); // Now it's a topological order

  // 4) Compute totals from bottom to top
  const sccTotals = new Array<number>(sccList.length).fill(0);

  // First compute the sum of 'size' in each SCC
  for (let i = 0; i < sccList.length; i++) {
    let sumSize = 0;
    for (const nodeId of sccList[i]) {
      sumSize += graph[nodeId].size;
    }
    sccTotals[i] = sumSize;
  }

  // Then add child totals in topological order (reversed)
  for (let k = order.length - 1; k >= 0; k--) {
    const sccId = order[k];
    let total = sccTotals[sccId];
    for (const child of sccDAG[sccId]) {
      total += sccTotals[child];
    }
    sccTotals[sccId] = total;
  }

  // 5) Assign computed totals back to each node in the original graph
  for (let i = 0; i < sccList.length; i++) {
    const total = sccTotals[i];
    for (const nodeId of sccList[i]) {
      graph[nodeId].total = total;
    }
  }
}

const preloaderRegex = /[/\\]qwik[/\\]dist[/\\]preloader\.[cm]js$/;
const coreRegex = /[/\\]qwik[/\\]dist[/\\]core\.[^/]*js$/;
const qwikLoaderRegex = /[/\\]qwik[/\\]dist[/\\]qwikloader(\.debug)?\.[^/]*js$/;
export function generateManifestFromBundles(
  path: Path,
  segments: SegmentAnalysis[],
  injections: GlobalInjections[],
  outputBundles: Rollup.OutputBundle,
  opts: NormalizedQwikPluginOptions,
  debug: (...args: any[]) => void,
  canonPath: (p: string) => string
) {
  // Note that this will be the order of the JSON file
  const manifest: QwikManifest = {
    version: '1',
    manifestHash: '',
    options: {
      target: opts.target,
      buildMode: opts.buildMode,
      // don't copy the insights stuff
      entryStrategy: opts.entryStrategy && { type: opts.entryStrategy.type },
    },
    core: undefined,
    preloader: undefined,
    qwikLoader: undefined,
    bundleGraphAsset: undefined,
    injections,
    mapping: {},
    bundles: {},
    assets: {},
    symbols: {},
    bundleGraph: undefined,
  };

  const getBundleName = (name: string) => {
    const bundle = outputBundles[name];
    if (!bundle) {
      console.warn(`Client manifest generation: skipping external import "${name}"`);
      return;
    }
    return canonPath(bundle.fileName);
  };

  let qwikHandlersName: string | undefined;
  // We need to find our QRL exports
  const qrlNames = new Set(segments.map((h) => h.name));
  for (const outputBundle of Object.values(outputBundles)) {
    if (outputBundle.type === 'asset') {
      // we don't record map files as assets
      if (!outputBundle.fileName.endsWith('js.map')) {
        manifest.assets![outputBundle.fileName] = {
          name: outputBundle.names[0],
          size: outputBundle.source.length,
        };
      }
      continue;
    }
    const bundleFileName = canonPath(outputBundle.fileName);

    const size = outputBundle.code.length;
    const bundle: QwikBundle = {
      size,
      total: -1,
    };

    for (const symbol of outputBundle.exports) {
      if (qrlNames.has(symbol)) {
        // When not minifying we see both the entry and the segment file
        // The segment file will only have 1 export, we want the entry
        if (!manifest.mapping[symbol] || outputBundle.exports.length !== 1) {
          manifest.mapping[symbol] = bundleFileName;
        }
      }
    }
    const bundleImports = outputBundle.imports
      // Tree shaking might remove imports
      .filter((i) => outputBundle.code.includes(path.basename(i)))
      .map((i) => getBundleName(i))
      .filter(Boolean) as string[];
    if (bundleImports.length > 0) {
      bundle.imports = bundleImports;
    }

    const bundleDynamicImports = outputBundle.dynamicImports
      .filter((i) => outputBundle.code.includes(path.basename(i)))
      .map((i) => getBundleName(i))
      .filter(Boolean) as string[];
    if (bundleDynamicImports.length > 0) {
      bundle.dynamicImports = bundleDynamicImports;
    }

    // It can happen that our modules end up in facades, not nice but needs handling
    if (outputBundle.facadeModuleId) {
      if (preloaderRegex.test(outputBundle.facadeModuleId)) {
        manifest.preloader = bundleFileName;
      } else if (coreRegex.test(outputBundle.facadeModuleId)) {
        manifest.core = bundleFileName;
      } else if (qwikLoaderRegex.test(outputBundle.facadeModuleId)) {
        manifest.qwikLoader = bundleFileName;
      }
    }
    // Rollup doesn't provide the moduleIds in the outputBundle but Vite does
    const ids = outputBundle.moduleIds || Object.keys(outputBundle.modules);
    const modulePaths = ids
      .filter((m) => !m.startsWith(`\u0000`))
      .map((m) => path.relative(opts.rootDir, m));
    if (modulePaths.length > 0) {
      bundle.origins = modulePaths;
      // keep these if statements separate so that weird bundling still works
<<<<<<< HEAD
      if (modulePaths.some((m) => /[/\\](core|qwik)[/\\]dist[/\\]preloader\.[cm]js$/.test(m))) {
        manifest.preloader = bundleFileName;
      }
      if (
        modulePaths.some((m) => /[/\\](core|qwik)[/\\]dist[/\\]core(.min|.prod)?\.[cm]js$/.test(m))
      ) {
        manifest.core = bundleFileName;
      }
      if (
        modulePaths.some((m) =>
          /[/\\](core|qwik)[/\\](dist[/\\])?qwikloader(\.debug)?\.[^/]*js$/.test(m)
        )
      ) {
=======
      if (!manifest.preloader && modulePaths.some((m) => preloaderRegex.test(m))) {
        manifest.preloader = bundleFileName;
      }
      if (!manifest.core && modulePaths.some((m) => coreRegex.test(m))) {
        manifest.core = bundleFileName;
      }
      if (!manifest.qwikLoader && modulePaths.some((m) => qwikLoaderRegex.test(m))) {
>>>>>>> ba8b12a3
        manifest.qwikLoader = bundleFileName;
      }
      if (modulePaths.some((m) => /[/\\](core|qwik)[/\\]handlers\.[cm]js$/.test(m))) {
        qwikHandlersName = bundleFileName;
      }
    }

    manifest.bundles[bundleFileName] = bundle;
  }

  for (const segment of segments) {
    const symbol = segment.name;
    const bundle = manifest.mapping[symbol];
    if (!bundle) {
      debug(`Note: qrl ${segment.name} is not in the bundle, likely tree shaken`, manifest);
      continue;
    }
    (manifest.bundles[bundle].symbols ||= []).push(symbol);
    manifest.symbols[symbol] = {
      displayName: segment.displayName,
      hash: segment.hash,
      ctxKind: segment.ctxKind,
      ctxName: segment.ctxName,
      captures: segment.captures,
      canonicalFilename: segment.canonicalFilename,
      parent: segment.parent,
      origin: segment.origin,
      loc: segment.loc,
      paramNames: segment.paramNames,
      captureNames: segment.captureNames,
    };
  }
  if (qwikHandlersName) {
    for (const symbol of extraSymbols) {
      manifest.symbols[symbol] = {
        origin: 'Qwik core',
        displayName: symbol,
        canonicalFilename: '',
        hash: symbol,
        ctxKind: 'function',
        ctxName: symbol,
        captures: false,
        parent: null,
        loc: [0, 0],
      };
      manifest.mapping[symbol] = qwikHandlersName;
    }
  } else {
    console.error('Qwik core bundle not found, is Qwik actually used in this project?');
  }

  for (const bundle of Object.values(manifest.bundles)) {
    const interactivityScore = getBundleInteractivity(bundle, manifest);
    bundle.interactivity = interactivityScore;
  }

  computeTotals(manifest.bundles);

  // To inspect the bundles, uncomment the following lines
  // import('node:fs').then((fs) =>
  //   fs.writeFileSync(
  //     'output-bundles.json',
  //     JSON.stringify(
  //       {
  //         segments,
  //         bundles: Object.fromEntries(
  //           Object.entries(outputBundles).map(([n, b]) => [
  //             n,
  //             {
  //               ...b,
  //               code: 'code' in b ? b.code.slice(0, 5000) : undefined,
  //               map: 'map' in b ? `<removed>` : undefined,
  //               source: 'source' in b ? `<removed ${b.source.length} bytes>` : undefined,
  //               modules:
  //                 'modules' in b
  //                   ? Object.fromEntries(
  //                       Object.entries(b.modules).map(([k, v]) => [
  //                         k,
  //                         {
  //                           ...v,
  //                           code:
  //                             'code' in v ? `<removed ${v.code?.length || 0} bytes>` : undefined,
  //                         },
  //                       ])
  //                     )
  //                   : undefined,
  //             },
  //           ])
  //         ),
  //       },
  //       null,
  //       '\t'
  //     ).replaceAll(process.cwd(), '')
  //   )
  // );

  return updateSortAndPriorities(manifest);
}<|MERGE_RESOLUTION|>--- conflicted
+++ resolved
@@ -392,9 +392,10 @@
   }
 }
 
-const preloaderRegex = /[/\\]qwik[/\\]dist[/\\]preloader\.[cm]js$/;
-const coreRegex = /[/\\]qwik[/\\]dist[/\\]core\.[^/]*js$/;
-const qwikLoaderRegex = /[/\\]qwik[/\\]dist[/\\]qwikloader(\.debug)?\.[^/]*js$/;
+const preloaderRegex = /[/\\](core|qwik)[/\\]dist[/\\]preloader\.[cm]js$/;
+const coreRegex = /[/\\](core|qwik)[/\\]dist[/\\]core(\.min|\.prod)?\.[cm]js$/;
+const qwikLoaderRegex = /[/\\](core|qwik)[/\\](dist[/\\])?qwikloader(\.debug)?\.[^/]*js$/;
+const handlersRegex = /[/\\](core|qwik)[/\\]handlers\.[cm]js$/;
 export function generateManifestFromBundles(
   path: Path,
   segments: SegmentAnalysis[],
@@ -501,21 +502,6 @@
     if (modulePaths.length > 0) {
       bundle.origins = modulePaths;
       // keep these if statements separate so that weird bundling still works
-<<<<<<< HEAD
-      if (modulePaths.some((m) => /[/\\](core|qwik)[/\\]dist[/\\]preloader\.[cm]js$/.test(m))) {
-        manifest.preloader = bundleFileName;
-      }
-      if (
-        modulePaths.some((m) => /[/\\](core|qwik)[/\\]dist[/\\]core(.min|.prod)?\.[cm]js$/.test(m))
-      ) {
-        manifest.core = bundleFileName;
-      }
-      if (
-        modulePaths.some((m) =>
-          /[/\\](core|qwik)[/\\](dist[/\\])?qwikloader(\.debug)?\.[^/]*js$/.test(m)
-        )
-      ) {
-=======
       if (!manifest.preloader && modulePaths.some((m) => preloaderRegex.test(m))) {
         manifest.preloader = bundleFileName;
       }
@@ -523,10 +509,9 @@
         manifest.core = bundleFileName;
       }
       if (!manifest.qwikLoader && modulePaths.some((m) => qwikLoaderRegex.test(m))) {
->>>>>>> ba8b12a3
         manifest.qwikLoader = bundleFileName;
       }
-      if (modulePaths.some((m) => /[/\\](core|qwik)[/\\]handlers\.[cm]js$/.test(m))) {
+      if (!qwikHandlersName && modulePaths.some((m) => handlersRegex.test(m))) {
         qwikHandlersName = bundleFileName;
       }
     }
