--- conflicted
+++ resolved
@@ -141,13 +141,9 @@
           try {
             if (globalThis.IS_ESM) {
               const module = await sys.dynamicImport('module');
-<<<<<<< HEAD
-              const mod = module.default.createRequire(import.meta.url)(`./bindings/${triple.platformArchABI}`);
-=======
               const mod = module.default.createRequire(import.meta.url)(
                 `./bindings/${triple.platformArchABI}`
               );
->>>>>>> 78e55b86
               return mod;
             }
             const mod = await sys.dynamicImport(`./bindings/${triple.platformArchABI}`);
