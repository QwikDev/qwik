/* eslint-disable no-console */
import type { Rollup, Plugin, ViteDevServer, HmrContext } from 'vite';
import { hashCode } from '../../../core/util/hash_code';
import { generateManifestFromBundles, getValidManifest } from '../manifest';
import { createOptimizer } from '../optimizer';
import type {
  Diagnostic,
  EntryStrategy,
  GlobalInjections,
  SegmentAnalysis,
  InsightManifest,
  Optimizer,
  OptimizerOptions,
  OptimizerSystem,
  QwikManifest,
  TransformModule,
  TransformModuleInput,
  TransformModulesOptions,
  TransformOutput,
  SmartEntryStrategy,
} from '../types';
import { createLinter, type QwikLinter } from './eslint-plugin';
import type { LoadResult, OutputBundle, ResolveIdResult, TransformResult } from 'rollup';
import { isWin } from './vite-utils';

const REG_CTX_NAME = ['server'];

const SERVER_STRIP_EXPORTS = [
  'onGet',
  'onPost',
  'onPut',
  'onRequest',
  'onDelete',
  'onHead',
  'onOptions',
  'onPatch',
  'onStaticGenerate',
];

const SERVER_STRIP_CTX_NAME = [
  'useServer',
  'route',
  'server',
  'action$',
  'loader$',
  'zod$',
  'validator$',
  'globalAction$',
];
const CLIENT_STRIP_CTX_NAME = [
  'useClient',
  'useBrowser',
  'useVisibleTask',
  'client',
  'browser',
  'event$',
];

/**
 * Use `__EXPERIMENTAL__.x` to check if feature `x` is enabled. It will be replaced with `true` or
 * `false` via an exact string replacement.
 *
 * Add experimental features to this enum definition.
 *
 * @alpha
 */
export enum ExperimentalFeatures {
  /** Enable the usePreventNavigate hook */
  preventNavigate = 'preventNavigate',
  /** Enable the Valibot form validation */
  valibot = 'valibot',
  /** Disable SPA navigation handler in Qwik City */
  noSPA = 'noSPA',
}

export interface QwikPackages {
  id: string;
  path: string;
}

export function createQwikPlugin(optimizerOptions: OptimizerOptions = {}) {
  const id = `${Math.round(Math.random() * 899) + 100}`;

  const clientResults = new Map<string, TransformOutput>();
  const clientTransformedOutputs = new Map<string, [TransformModule, string]>();

  const serverTransformedOutputs = new Map<string, [TransformModule, string]>();
  const parentIds = new Map<string, string>();

  let internalOptimizer: Optimizer | null = null;
  let linter: QwikLinter | undefined = undefined;
  let diagnosticsCallback: (
    d: Diagnostic[],
    optimizer: Optimizer,
    srcDir: string
  ) => void = () => {};

  const opts: NormalizedQwikPluginOptions = {
    csr: false,
    target: 'client',
    buildMode: 'development',
    debug: false,
    rootDir: null as any,
    tsconfigFileNames: ['./tsconfig.json'],
    input: null as any,
    outDir: '',
    assetsDir: null as any,
    resolveQwikBuild: true,
    entryStrategy: null as any,
    srcDir: null as any,
    srcInputs: null as any,
    sourcemap: !!optimizerOptions.sourcemap,
    manifestInput: null,
    insightsManifest: null,
    manifestOutput: null,
    transformedModuleOutput: null,
    scope: null,
    devTools: {
      imageDevTools: true,
      clickToSource: ['Alt'],
    },
<<<<<<< HEAD
    inlineStylesUpToBytes: null as any,
    lint: false,
=======
    inlineStylesUpToBytes: 20000,
    lint: true,
>>>>>>> 0bd3dad2
    experimental: undefined,
  };

  let lazyNormalizePath: (id: string) => string;
  const init = async () => {
    if (!internalOptimizer) {
      internalOptimizer = await createOptimizer(optimizerOptions);
      lazyNormalizePath = makeNormalizePath(internalOptimizer.sys);
    }
  };

  const getOptimizer = () => {
    if (!internalOptimizer) {
      throw new Error(`Qwik plugin has not been initialized`);
    }
    return internalOptimizer;
  };

  const getSys = () => {
    const optimizer = getOptimizer();
    return optimizer.sys;
  };

  const getPath = () => {
    const optimizer = getOptimizer();
    return optimizer.sys.path;
  };

  let devServer: ViteDevServer | undefined;
  const configureServer = (server: ViteDevServer) => {
    devServer = server;
  };

  /** Note that as a side-effect this updates the internal plugin `opts` */
  const normalizeOptions = (inputOpts?: QwikPluginOptions) => {
    const updatedOpts: QwikPluginOptions = Object.assign({}, inputOpts);

    const optimizer = getOptimizer();
    const path = optimizer.sys.path;

    opts.debug = !!updatedOpts.debug;

    if (updatedOpts.assetsDir) {
      opts.assetsDir = updatedOpts.assetsDir;
    }

    if (
      updatedOpts.target === 'ssr' ||
      updatedOpts.target === 'client' ||
      updatedOpts.target === 'lib' ||
      updatedOpts.target === 'test'
    ) {
      opts.target = updatedOpts.target;
    } else {
      opts.target ||= 'client';
    }

    if (opts.target === 'lib') {
      opts.buildMode = 'development';
    } else if (updatedOpts.buildMode === 'production' || updatedOpts.buildMode === 'development') {
      opts.buildMode = updatedOpts.buildMode;
    } else {
      opts.buildMode ||= 'development';
    }

    if (updatedOpts.entryStrategy && typeof updatedOpts.entryStrategy === 'object') {
      opts.entryStrategy = { ...updatedOpts.entryStrategy };
    }
    if (!opts.entryStrategy) {
      if (opts.target === 'ssr' || opts.target === 'test') {
        opts.entryStrategy = { type: 'hoist' };
      } else if (opts.target === 'lib') {
        opts.entryStrategy = { type: 'inline' };
      } else {
        if (opts.buildMode === 'production') {
          opts.entryStrategy = { type: 'smart' };
        } else {
          opts.entryStrategy = { type: 'segment' };
        }
      }
    }

    if (typeof updatedOpts.rootDir === 'string') {
      opts.rootDir = updatedOpts.rootDir;
    }
    if (typeof opts.rootDir !== 'string') {
      opts.rootDir ||= optimizer.sys.cwd();
    }
    opts.rootDir = normalizePath(path.resolve(optimizer.sys.cwd(), opts.rootDir));
    let srcDir = normalizePath(path.resolve(opts.rootDir, SRC_DIR_DEFAULT));
    if (typeof updatedOpts.srcDir === 'string') {
      opts.srcDir = normalizePath(path.resolve(opts.rootDir, updatedOpts.srcDir));
      srcDir = opts.srcDir;
      opts.srcInputs = null;
    } else if (Array.isArray(updatedOpts.srcInputs)) {
      opts.srcInputs = [...updatedOpts.srcInputs];
      opts.srcDir = null;
    } else {
      opts.srcDir ||= srcDir;
    }

    if (Array.isArray(updatedOpts.tsconfigFileNames) && updatedOpts.tsconfigFileNames.length > 0) {
      opts.tsconfigFileNames = updatedOpts.tsconfigFileNames;
    }

    if (Array.isArray(opts.srcInputs)) {
      opts.srcInputs.forEach((i) => {
        i.path = normalizePath(path.resolve(opts.rootDir, i.path));
      });
    } else if (typeof opts.srcDir === 'string') {
      opts.srcDir = normalizePath(path.resolve(opts.rootDir, normalizePath(opts.srcDir)));
    }

    if (!updatedOpts.csr) {
      if (Array.isArray(updatedOpts.input)) {
        opts.input = [...updatedOpts.input];
      } else if (typeof updatedOpts.input === 'string') {
        opts.input = [updatedOpts.input];
      } else {
        if (opts.target === 'ssr') {
          // ssr input default
          opts.input ||= [path.resolve(srcDir, 'entry.ssr')];
        } else if (opts.target === 'client') {
          // client input default
          opts.input ||= [path.resolve(srcDir, 'root')];
        } else if (opts.target === 'lib') {
          if (typeof updatedOpts.input === 'object') {
            for (const key in updatedOpts.input) {
              const resolvedPaths: { [key: string]: string } = {};
              if (Object.hasOwnProperty.call(updatedOpts.input, key)) {
                const relativePath = updatedOpts.input[key];
                const absolutePath = path.resolve(opts.rootDir, relativePath);
                resolvedPaths[key] = absolutePath;
              }

              opts.input = { ...opts.input, ...resolvedPaths };
            }
          } else {
            // lib input default
            opts.input ||= [path.resolve(srcDir, 'index.ts')];
          }
        } else {
          opts.input ||= [];
        }
      }
      if (Array.isArray(opts.input)) {
        opts.input = opts.input.reduce((inputs, i) => {
          let input = i;
          if (!i.startsWith('@') && !i.startsWith('~') && !i.startsWith('#')) {
            input = normalizePath(path.resolve(opts.rootDir, i));
          }
          if (!inputs.includes(input)) {
            inputs.push(input);
          }
          return inputs;
        }, [] as string[]);
      }

      if (typeof updatedOpts.outDir === 'string') {
        opts.outDir = normalizePath(path.resolve(opts.rootDir, normalizePath(updatedOpts.outDir)));
      } else if (!opts.outDir) {
        if (opts.target === 'ssr') {
          opts.outDir = normalizePath(path.resolve(opts.rootDir, SSR_OUT_DIR));
        } else if (opts.target === 'lib') {
          opts.outDir = normalizePath(path.resolve(opts.rootDir, LIB_OUT_DIR));
        } else {
          opts.outDir = normalizePath(path.resolve(opts.rootDir, CLIENT_OUT_DIR));
        }
      }
    }

    if (typeof updatedOpts.manifestOutput === 'function') {
      opts.manifestOutput = updatedOpts.manifestOutput;
    }

    const clientManifest = getValidManifest(updatedOpts.manifestInput);
    if (clientManifest) {
      opts.manifestInput = clientManifest;
    }

    if (typeof updatedOpts.transformedModuleOutput === 'function') {
      opts.transformedModuleOutput = updatedOpts.transformedModuleOutput;
    }

    if (updatedOpts.scope !== undefined) {
      opts.scope = updatedOpts.scope;
    }

    if (typeof updatedOpts.resolveQwikBuild === 'boolean') {
      opts.resolveQwikBuild = updatedOpts.resolveQwikBuild;
    }

    if (typeof updatedOpts.devTools === 'object') {
      if ('imageDevTools' in updatedOpts.devTools) {
        opts.devTools.imageDevTools = updatedOpts.devTools.imageDevTools;
      }

      if ('clickToSource' in updatedOpts.devTools) {
        opts.devTools.clickToSource = updatedOpts.devTools.clickToSource;
      }
    }
    opts.csr = !!updatedOpts.csr;

    if ('inlineStylesUpToBytes' in optimizerOptions) {
      if (typeof optimizerOptions.inlineStylesUpToBytes === 'number') {
        opts.inlineStylesUpToBytes = optimizerOptions.inlineStylesUpToBytes;
      } else if (typeof opts.inlineStylesUpToBytes !== 'number' || opts.inlineStylesUpToBytes < 0) {
        opts.inlineStylesUpToBytes = 0;
      }
    }

    if (typeof updatedOpts.lint === 'boolean') {
      opts.lint = updatedOpts.lint;
<<<<<<< HEAD
=======
    } else {
      opts.lint ??= updatedOpts.buildMode === 'development';
>>>>>>> 0bd3dad2
    }

    if ('experimental' in updatedOpts) {
      opts.experimental = undefined;
      for (const feature of updatedOpts.experimental ?? []) {
        if (!ExperimentalFeatures[feature as ExperimentalFeatures]) {
          console.error(`Qwik plugin: Unknown experimental feature: ${feature}`);
        } else {
          (opts.experimental ||= {} as any)[feature] = true;
        }
      }
    }

    return { ...opts };
  };

  let hasValidatedSource = false;

  const validateSource = async (resolver: (id: string) => Promise<unknown | undefined>) => {
    if (!hasValidatedSource) {
      hasValidatedSource = true;

      const sys = getSys();
      if (sys.env === 'node') {
        const fs: typeof import('fs') = await sys.dynamicImport('node:fs');
        if (!fs.existsSync(opts.rootDir)) {
          throw new Error(`Qwik rootDir "${opts.rootDir}" not found.`);
        }
        if (typeof opts.srcDir === 'string' && !fs.existsSync(opts.srcDir)) {
          throw new Error(`Qwik srcDir "${opts.srcDir}" not found.`);
        }
        for (const [_, input] of Object.entries(opts.input || {})) {
          const resolved = await resolver(input);
          if (!resolved) {
            throw new Error(`Qwik input "${input}" not found.`);
          }
        }
      }
    }
  };

  let optimizer: Optimizer;
  const buildStart = async (_ctx: Rollup.PluginContext) => {
    debug(`buildStart()`, opts.buildMode, opts.scope, opts.target, opts.rootDir, opts.srcDir);
    optimizer = getOptimizer();
    if (optimizer.sys.env === 'node' && opts.target === 'ssr' && opts.lint) {
      try {
        linter = await createLinter(optimizer.sys, opts.rootDir, opts.tsconfigFileNames);
      } catch {
        // Nothing
      }
    }

    const path = getPath();

    if (Array.isArray(opts.srcInputs)) {
      optimizer.sys.getInputFiles = async (rootDir) =>
        opts.srcInputs!.map((i) => {
          const relInput: TransformModuleInput = {
            path: normalizePath(path.relative(rootDir, i.path)),
            code: i.code,
          };
          return relInput;
        });
      debug(`buildStart() opts.srcInputs (${opts.srcInputs.length} files)`);
    }

    debug(`transformedOutputs.clear()`);
    clientTransformedOutputs.clear();
    serverTransformedOutputs.clear();
  };

  const getIsServer = (viteOpts?: { ssr?: boolean }) => {
    return devServer ? !!viteOpts?.ssr : opts.target === 'ssr' || opts.target === 'test';
  };

  let resolveIdCount = 0;
  /**
   * This resolves virtual names and QRL segments/entries. All the rest falls through. We must
   * always return a value for QRL segments because they don't exist on disk.
   *
   * Note: During development, the QRL filenames will be of the form
   * `${parentUrl}_${name}_${hash}.js`, and we might get requests for QRLs from the client before
   * the parent was built. That means we need to recover the parent from the URL and then in the
   * `load()` phase ensure it is built first.
   */
  const resolveId = async (
    ctx: Rollup.PluginContext,
    id: string,
    importerId: string | undefined,
    resolveOpts?: Parameters<Extract<Plugin['resolveId'], Function>>[2]
  ) => {
    if (id.startsWith('\0')) {
      return;
    }
    const count = resolveIdCount++;
    const isServer = getIsServer(resolveOpts);
    debug(`resolveId(${count})`, `begin ${id} | ${isServer ? 'server' : 'client'} | ${importerId}`);

    const parsedImporterId = importerId && parseId(importerId);
    importerId = parsedImporterId && normalizePath(parsedImporterId.pathId);

    // Relative paths must be resolved vs the importer
    if (id.startsWith('.') && parsedImporterId) {
      const path = getPath();
      const importerDir = path.dirname(parsedImporterId.pathId);
      if (importerDir) {
        id = path.resolve(importerDir, id);
      }
    }

    // Split query, remove windows path encoding etc
    const parsedId = parseId(id);
    const pathId = normalizePath(parsedId.pathId);

    let result: ResolveIdResult;

    /** At this point, the request has been normalized. */

    if (
      /**
       * Check if we know the QRL. During regular builds, we'll encounter and build parents before
       * their QRLs, so this will always match.
       */
      parentIds.get(pathId)
    ) {
      debug(`resolveId(${count}) Resolved already known ${pathId}`);
      result = {
        id: pathId + parsedId.query,
        moduleSideEffects: false,
      };
    } else if (
      /**
       * Now the requests we handle are for one of the virtual modules, or a QRL segment that hasn't
       * been transformed yet.
       */

      // We test with endsWith because the dev server adds the base pathname
      pathId.endsWith(QWIK_BUILD_ID)
    ) {
      if (opts.resolveQwikBuild) {
        debug(`resolveId(${count})`, 'Resolved', QWIK_BUILD_ID);
        result = {
          id: QWIK_BUILD_ID,
          moduleSideEffects: false,
        };
      }
    } else if (pathId.endsWith(QWIK_CLIENT_MANIFEST_ID)) {
      debug(`resolveId(${count})`, 'Resolved', QWIK_CLIENT_MANIFEST_ID);
      result = {
        id: QWIK_CLIENT_MANIFEST_ID,
        moduleSideEffects: false,
      };
    } else {
      const qrlMatch = /^(?<parent>.*\.[mc]?[jt]sx?)_(?<name>[^/]+)\.js(?<query>$|\?.*$)/.exec(id)
        ?.groups as { parent: string; name: string; query: string } | undefined;

      /**
       * If this looks like a dev qrl filename, it doesn't matter who imports, we have the parentId
       * embedded.
       */
      if (qrlMatch) {
        const { parent, name, query } = qrlMatch;

        const resolvedParent = await ctx.resolve(parent, importerId, { skipSelf: true });
        if (resolvedParent) {
          // Vite likes to add ?v=1234... to the end of the id
          const parentId = resolvedParent.id.split('?')[0];
          /**
           * A request possibly from the browser. It could be our own QRL request or an import URL
           * generated by vite. In any case, only Vite fully knows how to resolve it. Therefore, we
           * must recombine the resolved parent path with the QRL name.
           */
          const isDevUrl = devServer && importerId?.endsWith('.html');
          const resolvedId = isDevUrl ? `${parentId}_${name}.js` : pathId;
          debug(`resolveId(${count})`, `resolved to QRL ${name} of ${parentId}`);
          // Save for lookup by load()
          parentIds.set(resolvedId, parentId);
          result = {
            id: resolvedId + query,
            // QRL segments can't have side effects. Probably never useful, but it's here for consistency
            moduleSideEffects: false,
          };
        } else {
          console.error(`resolveId(${count})`, `QRL parent ${parent} does not exist!`);
        }
      } else if (importerId) {
        /**
         * When we get here it's neither a virtual module nor a QRL segment. However, Rollup can ask
         * us to resolve imports from QRL segments. It seems like importers need to exist on disk
         * for this to work automatically, so for segments we resolve via the parent instead.
         *
         * Note that when a this happens, the segment was already resolved and transformed, so we
         * know about it.
         */
        const importerParentId = parentIds.get(importerId);
        if (importerParentId) {
          debug(`resolveId(${count}) end`, `resolving via ${importerParentId}`);
          // This returns a promise that we can't await because of deadlocking
          return ctx.resolve(id, importerParentId, { skipSelf: true });
        }
      }
    }

    debug(`resolveId(${count}) end`, (result as any)?.id || result);
    return result;
  };

  let loadCount = 0;
  const load = async (
    ctx: Rollup.PluginContext,
    id: string,
    loadOpts?: Parameters<Extract<Plugin['load'], Function>>[1]
  ): Promise<LoadResult> => {
    if (id.startsWith('\0') || id.startsWith('/@fs/')) {
      return;
    }
    const count = loadCount++;
    const isServer = getIsServer(loadOpts);

    // Virtual modules
    if (opts.resolveQwikBuild && id === QWIK_BUILD_ID) {
      debug(`load(${count})`, QWIK_BUILD_ID, opts.buildMode);
      return {
        moduleSideEffects: false,
        code: getQwikBuildModule(isServer, opts.target),
      };
    }
    if (id === QWIK_CLIENT_MANIFEST_ID) {
      debug(`load(${count})`, QWIK_CLIENT_MANIFEST_ID, opts.buildMode);
      return {
        moduleSideEffects: false,
        code: await getQwikServerManifestModule(isServer),
      };
    }

    // QRL segments
    const parsedId = parseId(id);
    id = normalizePath(parsedId.pathId);
    const outputs = isServer ? serverTransformedOutputs : clientTransformedOutputs;
    if (devServer && !outputs.has(id)) {
      // in dev mode, it could be that the id is a QRL segment that wasn't transformed yet
      const parentId = parentIds.get(id);
      if (parentId) {
        const parentModule = devServer.moduleGraph.getModuleById(parentId);
        if (parentModule) {
          // building here via ctx.load doesn't seem to work (no transform), instead we use the devserver directly
          debug(`load(${count})`, 'transforming QRL parent', parentId);
          // We need to encode it as an absolute path
          await devServer.transformRequest(parentModule.url);
          // The QRL segment should exist now
          if (!outputs.has(id)) {
            debug(`load(${count})`, `QRL segment ${id} not found in ${parentId}`);
            return null;
          }
        } else {
          console.error(`load(${count})`, `${parentModule} does not exist!`);
        }
      }
    }

    const transformedModule = outputs.get(id);

    if (transformedModule) {
      debug(`load(${count})`, 'Found', id);
      const { code, map, segment } = transformedModule[0];
      return { code, map, meta: { segment } };
    }

    debug(`load(${count})`, 'Not a QRL or virtual module', id);
    return null;
  };

  let transformCount = 0;
  const transform = async function (
    ctx: Rollup.PluginContext,
    code: string,
    id: string,
    transformOpts: Parameters<Extract<Plugin['transform'], Function>>[2] = {}
  ): Promise<TransformResult> {
    if (id.startsWith('\0')) {
      return;
    }
    const count = transformCount++;
    const isServer = getIsServer(transformOpts);
    const currentOutputs = isServer ? serverTransformedOutputs : clientTransformedOutputs;
    if (currentOutputs.has(id)) {
      // This is a QRL segment, and we don't need to process it any further
      return;
    }

    const optimizer = getOptimizer();
    const path = getPath();

    const { pathId } = parseId(id);
    const parsedPathId = path.parse(pathId);
    const dir = parsedPathId.dir;
    const base = parsedPathId.base;
    const ext = parsedPathId.ext.toLowerCase();
    if (ext in TRANSFORM_EXTS || TRANSFORM_REGEX.test(pathId)) {
      /** Strip client|server code from qwik server|client, but not in lib/test */
      const strip = opts.target === 'client' || opts.target === 'ssr';
      debug(
        `transform(${count})`,
        `Transforming ${id} (for: ${isServer ? 'server' : 'client'}${strip ? ', strip' : ''})`
      );

      const mode =
        opts.target === 'lib' ? 'lib' : opts.buildMode === 'development' ? 'dev' : 'prod';

      if (mode !== 'lib') {
        // this messes a bit with the source map, but it's ok for if statements
        code = code.replaceAll(/__EXPERIMENTAL__\.(\w+)/g, (_, feature) => {
          if (opts.experimental?.[feature as ExperimentalFeatures]) {
            return 'true';
          }
          return 'false';
        });
      }

      let filePath = base;
      if (opts.srcDir) {
        filePath = path.relative(opts.srcDir, pathId);
      }
      filePath = normalizePath(filePath);
      const srcDir = opts.srcDir ? opts.srcDir : normalizePath(dir);
      const entryStrategy: EntryStrategy = opts.entryStrategy;
      let devPath: string | undefined;
      if (devServer) {
        devPath = devServer.moduleGraph.getModuleById(pathId)?.url;
      }
      const transformOpts: TransformModulesOptions = {
        input: [{ code, path: filePath, devPath }],
        entryStrategy: isServer ? { type: 'hoist' } : entryStrategy,
        minify: 'simplify',
        // Always enable sourcemaps in dev for click-to-source
        sourceMaps: opts.sourcemap || 'development' === opts.buildMode,
        transpileTs: true,
        transpileJsx: true,
        explicitExtensions: true,
        preserveFilenames: true,
        srcDir,
        rootDir: opts.rootDir,
        mode,
        scope: opts.scope || undefined,
        isServer,
      };

      if (strip) {
        if (isServer) {
          transformOpts.stripCtxName = CLIENT_STRIP_CTX_NAME;
          transformOpts.stripEventHandlers = true;
          transformOpts.regCtxName = REG_CTX_NAME;
        } else {
          transformOpts.stripCtxName = SERVER_STRIP_CTX_NAME;
          transformOpts.stripExports = SERVER_STRIP_EXPORTS;
        }
      }

      // TODO use a worker pool or make this async
      const newOutput = optimizer.transformModulesSync(transformOpts);
      const module = newOutput.modules.find((mod) => !isAdditionalFile(mod))!;

      // uncomment to show transform results
      // debug({ isServer, strip }, transformOpts, newOutput);
      diagnosticsCallback(newOutput.diagnostics, optimizer, srcDir);

      if (isServer) {
        if (newOutput.diagnostics.length === 0 && linter) {
          linter.lint(ctx, code, id);
        }
      } else {
        clientResults.set(id, newOutput);
      }
      const deps = new Set<string>();
      for (const mod of newOutput.modules) {
        if (mod !== module) {
          const key = normalizePath(path.join(srcDir, mod.path));
          debug(`transform(${count})`, `segment ${key}`, mod.segment!.displayName);
          parentIds.set(key, id);
          currentOutputs.set(key, [mod, id]);
          deps.add(key);
          if (opts.target === 'client') {
            if (devServer) {
              // invalidate the segment so that the client will pick it up
              const rollupModule = devServer.moduleGraph.getModuleById(key);
              if (rollupModule) {
                devServer.moduleGraph.invalidateModule(rollupModule);
              }
            } else {
              // rollup must be told about all entry points
              ctx.emitFile({
                id: key,
                type: 'chunk',
                preserveSignature: 'allow-extension',
              });
            }
          }
        }
      }

      // Force loading generated submodules into Rollup cache so later
      // unchanged imports are not missing in our internal transform cache
      // This can happen in the repl when the plugin is re-initialized
      // and possibly in other places
      for (const id of deps.values()) {
        await ctx.load({ id });
      }

      ctx.addWatchFile(id);

      return {
        code: module.code,
        map: module.map,
        meta: {
          segment: module.segment,
          qwikdeps: Array.from(deps),
        },
      };
    }

    debug(`transform(${count})`, 'Not transforming', id);

    return null;
  };

  const createOutputAnalyzer = (rollupBundle: OutputBundle) => {
    const injections: GlobalInjections[] = [];

    const addInjection = (b: GlobalInjections) => injections.push(b);
    const generateManifest = async () => {
      const optimizer = getOptimizer();
      const path = optimizer.sys.path;

      const segments = Array.from(clientResults.values())
        .flatMap((r) => r.modules)
        .map((mod) => mod.segment)
        .filter((h) => !!h) as SegmentAnalysis[];

      const manifest = generateManifestFromBundles(
        path,
        segments,
        injections,
        rollupBundle,
        opts,
        debug
      );

      for (const symbol of Object.values(manifest.symbols)) {
        if (symbol.origin) {
          symbol.origin = normalizePath(symbol.origin);
        }
      }

      for (const bundle of Object.values(manifest.bundles)) {
        if (bundle.origins) {
          bundle.origins = bundle.origins
            .map((abs) => {
              const relPath = path.relative(opts.rootDir, abs);
              return normalizePath(relPath);
            })
            .sort();
        }
      }

      manifest.manifestHash = hashCode(JSON.stringify(manifest));

      return manifest;
    };

    return { addInjection, generateManifest };
  };

  const getOptions = () => opts;

  const getTransformedOutputs = () => {
    return Array.from(clientTransformedOutputs.values()).map((t) => {
      return t[0];
    });
  };

  const debug = (...str: any[]) => {
    if (opts.debug) {
      // eslint-disable-next-line no-console
      console.debug(`[QWIK PLUGIN: ${id}]`, ...str);
    }
  };

  const log = (...str: any[]) => {
    // eslint-disable-next-line no-console
    console.log(`[QWIK PLUGIN: ${id}]`, ...str);
  };

  const onDiagnostics = (cb: (d: Diagnostic[], optimizer: Optimizer, srcDir: string) => void) => {
    diagnosticsCallback = cb;
  };

  const normalizePath = (id: string) => lazyNormalizePath(id);

  function getQwikBuildModule(isServer: boolean, _target: QwikBuildTarget) {
    const isDev = opts.buildMode === 'development';
    return `// @builder.io/qwik/build
export const isServer = ${JSON.stringify(isServer)};
export const isBrowser = ${JSON.stringify(!isServer)};
export const isDev = ${JSON.stringify(isDev)};
`;
  }

  async function getQwikServerManifestModule(isServer: boolean) {
    const manifest = isServer ? opts.manifestInput : null;
    return `// @qwik-client-manifest
export const manifest = ${JSON.stringify(manifest)};\n`;
  }

  function setSourceMapSupport(sourcemap: boolean) {
    opts.sourcemap = sourcemap;
  }

  // Only used in Vite dev mode
  function handleHotUpdate(ctx: HmrContext) {
    debug('handleHotUpdate()', ctx.file);

    for (const mod of ctx.modules) {
      const { id } = mod;
      if (id) {
        debug('handleHotUpdate()', `invalidate ${id}`);
        clientResults.delete(id);
        for (const outputs of [clientTransformedOutputs, serverTransformedOutputs]) {
          for (const [key, [_, parentId]] of outputs) {
            if (parentId === id) {
              debug('handleHotUpdate()', `invalidate ${id} segment ${key}`);
              outputs.delete(key);
              const mod = ctx.server.moduleGraph.getModuleById(key);
              if (mod) {
                ctx.server.moduleGraph.invalidateModule(mod);
              }
            }
          }
        }
      }
    }
  }

  function manualChunks(id: string, { getModuleInfo }: Rollup.ManualChunkMeta) {
    if ((opts.entryStrategy as SmartEntryStrategy).manual) {
      const module = getModuleInfo(id)!;
      const segment = module.meta.segment as SegmentAnalysis | undefined;

      if (segment) {
        const { hash } = segment;
        const chunkName = (opts.entryStrategy as SmartEntryStrategy).manual![hash] || segment.entry;
        if (chunkName) {
          return chunkName;
        }
      }
    }
    return null;
  }

  return {
    buildStart,
    createOutputAnalyzer,
    getQwikBuildModule,
    getOptimizer,
    getOptions,
    getPath,
    getSys,
    getTransformedOutputs,
    init,
    load,
    debug,
    log,
    normalizeOptions,
    normalizePath,
    onDiagnostics,
    resolveId,
    transform,
    validateSource,
    setSourceMapSupport,
    configureServer,
    handleHotUpdate,
    manualChunks,
  };
}

/** Convert windows backslashes to forward slashes */
export const makeNormalizePath = (sys: OptimizerSystem) => (id: string) => {
  if (typeof id === 'string') {
    if (isWin(sys.os)) {
      // MIT https://github.com/sindresorhus/slash/blob/main/license
      // Convert Windows backslash paths to slash paths: foo\\bar ➔ foo/bar
      const isExtendedLengthPath = /^\\\\\?\\/.test(id);
      if (!isExtendedLengthPath) {
        const hasNonAscii = /[^\u0000-\u0080]+/.test(id); // eslint-disable-line no-control-regex
        if (!hasNonAscii) {
          id = id.replace(/\\/g, '/');
        }
      }
      // windows normalize
      return sys.path.posix.normalize(id);
    }
    // posix normalize
    return sys.path.normalize(id);
  }
  return id;
};

function isAdditionalFile(mod: TransformModule) {
  return mod.isEntry || mod.segment;
}

export function parseId(originalId: string) {
  const [pathId, query] = originalId.split('?');
  const queryStr = query || '';
  return {
    originalId,
    pathId,
    query: queryStr ? `?${query}` : '',
    params: new URLSearchParams(queryStr),
  };
}

export const getSymbolHash = (symbolName: string) =>
  /_([a-z0-9]+)($|\.js($|\?))/.exec(symbolName)?.[1];

const TRANSFORM_EXTS = {
  '.jsx': true,
  '.ts': true,
  '.tsx': true,
} as const;

/**
 * Any file that matches this needs to be processed by Qwik to extract QRL segments etc. Used in
 * libraries.
 *
 * @internal
 */
export const TRANSFORM_REGEX = /\.qwik\.[mc]?js$/;

export const QWIK_CORE_ID = '@builder.io/qwik';

export const QWIK_BUILD_ID = '@builder.io/qwik/build';

export const QWIK_JSX_RUNTIME_ID = '@builder.io/qwik/jsx-runtime';

export const QWIK_JSX_DEV_RUNTIME_ID = '@builder.io/qwik/jsx-dev-runtime';

export const QWIK_CORE_SERVER = '@builder.io/qwik/server';

export const QWIK_CLIENT_MANIFEST_ID = '@qwik-client-manifest';

export const SRC_DIR_DEFAULT = 'src';

export const CLIENT_OUT_DIR = 'dist';

export const SSR_OUT_DIR = 'server';

const LIB_OUT_DIR = 'lib';

export const Q_MANIFEST_FILENAME = 'q-manifest.json';

export interface QwikPluginDevTools {
  imageDevTools?: boolean | true;
  clickToSource?: string[] | false;
}

export interface QwikPluginOptions {
  csr?: boolean;
  buildMode?: QwikBuildMode;
  debug?: boolean;
  entryStrategy?: EntryStrategy;
  rootDir?: string;
  tsconfigFileNames?: string[];
  /** @deprecated No longer used */
  vendorRoots?: string[];
  manifestOutput?: ((manifest: QwikManifest) => Promise<void> | void) | null;
  manifestInput?: QwikManifest | null;
  insightsManifest?: InsightManifest | null;
  input?: string[] | string | { [entry: string]: string };
  outDir?: string;
  assetsDir?: string;
  srcDir?: string | null;
  scope?: string | null;
  srcInputs?: TransformModuleInput[] | null;
  sourcemap?: boolean;
  resolveQwikBuild?: boolean;
  target?: QwikBuildTarget;
  transformedModuleOutput?:
    | ((transformedModules: TransformModule[]) => Promise<void> | void)
    | null;
  devTools?: QwikPluginDevTools;
  /**
   * Inline styles up to a certain size (in bytes) instead of using a separate file.
   *
   * Default: 20kb (20,000bytes)
   */
  inlineStylesUpToBytes?: number;
  /**
   * Run eslint on the source files for the ssr build or dev server. This can slow down startup on
   * large projects. Defaults to `true`
   */
  lint?: boolean;
  /**
   * Experimental features. These can come and go in patch releases, and their API is not guaranteed
   * to be stable between releases.
   */
  experimental?: (keyof typeof ExperimentalFeatures)[];
}

export interface NormalizedQwikPluginOptions
  extends Omit<Required<QwikPluginOptions>, 'vendorRoots' | 'experimental'> {
  input: string[] | { [entry: string]: string };
  experimental?: Record<keyof typeof ExperimentalFeatures, boolean>;
}

export type QwikPlugin = ReturnType<typeof createQwikPlugin>;

/** @public */
export type QwikBuildTarget = 'client' | 'ssr' | 'lib' | 'test';

/** @public */
export type QwikBuildMode = 'production' | 'development';<|MERGE_RESOLUTION|>--- conflicted
+++ resolved
@@ -119,13 +119,8 @@
       imageDevTools: true,
       clickToSource: ['Alt'],
     },
-<<<<<<< HEAD
-    inlineStylesUpToBytes: null as any,
+    inlineStylesUpToBytes: 20000,
     lint: false,
-=======
-    inlineStylesUpToBytes: 20000,
-    lint: true,
->>>>>>> 0bd3dad2
     experimental: undefined,
   };
 
@@ -339,11 +334,6 @@
 
     if (typeof updatedOpts.lint === 'boolean') {
       opts.lint = updatedOpts.lint;
-<<<<<<< HEAD
-=======
-    } else {
-      opts.lint ??= updatedOpts.buildMode === 'development';
->>>>>>> 0bd3dad2
     }
 
     if ('experimental' in updatedOpts) {
