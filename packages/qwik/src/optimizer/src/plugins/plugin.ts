import type { LoadResult, OutputBundle, ResolveIdResult, TransformResult } from 'rollup';
import type { HmrContext, Plugin, Rollup, ViteDevServer } from 'vite';
import type { BundleGraphAdder } from '..';
import { hashCode } from '../../../core/shared/utils/hash_code';
import { generateManifestFromBundles, getValidManifest } from '../manifest';
import { createOptimizer } from '../optimizer';
import type {
  Diagnostic,
  EntryStrategy,
  GlobalInjections,
  Optimizer,
  OptimizerOptions,
  OptimizerSystem,
  QwikManifest,
  SegmentAnalysis,
  ServerQwikManifest,
  SmartEntryStrategy,
  TransformModule,
  TransformModuleInput,
  TransformModulesOptions,
  TransformOutput,
} from '../types';
import { convertManifestToBundleGraph } from './bundle-graph';
import { createLinter, type QwikLinter } from './eslint-plugin';
import { isWin, parseId } from './vite-utils';

const REG_CTX_NAME = ['server'];

const SERVER_STRIP_EXPORTS = [
  'onGet',
  'onPost',
  'onPut',
  'onRequest',
  'onDelete',
  'onHead',
  'onOptions',
  'onPatch',
  'onStaticGenerate',
];

const SERVER_STRIP_CTX_NAME = [
  'useServer',
  'route',
  'server',
  'action$',
  'loader$',
  'zod$',
  'validator$',
  'globalAction$',
];
const CLIENT_STRIP_CTX_NAME = [
  'useClient',
  'useBrowser',
  'useVisibleTask',
  'client',
  'browser',
  'event$',
];

/**
 * Use `__EXPERIMENTAL__.x` to check if feature `x` is enabled. It will be replaced with `true` or
 * `false` via an exact string replacement.
 *
 * Add experimental features to this enum definition.
 *
 * @public
 */
export enum ExperimentalFeatures {
  /** Enable the usePreventNavigate hook */
  preventNavigate = 'preventNavigate',
  /** Enable the Valibot form validation */
  valibot = 'valibot',
  /** Disable SPA navigation handler in Qwik Router */
  noSPA = 'noSPA',
  /** Enable request.rewrite() */
  enableRequestRewrite = 'enableRequestRewrite',
  /** Enable worker$ */
  webWorker = 'webWorker',
  /** Enable the ability to use the Qwik Insights vite plugin and `<Insights/>` component */
  insights = 'insights',
}

export interface QwikPackages {
  id: string;
  path: string;
}

export function createQwikPlugin(optimizerOptions: OptimizerOptions = {}) {
  const id = `${Math.round(Math.random() * 899) + 100}`;

  const clientResults = new Map<string, TransformOutput>();
  const clientTransformedOutputs = new Map<string, [TransformModule, string]>();

  const serverTransformedOutputs = new Map<string, [TransformModule, string]>();
  const parentIds = new Map<string, string>();

  let internalOptimizer: Optimizer | null = null;
  let linter: QwikLinter | undefined = undefined;
  let diagnosticsCallback: (
    d: Diagnostic[],
    optimizer: Optimizer,
    srcDir: string
  ) => void = () => {};

  const opts: NormalizedQwikPluginOptions = {
    csr: false,
    target: 'client',
    buildMode: 'development',
    debug: false,
    rootDir: undefined as any,
    tsconfigFileNames: ['./tsconfig.json'],
    input: undefined as any,
    outDir: undefined as any,
    assetsDir: undefined as any,
    resolveQwikBuild: true,
    entryStrategy: undefined as any,
    srcDir: undefined as any,
    ssrOutDir: undefined as any,
    clientOutDir: undefined as any,
    sourcemap: !!optimizerOptions.sourcemap,
    manifestInput: null,
    manifestOutput: null,
    transformedModuleOutput: null,
    scope: null,
    devTools: {
      imageDevTools: true,
      clickToSource: ['Alt'],
    },
    inlineStylesUpToBytes: 20000,
    lint: false,
    experimental: undefined,
  };

  let lazyNormalizePath: (id: string) => string;
  let maybeFs: typeof import('fs') | undefined;
  const init = async () => {
    if (!internalOptimizer) {
      internalOptimizer = await createOptimizer(optimizerOptions);
      lazyNormalizePath = makeNormalizePath(internalOptimizer.sys);
      try {
        maybeFs = await internalOptimizer.sys.dynamicImport('node:fs');
      } catch {
        // ignore
      }
    }
  };

  const getOptimizer = () => {
    if (!internalOptimizer) {
      throw new Error(`Qwik plugin has not been initialized`);
    }
    return internalOptimizer;
  };

  const getSys = () => {
    const optimizer = getOptimizer();
    return optimizer.sys;
  };

  const getPath = () => {
    const optimizer = getOptimizer();
    return optimizer.sys.path;
  };

  let devServer: ViteDevServer | undefined;
  const configureServer = (server: ViteDevServer) => {
    devServer = server;
  };

  /** Note that as a side-effect this updates the internal plugin `opts` */
  const normalizeOptions = async (
    inputOpts?: QwikPluginOptions
  ): Promise<NormalizedQwikPluginOptions> => {
    const updatedOpts: QwikPluginOptions = Object.assign({}, inputOpts);

    const optimizer = getOptimizer();
    const path = optimizer.sys.path;

    opts.debug = !!updatedOpts.debug;

    if (updatedOpts.assetsDir) {
      opts.assetsDir = updatedOpts.assetsDir;
    }

    if (
      updatedOpts.target === 'ssr' ||
      updatedOpts.target === 'client' ||
      updatedOpts.target === 'lib' ||
      updatedOpts.target === 'test'
    ) {
      opts.target = updatedOpts.target;
    } else {
      opts.target ||= 'client';
    }

    if (opts.target === 'lib') {
      opts.buildMode = 'development';
    } else if (updatedOpts.buildMode === 'production' || updatedOpts.buildMode === 'development') {
      opts.buildMode = updatedOpts.buildMode;
    } else {
      opts.buildMode ||= 'development';
    }

    if (updatedOpts.entryStrategy && typeof updatedOpts.entryStrategy === 'object') {
      opts.entryStrategy = { ...updatedOpts.entryStrategy };
    }
    if (!opts.entryStrategy) {
      if (opts.target === 'ssr' || opts.target === 'test') {
        opts.entryStrategy = { type: 'hoist' };
      } else if (opts.target === 'lib') {
        opts.entryStrategy = { type: 'inline' };
      } else {
        if (opts.buildMode === 'production') {
          opts.entryStrategy = { type: 'smart' };
        } else {
          opts.entryStrategy = { type: 'segment' };
        }
      }
    }

    if (typeof updatedOpts.rootDir === 'string') {
      opts.rootDir = updatedOpts.rootDir;
    }
    if (typeof opts.rootDir !== 'string') {
      opts.rootDir ||= optimizer.sys.cwd();
    }
    opts.rootDir = normalizePath(path.resolve(optimizer.sys.cwd(), opts.rootDir));
    let srcDir = normalizePath(path.resolve(opts.rootDir, SRC_DIR_DEFAULT));
    if (typeof updatedOpts.srcDir === 'string') {
      opts.srcDir = normalizePath(path.resolve(opts.rootDir, updatedOpts.srcDir));
      srcDir = opts.srcDir;
    } else {
      opts.srcDir ||= srcDir;
    }
    opts.srcDir = normalizePath(path.resolve(opts.rootDir, normalizePath(opts.srcDir)));

    if (Array.isArray(updatedOpts.tsconfigFileNames) && updatedOpts.tsconfigFileNames.length > 0) {
      opts.tsconfigFileNames = updatedOpts.tsconfigFileNames;
    }

    if (!updatedOpts.input && !opts.input) {
      // we only provide inputs if none were provided by the user
      if (opts.target === 'ssr') {
        // this is for dev mode, prod will have own setting
        opts.input = [path.resolve(srcDir, 'entry.ssr')];
      } else if (opts.target === 'client') {
        // not really an entry, just a starting point
        opts.input = [path.resolve(srcDir, 'root')];
      } else {
        // others including lib should be ok already
        opts.input = undefined!;
      }
    }

    if (!updatedOpts.csr) {
      if (updatedOpts.outDir) {
        // forced output directory
        opts.outDir = normalizePath(path.resolve(opts.rootDir, normalizePath(updatedOpts.outDir)));
      }

      // default output directory
      opts.clientOutDir = normalizePath(
        path.resolve(opts.rootDir, updatedOpts.clientOutDir || CLIENT_OUT_DIR)
      );
      opts.ssrOutDir = normalizePath(
        path.resolve(opts.rootDir, updatedOpts.ssrOutDir || SSR_OUT_DIR)
      );
      if (opts.target === 'ssr') {
        // server
        opts.outDir ||= opts.ssrOutDir;
      } else if (opts.target === 'lib') {
        // library
        opts.outDir ||= normalizePath(path.resolve(opts.rootDir, LIB_OUT_DIR));
      } else {
        // client
        opts.outDir ||= opts.clientOutDir;
      }
    }

    if (typeof updatedOpts.manifestOutput === 'function') {
      opts.manifestOutput = updatedOpts.manifestOutput;
    }

    if (updatedOpts.manifestInput) {
      opts.manifestInput = getValidManifest(updatedOpts.manifestInput) || null;
    }
    if (
      !opts.manifestInput &&
      opts.target === 'ssr' &&
      opts.buildMode === 'production' &&
      maybeFs
    ) {
      let clientManifestPath = normalizePath(path.resolve(opts.clientOutDir, Q_MANIFEST_FILENAME));
      if (!(await maybeFs.promises.stat(clientManifestPath).catch(() => false))) {
        clientManifestPath = normalizePath(
          path.resolve(opts.rootDir, CLIENT_OUT_DIR, Q_MANIFEST_FILENAME)
        );
      }
      try {
        const clientManifestStr = await maybeFs.promises.readFile(clientManifestPath, 'utf-8');
        opts.manifestInput = getValidManifest(JSON.parse(clientManifestStr)) || null;
        // eslint-disable-next-line no-console
        console.info('Read client manifest from', clientManifestPath);
      } catch (e) {
        console.warn(
          `could not read Qwik client manifest ${clientManifestPath}, ignoring. Make sure you provide it to the SSR renderer. (${e})`
        );
      }
    }

    if (typeof updatedOpts.transformedModuleOutput === 'function') {
      opts.transformedModuleOutput = updatedOpts.transformedModuleOutput;
    }

    if (updatedOpts.scope !== undefined) {
      opts.scope = updatedOpts.scope;
    } else if (!opts.scope && maybeFs) {
      // Use the package name for the scope
      let pkgPath = '';
      try {
        let pkgDir = opts.rootDir;
        while (true) {
          pkgPath = path.resolve(pkgDir, 'package.json');
          if (await maybeFs.promises.stat(pkgPath).catch(() => false)) {
            break;
          }
          const parent = path.resolve(pkgDir, '..');
          if (parent === pkgDir) {
            break;
          }
          pkgDir = parent;
          pkgPath = '';
        }

        if (pkgPath) {
          const pkgString = await maybeFs.promises.readFile(pkgPath, 'utf-8');
          const pkg = JSON.parse(pkgString);
          if (typeof pkg.name === 'string') {
            opts.scope = pkg.name;
          }
        }
      } catch (e) {
        console.warn(
          `could not read ${pkgPath || 'package.json'} to determine package name, ignoring. (${e})`
        );
      }
    }

    if (typeof updatedOpts.resolveQwikBuild === 'boolean') {
      opts.resolveQwikBuild = updatedOpts.resolveQwikBuild;
    }

    if (typeof updatedOpts.devTools === 'object') {
      if ('imageDevTools' in updatedOpts.devTools) {
        opts.devTools.imageDevTools = updatedOpts.devTools.imageDevTools;
      }

      if ('clickToSource' in updatedOpts.devTools) {
        opts.devTools.clickToSource = updatedOpts.devTools.clickToSource;
      }
    }
    opts.csr = !!updatedOpts.csr;

    if ('inlineStylesUpToBytes' in optimizerOptions) {
      if (typeof optimizerOptions.inlineStylesUpToBytes === 'number') {
        opts.inlineStylesUpToBytes = optimizerOptions.inlineStylesUpToBytes;
      } else if (typeof opts.inlineStylesUpToBytes !== 'number' || opts.inlineStylesUpToBytes < 0) {
        opts.inlineStylesUpToBytes = 0;
      }
    }

    if (typeof updatedOpts.lint === 'boolean') {
      opts.lint = updatedOpts.lint;
    }

    if ('experimental' in updatedOpts) {
      opts.experimental = undefined;
      for (const feature of updatedOpts.experimental ?? []) {
        if (!ExperimentalFeatures[feature as ExperimentalFeatures]) {
          console.error(`Qwik plugin: Unknown experimental feature: ${feature}`);
        } else {
          (opts.experimental ||= {} as any)[feature] = true;
        }
      }
    }

    return { ...opts };
  };

  let hasValidatedSource = false;

  const validateSource = async (resolver: (id: string) => Promise<unknown | undefined>) => {
    if (!hasValidatedSource) {
      hasValidatedSource = true;

      const sys = getSys();
      if (sys.env === 'node') {
        const fs: typeof import('fs') = await sys.dynamicImport('node:fs');
        if (!fs.existsSync(opts.rootDir)) {
          throw new Error(`Qwik rootDir "${opts.rootDir}" not found.`);
        }
        if (typeof opts.srcDir === 'string' && !fs.existsSync(opts.srcDir)) {
          throw new Error(`Qwik srcDir "${opts.srcDir}" not found.`);
        }
        for (const [_, input] of Object.entries(opts.input || {})) {
          const resolved = await resolver(input);
          if (!resolved) {
            throw new Error(`Qwik input "${input}" not found.`);
          }
        }
      }
    }
  };

  let optimizer: Optimizer;
  let shouldAddHandlers = false;
  const buildStart = async (_ctx: Rollup.PluginContext) => {
    debug(`buildStart()`, opts.buildMode, opts.scope, opts.target, opts.rootDir, opts.srcDir);
    optimizer = getOptimizer();
    shouldAddHandlers = !devServer;
    if (optimizer.sys.env === 'node' && opts.target === 'ssr' && opts.lint) {
      try {
        linter = await createLinter(optimizer.sys, opts.rootDir, opts.tsconfigFileNames);
      } catch {
        // Nothing
      }
    }

    debug(`transformedOutputs.clear()`);
    clientTransformedOutputs.clear();
    serverTransformedOutputs.clear();

    if (opts.target === 'client') {
      const ql = await _ctx.resolve('@qwik.dev/core/qwikloader.js', undefined, {
        skipSelf: true,
      });
      if (ql) {
        _ctx.emitFile({
          id: ql.id,
          type: 'chunk',
          preserveSignature: 'allow-extension',
        });
      }
    }
  };

  const getIsServer = (viteOpts?: { ssr?: boolean }) => {
    return devServer ? !!viteOpts?.ssr : opts.target === 'ssr' || opts.target === 'test';
  };

  let resolveIdCount = 0;
  /**
   * This resolves virtual names and QRL segments/entries. All the rest falls through. We must
   * always return a value for QRL segments because they don't exist on disk.
   *
   * Note: During development, the QRL filenames will be of the form
   * `${parentUrl}_${name}_${hash}.js`, and we might get requests for QRLs from the client before
   * the parent was built. That means we need to recover the parent from the URL and then in the
   * `load()` phase ensure it is built first.
   */
  const resolveId = async (
    ctx: Rollup.PluginContext,
    id: string,
    importerId: string | undefined,
    resolveOpts?: Parameters<Extract<Plugin['resolveId'], Function>>[2]
  ) => {
    if (id.startsWith('\0')) {
      return;
    }
    const count = resolveIdCount++;
    const isServer = getIsServer(resolveOpts);
    debug(`resolveId(${count})`, `begin ${id} | ${isServer ? 'server' : 'client'} | ${importerId}`);

    const parsedImporterId = importerId && parseId(importerId);
    importerId = parsedImporterId && normalizePath(parsedImporterId.pathId);

    // Relative paths must be resolved vs the importer
    if (id.startsWith('.') && parsedImporterId) {
      const path = getPath();
      const importerDir = path.dirname(parsedImporterId.pathId);
      if (importerDir) {
        id = path.resolve(importerDir, id);
      }
    }

    // Split query, remove windows path encoding etc
    const parsedId = parseId(id);
    const pathId = normalizePath(parsedId.pathId);

    let result: ResolveIdResult;

    /** At this point, the request has been normalized. */

    if (
      /**
       * Check if we know the QRL. During regular builds, we'll encounter and build parents before
       * their QRLs, so this will always match.
       */
      parentIds.get(pathId)
    ) {
      debug(`resolveId(${count}) Resolved already known ${pathId}`);
      result = {
        id: pathId + parsedId.query,
        moduleSideEffects: false,
      };
    } else if (
      /**
       * Now the requests we handle are for one of the virtual modules, or a QRL segment that hasn't
       * been transformed yet.
       */

      // We test with endsWith because the dev server adds the base pathname
      pathId.endsWith(QWIK_BUILD_ID)
    ) {
      if (opts.resolveQwikBuild) {
        debug(`resolveId(${count})`, 'Resolved', QWIK_BUILD_ID);
        result = {
          id: QWIK_BUILD_ID,
          moduleSideEffects: false,
        };
      }
    } else if (pathId.endsWith(QWIK_CLIENT_MANIFEST_ID)) {
      debug(`resolveId(${count})`, 'Resolved', QWIK_CLIENT_MANIFEST_ID);
      result = {
        id: QWIK_CLIENT_MANIFEST_ID,
        moduleSideEffects: false,
      };
    } else if (!devServer && !isServer && pathId.endsWith(QWIK_PRELOADER_ID)) {
      debug(`resolveId(${count})`, 'Resolved', QWIK_PRELOADER_ID);
      const preloader = await ctx.resolve(QWIK_PRELOADER_ID, importerId, {
        skipSelf: true,
      });
      if (preloader) {
        ctx.emitFile({
          id: preloader.id,
          type: 'chunk',
          preserveSignature: 'allow-extension',
        });
        return preloader;
      }
    } else if (pathId.endsWith(QWIK_HANDLERS_ID)) {
      debug(`resolveId(${count})`, 'Resolved', QWIK_HANDLERS_ID);
      result = {
        id: QWIK_HANDLERS_ID,
        moduleSideEffects: false,
      };
    } else {
      // If qwik core is loaded, also add the handlers
      if (!isServer && shouldAddHandlers && id.endsWith('@qwik.dev/core')) {
        shouldAddHandlers = false;
        const key = await ctx.resolve('@qwik.dev/core/handlers.mjs', importerId, {
          skipSelf: true,
        });
        if (!key) {
          throw new Error('Failed to resolve @qwik.dev/core/handlers.mjs');
        }
        ctx.emitFile({
          id: key.id,
          type: 'chunk',
          preserveSignature: 'allow-extension',
        });
      }

      const qrlMatch = /^(?<parent>.*\.[mc]?[jt]sx?)_(?<name>[^/]+)\.js(?<query>$|\?.*$)/.exec(id)
        ?.groups as { parent: string; name: string; query: string } | undefined;

      /**
       * If this looks like a dev qrl filename, it doesn't matter who imports, we have the parentId
       * embedded.
       */
      if (qrlMatch) {
        const { parent, name, query } = qrlMatch;

        const resolvedParent = await ctx.resolve(parent, importerId, { skipSelf: true });
        if (resolvedParent) {
          // Vite likes to add ?v=1234... to the end of the id
          const parentId = resolvedParent.id.split('?')[0];
          /**
           * A request possibly from the browser. It could be our own QRL request or an import URL
           * generated by vite. In any case, only Vite fully knows how to resolve it. Therefore, we
           * must recombine the resolved parent path with the QRL name.
           */
          const isDevUrl = devServer && importerId?.endsWith('.html');
          const resolvedId = isDevUrl ? `${parentId}_${name}.js` : pathId;
          debug(`resolveId(${count})`, `resolved to QRL ${name} of ${parentId}`);
          // Save for lookup by load()
          parentIds.set(resolvedId, parentId);
          result = {
            id: resolvedId + query,
            // QRL segments can't have side effects. Probably never useful, but it's here for consistency
            moduleSideEffects: false,
          };
        } else {
          console.error(`resolveId(${count})`, `QRL parent ${parent} does not exist!`);
        }
      } else if (importerId) {
        /**
         * When we get here it's neither a virtual module nor a QRL segment. However, Rollup can ask
         * us to resolve imports from QRL segments. It seems like importers need to exist on disk
         * for this to work automatically, so for segments we resolve via the parent instead.
         *
         * Note that when a this happens, the segment was already resolved and transformed, so we
         * know about it.
         */
        const importerParentId = parentIds.get(importerId);
        if (importerParentId) {
          debug(`resolveId(${count}) end`, `resolving via ${importerParentId}`);
          // This returns a promise that we can't await because of deadlocking
          return ctx.resolve(id, importerParentId, { skipSelf: true });
        }
      }
    }

    debug(`resolveId(${count}) end`, (result as any)?.id || result);
    return result;
  };

  let loadCount = 0;
  const load = async (
    ctx: Rollup.PluginContext,
    id: string,
    loadOpts?: Parameters<Extract<Plugin['load'], Function>>[1]
  ): Promise<LoadResult> => {
    if (id.startsWith('\0') || id.startsWith('/@fs/')) {
      return;
    }
    const count = loadCount++;
    const isServer = getIsServer(loadOpts);

    // Virtual modules
    if (opts.resolveQwikBuild && id === QWIK_BUILD_ID) {
      debug(`load(${count})`, QWIK_BUILD_ID, opts.buildMode);
      return {
        moduleSideEffects: false,
        code: getQwikBuildModule(isServer, opts.target),
      };
    }
    if (id === QWIK_CLIENT_MANIFEST_ID) {
      debug(`load(${count})`, QWIK_CLIENT_MANIFEST_ID, opts.buildMode);
      return {
        moduleSideEffects: false,
        code: await getQwikServerManifestModule(isServer),
      };
    }
    /**
     * In dev mode, we need a path to core for qrls. However, we don't know what that is. By
     * re-exporting the core symbols, we let Vite provide the correct path to core and we prevent
     * duplicate Qwik instances.
     */
    if (id === QWIK_HANDLERS_ID) {
      debug(`load(${count})`, QWIK_HANDLERS_ID, opts.buildMode);
      return {
        moduleSideEffects: false,
        code: `export * from '@qwik.dev/core';`,
      };
    }

    // QRL segments
    const parsedId = parseId(id);
    id = normalizePath(parsedId.pathId);
    const outputs = isServer ? serverTransformedOutputs : clientTransformedOutputs;
    if (devServer && !outputs.has(id)) {
      // in dev mode, it could be that the id is a QRL segment that wasn't transformed yet
      const parentId = parentIds.get(id);
      if (parentId) {
        const parentModule = devServer.moduleGraph.getModuleById(parentId);
        if (parentModule) {
          // building here via ctx.load doesn't seem to work (no transform), instead we use the devserver directly
          debug(`load(${count})`, 'transforming QRL parent', parentId);
          // We need to encode it as an absolute path
          await devServer.transformRequest(parentModule.url);
          // The QRL segment should exist now
          if (!outputs.has(id)) {
            debug(`load(${count})`, `QRL segment ${id} not found in ${parentId}`);
            return null;
          }
        } else {
          console.error(`load(${count})`, `${parentModule} does not exist!`);
        }
      }
    }

    const transformedModule = outputs.get(id);

    if (transformedModule) {
      debug(`load(${count})`, 'Found', id);
      const { code, map, segment } = transformedModule[0];
      return { code, map, meta: { segment } };
    }

    debug(`load(${count})`, 'Not a QRL or virtual module', id);
    return null;
  };

  let transformCount = 0;
  const transform = async function (
    ctx: Rollup.PluginContext,
    code: string,
    id: string,
    transformOpts: Parameters<Extract<Plugin['transform'], Function>>[2] = {}
  ): Promise<TransformResult> {
    if (id.startsWith('\0')) {
      return;
    }
    const count = transformCount++;
    const isServer = getIsServer(transformOpts);
    const currentOutputs = isServer ? serverTransformedOutputs : clientTransformedOutputs;
    if (currentOutputs.has(id)) {
      // This is a QRL segment, and we don't need to process it any further
      return;
    }

    const optimizer = getOptimizer();
    const path = getPath();

    const { pathId } = parseId(id);
    const parsedPathId = path.parse(pathId);
    const dir = parsedPathId.dir;
    const base = parsedPathId.base;
    const ext = parsedPathId.ext.toLowerCase();
    if (ext in TRANSFORM_EXTS || TRANSFORM_REGEX.test(pathId)) {
      /** Strip client|server code from qwik server|client, but not in lib/test */
      const strip = opts.target === 'client' || opts.target === 'ssr';
      debug(
        `transform(${count})`,
        `Transforming ${id} (for: ${isServer ? 'server' : 'client'}${strip ? ', strip' : ''})`
      );

      const mode =
        opts.target === 'lib' ? 'lib' : opts.buildMode === 'development' ? 'dev' : 'prod';

      if (mode !== 'lib') {
        // this messes a bit with the source map, but it's ok for if statements
        code = code.replaceAll(/__EXPERIMENTAL__\.(\w+)/g, (_, feature) => {
          if (opts.experimental?.[feature as ExperimentalFeatures]) {
            return 'true';
          }
          return 'false';
        });
      }

      let filePath = base;
      if (opts.srcDir) {
        filePath = path.relative(opts.srcDir, pathId);
      }
      filePath = normalizePath(filePath);
      const srcDir = opts.srcDir ? opts.srcDir : normalizePath(dir);
      const entryStrategy: EntryStrategy = opts.entryStrategy;
      let devPath: string | undefined;
      if (devServer) {
        devPath = devServer.moduleGraph.getModuleById(pathId)?.url;
      }
      const transformOpts: TransformModulesOptions = {
        input: [{ code, path: filePath, devPath }],
        entryStrategy: isServer ? { type: 'hoist' } : entryStrategy,
        minify: 'simplify',
        // Always enable sourcemaps in dev for click-to-source
        sourceMaps: opts.sourcemap || 'development' === opts.buildMode,
        transpileTs: true,
        transpileJsx: true,
        explicitExtensions: true,
        preserveFilenames: true,
        srcDir,
        rootDir: opts.rootDir,
        mode,
        scope: opts.scope || undefined,
        isServer,
      };

      if (strip) {
        if (isServer) {
          transformOpts.stripCtxName = CLIENT_STRIP_CTX_NAME;
          transformOpts.stripEventHandlers = true;
          transformOpts.regCtxName = REG_CTX_NAME;
        } else {
          transformOpts.stripCtxName = SERVER_STRIP_CTX_NAME;
          transformOpts.stripExports = SERVER_STRIP_EXPORTS;
        }
      }

      const now = Date.now();
      const newOutput = await optimizer.transformModules(transformOpts);
      debug(`transform(${count})`, `done in ${Date.now() - now}ms`);
      const module = newOutput.modules.find((mod) => !isAdditionalFile(mod))!;

      // uncomment to show transform results
      // debug({ isServer, strip }, transformOpts, newOutput);
      diagnosticsCallback(newOutput.diagnostics, optimizer, srcDir);

      if (isServer) {
        if (newOutput.diagnostics.length === 0 && linter) {
          linter.lint(ctx, code, id);
        }
      } else {
        clientResults.set(id, newOutput);
      }
      const deps = new Set<string>();
      for (const mod of newOutput.modules) {
        if (mod !== module) {
          const key = normalizePath(path.join(srcDir, mod.path));
          debug(`transform(${count})`, `segment ${key}`, mod.segment!.displayName);
          parentIds.set(key, id);
          currentOutputs.set(key, [mod, id]);
          deps.add(key);
          if (opts.target === 'client' && !devServer) {
            // rollup must be told about all entry points
            ctx.emitFile({
              id: key,
              type: 'chunk',
              preserveSignature: 'allow-extension',
            });
          }
        }
      }

      // Force loading generated submodules into Rollup cache so later
      // unchanged imports are not missing in our internal transform cache
      // This can happen in the repl when the plugin is re-initialized
      // and possibly in other places
      for (const id of deps.values()) {
        await ctx.load({ id });
      }

      ctx.addWatchFile(id);

      return {
        code: module.code,
        map: module.map,
        meta: {
          segment: module.segment,
          qwikdeps: Array.from(deps),
        },
      };
    }

    debug(`transform(${count})`, 'Not transforming', id);

    return null;
  };

  type OutputAnalyzer = {
    addInjection: (b: GlobalInjections) => void;
    generateManifest: (extra?: Partial<QwikManifest>) => Promise<QwikManifest>;
    canonPath: (p: string) => string;
  };

  const createOutputAnalyzer = (rollupBundle: OutputBundle) => {
    const injections: GlobalInjections[] = [];

    const outputAnalyzer: OutputAnalyzer = {
      addInjection: (b: GlobalInjections) => injections.push(b),
    } as Partial<OutputAnalyzer> as OutputAnalyzer;

    outputAnalyzer.generateManifest = async (extra?: Partial<QwikManifest>) => {
      const optimizer = getOptimizer();
      const path = optimizer.sys.path;

      const buildPath = path.resolve(opts.rootDir, opts.outDir, 'build');
      const canonPath = (p: string) =>
        path.relative(buildPath, path.resolve(opts.rootDir, opts.outDir, p));
      outputAnalyzer.canonPath = canonPath;

      const segments = Array.from(clientResults.values())
        .flatMap((r) => r.modules)
        .map((mod) => mod.segment)
        .filter((h) => !!h) as SegmentAnalysis[];

      const manifest = generateManifestFromBundles(
        path,
        segments,
        injections,
        rollupBundle,
        opts,
        debug,
        canonPath
      );
      if (extra) {
        Object.assign(manifest, extra);
      }

      for (const symbol of Object.values(manifest.symbols)) {
        if (symbol.origin) {
          symbol.origin = normalizePath(symbol.origin);
        }
      }

      for (const bundle of Object.values(manifest.bundles)) {
        if (bundle.origins) {
          bundle.origins = bundle.origins
            .map((abs) => {
              const relPath = path.relative(opts.rootDir, abs);
              return normalizePath(relPath);
            })
            .sort();
        }
      }

      manifest.manifestHash = hashCode(JSON.stringify(manifest));

      return manifest;
    };

    return outputAnalyzer;
  };

  const getOptions = () => opts;

  const getTransformedOutputs = () => {
    return Array.from(clientTransformedOutputs.values()).map((t) => {
      return t[0];
    });
  };

  const debug = (...str: any[]) => {
    if (opts.debug) {
      // eslint-disable-next-line no-console
      console.debug(`[QWIK PLUGIN: ${id}]`, ...str);
    }
  };

  const log = (...str: any[]) => {
    // eslint-disable-next-line no-console
    console.log(`[QWIK PLUGIN: ${id}]`, ...str);
  };

  const onDiagnostics = (cb: (d: Diagnostic[], optimizer: Optimizer, srcDir: string) => void) => {
    diagnosticsCallback = cb;
  };

  /** Convert windows backslashes to forward slashes if possible */
  const normalizePath = (id: string) => lazyNormalizePath(id);

  function getQwikBuildModule(isServer: boolean, _target: QwikBuildTarget) {
    const isDev = opts.buildMode === 'development';
    return `// @qwik.dev/core/build
export const isServer = ${JSON.stringify(isServer)};
export const isBrowser = ${JSON.stringify(!isServer)};
export const isDev = ${JSON.stringify(isDev)};
`;
  }

  async function getQwikServerManifestModule(isServer: boolean) {
    const manifest = isServer ? opts.manifestInput : null;
    let serverManifest: ServerQwikManifest | null = null;
    if (manifest?.manifestHash) {
      serverManifest = {
        manifestHash: manifest.manifestHash,
        core: manifest.core,
        preloader: manifest.preloader,
        qwikLoader: manifest.qwikLoader,
        bundleGraphAsset: manifest.bundleGraphAsset,
        injections: manifest.injections,
        mapping: manifest.mapping,
        bundleGraph: manifest.bundleGraph,
      };
    }
    return `// @qwik-client-manifest
export const manifest = ${JSON.stringify(serverManifest)};\n`;
  }

  function setSourceMapSupport(sourcemap: boolean) {
    opts.sourcemap = sourcemap;
  }

  // Only used in Vite dev mode
  function handleHotUpdate(ctx: HmrContext) {
    debug('handleHotUpdate()', ctx.file);

    for (const mod of ctx.modules) {
      const { id } = mod;
      if (id) {
        debug('handleHotUpdate()', `invalidate ${id}`);
        clientResults.delete(id);
        for (const outputs of [clientTransformedOutputs, serverTransformedOutputs]) {
          for (const [key, [_, parentId]] of outputs) {
            if (parentId === id) {
              debug('handleHotUpdate()', `invalidate ${id} segment ${key}`);
              outputs.delete(key);
              const mod = ctx.server.moduleGraph.getModuleById(key);
              if (mod) {
                ctx.server.moduleGraph.invalidateModule(mod);
              }
            }
          }
        }
      }
    }
  }

  function manualChunks(id: string, { getModuleInfo }: Rollup.ManualChunkMeta) {
    if (opts.target === 'client') {
      if (
        // The preloader has to stay in a separate chunk if it's a client build
<<<<<<< HEAD
        // the vite preload helper must be included or to prevent breaking circular dependencies
        id.endsWith('@qwik.dev/core/build') ||
        /[/\\](core|qwik)[/\\]dist[/\\]preloader\.[cm]js$/.test(id) ||
=======
        // the vite preload helper must be included to prevent breaking circular dependencies
        id.endsWith('@builder.io/qwik/build') ||
        /[/\\]qwik[/\\]dist[/\\]preloader\.[cm]js$/.test(id) ||
>>>>>>> 1cd73f1b
        id === '\0vite/preload-helper.js'
      ) {
        return 'qwik-preloader';
      } else if (
        // likewise, core and handlers have to be in the same chunk so there's no import waterfall
        /[/\\](core|qwik)[/\\](handlers|dist[/\\]core(\.prod|\.min)?)\.[cm]js$/.test(id)
      ) {
        return 'qwik-core';
      } else if (/[/\\](core|qwik)[/\\]dist[/\\]qwikloader\.js$/.test(id)) {
        return 'qwik-loader';
      }
    }

    const module = getModuleInfo(id)!;
    const segment = module.meta.segment as SegmentAnalysis | undefined;
    if (segment) {
      const { hash } = segment;
      const chunkName = (opts.entryStrategy as SmartEntryStrategy).manual?.[hash] || segment.entry;
      if (chunkName) {
        return chunkName;
      }
    }
    return null;
  }

  async function generateManifest(
    ctx: Rollup.PluginContext,
    rollupBundle: OutputBundle,
    bundleGraphAdders?: Set<BundleGraphAdder>,
    manifestExtra?: Partial<QwikManifest>
  ) {
    const outputAnalyzer = createOutputAnalyzer(rollupBundle);
    const manifest = await outputAnalyzer.generateManifest(manifestExtra);

    manifest.platform = {
      ...manifestExtra?.platform,
      rollup: ctx.meta?.rollupVersion || '',
      env: optimizer.sys.env,
      os: optimizer.sys.os,
    };
    if (optimizer.sys.env === 'node') {
      manifest.platform!.node = process.versions.node;
    }

    const bundleGraph = convertManifestToBundleGraph(manifest, bundleGraphAdders);
    const bgAsset = ctx.emitFile({
      type: 'asset',
      name: 'bundle-graph.json',
      source: JSON.stringify(bundleGraph),
    });
    const bgPath = ctx.getFileName(bgAsset);
    manifest.bundleGraphAsset = bgPath;
    // we already generated the assets list so we need to update it
    manifest.assets![bgPath] = {
      name: 'bundle-graph.json',
      size: bundleGraph.length,
    };

    const manifestStr = JSON.stringify(manifest, null, '\t');
    ctx.emitFile({
      fileName: Q_MANIFEST_FILENAME,
      type: 'asset',
      source: manifestStr,
    });

    if (typeof opts.manifestOutput === 'function') {
      await opts.manifestOutput(manifest);
    }

    if (typeof opts.transformedModuleOutput === 'function') {
      await opts.transformedModuleOutput(getTransformedOutputs());
    }
  }

  return {
    buildStart,
    createOutputAnalyzer,
    getQwikBuildModule,
    getOptimizer,
    getOptions,
    getPath,
    getSys,
    getTransformedOutputs,
    init,
    load,
    debug,
    log,
    normalizeOptions,
    normalizePath,
    onDiagnostics,
    resolveId,
    transform,
    validateSource,
    setSourceMapSupport,
    configureServer,
    handleHotUpdate,
    manualChunks,
    generateManifest,
  };
}

/** Convert windows backslashes to forward slashes */
export const makeNormalizePath = (sys: OptimizerSystem) => (id: string) => {
  if (typeof id === 'string') {
    if (isWin(sys.os)) {
      // MIT https://github.com/sindresorhus/slash/blob/main/license
      // Convert Windows backslash paths to slash paths: foo\\bar ➔ foo/bar
      const isExtendedLengthPath = id.startsWith('\\\\?\\');
      if (!isExtendedLengthPath) {
        const hasNonAscii = /[^\u0000-\u0080]+/.test(id); // eslint-disable-line no-control-regex
        if (!hasNonAscii) {
          id = id.replace(/\\/g, '/');
        }
      }
      // windows normalize
      return sys.path.posix.normalize(id);
    }
    // posix normalize
    return sys.path.normalize(id);
  }
  return id;
};

function isAdditionalFile(mod: TransformModule) {
  return mod.isEntry || mod.segment;
}

const TRANSFORM_EXTS = {
  '.jsx': true,
  '.ts': true,
  '.tsx': true,
} as const;

/**
 * Any file that matches this needs to be processed by Qwik to extract QRL segments etc. Used in
 * libraries.
 *
 * @internal
 */
export const TRANSFORM_REGEX = /\.qwik\.[mc]?js$/;

export const QWIK_CORE_ID = '@qwik.dev/core';

export const QWIK_CORE_INTERNAL_ID = '@qwik.dev/core/internal';

export const QWIK_BUILD_ID = '@qwik.dev/core/build';

export const QWIK_JSX_RUNTIME_ID = '@qwik.dev/core/jsx-runtime';

export const QWIK_JSX_DEV_RUNTIME_ID = '@qwik.dev/core/jsx-dev-runtime';

export const QWIK_CORE_SERVER = '@qwik.dev/core/server';

export const QWIK_CLIENT_MANIFEST_ID = '@qwik-client-manifest';

<<<<<<< HEAD
export const QWIK_PRELOADER_ID = '@qwik.dev/core/preloader';

export const QWIK_HANDLERS_ID = '@qwik-handlers';
=======
export const QWIK_PRELOADER_ID = '@builder.io/qwik/preloader';
>>>>>>> 1cd73f1b

export const SRC_DIR_DEFAULT = 'src';

export const CLIENT_OUT_DIR = 'dist';

export const SSR_OUT_DIR = 'server';

const LIB_OUT_DIR = 'lib';

export const Q_MANIFEST_FILENAME = 'q-manifest.json';

export interface QwikPluginDevTools {
  imageDevTools?: boolean | true;
  clickToSource?: string[] | false;
}

export interface QwikPluginOptions {
  csr?: boolean;
  buildMode?: QwikBuildMode;
  debug?: boolean;
  entryStrategy?: EntryStrategy;
  rootDir?: string;
  tsconfigFileNames?: string[];
  /** @deprecated No longer used */
  vendorRoots?: string[];
  manifestOutput?: ((manifest: QwikManifest) => Promise<void> | void) | null;
  manifestInput?: QwikManifest | null;
  input?: string[] | string | { [entry: string]: string };
  outDir?: string;
  ssrOutDir?: string;
  clientOutDir?: string;
  assetsDir?: string;
  srcDir?: string | null;
  scope?: string | null;
  /** @deprecated Not used */
  srcInputs?: TransformModuleInput[] | null;
  sourcemap?: boolean;
  resolveQwikBuild?: boolean;
  target?: QwikBuildTarget;
  transformedModuleOutput?:
    | ((transformedModules: TransformModule[]) => Promise<void> | void)
    | null;
  devTools?: QwikPluginDevTools;
  /**
   * Inline styles up to a certain size (in bytes) instead of using a separate file.
   *
   * Default: 20kb (20,000bytes)
   */
  inlineStylesUpToBytes?: number;
  /**
   * Run eslint on the source files for the ssr build or dev server. This can slow down startup on
   * large projects. Defaults to `true`
   */
  lint?: boolean;
  /**
   * Experimental features. These can come and go in patch releases, and their API is not guaranteed
   * to be stable between releases.
   */
  experimental?: (keyof typeof ExperimentalFeatures)[];
}

export interface NormalizedQwikPluginOptions
  extends Omit<
    Required<QwikPluginOptions>,
    'input' | 'vendorRoots' | 'srcInputs' | 'experimental'
  > {
  input: string[] | { [entry: string]: string } | undefined;
  experimental: Record<keyof typeof ExperimentalFeatures, boolean> | undefined;
}

export type QwikPlugin = ReturnType<typeof createQwikPlugin>;

/** @public */
export type QwikBuildTarget = 'client' | 'ssr' | 'lib' | 'test';

/** @public */
export type QwikBuildMode = 'production' | 'development';<|MERGE_RESOLUTION|>--- conflicted
+++ resolved
@@ -991,15 +991,9 @@
     if (opts.target === 'client') {
       if (
         // The preloader has to stay in a separate chunk if it's a client build
-<<<<<<< HEAD
         // the vite preload helper must be included or to prevent breaking circular dependencies
         id.endsWith('@qwik.dev/core/build') ||
         /[/\\](core|qwik)[/\\]dist[/\\]preloader\.[cm]js$/.test(id) ||
-=======
-        // the vite preload helper must be included to prevent breaking circular dependencies
-        id.endsWith('@builder.io/qwik/build') ||
-        /[/\\]qwik[/\\]dist[/\\]preloader\.[cm]js$/.test(id) ||
->>>>>>> 1cd73f1b
         id === '\0vite/preload-helper.js'
       ) {
         return 'qwik-preloader';
@@ -1155,13 +1149,9 @@
 
 export const QWIK_CLIENT_MANIFEST_ID = '@qwik-client-manifest';
 
-<<<<<<< HEAD
 export const QWIK_PRELOADER_ID = '@qwik.dev/core/preloader';
 
 export const QWIK_HANDLERS_ID = '@qwik-handlers';
-=======
-export const QWIK_PRELOADER_ID = '@builder.io/qwik/preloader';
->>>>>>> 1cd73f1b
 
 export const SRC_DIR_DEFAULT = 'src';
 
