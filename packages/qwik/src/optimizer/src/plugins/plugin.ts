--- conflicted
+++ resolved
@@ -1,5 +1,6 @@
 import type { LoadResult, OutputBundle, ResolveIdResult, TransformResult } from 'rollup';
 import type { HmrContext, Plugin, Rollup, ViteDevServer } from 'vite';
+import type { BundleGraphAdder } from '..';
 import { hashCode } from '../../../core/shared/utils/hash_code';
 import { generateManifestFromBundles, getValidManifest } from '../manifest';
 import { createOptimizer } from '../optimizer';
@@ -7,32 +8,21 @@
   Diagnostic,
   EntryStrategy,
   GlobalInjections,
-<<<<<<< HEAD
-  InsightManifest,
-=======
-  SegmentAnalysis,
->>>>>>> 23ed7db9
   Optimizer,
   OptimizerOptions,
   OptimizerSystem,
   QwikManifest,
   SegmentAnalysis,
+  ServerQwikManifest,
+  SmartEntryStrategy,
   TransformModule,
   TransformModuleInput,
   TransformModulesOptions,
   TransformOutput,
-  SmartEntryStrategy,
-  ServerQwikManifest,
 } from '../types';
+import { convertManifestToBundleGraph } from './bundle-graph';
 import { createLinter, type QwikLinter } from './eslint-plugin';
-<<<<<<< HEAD
-import { isWin } from './vite-utils';
-=======
-import type { LoadResult, OutputBundle, ResolveIdResult, TransformResult } from 'rollup';
 import { isWin, parseId } from './vite-utils';
-import type { BundleGraphAdder } from '..';
-import { convertManifestToBundleGraph } from './bundle-graph';
->>>>>>> 23ed7db9
 
 const REG_CTX_NAME = ['server'];
 
@@ -506,14 +496,6 @@
         id: QWIK_CLIENT_MANIFEST_ID,
         moduleSideEffects: false,
       };
-<<<<<<< HEAD
-    } else if (pathId.endsWith(QWIK_HANDLERS_ID)) {
-      debug(`resolveId(${count})`, 'Resolved', QWIK_HANDLERS_ID);
-      result = {
-        id: QWIK_HANDLERS_ID,
-        moduleSideEffects: false,
-      };
-=======
     } else if (!devServer && !isServer && pathId.endsWith(QWIK_PRELOADER_ID)) {
       debug(`resolveId(${count})`, 'Resolved', QWIK_PRELOADER_ID);
       const preloader = await ctx.resolve(QWIK_PRELOADER_ID, importerId, {
@@ -527,7 +509,12 @@
         });
         return preloader;
       }
->>>>>>> 23ed7db9
+    } else if (pathId.endsWith(QWIK_HANDLERS_ID)) {
+      debug(`resolveId(${count})`, 'Resolved', QWIK_HANDLERS_ID);
+      result = {
+        id: QWIK_HANDLERS_ID,
+        moduleSideEffects: false,
+      };
     } else {
       // If qwik core is loaded, also add the handlers
       if (!isServer && shouldAddHandlers && id.endsWith('@qwik.dev/core')) {
@@ -1024,25 +1011,6 @@
       source: manifestStr,
     });
 
-<<<<<<< HEAD
-    const moduleIndex = id.indexOf('node_modules');
-    if (moduleIndex === -1) {
-      return;
-    }
-
-    // Prevent over-prefetching, if a module is too big we move it to a separate chunk.
-    const modulePath = id.slice(moduleIndex + 'node_modules'.length);
-    const moduleName = id.startsWith('@')
-      ? modulePath.split('/').slice(0, 2).join('_')
-      : modulePath.slice(0, modulePath.indexOf('/'));
-
-    let size = module.code?.length || 0;
-    size += npmChunks.get(moduleName) || 0;
-    npmChunks.set(moduleName, size);
-    if (size > 10_000) {
-      return moduleName;
-    }
-=======
     if (typeof opts.manifestOutput === 'function') {
       await opts.manifestOutput(manifest);
     }
@@ -1053,7 +1021,6 @@
 
     // TODO get rid of this with the vite environment api
     return manifestStr;
->>>>>>> 23ed7db9
   }
 
   return {
@@ -1109,20 +1076,6 @@
   return mod.isEntry || mod.segment;
 }
 
-<<<<<<< HEAD
-export function parseId(originalId: string) {
-  const [pathId, query] = originalId.split('?');
-  const queryStr = query || '';
-  return {
-    originalId,
-    pathId,
-    query: queryStr ? `?${query}` : '',
-    params: new URLSearchParams(queryStr),
-  };
-}
-
-=======
->>>>>>> 23ed7db9
 const TRANSFORM_EXTS = {
   '.jsx': true,
   '.ts': true,
@@ -1151,12 +1104,10 @@
 
 export const QWIK_CLIENT_MANIFEST_ID = '@qwik-client-manifest';
 
-<<<<<<< HEAD
+export const QWIK_PRELOADER_ID = '@qwik.dev/core/preloader';
+export const QWIK_PRELOADER_REAL_ID = 'qwik/dist/preloader.mjs';
+
 export const QWIK_HANDLERS_ID = '@qwik-handlers';
-=======
-export const QWIK_PRELOADER_ID = '@builder.io/qwik/preloader';
-export const QWIK_PRELOADER_REAL_ID = 'qwik/dist/preloader.mjs';
->>>>>>> 23ed7db9
 
 export const SRC_DIR_DEFAULT = 'src';
 
