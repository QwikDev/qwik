import type { HmrContext, Plugin, Rollup, ViteDevServer } from 'vite';
import type { BundleGraphAdder } from '..';
import { hashCode } from '../../../core/shared/utils/hash_code';
import { generateManifestFromBundles, getValidManifest } from '../manifest';
import { createOptimizer } from '../optimizer';
import type {
  Diagnostic,
  EntryStrategy,
  GlobalInjections,
  Optimizer,
  OptimizerOptions,
  OptimizerSystem,
  QwikManifest,
  SegmentAnalysis,
  ServerQwikManifest,
  SmartEntryStrategy,
  TransformModule,
  TransformModuleInput,
  TransformModulesOptions,
  TransformOutput,
} from '../types';
import { convertManifestToBundleGraph } from './bundle-graph';
import { createLinter, type QwikLinter } from './eslint-plugin';
import { isVirtualId, isWin, parseId } from './vite-utils';

const REG_CTX_NAME = ['server'];

const SERVER_STRIP_EXPORTS = [
  'onGet',
  'onPost',
  'onPut',
  'onRequest',
  'onDelete',
  'onHead',
  'onOptions',
  'onPatch',
  'onStaticGenerate',
];

const SERVER_STRIP_CTX_NAME = [
  'useServer',
  'route',
  'server',
  'action$',
  'loader$',
  'zod$',
  'validator$',
  'globalAction$',
];
const CLIENT_STRIP_CTX_NAME = [
  'useClient',
  'useBrowser',
  'useVisibleTask',
  'client',
  'browser',
  'event$',
];

/**
 * Use `__EXPERIMENTAL__.x` to check if feature `x` is enabled. It will be replaced with `true` or
 * `false` via an exact string replacement.
 *
 * Add experimental features to this enum definition.
 *
 * @public
 */
export enum ExperimentalFeatures {
  /** Enable the usePreventNavigate hook */
  preventNavigate = 'preventNavigate',
  /** Enable the Valibot form validation */
  valibot = 'valibot',
  /** Disable SPA navigation handler in Qwik Router */
  noSPA = 'noSPA',
  /** Enable request.rewrite() */
  enableRequestRewrite = 'enableRequestRewrite',
  /** Enable worker$ */
  webWorker = 'webWorker',
  /** Enable the ability to use the Qwik Insights vite plugin and `<Insights/>` component */
  insights = 'insights',
}

export interface QwikPackages {
  id: string;
  path: string;
}

export function createQwikPlugin(optimizerOptions: OptimizerOptions = {}) {
  const id = `${Math.round(Math.random() * 899) + 100}`;

  const clientResults = new Map<string, TransformOutput>();
  const clientTransformedOutputs = new Map<string, [TransformModule, string]>();

  const serverTransformedOutputs = new Map<string, [TransformModule, string]>();
  const parentIds = new Map<string, string>();

  let internalOptimizer: Optimizer | null = null;
  let linter: QwikLinter | undefined = undefined;
  let diagnosticsCallback: (
    d: Diagnostic[],
    optimizer: Optimizer,
    srcDir: string
  ) => void = () => {};

  const opts: NormalizedQwikPluginOptions = {
    csr: false,
    target: 'client',
    buildMode: 'development',
    debug: false,
    rootDir: undefined as any,
    tsconfigFileNames: ['./tsconfig.json'],
    input: undefined as any,
    outDir: undefined as any,
    assetsDir: undefined as any,
    resolveQwikBuild: true,
    entryStrategy: undefined as any,
    srcDir: undefined as any,
    ssrOutDir: undefined as any,
    clientOutDir: undefined as any,
    sourcemap: !!optimizerOptions.sourcemap,
    manifestInput: null,
    manifestOutput: null,
    transformedModuleOutput: null,
    scope: null,
    devTools: {
      imageDevTools: true,
      clickToSource: ['Alt'],
    },
    inlineStylesUpToBytes: 20000,
    lint: false,
    experimental: undefined,
  };

  let lazyNormalizePath: (id: string) => string;
  let maybeFs: typeof import('fs') | undefined | null;
  const init = async () => {
    if (!internalOptimizer) {
      internalOptimizer = await createOptimizer(optimizerOptions);
      lazyNormalizePath = makeNormalizePath(internalOptimizer.sys);
      try {
        // only try once, don't spam the console
        if (maybeFs === undefined) {
          maybeFs = await internalOptimizer.sys.dynamicImport('node:fs');
        }
      } catch {
        // eslint-disable-next-line no-console
        console.log('node:fs not available, disabling automatic manifest reading');
        maybeFs = null;
      }
    }
  };

  const getOptimizer = () => {
    if (!internalOptimizer) {
      throw new Error(`Qwik plugin has not been initialized`);
    }
    return internalOptimizer;
  };

  const getSys = () => {
    const optimizer = getOptimizer();
    return optimizer.sys;
  };

  const getPath = () => {
    const optimizer = getOptimizer();
    return optimizer.sys.path;
  };

  let devServer: ViteDevServer | undefined;
  const configureServer = (server: ViteDevServer) => {
    devServer = server;
  };

  /** Note that as a side-effect this updates the internal plugin `opts` */
  const normalizeOptions = async (
    inputOpts?: QwikPluginOptions
  ): Promise<NormalizedQwikPluginOptions> => {
    const updatedOpts: QwikPluginOptions = Object.assign({}, inputOpts);

    const optimizer = getOptimizer();
    const path = optimizer.sys.path;
    const resolvePath = (...paths: string[]) => normalizePath(path.resolve(...paths));

    opts.debug = !!updatedOpts.debug;

    if (updatedOpts.assetsDir) {
      opts.assetsDir = updatedOpts.assetsDir;
    }

    if (
      updatedOpts.target === 'ssr' ||
      updatedOpts.target === 'client' ||
      updatedOpts.target === 'lib' ||
      updatedOpts.target === 'test'
    ) {
      opts.target = updatedOpts.target;
    } else {
      opts.target ||= 'client';
    }

    if (opts.target === 'lib') {
      opts.buildMode = 'development';
    } else if (updatedOpts.buildMode === 'production' || updatedOpts.buildMode === 'development') {
      opts.buildMode = updatedOpts.buildMode;
    } else {
      opts.buildMode ||= 'development';
    }

    opts.csr = !!updatedOpts.csr;

    if (updatedOpts.entryStrategy && typeof updatedOpts.entryStrategy === 'object') {
      opts.entryStrategy = { ...updatedOpts.entryStrategy };
    }
    if (!opts.entryStrategy) {
      if (opts.target === 'ssr' || opts.target === 'test') {
        opts.entryStrategy = { type: 'hoist' };
      } else if (opts.target === 'lib') {
        opts.entryStrategy = { type: 'inline' };
      } else {
        if (opts.buildMode === 'production') {
          opts.entryStrategy = { type: 'smart' };
        } else {
          opts.entryStrategy = { type: 'segment' };
        }
      }
    }

    if (typeof updatedOpts.rootDir === 'string') {
      opts.rootDir = updatedOpts.rootDir;
    }
    if (typeof opts.rootDir !== 'string') {
      opts.rootDir ||= optimizer.sys.cwd();
    }
    opts.rootDir = resolvePath(optimizer.sys.cwd(), opts.rootDir);
    let srcDir = resolvePath(opts.rootDir, SRC_DIR_DEFAULT);
    if (typeof updatedOpts.srcDir === 'string') {
      opts.srcDir = resolvePath(opts.rootDir, updatedOpts.srcDir);
      srcDir = opts.srcDir;
    } else {
      opts.srcDir ||= srcDir;
    }
    opts.srcDir = resolvePath(opts.rootDir, opts.srcDir);

    if (Array.isArray(updatedOpts.tsconfigFileNames) && updatedOpts.tsconfigFileNames.length > 0) {
      opts.tsconfigFileNames = updatedOpts.tsconfigFileNames;
    }

    if (!opts.csr && !updatedOpts.input && !opts.input) {
      // we only provide inputs if none were provided by the user
      if (opts.target === 'ssr') {
        // this is for dev mode, prod will have own setting
        opts.input = [resolvePath(srcDir, 'entry.ssr')];
      } else if (opts.target === 'client') {
        // not really an entry, just a starting point
        opts.input = [resolvePath(srcDir, 'root')];
      } else {
        // others including lib should be ok already
        opts.input = undefined!;
      }
    }

    if (updatedOpts.outDir) {
      // forced output directory
      opts.outDir = resolvePath(opts.rootDir, updatedOpts.outDir);
    }

    // default output directory
    opts.clientOutDir = resolvePath(opts.rootDir, updatedOpts.clientOutDir || CLIENT_OUT_DIR);
    opts.ssrOutDir = resolvePath(opts.rootDir, updatedOpts.ssrOutDir || SSR_OUT_DIR);
    if (opts.target === 'ssr') {
      // server
      opts.outDir ||= opts.ssrOutDir;
    } else if (opts.target === 'lib') {
      // library
      opts.outDir ||= resolvePath(opts.rootDir, LIB_OUT_DIR);
    } else {
      // client
      opts.outDir ||= opts.clientOutDir;
    }

    if (typeof updatedOpts.manifestOutput === 'function') {
      opts.manifestOutput = updatedOpts.manifestOutput;
    }

    if (updatedOpts.manifestInput) {
      opts.manifestInput = getValidManifest(updatedOpts.manifestInput) || null;
    }

    if (typeof updatedOpts.transformedModuleOutput === 'function') {
      opts.transformedModuleOutput = updatedOpts.transformedModuleOutput;
    }

    if (updatedOpts.scope !== undefined) {
      opts.scope = updatedOpts.scope;
    } else if (!opts.scope && maybeFs) {
      // Use the package name for the scope
      let pkgPath = '';
      try {
        let pkgDir = opts.rootDir;
        while (true) {
          pkgPath = path.resolve(pkgDir, 'package.json');
          if (await maybeFs.promises.stat(pkgPath).catch(() => false)) {
            break;
          }
          const parent = path.resolve(pkgDir, '..');
          if (parent === pkgDir) {
            break;
          }
          pkgDir = parent;
          pkgPath = '';
        }

        if (pkgPath) {
          const pkgString = await maybeFs.promises.readFile(pkgPath, 'utf-8');
          const pkg = JSON.parse(pkgString);
          if (typeof pkg.name === 'string') {
            opts.scope = pkg.name;
          }
        }
      } catch (e) {
        console.warn(
          `could not read ${pkgPath || 'package.json'} to determine package name, ignoring. (${e})`
        );
      }
    }

    if (typeof updatedOpts.resolveQwikBuild === 'boolean') {
      opts.resolveQwikBuild = updatedOpts.resolveQwikBuild;
    }

    if (typeof updatedOpts.devTools === 'object') {
      if ('imageDevTools' in updatedOpts.devTools) {
        opts.devTools.imageDevTools = updatedOpts.devTools.imageDevTools;
      }

      if ('clickToSource' in updatedOpts.devTools) {
        opts.devTools.clickToSource = updatedOpts.devTools.clickToSource;
      }
    }

    if ('inlineStylesUpToBytes' in optimizerOptions) {
      if (typeof optimizerOptions.inlineStylesUpToBytes === 'number') {
        opts.inlineStylesUpToBytes = optimizerOptions.inlineStylesUpToBytes;
      } else if (typeof opts.inlineStylesUpToBytes !== 'number' || opts.inlineStylesUpToBytes < 0) {
        opts.inlineStylesUpToBytes = 0;
      }
    }

    if (typeof updatedOpts.lint === 'boolean') {
      opts.lint = updatedOpts.lint;
    }

    if ('experimental' in updatedOpts) {
      opts.experimental = undefined;
      for (const feature of updatedOpts.experimental ?? []) {
        if (!ExperimentalFeatures[feature as ExperimentalFeatures]) {
          console.error(`Qwik plugin: Unknown experimental feature: ${feature}`);
        } else {
          (opts.experimental ||= {} as any)[feature] = true;
        }
      }
    }

    const out = { ...opts };
    // Make sure to know what the actual input is
    opts.input ||= updatedOpts.input as string[];
    if (opts.input && typeof opts.input === 'string') {
      opts.input = [opts.input];
    }
    return out;
  };

  let hasValidatedSource = false;

  const validateSource = async (resolver: (id: string) => Promise<unknown | undefined>) => {
    if (!hasValidatedSource) {
      hasValidatedSource = true;

      const sys = getSys();
      if (sys.env === 'node') {
        const fs: typeof import('fs') = await sys.dynamicImport('node:fs');
        if (!fs.existsSync(opts.rootDir)) {
          throw new Error(`Qwik rootDir "${opts.rootDir}" not found.`);
        }
        if (typeof opts.srcDir === 'string' && !fs.existsSync(opts.srcDir)) {
          throw new Error(`Qwik srcDir "${opts.srcDir}" not found.`);
        }
        for (const [_, input] of Object.entries(opts.input || {})) {
          const resolved = await resolver(input);
          if (!resolved) {
            throw new Error(`Qwik input "${input}" not found.`);
          }
        }
      }
    }
  };

  let optimizer: Optimizer;
  let shouldAddHandlers = false;
  const buildStart = async (_ctx: Rollup.PluginContext) => {
    debug(`buildStart()`, opts.buildMode, opts.scope, opts.target, opts.rootDir, opts.srcDir);
    optimizer = getOptimizer();
    shouldAddHandlers = !devServer;
    if (optimizer.sys.env === 'node' && opts.target === 'ssr' && opts.lint) {
      try {
        linter = await createLinter(optimizer.sys, opts.rootDir, opts.tsconfigFileNames);
      } catch {
        // Nothing
      }
    }

    debug(`transformedOutputs.clear()`);
    clientTransformedOutputs.clear();
    serverTransformedOutputs.clear();

    if (opts.target === 'client') {
      const ql = await _ctx.resolve('@qwik.dev/core/qwikloader.js', undefined, {
        skipSelf: true,
      });
      if (ql) {
        _ctx.emitFile({
          id: ql.id,
          type: 'chunk',
          preserveSignature: 'allow-extension',
        });
      }
    }
  };

  const getIsServer = (viteOpts?: { ssr?: boolean }) => {
    return devServer ? !!viteOpts?.ssr : opts.target === 'ssr' || opts.target === 'test';
  };

  let resolveIdCount = 0;
  let doNotEdit = false;
  /**
   * This resolves virtual names and QRL segments/entries. All the rest falls through. We must
   * always return a value for QRL segments because they don't exist on disk.
   *
   * Note: During development, the QRL filenames will be of the form
   * `${parentUrl}_${name}_${hash}.js`, and we might get requests for QRLs from the client before
   * the parent was built. That means we need to recover the parent from the URL and then in the
   * `load()` phase ensure it is built first.
   */
  const resolveId = async (
    ctx: Rollup.PluginContext,
    id: string,
    importerId: string | undefined,
    resolveOpts?: Parameters<Extract<Plugin['resolveId'], Function>>[2]
  ) => {
    if (isVirtualId(id)) {
      return;
    }

    // Intercept requests to open in editor
    const editMatch = devServer && /^(.*)\?editor(:(\d+)(:\d+)?)?$/.exec(id);
    if (editMatch) {
      // Throttle so we don't open multiple times on re-resolve
      if (!doNotEdit) {
        doNotEdit = true;
        setTimeout(() => (doNotEdit = false), 500);

        const [, origId, location] = editMatch;
        // Find the actual file on disk by asking vite to resolve it
        const resolved = await ctx.resolve(origId, importerId);
        if (resolved) {
          const file = devServer!.moduleGraph.getModuleById(resolved.id)?.file;
          if (file) {
            const path = `${file}${location}`;
            try {
              console.warn(`Opening in editor: ${path}`);
              const launchEditor = (await import('launch-editor')).default;
              launchEditor(path);
            } catch (e: any) {
              console.error(`Failed to open editor: ${e.message}`);
            }
          }
        }
      }
      return { id: `\0editor` };
    }

    const count = resolveIdCount++;
    const isServer = getIsServer(resolveOpts);
    debug(`resolveId(${count})`, `begin ${id} | ${isServer ? 'server' : 'client'} | ${importerId}`);

    const parsedImporterId = importerId && parseId(importerId);
    importerId = parsedImporterId && normalizePath(parsedImporterId.pathId);

    // Relative paths must be resolved vs the importer
    if (id.startsWith('.') && parsedImporterId) {
      const path = getPath();
      const importerDir = path.dirname(parsedImporterId.pathId);
      if (importerDir) {
        id = path.resolve(importerDir, id);
      }
    }

    // Split query, remove windows path encoding etc
    const parsedId = parseId(id);
    const pathId = normalizePath(parsedId.pathId);

    let result: Rollup.ResolveIdResult;

    /** At this point, the request has been normalized. */

    if (
      /**
       * Check if we know the QRL. During regular builds, we'll encounter and build parents before
       * their QRLs, so this will always match.
       */
      parentIds.get(pathId)
    ) {
      debug(`resolveId(${count}) Resolved already known ${pathId}`);
      result = {
        id: pathId + parsedId.query,
        moduleSideEffects: false,
      };
    } else if (
      /**
       * Now the requests we handle are for one of the virtual modules, or a QRL segment that hasn't
       * been transformed yet.
       */

      // We test with endsWith because the dev server adds the base pathname
      pathId.endsWith(QWIK_BUILD_ID)
    ) {
      if (opts.resolveQwikBuild) {
        debug(`resolveId(${count})`, 'Resolved', QWIK_BUILD_ID);
        result = {
          id: QWIK_BUILD_ID,
          moduleSideEffects: false,
        };
      }
    } else if (pathId.endsWith(QWIK_CLIENT_MANIFEST_ID)) {
      debug(`resolveId(${count})`, 'Resolved', QWIK_CLIENT_MANIFEST_ID);
      result = {
        id: QWIK_CLIENT_MANIFEST_ID,
        moduleSideEffects: false,
      };
    } else if (!devServer && !isServer && pathId.endsWith(QWIK_PRELOADER_ID)) {
      debug(`resolveId(${count})`, 'Resolved', QWIK_PRELOADER_ID);
      const preloader = await ctx.resolve(QWIK_PRELOADER_ID, importerId, {
        skipSelf: true,
      });
      if (preloader) {
        ctx.emitFile({
          id: preloader.id,
          type: 'chunk',
          preserveSignature: 'allow-extension',
        });
        return preloader;
      }
    } else if (pathId.endsWith(QWIK_HANDLERS_ID)) {
      debug(`resolveId(${count})`, 'Resolved', QWIK_HANDLERS_ID);
      result = {
        id: QWIK_HANDLERS_ID,
        moduleSideEffects: false,
      };
    } else {
      // If qwik core is loaded, also add the handlers
      if (!isServer && shouldAddHandlers && id.endsWith('@qwik.dev/core')) {
        shouldAddHandlers = false;
        const key = await ctx.resolve('@qwik.dev/core/handlers.mjs', importerId, {
          skipSelf: true,
        });
        if (!key) {
          throw new Error('Failed to resolve @qwik.dev/core/handlers.mjs');
        }
        ctx.emitFile({
          id: key.id,
          type: 'chunk',
          preserveSignature: 'allow-extension',
        });
      }

      const qrlMatch = /^(?<parent>.*\.[mc]?[jt]sx?)_(?<name>[^/]+)\.js(?<query>$|\?.*$)/.exec(id)
        ?.groups as { parent: string; name: string; query: string } | undefined;

      /**
       * If this looks like a dev qrl filename, it doesn't matter who imports, we have the parentId
       * embedded.
       */
      if (qrlMatch) {
        const { parent, name, query } = qrlMatch;

        const resolvedParent = await ctx.resolve(parent, importerId, { skipSelf: true });
        if (resolvedParent) {
          // Vite likes to add ?v=1234... to the end of the id
          const parentId = resolvedParent.id.split('?')[0];
          /**
           * A request possibly from the browser. It could be our own QRL request or an import URL
           * generated by vite. In any case, only Vite fully knows how to resolve it. Therefore, we
           * must recombine the resolved parent path with the QRL name.
           */
          const isDevUrl = devServer && importerId?.endsWith('.html');
          const resolvedId = isDevUrl ? `${parentId}_${name}.js` : pathId;
          debug(`resolveId(${count})`, `resolved to QRL ${name} of ${parentId}`);
          // Save for lookup by load()
          parentIds.set(resolvedId, parentId);
          result = {
            id: resolvedId + query,
            // QRL segments can't have side effects. Probably never useful, but it's here for consistency
            moduleSideEffects: false,
          };
        } else {
          console.error(`resolveId(${count})`, `QRL parent ${parent} does not exist!`);
        }
      } else if (importerId) {
        /**
         * When we get here it's neither a virtual module nor a QRL segment. However, Rollup can ask
         * us to resolve imports from QRL segments. It seems like importers need to exist on disk
         * for this to work automatically, so for segments we resolve via the parent instead.
         *
         * Note that when a this happens, the segment was already resolved and transformed, so we
         * know about it.
         */
        const importerParentId = parentIds.get(importerId);
        if (importerParentId) {
          debug(`resolveId(${count}) end`, `resolving via ${importerParentId}`);
          // This returns a promise that we can't await because of deadlocking
          return ctx.resolve(id, importerParentId, { skipSelf: true });
        }
      }
    }

    debug(`resolveId(${count}) end`, (result as any)?.id || result);
    return result;
  };

  let loadCount = 0;
  const load = async (
    ctx: Rollup.PluginContext,
    id: string,
    loadOpts?: Parameters<Extract<Plugin['load'], Function>>[1]
<<<<<<< HEAD
  ): Promise<LoadResult> => {
    if (isVirtualId(id) || id.startsWith('/@fs/')) {
=======
  ): Promise<Rollup.LoadResult> => {
    if (id === '\0editor') {
      // This doesn't get used, but we need to return something
      return '"opening in editor"';
    }
    if (id.startsWith('\0') || id.startsWith('/@fs/')) {
>>>>>>> 2ff3c240
      return;
    }
    const count = loadCount++;
    const isServer = getIsServer(loadOpts);

    // Virtual modules
    if (opts.resolveQwikBuild && id === QWIK_BUILD_ID) {
      debug(`load(${count})`, QWIK_BUILD_ID, opts.buildMode);
      return {
        moduleSideEffects: false,
        code: getQwikBuildModule(isServer, opts.target),
      };
    }
    if (id === QWIK_CLIENT_MANIFEST_ID) {
      debug(`load(${count})`, QWIK_CLIENT_MANIFEST_ID, opts.buildMode);
      return {
        moduleSideEffects: false,
        code: await getQwikServerManifestModule(isServer),
      };
    }
    /**
     * In dev mode, we need a path to core for qrls. However, we don't know what that is. By
     * re-exporting the core symbols, we let Vite provide the correct path to core and we prevent
     * duplicate Qwik instances.
     */
    if (id === QWIK_HANDLERS_ID) {
      debug(`load(${count})`, QWIK_HANDLERS_ID, opts.buildMode);
      return {
        moduleSideEffects: false,
        code: `export * from '@qwik.dev/core';`,
      };
    }

    // QRL segments
    const parsedId = parseId(id);
    id = normalizePath(parsedId.pathId);
    const outputs = isServer ? serverTransformedOutputs : clientTransformedOutputs;
    if (devServer && !outputs.has(id)) {
      // in dev mode, it could be that the id is a QRL segment that wasn't transformed yet
      const parentId = parentIds.get(id);
      if (parentId) {
        const parentModule = devServer.moduleGraph.getModuleById(parentId);
        if (parentModule) {
          // building here via ctx.load doesn't seem to work (no transform), instead we use the devserver directly
          debug(`load(${count})`, 'transforming QRL parent', parentId);
          // We need to encode it as an absolute path
          await devServer.transformRequest(parentModule.url);
          // The QRL segment should exist now
          if (!outputs.has(id)) {
            debug(`load(${count})`, `QRL segment ${id} not found in ${parentId}`);
            return null;
          }
        } else {
          console.error(`load(${count})`, `${parentModule} does not exist!`);
        }
      }
    }

    const transformedModule = outputs.get(id);

    if (transformedModule) {
      debug(`load(${count})`, 'Found', id);
      const { code, map, segment } = transformedModule[0];
      return { code, map, meta: { segment } };
    }

    debug(`load(${count})`, 'Not a QRL or virtual module', id);
    return null;
  };

  /** Optimized deps can contain Qwik libraries, process them too */
  const isOptimizedQwikDep = (id: string, code: string) => {
    if (devServer && id.includes('.vite/deps/') && code.slice(0, 10000).includes('qwik')) {
      return true;
    }
    return false;
  };

  let transformCount = 0;
  const transform = async function (
    ctx: Rollup.PluginContext,
    code: string,
    id: string,
<<<<<<< HEAD
    transformOpts: Parameters<Extract<Plugin['transform'], Function>>[2] = {}
  ): Promise<TransformResult> {
    if (isVirtualId(id)) {
=======
    transformOpts = {} as Parameters<Extract<Plugin['transform'], Function>>[2]
  ): Promise<Rollup.TransformResult> {
    if (id.startsWith('\0')) {
>>>>>>> 2ff3c240
      return;
    }
    const count = transformCount++;
    const isServer = getIsServer(transformOpts);
    const currentOutputs = isServer ? serverTransformedOutputs : clientTransformedOutputs;
    if (currentOutputs.has(id)) {
      // This is a QRL segment, and we don't need to process it any further
      return;
    }

    const optimizer = getOptimizer();
    const path = getPath();

    const { pathId } = parseId(id);
    const parsedPathId = path.parse(pathId);
    const dir = parsedPathId.dir;
    const base = parsedPathId.base;
    const ext = parsedPathId.ext.toLowerCase();
    if (ext in TRANSFORM_EXTS || TRANSFORM_REGEX.test(pathId) || isOptimizedQwikDep(id, code)) {
      /** Strip client|server code from qwik server|client, but not in lib/test */
      const strip = opts.target === 'client' || opts.target === 'ssr';
      debug(
        `transform(${count})`,
        `Transforming ${id} (for: ${isServer ? 'server' : 'client'}${strip ? ', strip' : ''})`
      );

      const mode =
        opts.target === 'lib' ? 'lib' : opts.buildMode === 'development' ? 'dev' : 'prod';

      if (mode !== 'lib') {
        // this messes a bit with the source map, but it's ok for if statements
        code = code.replaceAll(/__EXPERIMENTAL__\.(\w+)/g, (_, feature) => {
          if (opts.experimental?.[feature as ExperimentalFeatures]) {
            return 'true';
          }
          return 'false';
        });
      }

      let filePath = base;
      if (opts.srcDir) {
        filePath = path.relative(opts.srcDir, pathId);
      }
      filePath = normalizePath(filePath);
      const srcDir = opts.srcDir ? opts.srcDir : normalizePath(dir);
      const entryStrategy: EntryStrategy = opts.entryStrategy;
      let devPath: string | undefined;
      if (devServer) {
        devPath = devServer.moduleGraph.getModuleById(pathId)?.url;
      }
      const transformOpts: TransformModulesOptions = {
        input: [{ code, path: filePath, devPath }],
        entryStrategy: isServer ? { type: 'hoist' } : entryStrategy,
        minify: 'simplify',
        // Always enable sourcemaps in dev for click-to-source
        sourceMaps: opts.sourcemap || 'development' === opts.buildMode,
        transpileTs: true,
        transpileJsx: true,
        explicitExtensions: true,
        preserveFilenames: true,
        srcDir,
        rootDir: opts.rootDir,
        mode,
        scope: opts.scope || undefined,
        isServer,
      };

      if (strip) {
        if (isServer) {
          transformOpts.stripCtxName = CLIENT_STRIP_CTX_NAME;
          transformOpts.stripEventHandlers = true;
          transformOpts.regCtxName = REG_CTX_NAME;
        } else {
          transformOpts.stripCtxName = SERVER_STRIP_CTX_NAME;
          transformOpts.stripExports = SERVER_STRIP_EXPORTS;
        }
      }

      const now = Date.now();
      const newOutput = await optimizer.transformModules(transformOpts);
      debug(`transform(${count})`, `done in ${Date.now() - now}ms`);
      const module = newOutput.modules.find((mod) => !isAdditionalFile(mod))!;

      // uncomment to show transform results
      // debug({ isServer, strip }, transformOpts, newOutput);
      diagnosticsCallback(newOutput.diagnostics, optimizer, srcDir);

      if (isServer) {
        if (newOutput.diagnostics.length === 0 && linter) {
          linter.lint(ctx, code, id);
        }
      } else {
        clientResults.set(id, newOutput);
      }
      const deps = new Set<string>();
      for (const mod of newOutput.modules) {
        if (mod !== module) {
          const key = normalizePath(path.join(srcDir, mod.path));
          debug(`transform(${count})`, `segment ${key}`, mod.segment!.displayName);
          parentIds.set(key, id);
          currentOutputs.set(key, [mod, id]);
          deps.add(key);
          if (opts.target === 'client' && !devServer) {
            // rollup must be told about all entry points
            ctx.emitFile({
              id: key,
              type: 'chunk',
              preserveSignature: 'allow-extension',
            });
          }
        }
      }

      // Force loading generated submodules into Rollup cache so later
      // unchanged imports are not missing in our internal transform cache
      // This can happen in the repl when the plugin is re-initialized
      // and possibly in other places
      // NOTE: this should be Promise.all to avoid deadlocks
      await Promise.all([...deps.values()].map((id) => ctx.load({ id })));

      ctx.addWatchFile(id);

      return {
        code: module.code,
        map: module.map,
        meta: {
          segment: module.segment,
          qwikdeps: Array.from(deps),
        },
      };
    }

    debug(`transform(${count})`, 'Not transforming', id);

    return null;
  };

  type OutputAnalyzer = {
    addInjection: (b: GlobalInjections) => void;
    generateManifest: (extra?: Partial<QwikManifest>) => Promise<QwikManifest>;
    canonPath: (p: string) => string;
  };

  const createOutputAnalyzer = (rollupBundle: Rollup.OutputBundle) => {
    const injections: GlobalInjections[] = [];

    const outputAnalyzer: OutputAnalyzer = {
      addInjection: (b: GlobalInjections) => injections.push(b),
    } as Partial<OutputAnalyzer> as OutputAnalyzer;

    outputAnalyzer.generateManifest = async (extra?: Partial<QwikManifest>) => {
      const optimizer = getOptimizer();
      const path = optimizer.sys.path;

      const buildPath = path.resolve(opts.rootDir, opts.outDir, 'build');
      const canonPath = (p: string) =>
        path.relative(buildPath, path.resolve(opts.rootDir, opts.outDir, p));
      outputAnalyzer.canonPath = canonPath;

      const segments = Array.from(clientResults.values())
        .flatMap((r) => r.modules)
        .map((mod) => mod.segment)
        .filter((h) => !!h) as SegmentAnalysis[];

      const manifest = generateManifestFromBundles(
        path,
        segments,
        injections,
        rollupBundle,
        opts,
        debug,
        canonPath
      );
      if (extra) {
        Object.assign(manifest, extra);
      }

      for (const symbol of Object.values(manifest.symbols)) {
        if (symbol.origin) {
          symbol.origin = normalizePath(symbol.origin);
        }
      }

      for (const bundle of Object.values(manifest.bundles)) {
        if (bundle.origins) {
          bundle.origins = bundle.origins.sort();
        }
      }

      manifest.manifestHash = hashCode(JSON.stringify(manifest));

      return manifest;
    };

    return outputAnalyzer;
  };

  const getOptions = () => opts;

  const getTransformedOutputs = () => {
    return Array.from(clientTransformedOutputs.values()).map((t) => {
      return t[0];
    });
  };

  const debug = (...str: any[]) => {
    if (opts.debug) {
      // eslint-disable-next-line no-console
      console.debug(`[QWIK PLUGIN: ${id}]`, ...str);
    }
  };

  const log = (...str: any[]) => {
    // eslint-disable-next-line no-console
    console.log(`[QWIK PLUGIN: ${id}]`, ...str);
  };

  const onDiagnostics = (cb: (d: Diagnostic[], optimizer: Optimizer, srcDir: string) => void) => {
    diagnosticsCallback = cb;
  };

  /** Convert windows backslashes to forward slashes if possible */
  const normalizePath = (id: string) => lazyNormalizePath(id);

  function getQwikBuildModule(isServer: boolean, _target: QwikBuildTarget) {
    const isDev = opts.buildMode === 'development';
    return `// @qwik.dev/core/build
export const isServer = ${JSON.stringify(isServer)};
export const isBrowser = ${JSON.stringify(!isServer)};
export const isDev = ${JSON.stringify(isDev)};
`;
  }

  async function getQwikServerManifestModule(isServer: boolean) {
    if (
      !opts.manifestInput &&
      opts.target === 'ssr' &&
      opts.buildMode === 'production' &&
      maybeFs
    ) {
      const path = getPath();
      let clientManifestPath = path.resolve(opts.clientOutDir, Q_MANIFEST_FILENAME);
      if (!(await maybeFs.promises.stat(clientManifestPath).catch(() => false))) {
        clientManifestPath = path.resolve(opts.rootDir, CLIENT_OUT_DIR, Q_MANIFEST_FILENAME);
      }
      try {
        const clientManifestStr = await maybeFs.promises.readFile(clientManifestPath, 'utf-8');
        opts.manifestInput = getValidManifest(JSON.parse(clientManifestStr)) || null;
        // eslint-disable-next-line no-console
        console.info('Read client manifest from', clientManifestPath);
      } catch (e) {
        console.warn(
          `\n==========\n` +
            `Could not read Qwik client manifest ${clientManifestPath}.\n` +
            `Make sure you provide it to the SSR renderer via the \`manifest\` argument, or define it in \`globalThis.__QWIK_MANIFEST__\` before the server bundle is loaded, or embed it in the server bundle by replacing \`globalThis.__QWIK_MANIFEST__\`.\n` +
            `Without the manifest, the SSR renderer will not be able to generate event handlers.\n` +
            `(${e})\n` +
            `==========\n`
        );
      }
    }

    const manifest = isServer ? opts.manifestInput : null;
    let serverManifest: ServerQwikManifest | null = null;
    if (manifest?.manifestHash) {
      serverManifest = {
        manifestHash: manifest.manifestHash,
        core: manifest.core,
        preloader: manifest.preloader,
        qwikLoader: manifest.qwikLoader,
        bundleGraphAsset: manifest.bundleGraphAsset,
        injections: manifest.injections,
        mapping: manifest.mapping,
        bundleGraph: manifest.bundleGraph,
      };
    }
    return `// @qwik-client-manifest
export const manifest = ${serverManifest ? JSON.stringify(serverManifest) : 'globalThis.__QWIK_MANIFEST__'};\n`;
  }

  function setSourceMapSupport(sourcemap: boolean) {
    opts.sourcemap = sourcemap;
  }

  // Only used in Vite dev mode
  function handleHotUpdate(ctx: HmrContext) {
    debug('handleHotUpdate()', ctx.file);

    for (const mod of ctx.modules) {
      const { id } = mod;
      if (id) {
        debug('handleHotUpdate()', `invalidate ${id}`);
        clientResults.delete(id);
        for (const outputs of [clientTransformedOutputs, serverTransformedOutputs]) {
          for (const [key, [_, parentId]] of outputs) {
            if (parentId === id) {
              debug('handleHotUpdate()', `invalidate ${id} segment ${key}`);
              outputs.delete(key);
              const mod = ctx.server.moduleGraph.getModuleById(key);
              if (mod) {
                ctx.server.moduleGraph.invalidateModule(mod);
              }
            }
          }
        }
      }
    }
  }

  const manualChunks: Rollup.ManualChunksOption = (id: string, { getModuleInfo }) => {
    if (opts.target === 'client') {
      if (
        // The preloader has to stay in a separate chunk if it's a client build
        // the vite preload helper must be included or to prevent breaking circular dependencies
        id.endsWith('@qwik.dev/core/build') ||
        /[/\\](core|qwik)[/\\]dist[/\\]preloader\.[cm]js$/.test(id) ||
        id === '\0vite/preload-helper.js'
      ) {
        return 'qwik-preloader';
      } else if (
        // likewise, core and handlers have to be in the same chunk so there's no import waterfall
        /[/\\](core|qwik)[/\\](handlers|dist[/\\]core(\.prod|\.min)?)\.[cm]js$/.test(id)
      ) {
        return 'qwik-core';
      } else if (/[/\\](core|qwik)[/\\]dist[/\\]qwikloader\.js$/.test(id)) {
        return 'qwik-loader';
      }
    }

    const module = getModuleInfo(id);
    if (module) {
      const segment = module.meta.segment as SegmentAnalysis | undefined;
      if (segment) {
        const { hash } = segment;

        // We use the manual entry strategy to group segments together based on their common entry or Qwik Insights provided hash
        const chunkName =
          (opts.entryStrategy as SmartEntryStrategy).manual?.[hash] || segment.entry;
        if (chunkName) {
          // we group related segments together based on their common entry or Qwik Insights provided hash
          // This not only applies to source files, but also qwik libraries files that are imported through node_modules
          return chunkName;
        }
      }

      // The id either points to a context file, inline component, or src .js/.ts util/helper file (or a barrel file but it will be tree-shaken by rollup)
      // Making sure that we return a specific id for those files prevents rollup from bundling unrelated code together
      if (module.meta.qwikdeps?.length === 0) {
        if (id.includes('node_modules')) {
          const idx = id.lastIndexOf('node_modules');
          if (idx >= 0) {
            const relToNodeModules = id.slice(idx + 13);
            return relToNodeModules;
          }
        } else if (opts.srcDir && id.includes(opts.srcDir)) {
          const path = getPath();
          const relToSrcDir = normalizePath(path.relative(opts.srcDir, id));
          return relToSrcDir;
        }
      }
    }

    // The rest is non-qwik code. We let rollup handle it.
    return null;
  };

  async function generateManifest(
    ctx: Rollup.PluginContext,
    rollupBundle: Rollup.OutputBundle,
    bundleGraphAdders?: Set<BundleGraphAdder>,
    manifestExtra?: Partial<QwikManifest>
  ) {
    const outputAnalyzer = createOutputAnalyzer(rollupBundle);
    const manifest = await outputAnalyzer.generateManifest(manifestExtra);

    manifest.platform = {
      ...manifestExtra?.platform,
      rollup: ctx.meta?.rollupVersion || '',
      env: optimizer.sys.env,
      os: optimizer.sys.os,
    };
    if (optimizer.sys.env === 'node') {
      manifest.platform!.node = process.versions.node;
    }

    const bundleGraph = convertManifestToBundleGraph(manifest, bundleGraphAdders);
    const bgAsset = ctx.emitFile({
      type: 'asset',
      name: 'bundle-graph.json',
      source: JSON.stringify(bundleGraph),
    });
    const bgPath = ctx.getFileName(bgAsset);
    manifest.bundleGraphAsset = bgPath;
    // we already generated the assets list so we need to update it
    manifest.assets![bgPath] = {
      name: 'bundle-graph.json',
      size: bundleGraph.length,
    };

    const manifestStr = JSON.stringify(manifest, null, '\t');
    ctx.emitFile({
      fileName: Q_MANIFEST_FILENAME,
      type: 'asset',
      source: manifestStr,
    });

    if (typeof opts.manifestOutput === 'function') {
      await opts.manifestOutput(manifest);
    }

    if (typeof opts.transformedModuleOutput === 'function') {
      await opts.transformedModuleOutput(getTransformedOutputs());
    }
  }

  return {
    buildStart,
    createOutputAnalyzer,
    getQwikBuildModule,
    getOptimizer,
    getOptions,
    getPath,
    getSys,
    getTransformedOutputs,
    init,
    load,
    debug,
    log,
    normalizeOptions,
    normalizePath,
    onDiagnostics,
    resolveId,
    transform,
    validateSource,
    setSourceMapSupport,
    configureServer,
    handleHotUpdate,
    manualChunks,
    generateManifest,
  };
}

/** Convert windows backslashes to forward slashes */
export const makeNormalizePath = (sys: OptimizerSystem) => (id: string) => {
  if (typeof id === 'string') {
    if (isWin(sys.os)) {
      // MIT https://github.com/sindresorhus/slash/blob/main/license
      // Convert Windows backslash paths to slash paths: foo\\bar ➔ foo/bar
      const isExtendedLengthPath = id.startsWith('\\\\?\\');
      if (!isExtendedLengthPath) {
        const hasNonAscii = /[^\u0000-\u0080]+/.test(id); // eslint-disable-line no-control-regex
        if (!hasNonAscii) {
          id = id.replace(/\\/g, '/');
        }
      }
      // windows normalize
      return sys.path.posix.normalize(id);
    }
    // posix normalize
    return sys.path.normalize(id);
  }
  return id;
};

function isAdditionalFile(mod: TransformModule) {
  return mod.isEntry || mod.segment;
}

const TRANSFORM_EXTS = {
  '.jsx': true,
  '.ts': true,
  '.tsx': true,
} as const;

/**
 * Any file that matches this needs to be processed by Qwik to extract QRL segments etc. Used in
 * libraries.
 *
 * @internal
 */
export const TRANSFORM_REGEX = /\.qwik\.[mc]?js$/;

export const QWIK_CORE_ID = '@qwik.dev/core';

export const QWIK_CORE_INTERNAL_ID = '@qwik.dev/core/internal';

export const QWIK_BUILD_ID = '@qwik.dev/core/build';

export const QWIK_JSX_RUNTIME_ID = '@qwik.dev/core/jsx-runtime';

export const QWIK_JSX_DEV_RUNTIME_ID = '@qwik.dev/core/jsx-dev-runtime';

export const QWIK_CORE_SERVER = '@qwik.dev/core/server';

export const QWIK_CLIENT_MANIFEST_ID = '@qwik-client-manifest';

export const QWIK_PRELOADER_ID = '@qwik.dev/core/preloader';

export const QWIK_HANDLERS_ID = '@qwik-handlers';

export const SRC_DIR_DEFAULT = 'src';

export const CLIENT_OUT_DIR = 'dist';

export const SSR_OUT_DIR = 'server';

const LIB_OUT_DIR = 'lib';

export const Q_MANIFEST_FILENAME = 'q-manifest.json';

export interface QwikPluginDevTools {
  imageDevTools?: boolean | true;
  clickToSource?: string[] | false;
}

export interface QwikPluginOptions {
  csr?: boolean;
  buildMode?: QwikBuildMode;
  debug?: boolean;
  entryStrategy?: EntryStrategy;
  rootDir?: string;
  tsconfigFileNames?: string[];
  /** @deprecated No longer used */
  vendorRoots?: string[];
  manifestOutput?: ((manifest: QwikManifest) => Promise<void> | void) | null;
  manifestInput?: QwikManifest | null;
  input?: string[] | string | { [entry: string]: string };
  outDir?: string;
  ssrOutDir?: string;
  clientOutDir?: string;
  assetsDir?: string;
  srcDir?: string | null;
  scope?: string | null;
  /** @deprecated Not used */
  srcInputs?: TransformModuleInput[] | null;
  sourcemap?: boolean;
  resolveQwikBuild?: boolean;
  target?: QwikBuildTarget;
  transformedModuleOutput?:
    | ((transformedModules: TransformModule[]) => Promise<void> | void)
    | null;
  devTools?: QwikPluginDevTools;
  /**
   * Inline styles up to a certain size (in bytes) instead of using a separate file.
   *
   * Default: 20kb (20,000bytes)
   */
  inlineStylesUpToBytes?: number;
  /**
   * Run eslint on the source files for the ssr build or dev server. This can slow down startup on
   * large projects. Defaults to `true`
   */
  lint?: boolean;
  /**
   * Experimental features. These can come and go in patch releases, and their API is not guaranteed
   * to be stable between releases.
   */
  experimental?: (keyof typeof ExperimentalFeatures)[];
}

export interface NormalizedQwikPluginOptions
  extends Omit<
    Required<QwikPluginOptions>,
    'input' | 'vendorRoots' | 'srcInputs' | 'experimental'
  > {
  input: string[] | { [entry: string]: string } | undefined;
  experimental: Record<keyof typeof ExperimentalFeatures, boolean> | undefined;
}

export type QwikPlugin = ReturnType<typeof createQwikPlugin>;

/** @public */
export type QwikBuildTarget = 'client' | 'ssr' | 'lib' | 'test';

/** @public */
export type QwikBuildMode = 'production' | 'development';<|MERGE_RESOLUTION|>--- conflicted
+++ resolved
@@ -633,17 +633,12 @@
     ctx: Rollup.PluginContext,
     id: string,
     loadOpts?: Parameters<Extract<Plugin['load'], Function>>[1]
-<<<<<<< HEAD
-  ): Promise<LoadResult> => {
-    if (isVirtualId(id) || id.startsWith('/@fs/')) {
-=======
   ): Promise<Rollup.LoadResult> => {
     if (id === '\0editor') {
       // This doesn't get used, but we need to return something
       return '"opening in editor"';
     }
-    if (id.startsWith('\0') || id.startsWith('/@fs/')) {
->>>>>>> 2ff3c240
+    if (isVirtualId(id) || id.startsWith('/@fs/')) {
       return;
     }
     const count = loadCount++;
@@ -727,15 +722,9 @@
     ctx: Rollup.PluginContext,
     code: string,
     id: string,
-<<<<<<< HEAD
-    transformOpts: Parameters<Extract<Plugin['transform'], Function>>[2] = {}
-  ): Promise<TransformResult> {
-    if (isVirtualId(id)) {
-=======
     transformOpts = {} as Parameters<Extract<Plugin['transform'], Function>>[2]
   ): Promise<Rollup.TransformResult> {
-    if (id.startsWith('\0')) {
->>>>>>> 2ff3c240
+    if (isVirtualId(id)) {
       return;
     }
     const count = transformCount++;
