--- conflicted
+++ resolved
@@ -152,7 +152,6 @@
   };
 }
 
-<<<<<<< HEAD
 const getChunkFileName = (
   prefix: string,
   opts: NormalizedQwikPluginOptions,
@@ -182,10 +181,7 @@
   }
 };
 
-export function normalizeRollupOutputOptionsObject(
-=======
 export async function normalizeRollupOutputOptionsObject(
->>>>>>> 5c1d1162
   qwikPlugin: QwikPlugin,
   rollupOutputOptsObj: Rollup.OutputOptions | undefined,
   useAssetsDir: boolean
