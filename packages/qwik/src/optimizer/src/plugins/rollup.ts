--- conflicted
+++ resolved
@@ -17,11 +17,8 @@
   type QwikPlugin,
   type QwikPluginOptions,
 } from './plugin';
-<<<<<<< HEAD
+import { findDepPkgJsonPath } from './utils';
 import { isVirtualId } from './vite-utils';
-=======
-import { findDepPkgJsonPath } from './utils';
->>>>>>> 2ff3c240
 
 type QwikRollupPluginApi = {
   getOptimizer: () => Optimizer;
