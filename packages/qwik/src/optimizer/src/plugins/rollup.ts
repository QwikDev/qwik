import type { Rollup } from 'vite';

import type {
  Diagnostic,
  EntryStrategy,
  OptimizerOptions,
  QwikManifest,
  TransformModuleInput,
  Path,
  TransformModule,
} from '../types';
import {
  createPlugin,
  type NormalizedQwikPluginOptions,
  type QwikBuildMode,
  type QwikBuildTarget,
  type QwikPluginOptions,
  Q_MANIFEST_FILENAME,
} from './plugin';
import { versions } from '../versions';

/**
 * @alpha
 */
export function qwikRollup(qwikRollupOpts: QwikRollupPluginOptions = {}): any {
  const qwikPlugin = createPlugin(qwikRollupOpts.optimizerOptions);

  const rollupPlugin: QwikRollupPlugin = {
    name: 'rollup-plugin-qwik',

    api: {
      getOptimizer: () => qwikPlugin.getOptimizer(),
      getOptions: () => qwikPlugin.getOptions(),
    },

    async options(inputOpts) {
      await qwikPlugin.init();

      inputOpts.onwarn = (warning, warn) => {
        if (warning.plugin === 'typescript' && warning.message.includes('outputToFilesystem')) {
          return;
        }
        warn(warning);
      };

      const pluginOpts: QwikPluginOptions = {
        target: qwikRollupOpts.target,
        buildMode: qwikRollupOpts.buildMode,
        debug: qwikRollupOpts.debug,
        forceFullBuild: qwikRollupOpts.forceFullBuild ?? true,
        entryStrategy: qwikRollupOpts.entryStrategy,
        rootDir: qwikRollupOpts.rootDir,
        srcDir: qwikRollupOpts.srcDir,
        srcInputs: qwikRollupOpts.srcInputs,
        input: inputOpts.input as string,
        resolveQwikBuild: true,
        manifestOutput: qwikRollupOpts.manifestOutput,
        manifestInput: qwikRollupOpts.manifestInput,
        transformedModuleOutput: qwikRollupOpts.transformedModuleOutput,
      };

      const opts = qwikPlugin.normalizeOptions(pluginOpts);

      if (!inputOpts.input) {
        inputOpts.input = opts.input;
      }

      return inputOpts;
    },

    outputOptions(rollupOutputOpts) {
      return normalizeRollupOutputOptions(
        qwikPlugin.getPath(),
        qwikPlugin.getOptions(),
        rollupOutputOpts
      );
    },

    async buildStart() {
      qwikPlugin.onDiagnostics((diagnostics, optimizer, srcDir) => {
        diagnostics.forEach((d) => {
          const id = qwikPlugin.normalizePath(optimizer.sys.path.join(srcDir, d.file));
          if (d.category === 'error') {
            this.error(createRollupError(id, d));
          } else {
            this.warn(createRollupError(id, d));
          }
        });
      });

      await qwikPlugin.buildStart(this);
    },

    resolveId(id, importer) {
      if (id.startsWith('\0')) {
        return null;
      }
      return qwikPlugin.resolveId(this, id, importer);
    },

    load(id) {
      if (id.startsWith('\0')) {
        return null;
      }
      return qwikPlugin.load(this, id);
    },

    transform(code, id) {
      if (id.startsWith('\0')) {
        return null;
      }
      return qwikPlugin.transform(this, code, id);
    },

    async generateBundle(_, rollupBundle) {
      const opts = qwikPlugin.getOptions();

      if (opts.target === 'client') {
        // client build
        const outputAnalyzer = qwikPlugin.createOutputAnalyzer();

        for (const fileName in rollupBundle) {
          const b = rollupBundle[fileName];
          if (b.type === 'chunk') {
            outputAnalyzer.addBundle({
              fileName,
              modules: b.modules,
              imports: b.imports,
              dynamicImports: b.dynamicImports,
              size: b.code.length,
            });
          }
        }

        const optimizer = qwikPlugin.getOptimizer();
        const manifest = await outputAnalyzer.generateManifest();
        manifest.platform = {
          ...versions,
          rollup: this.meta?.rollupVersion || '',
          env: optimizer.sys.env,
          os: optimizer.sys.os,
        };
        if (optimizer.sys.env === 'node') {
          manifest.platform.node = process.versions.node;
        }

        if (typeof opts.manifestOutput === 'function') {
          await opts.manifestOutput(manifest);
        }

        if (typeof opts.transformedModuleOutput === 'function') {
          await opts.transformedModuleOutput(qwikPlugin.getTransformedOutputs());
        }

        this.emitFile({
          type: 'asset',
          fileName: Q_MANIFEST_FILENAME,
          source: JSON.stringify(manifest, null, 2),
        });
      }
    },
  };

  return rollupPlugin;
}

export function normalizeRollupOutputOptions(
  path: Path,
  opts: NormalizedQwikPluginOptions,
<<<<<<< HEAD
  rollupOutputOpts: OutputOptions | OutputOptions[] | undefined
) {
  const outputOpts: OutputOptions = {};
=======
  rollupOutputOpts: Rollup.OutputOptions | Rollup.OutputOptions[] | undefined
) {
  const outputOpts: Rollup.OutputOptions = {};
>>>>>>> a9ecfaa6
  if (rollupOutputOpts && !Array.isArray(rollupOutputOpts)) {
    Object.assign(outputOpts, rollupOutputOpts);
  }
  if (opts.target === 'ssr') {
    // ssr output
    if (opts.buildMode === 'production') {
      if (!outputOpts.assetFileNames) {
        outputOpts.assetFileNames = 'build/q-[hash].[ext]';
      }
    }
  } else if (opts.target === 'client') {
    // client output

    if (opts.buildMode === 'production') {
      // client production output
      if (!outputOpts.entryFileNames) {
        outputOpts.entryFileNames = 'build/q-[hash].js';
      }
      if (!outputOpts.assetFileNames) {
        outputOpts.assetFileNames = 'build/q-[hash].[ext]';
      }
      if (!outputOpts.chunkFileNames) {
        outputOpts.chunkFileNames = 'build/q-[hash].js';
      }
    } else {
      // client development output
      if (!outputOpts.entryFileNames) {
        outputOpts.entryFileNames = 'build/[name].js';
      }
      if (!outputOpts.assetFileNames) {
        outputOpts.assetFileNames = 'build/[name].[ext]';
      }
      if (!outputOpts.chunkFileNames) {
        outputOpts.chunkFileNames = 'build/[name].js';
      }
    }
  }

  if (opts.target === 'client') {
    // client should always be es
    outputOpts.format = 'es';
  }

  if (!outputOpts.dir) {
    outputOpts.dir = opts.outDir;
  }

  if (outputOpts.format === 'cjs' && typeof outputOpts.exports !== 'string') {
    outputOpts.exports = 'auto';
  }

  return outputOpts;
}

export function createRollupError(id: string, diagnostic: Diagnostic) {
  const loc = diagnostic.highlights[0] ?? {};
  const err: Rollup.RollupError = Object.assign(new Error(diagnostic.message), {
    id,
    plugin: 'qwik',
    loc: {
      column: loc.startCol,
      line: loc.startLine,
    },
    stack: '',
  });
  return err;
}

/**
 * @alpha
 */
export interface QwikRollupPluginOptions {
  /**
   * Build `production` or `development`.
   * Default `development`
   */
  buildMode?: QwikBuildMode;
  /**
   * Target `client` or `ssr`.
   * Default `client`
   */
  target?: QwikBuildTarget;
  /**
   * Prints verbose Qwik plugin debug logs.
   * Default `false`
   */
  debug?: boolean;
  /**
   * The Qwik entry strategy to use while building for production.
   * During development the type is always `hook`.
   * Default `{ type: "smart" }`)
   */
  entryStrategy?: EntryStrategy;
  forceFullBuild?: boolean;
  /**
   * The source directory to find all the Qwik components. Since Qwik
   * does not have a single input, the `srcDir` is used to recursively
   * find Qwik files.
   * Default `src`
   */
  srcDir?: string;
  /**
   * Alternative to `srcDir`, where `srcInputs` is able to provide the
   * files manually. This option is useful for an environment without
   * a file system, such as a webworker.
   * Default: `null`
   */
  srcInputs?: TransformModuleInput[] | null;
  /**
   * The root of the application, which is commonly the same
   * directory as `package.json` and `rollup.config.js`.
   * Default `process.cwd()`
   */
  rootDir?: string;
  /**
   * The client build will create a manifest and this hook
   * is called with the generated build data.
   * Default `undefined`
   */
  manifestOutput?: (manifest: QwikManifest) => Promise<void> | void;
  /**
   * The SSR build requires the manifest generated during the client build.
   * The `manifestInput` option can be used to manually provide a manifest.
   * Default `undefined`
   */
  manifestInput?: QwikManifest;
  optimizerOptions?: OptimizerOptions;
  /**
   * Hook that's called after the build and provides all of the transformed
   * modules that were used before bundling.
   */
  transformedModuleOutput?:
    | ((transformedModules: TransformModule[]) => Promise<void> | void)
    | null;
}

export interface QwikRollupPlugin extends Rollup.Plugin {}<|MERGE_RESOLUTION|>--- conflicted
+++ resolved
@@ -167,15 +167,9 @@
 export function normalizeRollupOutputOptions(
   path: Path,
   opts: NormalizedQwikPluginOptions,
-<<<<<<< HEAD
-  rollupOutputOpts: OutputOptions | OutputOptions[] | undefined
-) {
-  const outputOpts: OutputOptions = {};
-=======
   rollupOutputOpts: Rollup.OutputOptions | Rollup.OutputOptions[] | undefined
 ) {
   const outputOpts: Rollup.OutputOptions = {};
->>>>>>> a9ecfaa6
   if (rollupOutputOpts && !Array.isArray(rollupOutputOpts)) {
     Object.assign(outputOpts, rollupOutputOpts);
   }
