import type { Plugin as VitePlugin, UserConfig, ViteDevServer } from 'vite';
import type {
  EntryStrategy,
  GlobalInjections,
  OptimizerOptions,
  OptimizerSystem,
  QwikManifest,
  TransformModule,
} from '../types';
import type { Render, RenderToStreamOptions } from '../../../server';
import {
  createPlugin,
  NormalizedQwikPluginOptions,
  parseId,
  QwikBuildMode,
  QwikPluginOptions,
  QwikBuildTarget,
  QWIK_CORE_ID,
  Q_MANIFEST_FILENAME,
  QWIK_CLIENT_MANIFEST_ID,
  QWIK_BUILD_ID,
  QwikPackages,
  QWIK_JSX_RUNTIME_ID,
  CLIENT_OUT_DIR,
} from './plugin';
import { createRollupError, normalizeRollupOutputOptions } from './rollup';
import { QWIK_LOADER_DEFAULT_DEBUG, QWIK_LOADER_DEFAULT_MINIFIED } from '../scripts';
import { versions } from '../versions';

const DEDUPE = [QWIK_CORE_ID, QWIK_JSX_RUNTIME_ID];

/**
 * @alpha
 */
export function qwikVite(qwikViteOpts: QwikVitePluginOptions = {}): any {
  let isClientDevOnly = false;
  let clientDevInput: undefined | string = undefined;
  let tmpClientManifestPath: undefined | string = undefined;
  let viteCommand: 'build' | 'serve' = 'serve';
  const injections: GlobalInjections[] = [];
  const qwikPlugin = createPlugin(qwikViteOpts.optimizerOptions);

  const vitePlugin: VitePlugin = {
    name: 'vite-plugin-qwik',

    enforce: 'pre',

    api: {
      getOptimizer: () => qwikPlugin.getOptimizer(),
      getOptions: () => qwikPlugin.getOptions(),
    },

    async config(viteConfig, viteEnv) {
      await qwikPlugin.init();

      const sys = qwikPlugin.getSys();
      const path = qwikPlugin.getPath();

      qwikPlugin.log(`vite config(), command: ${viteEnv.command}, env.mode: ${viteEnv.mode}`);

      isClientDevOnly = viteEnv.command === 'serve' && viteEnv.mode !== 'ssr';
      viteCommand = viteEnv.command;

      let target: QwikBuildTarget;
      if (viteConfig.build?.ssr || viteEnv.mode === 'ssr') {
        target = 'ssr';
      } else if (viteEnv.mode === 'lib') {
        target = 'lib';
      } else {
        target = 'client';
      }

      let buildMode: QwikBuildMode;
      if (viteEnv.mode === 'production') {
        buildMode = 'production';
      } else if (viteEnv.mode === 'development') {
        buildMode = 'development';
      } else if (viteEnv.command === 'build' && target === 'client') {
        // build (production)
        buildMode = 'production';
      } else {
        // serve (development)
        buildMode = 'development';
      }

      let forceFullBuild = true;
      if (viteEnv.command === 'serve') {
        qwikViteOpts.entryStrategy = { type: 'hook' };
        forceFullBuild = false;
      } else {
        forceFullBuild = true;
      }

      const shouldFindVendors = target === 'client' || viteCommand === 'serve';
      const vendorRoots = shouldFindVendors
        ? await findQwikRoots(sys, path.join(sys.cwd(), 'package.json'))
        : [];
      const pluginOpts: QwikPluginOptions = {
        target,
        buildMode,
        debug: qwikViteOpts.debug,
        entryStrategy: qwikViteOpts.entryStrategy,
        rootDir: viteConfig.root,
        resolveQwikBuild: viteEnv.command === 'build',
        transformedModuleOutput: qwikViteOpts.transformedModuleOutput,
        forceFullBuild,
        vendorRoots: vendorRoots.map((v) => v.path),
      };

      if (viteEnv.command === 'serve') {
        qwikViteOpts.entryStrategy = { type: 'hook' };
      }
      if (target === 'ssr') {
        // ssr
        if (typeof viteConfig.build?.ssr === 'string') {
          // from --ssr flag user config
          // entry.server.tsx (express/cloudflare/netlify)
          pluginOpts.input = viteConfig.build.ssr;
        } else {
          // entry.ssr.tsx input (exports render())
          pluginOpts.input = qwikViteOpts.ssr?.input;
        }

        pluginOpts.outDir = qwikViteOpts.ssr?.outDir;
        pluginOpts.manifestInput = qwikViteOpts.ssr?.manifestInput;
      } else if (target === 'client') {
        // client
        pluginOpts.input = qwikViteOpts.client?.input;
        pluginOpts.outDir = qwikViteOpts.client?.outDir;
        pluginOpts.manifestOutput = qwikViteOpts.client?.manifestOutput;
      } else {
        if (typeof viteConfig.build?.lib === 'object') {
          pluginOpts.input = viteConfig.build?.lib.entry;
        }
        pluginOpts.outDir = viteConfig.build?.outDir;
      }

      if (sys.env === 'node') {
        const fs: typeof import('fs') = await sys.dynamicImport('fs');

        try {
          const rootDir = pluginOpts.rootDir ?? sys.cwd();
          const packageJsonPath = sys.path.join(rootDir, 'package.json');
          const pkgString = await fs.promises.readFile(packageJsonPath, 'utf-8');

          try {
            const data = JSON.parse(pkgString);

            if (typeof data.name === 'string') {
              pluginOpts.scope = data.name;
            }
          } catch (e) {
            console.error(e);
          }
        } catch (e) {
          // error reading package.json from nodejs fs, ok to ignore
        }

        // In a NodeJs environment, create a path to a q-manifest.json file within the
        // OS tmp directory. This path should always be the same for both client and ssr.
        // Client build will write to this path, and SSR will read from it. For this reason,
        // the Client build should always start and finish before the SSR build.
        const nodeOs: typeof import('os') = await sys.dynamicImport('os');
        tmpClientManifestPath = path.join(nodeOs.tmpdir(), `vite-plugin-qwik-q-manifest.json`);

        if (target === 'ssr' && !pluginOpts.manifestInput) {
          // This is a SSR build so we should load the client build's manifest
          // so it can be used as the manifestInput of the SSR build
          try {
            const clientManifestStr = await fs.promises.readFile(tmpClientManifestPath, 'utf-8');
            pluginOpts.manifestInput = JSON.parse(clientManifestStr);
          } catch (e) {
            /**/
          }
        }
      }

      const opts = qwikPlugin.normalizeOptions(pluginOpts);

      // TODO: better way for other plugins to get ahold of the manifest info
      (globalThis as any).QWIK_MANIFEST = pluginOpts.manifestInput;

      // TODO: better way for other plugins to get ahold of client output directory path
      (globalThis as any).QWIK_CLIENT_OUT_DIR = qwikPlugin.normalizePath(
        sys.path.resolve(opts.rootDir, qwikViteOpts.client?.outDir || CLIENT_OUT_DIR)
      );

      if (typeof qwikViteOpts.client?.devInput === 'string') {
        clientDevInput = path.resolve(opts.rootDir, qwikViteOpts.client.devInput);
      } else {
        if (opts.srcDir) {
          clientDevInput = path.resolve(opts.srcDir, CLIENT_DEV_INPUT);
        } else {
          clientDevInput = path.resolve(opts.rootDir, 'src', CLIENT_DEV_INPUT);
        }
      }
      clientDevInput = qwikPlugin.normalizePath(clientDevInput);

      const vendorIds = vendorRoots.map((v) => v.id);
      const updatedViteConfig: UserConfig = {
        resolve: {
          dedupe: [...DEDUPE, ...vendorIds],
          conditions: [],
        },
        optimizeDeps: {
          exclude: [
            '@vite/client',
            '@vite/env',
            QWIK_CORE_ID,
            QWIK_JSX_RUNTIME_ID,
            QWIK_BUILD_ID,
            QWIK_CLIENT_MANIFEST_ID,
            ...vendorIds,
          ],
        },
        build: {
          outDir: opts.outDir,
          rollupOptions: {
            input: opts.input,
            preserveEntrySignatures: 'exports-only',
            output: normalizeRollupOutputOptions(path, opts, {}),
            treeshake: {
              moduleSideEffects: false,
            },
            onwarn: (warning, warn) => {
              if (
                warning.plugin === 'typescript' &&
                warning.message.includes('outputToFilesystem')
              ) {
                return;
              }
              warn(warning);
            },
          },
          polyfillModulePreload: false,
          dynamicImportVarsOptions: {
            exclude: [/./],
          },
        },
      };

      if (buildMode === 'development') {
        (globalThis as any).qDev = true;
        updatedViteConfig.define = {
          'globalThis.qDev': true,
        };
      }

      if (opts.target === 'ssr') {
        // SSR Build
        if (viteCommand === 'serve') {
          updatedViteConfig.ssr = {
            noExternal: vendorIds,
          };
        } else {
          updatedViteConfig.publicDir = false;
          updatedViteConfig.build!.ssr = true;
        }
        if (typeof viteConfig.build?.emptyOutDir === 'boolean') {
          updatedViteConfig.build!.emptyOutDir = viteConfig.build!.emptyOutDir;
        } else {
          updatedViteConfig.build!.emptyOutDir = false;
        }
      } else if (opts.target === 'client') {
        if (buildMode === 'production') {
          updatedViteConfig.resolve!.conditions = ['min'];
        }
        // Client Build
        if (isClientDevOnly) {
          updatedViteConfig.build!.rollupOptions!.input = clientDevInput;
        }
      } else if (opts.target === 'lib') {
        // Library Build
        updatedViteConfig.build!.minify = false;
      }

      return updatedViteConfig;
    },

    async buildStart() {
      // Using vite.resolveId to check file if exist
      // for example input might be virtual file
      const resolver = this.resolve;
      await qwikPlugin.validateSource(resolver);

      qwikPlugin.onAddWatchFile((ctx, path) => {
        ctx.addWatchFile(path);
      });

      qwikPlugin.onDiagnostics((diagnostics, optimizer) => {
        diagnostics.forEach((d) => {
          if (d.category === 'error') {
            this.error(createRollupError(optimizer, d));
          } else {
            this.warn(createRollupError(optimizer, d));
          }
        });
      });

      await qwikPlugin.buildStart(this);
    },

    resolveId(id, importer, resolveIdOpts) {
      if (id.startsWith('\0')) {
        return null;
      }
      if (isClientDevOnly && id === VITE_CLIENT_MODULE) {
        return id;
      }
      return qwikPlugin.resolveId(this, id, importer, resolveIdOpts);
    },

    load(id, loadOpts) {
      if (id.startsWith('\0')) {
        return null;
      }

      id = qwikPlugin.normalizePath(id);
      const opts = qwikPlugin.getOptions();

      if (isClientDevOnly && id === VITE_CLIENT_MODULE) {
        return getViteDevModule(opts);
      }
      if (viteCommand === 'serve' && id.endsWith(QWIK_CLIENT_MANIFEST_ID)) {
        return {
          code: 'export const manifest = undefined;',
        };
      }
      return qwikPlugin.load(this, id, loadOpts);
    },

    transform(code, id) {
      if (id.startsWith('\0')) {
        return null;
      }
      if (isClientDevOnly) {
        const parsedId = parseId(id);
        if (parsedId.params.has(VITE_DEV_CLIENT_QS)) {
          code = updateEntryDev(code);
        }
      }
      return qwikPlugin.transform(this, code, id);
    },

    async generateBundle(_, rollupBundle) {
      const opts = qwikPlugin.getOptions();

      if (opts.target === 'client') {
        // client build
        const outputAnalyzer = qwikPlugin.createOutputAnalyzer();

        for (const fileName in rollupBundle) {
          const b = rollupBundle[fileName];
          if (b.type === 'chunk') {
            outputAnalyzer.addBundle({
              fileName,
              modules: b.modules,
              imports: b.imports,
              dynamicImports: b.dynamicImports,
              size: b.code.length,
            });
          } else {
            if (fileName.endsWith('.css')) {
              injections.push({
                tag: 'link',
                location: 'head',
                attributes: {
                  rel: 'stylesheet',
                  href: `/${fileName}`,
                },
              });
            }
          }
        }

        for (const i of injections) {
          outputAnalyzer.addInjection(i);
        }

        const optimizer = qwikPlugin.getOptimizer();
        const manifest = await outputAnalyzer.generateManifest();
        manifest.platform = {
          ...versions,
          vite: '',
          rollup: this.meta?.rollupVersion || '',
          env: optimizer.sys.env,
          os: optimizer.sys.os,
        };
        if (optimizer.sys.env === 'node') {
          manifest.platform.node = process.versions.node;
        }

        const clientManifestStr = JSON.stringify(manifest, null, 2);
        this.emitFile({
          type: 'asset',
          fileName: Q_MANIFEST_FILENAME,
          source: clientManifestStr,
        });

        if (typeof opts.manifestOutput === 'function') {
          await opts.manifestOutput(manifest);
        }

        if (typeof opts.transformedModuleOutput === 'function') {
          await opts.transformedModuleOutput(qwikPlugin.getTransformedOutputs());
        }

        const sys = qwikPlugin.getSys();
        if (tmpClientManifestPath && sys.env === 'node') {
          // Client build should write the manifest to a tmp dir
          const fs: typeof import('fs') = await sys.dynamicImport('fs');
          await fs.promises.writeFile(tmpClientManifestPath, clientManifestStr);
        }
      }
    },

    async configureServer(server: ViteDevServer) {
      const opts = qwikPlugin.getOptions();
      const sys = qwikPlugin.getSys();
      const path = qwikPlugin.getPath();

      qwikPlugin.log(`configureServer(), entry module: ${clientDevInput}`);

      if (typeof fetch !== 'function' && sys.env === 'node') {
        // polyfill fetch() when not available in NodeJS
        qwikPlugin.log(`configureServer(), patch fetch()`);

        try {
          if (!globalThis.fetch) {
            const nodeFetch = await sys.strictDynamicImport('node-fetch');
            global.fetch = nodeFetch;
            global.Headers = nodeFetch.Headers;
            global.Request = nodeFetch.Request;
            global.Response = nodeFetch.Response;
          }
        } catch {
          console.warn('Global fetch() was not installed');
          // Nothing
        }
      }

      // qwik middleware injected BEFORE vite internal middlewares
      server.middlewares.use(async (req, res, next) => {
        try {
          const domain = 'http://' + (req.headers.host ?? 'localhost');
          const url = new URL(req.originalUrl!, domain);

          if (skipSsrRender(url)) {
            next();
            return;
          }

          if (req.headers.accept && req.headers.accept.includes('text/html')) {
            const envData: Record<string, any> = {
              ...(res as QwikViteDevResponse)._qwikEnvData,
              url: url.href,
            };

            const status = typeof res.statusCode === 'number' ? res.statusCode : 200;
            if (isClientDevOnly) {
              qwikPlugin.log(`handleClientEntry("${url}")`);

              const relPath = path.relative(opts.rootDir, clientDevInput!);
              const entryUrl = '/' + qwikPlugin.normalizePath(relPath);

              let html = getViteDevIndexHtml(entryUrl, envData);
              html = await server.transformIndexHtml(url.pathname, html);

              res.setHeader('Content-Type', 'text/html; charset=utf-8');
              res.setHeader('Cache-Control', 'no-cache, no-store, max-age=0');
              res.setHeader('Access-Control-Allow-Origin', '*');
              res.setHeader('X-Powered-By', 'Qwik Vite Dev Server');
              res.writeHead(status);

              res.end(html);
              return;
            }

            qwikPlugin.log(`handleSSR("${url}"), ssr input: ${opts.input[0]}`);

            const ssrModule = await server.ssrLoadModule(opts.input[0], {
              fixStacktrace: true,
            });

            const render: Render = ssrModule.default ?? ssrModule.render;

            if (typeof render === 'function') {
              const manifest: QwikManifest = {
                symbols: {},
                mapping: {},
                bundles: {},
                injections: [],
                version: '1',
              };

              Array.from(server.moduleGraph.fileToModulesMap.entries()).forEach((entry) => {
                entry[1].forEach((v) => {
                  const hook = v.info?.meta?.hook;
                  let url = v.url;
                  if (v.lastHMRTimestamp) {
                    url += `?t=${v.lastHMRTimestamp}`;
                  }
                  if (hook) {
                    manifest.mapping[hook.name] = url;
                  }

                  const { pathId, query } = parseId(v.url);
                  if (query === '' && pathId.endsWith('.css')) {
                    manifest.injections!.push({
                      tag: 'link',
                      location: 'head',
                      attributes: {
                        rel: 'stylesheet',
                        href: url,
                      },
                    });
                  }
                });
              });

              qwikPlugin.log(`handleSSR()`, 'symbols', manifest);

              const renderOpts: RenderToStreamOptions = {
                debug: true,
                stream: res,
                snapshot: !isClientDevOnly,
                manifest: isClientDevOnly ? undefined : manifest,
                symbolMapper: isClientDevOnly
                  ? undefined
                  : (symbolName, mapper) => {
                      if (mapper) {
                        const hash = getSymbolHash(symbolName);
                        return mapper[hash];
                      }
                    },
                prefetchStrategy: null,
                envData: envData,
              };

              res.setHeader('Content-Type', 'text/html; charset=utf-8');
              res.setHeader('Cache-Control', 'no-cache, no-store, max-age=0');
              res.setHeader('Access-Control-Allow-Origin', '*');
              res.setHeader('X-Powered-By', 'Qwik Vite Dev Server');
              res.writeHead(status);

<<<<<<< HEAD
              const result = await render(renderOpts);
              if ('html' in result) {
                res.write('<script type="module" src="/@vite/client"></script>');
                res.end((result as any).html);
=======
                res.setHeader('Content-Type', 'text/html; charset=utf-8');
                res.setHeader('Cache-Control', 'no-cache, no-store, max-age=0');
                res.setHeader('Access-Control-Allow-Origin', '*');
                res.setHeader('X-Powered-By', 'Qwik Vite Dev Server');
                res.writeHead(status);

                const result = await render(renderOpts);
                if ('html' in result) {
                  res.write((result as any).html);
                  res.end('<script type="module" src="/@vite/client"></script>');
                } else {
                  res.write('<script type="module" src="/@vite/client"></script>');
                  res.end();
                }
>>>>>>> 48e2b573
              } else {
                res.write('<script type="module" src="/@vite/client"></script>');
                res.end();
              }
            } else {
              next();
            }
          } else {
            next();
          }
        } catch (e: any) {
          next(e);
        }
      });
    },

    handleHotUpdate(ctx) {
      qwikPlugin.log('handleHotUpdate()', ctx);

      if (ctx.file.endsWith('.css')) {
        qwikPlugin.log('handleHotUpdate()', 'force css reload');

        ctx.server.ws.send({
          type: 'full-reload',
        });
        return [];
      }
    },
  };

  return vitePlugin;
}

function getViteDevIndexHtml(entryUrl: string, envData: Record<string, any>) {
  return `<!DOCTYPE html>
<html>
  <head>
  </head>
  <body>
    <script type="module">
    async function main() {
      const mod = await import("${entryUrl}?${VITE_DEV_CLIENT_QS}=");
      if (mod.default) {
        const envData = JSON.parse(${JSON.stringify(JSON.stringify(envData))})
        mod.default({
          envData,
        });
      }
    }
    main();
    </script>
  </body>
</html>`;
}

function updateEntryDev(code: string) {
  code = code.replace(/("|')@builder.io\/qwik("|')/g, `'${VITE_CLIENT_MODULE}'`);
  return code;
}

function getViteDevModule(opts: NormalizedQwikPluginOptions) {
  const qwikLoader = JSON.stringify(
    opts.debug ? QWIK_LOADER_DEFAULT_DEBUG : QWIK_LOADER_DEFAULT_MINIFIED
  );

  return `// Qwik Vite Dev Module
import { render as qwikRender } from '@builder.io/qwik';

export async function render(document, rootNode, opts) {

  await qwikRender(document, rootNode, opts);

  let qwikLoader = document.getElementById('qwikloader');
  if (!qwikLoader) {
    qwikLoader = document.createElement('script');
    qwikLoader.id = 'qwikloader';
    qwikLoader.innerHTML = ${qwikLoader};
    document.head.appendChild(qwikLoader);
  }

  if (!window.__qwikViteLog) {
    window.__qwikViteLog = true;
    console.debug("%c⭐️ Qwik Dev Mode","background: #0c75d2; color: white; padding: 2px 3px; border-radius: 2px; font-size: 0.8em;","Do not use this mode in production!\\n - No portion of the application is pre-rendered on the server\\n - All of the application is running eagerly in the browser\\n - Optimizer/Serialization/Deserialization code is not exercised!");
  }
}`;
}

const getSymbolHash = (symbolName: string) => {
  const index = symbolName.lastIndexOf('_');
  if (index > -1) {
    return symbolName.slice(index + 1);
  }
  return symbolName;
};

const findQwikRoots = async (
  sys: OptimizerSystem,
  packageJsonPath: string
): Promise<QwikPackages[]> => {
  if (sys.env === 'node') {
    const fs: typeof import('fs') = await sys.dynamicImport('fs');
    const { resolvePackageData }: typeof import('vite') = await sys.strictDynamicImport('vite');

    try {
      const data = await fs.promises.readFile(packageJsonPath, { encoding: 'utf-8' });

      try {
        const packageJson = JSON.parse(data);
        const dependencies = packageJson['dependencies'];
        const devDependencies = packageJson['devDependencies'];

        const packages: string[] = [];
        if (typeof dependencies === 'object') {
          packages.push(...Object.keys(dependencies));
        }
        if (typeof devDependencies === 'object') {
          packages.push(...Object.keys(devDependencies));
        }

        const basedir = sys.cwd();
        const qwikDirs = packages
          .map((id) => {
            const pkgData = resolvePackageData(id, basedir);
            if (pkgData) {
              const qwikPath = pkgData.data['qwik'];
              if (qwikPath) {
                return {
                  id,
                  path: sys.path.resolve(pkgData.dir, qwikPath),
                };
              }
            }
          })
          .filter(isNotNullable);
        return qwikDirs;
      } catch (e) {
        console.error(e);
      }
    } catch (e) {
      // ignore errors if root package.json not found
    }
  }
  return [];
};

export const isNotNullable = <T>(v: T): v is NonNullable<T> => {
  return v != null;
};

const VITE_CLIENT_MODULE = `@builder.io/qwik/vite-client`;
const VITE_DEV_CLIENT_QS = `qwik-vite-dev-client`;
const CLIENT_DEV_INPUT = 'entry.dev.tsx';

const FS_PREFIX = `/@fs/`;
const VALID_ID_PREFIX = `/@id/`;
const VITE_PUBLIC_PATH = `/@vite/`;
const internalPrefixes = [FS_PREFIX, VALID_ID_PREFIX, VITE_PUBLIC_PATH];
const InternalPrefixRE = new RegExp(`^(?:${internalPrefixes.join('|')})`);

const skipSsrRender = (url: URL) => {
  const pathname = url.pathname;
  const hasExtension = /\.[\w?=&]+$/.test(pathname) && !pathname.endsWith('.html');
  const isHtmlProxy = url.searchParams.has('html-proxy');
  const isVitePing = pathname.includes('__vite_ping');
  const skipSSR = url.searchParams.get('ssr') === 'false';
  return (
    hasExtension || isHtmlProxy || isVitePing || skipSSR || InternalPrefixRE.test(url.pathname)
  );
};

/**
 * @alpha
 */
export interface QwikVitePluginOptions {
  /**
   * Prints verbose Qwik plugin debug logs.
   * Default `false`
   */
  debug?: boolean;
  /**
   * The Qwik entry strategy to use while bunding for production.
   * During development the type is always `hook`.
   * Default `{ type: "smart" }`)
   */
  entryStrategy?: EntryStrategy;
  /**
   * The source directory to find all the Qwik components. Since Qwik
   * does not have a single input, the `srcDir` is use to recursively
   * find Qwik files.
   * Default `src`
   */
  srcDir?: string;
  client?: {
    /**
     * The entry point for the client builds. Typically this would be
     * the application's main component.
     * Default `src/components/app/app.tsx`
     */
    input?: string[] | string;
    /**
     * Entry input for client-side only development with hot-module reloading.
     * This is for Vite development only and does not use SSR.
     * Default `src/entry.dev.tsx`
     */
    devInput?: string;
    /**
     * Output directory for the client build.
     * Default `dist`
     */
    outDir?: string;
    /**
     * The client build will create a manifest and this hook
     * is called with the generated build data.
     * Default `undefined`
     */
    manifestOutput?: (manifest: QwikManifest) => Promise<void> | void;
  };
  ssr?: {
    /**
     * The entry point for the SSR renderer. This file should export
     * a `render()` function. This entry point and `render()` export
     * function is also used for Vite's SSR development and Nodejs
     * debug mode.
     * Default `src/entry.ssr.tsx`
     */
    input?: string;
    /**
     * Output directory for the server build.
     * Default `dist`
     */
    outDir?: string;
    /**
     * The SSR build requires the manifest generated during the client build.
     * By default, this plugin will wire the client manifest to the ssr build.
     * However, the `manifestInput` option can be used to manually provide a manifest.
     * Default `undefined`
     */
    manifestInput?: QwikManifest;
  };
  optimizerOptions?: OptimizerOptions;
  /**
   * Hook that's called after the build and provides all of the transformed
   * modules that were used before bundling.
   */
  transformedModuleOutput?:
    | ((transformedModules: TransformModule[]) => Promise<void> | void)
    | null;
}

export interface QwikViteDevResponse {
  _qwikEnvData?: Record<string, any>;
}<|MERGE_RESOLUTION|>--- conflicted
+++ resolved
@@ -543,27 +543,10 @@
               res.setHeader('X-Powered-By', 'Qwik Vite Dev Server');
               res.writeHead(status);
 
-<<<<<<< HEAD
               const result = await render(renderOpts);
               if ('html' in result) {
                 res.write('<script type="module" src="/@vite/client"></script>');
                 res.end((result as any).html);
-=======
-                res.setHeader('Content-Type', 'text/html; charset=utf-8');
-                res.setHeader('Cache-Control', 'no-cache, no-store, max-age=0');
-                res.setHeader('Access-Control-Allow-Origin', '*');
-                res.setHeader('X-Powered-By', 'Qwik Vite Dev Server');
-                res.writeHead(status);
-
-                const result = await render(renderOpts);
-                if ('html' in result) {
-                  res.write((result as any).html);
-                  res.end('<script type="module" src="/@vite/client"></script>');
-                } else {
-                  res.write('<script type="module" src="/@vite/client"></script>');
-                  res.end();
-                }
->>>>>>> 48e2b573
               } else {
                 res.write('<script type="module" src="/@vite/client"></script>');
                 res.end();
