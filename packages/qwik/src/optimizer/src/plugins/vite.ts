--- conflicted
+++ resolved
@@ -410,17 +410,7 @@
     async configResolved(config) {
       basePathname = config.base;
       if (!(basePathname.startsWith('/') && basePathname.endsWith('/'))) {
-<<<<<<< HEAD
         throw new Error(`Vite's config.base must begin and end with /`);
-=======
-        // TODO v2: make this an error
-        console.error(
-          `warning: vite's config.base must begin and end with /. This will be an error in v2. If you have a valid use case, please open an issue.`
-        );
-        if (!basePathname.endsWith('/')) {
-          basePathname += '/';
-        }
->>>>>>> 1583bb56
       }
       const sys = qwikPlugin.getSys();
       if (sys.env === 'node' && !qwikViteOpts.entryStrategy) {
