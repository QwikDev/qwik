import type { UserConfig, ViteDevServer, Plugin as VitePlugin, BuildOptions } from 'vite';
import type {
  EntryStrategy,
  GlobalInjections,
  Optimizer,
  OptimizerOptions,
  QwikManifest,
  TransformModule,
} from '../types';
import { type BundleGraphAdder } from './bundle-graph';
import { getImageSizeServer } from './dev/image-size-server';
import {
  QWIK_BUILD_ID,
  QWIK_CLIENT_MANIFEST_ID,
  QWIK_CORE_ID,
  QWIK_CORE_INTERNAL_ID,
  QWIK_CORE_SERVER,
  QWIK_JSX_DEV_RUNTIME_ID,
  QWIK_JSX_RUNTIME_ID,
  TRANSFORM_REGEX,
  createQwikPlugin,
  type ExperimentalFeatures,
  type NormalizedQwikPluginOptions,
  type QwikBuildMode,
  type QwikBuildTarget,
  type QwikPluginOptions,
} from './plugin';
import { createRollupError, normalizeRollupOutputOptions } from './rollup';
<<<<<<< HEAD
import { VITE_DEV_CLIENT_QS, configureDevServer, configurePreviewServer } from './vite-dev-server';
import { isVirtualId, parseId } from './vite-utils';
=======
import { configurePreviewServer, getViteIndexTags } from './dev';
>>>>>>> 2ff3c240

const DEDUPE = [
  QWIK_CORE_ID,
  QWIK_JSX_RUNTIME_ID,
  QWIK_JSX_DEV_RUNTIME_ID,
  QWIK_CORE_INTERNAL_ID,
  '@builder.io/qwik',
  '@builder.io/qwik/jsx-runtime',
  '@builder.io/qwik/jsx-dev-runtime',
];

const STYLING = ['.css', '.scss', '.sass', '.less', '.styl', '.stylus'];
const FONTS = ['.woff', '.woff2', '.ttf'];

/**
 * Workaround to make the api be defined in the type.
 *
 * @internal
 */
type P<T> = VitePlugin<T> & { api: T; config: Extract<VitePlugin<T>['config'], Function> };

/**
 * The types for Vite/Rollup don't allow us to be too specific about the return type. The correct
 * return type is `[QwikVitePlugin, VitePlugin<never>]`, and if you search the plugin by name you'll
 * get the `QwikVitePlugin`.
 *
 * @public
 */
export function qwikVite(qwikViteOpts: QwikVitePluginOptions = {}): any {
  let viteCommand: 'build' | 'serve' = 'serve';
  let manifestInput: QwikManifest | null = null;
  let clientOutDir: string | null = null;
  let basePathname: string = '/';
  let clientPublicOutDir: string | null = null;
  let viteAssetsDir: string | undefined;
  let srcDir: string | null = null;
  let rootDir: string | null = null;

  let ssrOutDir: string | null = null;
  const fileFilter: QwikVitePluginOptions['fileFilter'] = qwikViteOpts.fileFilter
    ? (id, type) => TRANSFORM_REGEX.test(id) || qwikViteOpts.fileFilter!(id, type)
    : () => true;
  const disableFontPreload = qwikViteOpts.disableFontPreload ?? false;
  const injections: GlobalInjections[] = [];
  const qwikPlugin = createQwikPlugin(qwikViteOpts.optimizerOptions);

  const bundleGraphAdders = new Set<BundleGraphAdder>();

  const api: QwikVitePluginApi = {
    getOptimizer: () => qwikPlugin.getOptimizer(),
    getOptions: () => qwikPlugin.getOptions(),
    getManifest: () => manifestInput,
    getRootDir: () => qwikPlugin.getOptions().rootDir,
    getClientOutDir: () => clientOutDir,
    getClientPublicOutDir: () => clientPublicOutDir,
    getAssetsDir: () => viteAssetsDir,
    registerBundleGraphAdder: (adder: BundleGraphAdder) => bundleGraphAdders.add(adder),
    _oldDevSsrServer: () => qwikViteOpts.devSsrServer,
  };

  // We provide two plugins to Vite. The first plugin is the main plugin that handles all the
  // Vite hooks. The second plugin is a post plugin that is called after the build has finished.
  // The post plugin is used to generate the Qwik manifest file that is used during SSR to
  // generate QRLs for event handlers.
  const vitePluginPre: P<QwikVitePluginApi> = {
    name: 'vite-plugin-qwik',
    enforce: 'pre',
    api,

    async config(viteConfig, viteEnv) {
      await qwikPlugin.init();

      const path = qwikPlugin.getPath();

      let target: QwikBuildTarget;
      if (viteConfig.build?.ssr || viteEnv.mode === 'ssr') {
        target = 'ssr';
      } else if (viteEnv.mode === 'lib') {
        target = 'lib';
      } else if (viteEnv.mode === 'test') {
        target = 'test';
      } else {
        target = 'client';
      }

      viteCommand = viteEnv.command;

      let buildMode: QwikBuildMode;
      if (viteEnv.mode === 'production') {
        buildMode = 'production';
      } else if (viteEnv.mode === 'development') {
        buildMode = 'development';
      } else if (viteCommand === 'build' && target === 'client') {
        // build (production)
        buildMode = 'production';
      } else {
        // serve (development)
        buildMode = 'development';
      }

      qwikPlugin.debug(`vite config(), command: ${viteCommand}, env.mode: ${viteEnv.mode}`);

      if (viteCommand === 'serve') {
        qwikViteOpts.entryStrategy = { type: 'segment' };
      } else {
        if (target === 'ssr') {
          qwikViteOpts.entryStrategy = { type: 'hoist' };
        } else if (target === 'lib') {
          qwikViteOpts.entryStrategy = { type: 'inline' };
        }
      }
      // Special case: build.ssr can be the input for the ssr build
      const ssrInput =
        target === 'ssr'
          ? typeof viteConfig.build?.ssr === 'string'
            ? viteConfig.build.ssr
            : qwikViteOpts.ssr?.input
          : undefined;
      const clientInput = target === 'client' ? qwikViteOpts.client?.input : undefined;
      let input = viteConfig.build?.rollupOptions?.input || clientInput || ssrInput;
      if (input && typeof input === 'string') {
        input = [input];
      }
      viteAssetsDir = viteConfig.build?.assetsDir;
      const useAssetsDir = target === 'client' && !!viteAssetsDir && viteAssetsDir !== '_astro';
      const pluginOpts: QwikPluginOptions = {
        target,
        buildMode,
        csr: qwikViteOpts.csr,
        debug: qwikViteOpts.debug,
        entryStrategy: qwikViteOpts.entryStrategy,
        srcDir: qwikViteOpts.srcDir,
        rootDir: viteConfig.root,
        tsconfigFileNames: qwikViteOpts.tsconfigFileNames,
        resolveQwikBuild: true,
        transformedModuleOutput: qwikViteOpts.transformedModuleOutput,
        outDir: viteConfig.build?.outDir,
        ssrOutDir: qwikViteOpts.ssr?.outDir || viteConfig.build?.outDir,
        clientOutDir:
          qwikViteOpts.client?.outDir ||
          // When ssr is true, this is probably an adapter build and not where the client build is
          (viteConfig.build?.ssr ? undefined : viteConfig.build?.outDir),
        assetsDir: useAssetsDir ? viteAssetsDir : undefined,
        devTools: qwikViteOpts.devTools,
        sourcemap: !!viteConfig.build?.sourcemap,
        lint: qwikViteOpts.lint,
        experimental: qwikViteOpts.experimental,
        input,
        manifestInput: qwikViteOpts.ssr?.manifestInput,
        manifestOutput: qwikViteOpts.client?.manifestOutput,
      };

      const opts = await qwikPlugin.normalizeOptions(pluginOpts);
      input ||= opts.input;

      manifestInput = opts.manifestInput;
      srcDir = opts.srcDir;
      rootDir = opts.rootDir;

      if (!qwikViteOpts.csr) {
        clientOutDir = opts.clientOutDir;

        clientPublicOutDir = viteConfig.base
          ? path.join(clientOutDir, viteConfig.base)
          : clientOutDir;

        ssrOutDir = opts.ssrOutDir;
      }

      const isDevelopment = buildMode === 'development';
      const qDevKey = 'globalThis.qDev';
      const qTestKey = 'globalThis.qTest';
      const qInspectorKey = 'globalThis.qInspector';
      const qSerializeKey = 'globalThis.qSerialize';
      const qDev = viteConfig?.define?.[qDevKey] ?? isDevelopment;
      const qInspector = viteConfig?.define?.[qInspectorKey] ?? isDevelopment;
      const qSerialize = viteConfig?.define?.[qSerializeKey] ?? isDevelopment;

      const updatedViteConfig: UserConfig = {
        ssr: {
          noExternal: [QWIK_CORE_ID, QWIK_CORE_INTERNAL_ID, QWIK_CORE_SERVER, QWIK_BUILD_ID],
        },
        envPrefix: ['VITE_', 'PUBLIC_'],
        resolve: {
          dedupe: [...DEDUPE],
          conditions: buildMode === 'production' && target === 'client' ? ['min'] : [],
          alias: {
            '@builder.io/qwik': '@qwik.dev/core',
            '@builder.io/qwik/build': '@qwik.dev/core/build',
            '@builder.io/qwik/server': '@qwik.dev/core/server',
            '@builder.io/qwik/preloader': '@qwik.dev/core/preloader',
            '@builder.io/qwik/jsx-runtime': '@qwik.dev/core/jsx-runtime',
            '@builder.io/qwik/jsx-dev-runtime': '@qwik.dev/core/jsx-dev-runtime',
            '@builder.io/qwik/optimizer': '@qwik.dev/core/optimizer',
            '@builder.io/qwik/loader': '@qwik.dev/core/loader',
            '@builder.io/qwik/backpatch': '@qwik.dev/core/backpatch',
            '@builder.io/qwik/cli': '@qwik.dev/core/cli',
            '@builder.io/qwik/testing': '@qwik.dev/core/testing',
          },
        },
        esbuild:
          viteCommand === 'serve'
            ? false
            : {
                logLevel: 'error',
                jsx: 'automatic',
              },
        optimizeDeps: {
          exclude: [
            // using optimized deps for qwik libraries will lead to duplicate imports
            // this breaks Qwik because it relies a lot on module scoped symbols
            QWIK_CORE_ID,
            QWIK_CORE_INTERNAL_ID,
            QWIK_CORE_SERVER,
            QWIK_JSX_RUNTIME_ID,
            QWIK_JSX_DEV_RUNTIME_ID,
            QWIK_BUILD_ID,
            QWIK_CLIENT_MANIFEST_ID,
            '@builder.io/qwik',
          ],
          // Enforce scanning our input even when overridden later
          entries:
            input &&
            (typeof input === 'string'
              ? [input]
              : typeof input === 'object'
                ? Object.values(input)
                : input),
        },
        build: {
          modulePreload: false,
          dynamicImportVarsOptions: {
            exclude: [/./],
          },
          rollupOptions: {
            /**
             * This is a workaround to have predictable chunk hashes between builds. It doesn't seem
             * to impact the build time.
             * https://github.com/QwikDev/qwik/issues/7226#issuecomment-2647122505
             */
            maxParallelFileOps: 1,
            // This will amend the existing input
            input,
            // temporary fix for rolldown-vite types
          } as BuildOptions['rollupOptions'],
        },
        define: {
          [qDevKey]: qDev,
          [qInspectorKey]: qInspector,
          [qSerializeKey]: qSerialize,
          [qTestKey]: JSON.stringify(process.env.NODE_ENV === 'test'),
        },
      };

      if (!qwikViteOpts.csr) {
        const buildOutputDir =
          target === 'client' && viteConfig.base
            ? path.join(opts.outDir, viteConfig.base)
            : opts.outDir;

        updatedViteConfig.build!.cssCodeSplit = false;
        updatedViteConfig.build!.outDir = buildOutputDir;
        const origOnwarn = updatedViteConfig.build!.rollupOptions?.onwarn;
        updatedViteConfig.build!.rollupOptions = {
          ...updatedViteConfig.build!.rollupOptions,
          output: await normalizeRollupOutputOptions(
            qwikPlugin,
            viteConfig.build?.rollupOptions?.output,
            useAssetsDir,
            buildOutputDir
          ),
          preserveEntrySignatures: 'exports-only',
          onwarn: (warning, warn) => {
            if (warning.plugin === 'typescript' && warning.message.includes('outputToFilesystem')) {
              return;
            }
            origOnwarn ? origOnwarn(warning, warn) : warn(warning);
          },
        };

        if (opts.target === 'ssr') {
          // SSR Build
          if (viteCommand === 'build') {
            updatedViteConfig.publicDir = false;
            updatedViteConfig.build!.ssr = true;
            if (viteConfig.build?.minify == null && buildMode === 'production') {
              updatedViteConfig.build!.minify = true;
            }
          }
        } else if (opts.target === 'client') {
          // nothing
        } else if (opts.target === 'lib') {
          // Library Build
          updatedViteConfig.build!.minify = false;
          updatedViteConfig.build!.rollupOptions.external = [
            QWIK_CORE_ID,
            QWIK_CORE_INTERNAL_ID,
            QWIK_CORE_SERVER,
            QWIK_JSX_RUNTIME_ID,
            QWIK_JSX_DEV_RUNTIME_ID,
            QWIK_BUILD_ID,
            QWIK_CLIENT_MANIFEST_ID,
          ];
        } else {
          // Test Build
          updatedViteConfig.define = {
            [qDevKey]: true,
            [qTestKey]: true,
            [qInspectorKey]: false,
          };
        }

        (globalThis as any).qDev = qDev;
        (globalThis as any).qTest = true;
        (globalThis as any).qInspector = qInspector;
      }

      return updatedViteConfig;
    },

    async configResolved(config) {
      basePathname = config.base;
      if (!(basePathname.startsWith('/') && basePathname.endsWith('/'))) {
        throw new Error(`vite's config.base must begin and end with /`);
      }
      const useSourcemap = !!config.build.sourcemap;
      if (useSourcemap && qwikViteOpts.optimizerOptions?.sourcemap === undefined) {
        qwikPlugin.setSourceMapSupport(true);
      }
      // Ensure that the final settings are applied
      qwikPlugin.normalizeOptions(qwikViteOpts);
    },

    async buildStart() {
      injections.length = 0;

      // Using vite.resolveId to check file if exist
      // for example input might be virtual file
      const resolver = this.resolve.bind(this);
      await qwikPlugin.validateSource(resolver);

      qwikPlugin.onDiagnostics((diagnostics, optimizer, srcDir) => {
        diagnostics.forEach((d) => {
          const id = qwikPlugin.normalizePath(optimizer.sys.path.join(srcDir, d.file));
          if (d.category === 'error') {
            this.error(createRollupError(id, d));
          } else {
            this.warn(createRollupError(id, d));
          }
        });
      });

      await qwikPlugin.buildStart(this);
    },

    resolveId(id, importer, resolveIdOpts) {
      const shouldResolveFile = fileFilter(id, 'resolveId');
      const isDevClientModule = isClientDevOnly && id === VITE_CLIENT_MODULE;

      if (isVirtualId(id) || !shouldResolveFile) {
        return null;
      }
<<<<<<< HEAD
      if (isDevClientModule) {
        return id;
      }
=======
>>>>>>> 2ff3c240
      return qwikPlugin.resolveId(this, id, importer, resolveIdOpts);
    },

    load(id, loadOpts) {
      const shouldLoadFile = fileFilter(id, 'load');
      const isDevClientModule = isClientDevOnly && id === VITE_CLIENT_MODULE;

      if (isVirtualId(id) || !shouldLoadFile) {
        return null;
      }

      id = qwikPlugin.normalizePath(id);

<<<<<<< HEAD
      if (isDevClientModule) {
        const opts = qwikPlugin.getOptions();
        return getViteDevModule(opts);
      }
=======
>>>>>>> 2ff3c240
      if (viteCommand === 'serve' && id.endsWith(QWIK_CLIENT_MANIFEST_ID)) {
        return {
          code: 'export const manifest = undefined;',
        };
      }
      return qwikPlugin.load(this, id, loadOpts);
    },

    transform(code, id, transformOpts) {
      const shouldTransformFile = fileFilter(id, 'transform');
      const isStringImportId = id.includes('?raw');

      if (isVirtualId(id) || !shouldTransformFile || isStringImportId) {
        return null;
      }
      if (
        id.includes('.vite/deps/') &&
        code.slice(0, 5000).includes('qwik') &&
        /import[^\n]*qwik[^\n]*\n/.test(code)
      ) {
        const relPath = rootDir && id.startsWith(rootDir) ? id.slice(rootDir.length) : id;
        throw new Error(
          `\n==============\n` +
            `This dependency was pre-bundled by Vite, but it seems to use Qwik, which needs processing by the optimizer.\n` +
            `Please add the original modulename to the "optimizeDeps.exclude" array in your Vite config:\n` +
            `${relPath}\n` +
            `==============\n`
        );
      }

      return qwikPlugin.transform(this, code, id, transformOpts);
    },
  } as const satisfies VitePlugin<QwikVitePluginApi>;

  const vitePluginPost: VitePlugin<never> = {
    name: 'vite-plugin-qwik-post',
    enforce: 'post',

    generateBundle: {
      order: 'post',
      async handler(_, rollupBundle) {
        const opts = qwikPlugin.getOptions();

        if (opts.target === 'client') {
          // client build

          for (const [fileName, b] of Object.entries(rollupBundle)) {
            if (b.type === 'asset') {
              const baseFilename = basePathname + fileName;
              if (STYLING.some((ext) => fileName.endsWith(ext))) {
                if (typeof b.source === 'string' && b.source.length < opts.inlineStylesUpToBytes) {
                  injections.push({
                    tag: 'style',
                    location: 'head',
                    attributes: {
                      'data-src': baseFilename,
                      dangerouslySetInnerHTML: b.source,
                    },
                  });
                } else {
                  injections.push({
                    tag: 'link',
                    location: 'head',
                    attributes: {
                      rel: 'stylesheet',
                      href: baseFilename,
                    },
                  });
                }
              } else {
                const selectedFont = FONTS.find((ext) => fileName.endsWith(ext));
                if (selectedFont && !disableFontPreload) {
                  injections.unshift({
                    tag: 'link',
                    location: 'head',
                    attributes: {
                      rel: 'preload',
                      href: baseFilename,
                      as: 'font',
                      type: `font/${selectedFont.slice(1)}`,
                      crossorigin: '',
                    },
                  });
                }
              }
            }
          }

          await qwikPlugin.generateManifest(this, rollupBundle, bundleGraphAdders, {
            injections,
            platform: { vite: '' },
          });
        }
      },
    },

    async writeBundle(_, rollupBundle) {
      const opts = qwikPlugin.getOptions();
      if (opts.target === 'ssr') {
        // ssr build

        const sys = qwikPlugin.getSys();
        if (sys.env === 'node' || sys.env === 'bun') {
          const outputs = Object.keys(rollupBundle);

          // In order to simplify executing the server script with a common script
          // always ensure there's a plain .js file.
          // For example, if only a .mjs was generated, also
          // create the .js file that just calls the .mjs file
          const patchModuleFormat = async (bundeName: string) => {
            try {
              const bundleFileName = sys.path.basename(bundeName);
              const ext = sys.path.extname(bundleFileName);
              const isEntryFile =
                bundleFileName.startsWith('entry.') || bundleFileName.startsWith('entry_');
              if (
                isEntryFile &&
                !bundleFileName.includes('preview') &&
                (ext === '.mjs' || ext === '.cjs')
              ) {
                const extlessName = sys.path.basename(bundleFileName, ext);
                const js = `${extlessName}.js`;
                const moduleName = extlessName + ext;

                const hasJsScript = outputs.some((f) => sys.path.basename(f) === js);
                if (!hasJsScript) {
                  // didn't generate a .js script
                  // create a .js file that just import()s their script
                  const bundleOutDir = sys.path.dirname(bundeName);
                  const fs: typeof import('fs') = await sys.dynamicImport('node:fs');

                  const folder = sys.path.join(opts.outDir, bundleOutDir);
                  await fs.promises.mkdir(folder, { recursive: true });
                  await fs.promises.writeFile(
                    sys.path.join(folder, js),
                    `export * from "./${moduleName}";`
                  );
                }
              }
            } catch (e) {
              console.error('patchModuleFormat', e);
            }
          };

          await Promise.all(outputs.map(patchModuleFormat));
        }
      }
    },
    transformIndexHtml() {
      // only in dev mode
      if (viteCommand !== 'serve') {
        return;
      }
      return getViteIndexTags(qwikPlugin.getOptions(), srcDir!);
    },
    configureServer(server: ViteDevServer) {
      qwikPlugin.configureServer(server);
      const imageDevTools = qwikViteOpts?.devTools?.imageDevTools ?? true;

      if (imageDevTools) {
        server.middlewares.use(getImageSizeServer(qwikPlugin.getSys(), rootDir!, srcDir!));
      }
    },

    configurePreviewServer(server) {
      return async () => {
        const sys = qwikPlugin.getSys();
        const path = qwikPlugin.getPath();
        await configurePreviewServer(server.middlewares, ssrOutDir!, sys, path);
      };
    },

    handleHotUpdate(ctx) {
      qwikPlugin.handleHotUpdate(ctx);

      // Tell the client to reload the page if any modules were used in ssr or client
      // this needs to be refined
      if (ctx.modules.length) {
        ctx.server.hot.send({
          type: 'full-reload',
        });
      }
    },

    onLog(level, log) {
      if (log.plugin == ('vite-plugin-qwik' satisfies QwikVitePlugin['name'])) {
        const color = LOG_COLOR[level] || ANSI_COLOR.White;
        const frames = (log.frame || '')
          .split('\n')
          .map(
            (line) =>
              (line.match(/^\s*\^\s*$/) ? ANSI_COLOR.BrightWhite : ANSI_COLOR.BrightBlack) + line
          );
        // eslint-disable-next-line no-console
        console[level](
          `${color}%s\n${ANSI_COLOR.BrightWhite}%s\n%s${ANSI_COLOR.RESET}`,
          `[${log.plugin}](${level}): ${log.message}\n`,
          `  ${log?.loc?.file}:${log?.loc?.line}:${log?.loc?.column}\n`,
          `  ${frames.join('\n  ')}\n`
        );
        return false;
      }
    },
  } as const satisfies VitePlugin<QwikVitePluginApi>;

  return [vitePluginPre, vitePluginPost, checkExternals()];
}

/**
 * This plugin checks for external dependencies that should be included in the server bundle,
 * because they use Qwik. If they are not included, the optimizer won't process them, and there will
 * be two instances of Qwik Core loaded.
 */
async function checkExternals() {
  let fs: typeof import('fs').promises;
  let path: typeof import('path');
  try {
    fs = await import('node:fs').then((m) => m.promises);
    path = await import('node:path');
  } catch {
    // We can't do anything if we can't import fs and path
    return;
  }
  const seen: Set<string> = new Set();
  let rootDir: string;
  const core2 = '@qwik-dev/core';
  const core1 = '@builder.io/qwik';
  async function isQwikDep(dep: string, dir: string) {
    while (dir) {
      const pkg = path.join(dir, 'node_modules', dep, 'package.json');
      try {
        await fs.access(pkg);
        const data = await fs.readFile(pkg, {
          encoding: 'utf-8',
        });
        // any mention of lowercase qwik in the package.json is enough
        const json = JSON.parse(data);
        if (
          json.qwik ||
          json.dependencies?.[core2] ||
          json.peerDependencies?.[core2] ||
          json.dependencies?.[core1] ||
          json.peerDependencies?.[core1]
        ) {
          return true;
        }
        return false;
      } catch {
        //empty
      }
      const nextRoot = path.dirname(dir);
      if (nextRoot === dir) {
        break;
      }
      dir = nextRoot;
    }
    return false;
  }

  return {
    name: 'checkQwikExternals',
    enforce: 'pre',
    configResolved: (config) => {
      rootDir = config.root;
    },
    // We check all SSR build lookups for external Qwik deps
    resolveId: {
      order: 'pre',
      async handler(source, importer, options) {
        if (!options.ssr || /^([./]|node:|[^a-z])/.test(source) || seen.has(source)) {
          return;
        }
        const packageName = (
          source.startsWith('@') ? source.split('/').slice(0, 2).join('/') : source.split('/')[0]
        ).split('?')[0];
        if (seen.has(packageName)) {
          return;
        }
        // technically we should check for each importer, but this is ok
        seen.add(source);
        seen.add(packageName);
        const result = await this.resolve(packageName, importer, { ...options, skipSelf: true });
        if (result?.external) {
          // Qwik deps should not be external
          if (await isQwikDep(packageName, importer ? path.dirname(importer) : rootDir)) {
            // TODO link to docs
            throw new Error(
              `\n==============\n` +
                `${packageName} is being treated as an external dependency, but it should be included in the server bundle, because it uses Qwik and it needs to be processed by the optimizer.\n` +
                `Please add the package to "ssr.noExternal[]" as well as "optimizeDeps.exclude[]" in the Vite config. \n` +
                `==============\n`
            );
          }
        }
        if (packageName === source) {
          // We already resolved it, so return that result
          return result;
        }
      },
    },
  } as const satisfies VitePlugin<never>;
}

const ANSI_COLOR = {
  Black: '\x1b[30m',
  Red: '\x1b[31m',
  Green: '\x1b[32m',
  Yellow: '\x1b[33m',
  Blue: '\x1b[34m',
  Magenta: '\x1b[35m',
  Cyan: '\x1b[36m',
  White: '\x1b[37m',
  BrightBlack: '\x1b[90m',
  BrightRed: '\x1b[91m',
  BrightGreen: '\x1b[92m',
  BrightYellow: '\x1b[93m',
  BrightBlue: '\x1b[94m',
  BrightMagenta: '\x1b[95m',
  BrightCyan: '\x1b[96m',
  BrightWhite: '\x1b[97m',
  RESET: '\x1b[0m',
};

const LOG_COLOR = {
  warn: ANSI_COLOR.Yellow,
  info: ANSI_COLOR.Cyan,
  debug: ANSI_COLOR.BrightBlack,
};

export const isNotNullable = <T>(v: T): v is NonNullable<T> => {
  return v != null;
};

interface QwikVitePluginCommonOptions {
  /**
   * Prints verbose Qwik plugin debug logs.
   *
   * Default `false`
   */
  debug?: boolean;
  /**
   * The Qwik entry strategy to use while building for production. During development the type is
   * always `segment`.
   *
   * Default `{ type: "smart" }`)
   */
  entryStrategy?: EntryStrategy;
  /**
   * The source directory to find all the Qwik components. Since Qwik does not have a single input,
   * the `srcDir` is used to recursively find Qwik files.
   *
   * Default `src`
   */
  srcDir?: string;
  /**
   * List of tsconfig.json files to use for ESLint warnings during development.
   *
   * Default `['tsconfig.json']`
   */
  tsconfigFileNames?: string[];
  /**
   * List of directories to recursively search for Qwik components or Vendors.
   *
   * Default `[]`
   *
   * @deprecated No longer used. Instead, any imported file with `.qwik.` in the name is processed.
   */
  vendorRoots?: string[];
  /**
   * Disables the automatic vendor roots scan. This is useful when you want to manually specify the
   * vendor roots.
   */
  disableVendorScan?: boolean;
  /**
   * Options for the Qwik optimizer.
   *
   * Default `undefined`
   */
  optimizerOptions?: OptimizerOptions;
  /**
   * Hook that's called after the build and provides all of the transformed modules that were used
   * before bundling.
   */
  transformedModuleOutput?:
    | ((transformedModules: TransformModule[]) => Promise<void> | void)
    | null;
  devTools?: {
    /**
     * Validates image sizes for CLS issues during development. In case of issues, provides you with
     * a correct image size resolutions. If set to `false`, image dev tool will be disabled.
     *
     * Default `true`
     */
    imageDevTools?: boolean | true;
    /**
     * Press-hold the defined keys to enable qwik dev inspector. By default the behavior is
     * activated by pressing the left or right `Alt` key. If set to `false`, qwik dev inspector will
     * be disabled.
     *
     * Valid values are `KeyboardEvent.code` values. Please note that the 'Left' and 'Right'
     * suffixes are ignored.
     */
    clickToSource?: string[] | false;
  };
  /**
   * Predicate function to filter out files from the optimizer. hook for resolveId, load, and
   * transform
   */
  fileFilter?: (id: string, hook: keyof VitePlugin) => boolean;
  /**
   * Run eslint on the source files for the ssr build or dev server. This can slow down startup on
   * large projects. Defaults to `true`
   */
  lint?: boolean;
  /**
   * Experimental features. These can come and go in patch releases, and their API is not guaranteed
   * to be stable between releases
   */
  experimental?: (keyof typeof ExperimentalFeatures)[];

  /**
   * Disables automatic preloading of font assets (WOFF/WOFF2/TTF) found in the build output. When
   * enabled, the plugin will not add `<link rel="preload">` tags for font files in the document
   * head.
   *
   * Disabling may impact Cumulative Layout Shift (CLS) metrics.
   */
  disableFontPreload?: boolean;
}

interface QwikVitePluginCSROptions extends QwikVitePluginCommonOptions {
  /** Client Side Rendering (CSR) mode. It will not support SSR, default to Vite's `index.html` file. */
  csr: true;
  client?: never;
  devSsrServer?: never;
  ssr?: never;
}

interface QwikVitePluginSSROptions extends QwikVitePluginCommonOptions {
  /** Client Side Rendering (CSR) mode. It will not support SSR, default to Vite's `index.html` file. */
  csr?: false | undefined;
  client?: {
    /**
     * The entry point for the client builds. This would be the application's root component
     * typically.
     *
     * Default `src/components/app/app.tsx`
     */
    input?: string[] | string;
    /**
     * Output directory for the client build.
     *
     * Default `dist`
     */
    outDir?: string;
    /**
     * The client build will create a manifest and this hook is called with the generated build
     * data.
     *
     * Default `undefined`
     */
    manifestOutput?: (manifest: QwikManifest) => Promise<void> | void;
  };

  /** @deprecated Use the `devSsrServer` option of the qwikRouter() plugin instead. */
  devSsrServer?: boolean;

  /** Controls the SSR behavior. */
  ssr?: {
    /**
     * The entry point for the SSR renderer. This file should export a `render()` function. This
     * entry point and `render()` export function is also used for Vite's SSR development and
     * Node.js debug mode.
     *
     * Default `src/entry.ssr.tsx`
     */
    input?: string;
    /**
     * Output directory for the server build.
     *
     * Default `server`
     */
    outDir?: string;
    /**
     * The SSR build requires the manifest generated during the client build. By default, this
     * plugin will wire the client manifest to the ssr build. However, the `manifestInput` option
     * can be used to manually provide a manifest.
     *
     * Default `undefined`
     */
    manifestInput?: QwikManifest;
  };
}

interface QwikVitePluginCSROptions extends QwikVitePluginCommonOptions {
  /** Client Side Rendering (CSR) mode. It will not support SSR, default to Vite's `index.html` file. */
  csr: true;
}

/** @public */
export type QwikVitePluginOptions = QwikVitePluginCSROptions | QwikVitePluginSSROptions;
export { ExperimentalFeatures } from './plugin';

/** @public */
export interface QwikVitePluginApi {
  getOptimizer: () => Optimizer | null;
  getOptions: () => NormalizedQwikPluginOptions;
  getManifest: () => QwikManifest | null;
  getRootDir: () => string | null;
  getClientOutDir: () => string | null;
  getClientPublicOutDir: () => string | null;
  getAssetsDir: () => string | undefined;
  registerBundleGraphAdder: (adder: BundleGraphAdder) => void;
  /** @internal */
  _oldDevSsrServer: () => boolean | undefined;
}

/**
 * This is the type of the "pre" Qwik Vite plugin. `qwikVite` actually returns a tuple of two
 * plugins, but after Vite flattens them, you can find the plugin by name.
 *
 * @public
 */
export type QwikVitePlugin = P<QwikVitePluginApi> & {
  name: 'vite-plugin-qwik';
};<|MERGE_RESOLUTION|>--- conflicted
+++ resolved
@@ -26,12 +26,8 @@
   type QwikPluginOptions,
 } from './plugin';
 import { createRollupError, normalizeRollupOutputOptions } from './rollup';
-<<<<<<< HEAD
-import { VITE_DEV_CLIENT_QS, configureDevServer, configurePreviewServer } from './vite-dev-server';
-import { isVirtualId, parseId } from './vite-utils';
-=======
 import { configurePreviewServer, getViteIndexTags } from './dev';
->>>>>>> 2ff3c240
+import { isVirtualId } from './vite-utils';
 
 const DEDUPE = [
   QWIK_CORE_ID,
@@ -389,37 +385,20 @@
 
     resolveId(id, importer, resolveIdOpts) {
       const shouldResolveFile = fileFilter(id, 'resolveId');
-      const isDevClientModule = isClientDevOnly && id === VITE_CLIENT_MODULE;
-
       if (isVirtualId(id) || !shouldResolveFile) {
         return null;
       }
-<<<<<<< HEAD
-      if (isDevClientModule) {
-        return id;
-      }
-=======
->>>>>>> 2ff3c240
       return qwikPlugin.resolveId(this, id, importer, resolveIdOpts);
     },
 
     load(id, loadOpts) {
       const shouldLoadFile = fileFilter(id, 'load');
-      const isDevClientModule = isClientDevOnly && id === VITE_CLIENT_MODULE;
-
       if (isVirtualId(id) || !shouldLoadFile) {
         return null;
       }
 
       id = qwikPlugin.normalizePath(id);
 
-<<<<<<< HEAD
-      if (isDevClientModule) {
-        const opts = qwikPlugin.getOptions();
-        return getViteDevModule(opts);
-      }
-=======
->>>>>>> 2ff3c240
       if (viteCommand === 'serve' && id.endsWith(QWIK_CLIENT_MANIFEST_ID)) {
         return {
           code: 'export const manifest = undefined;',
@@ -431,7 +410,6 @@
     transform(code, id, transformOpts) {
       const shouldTransformFile = fileFilter(id, 'transform');
       const isStringImportId = id.includes('?raw');
-
       if (isVirtualId(id) || !shouldTransformFile || isStringImportId) {
         return null;
       }
