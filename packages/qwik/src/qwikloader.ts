import type { QwikSymbolEvent, QwikVisibleEvent } from './core/render/jsx/types/jsx-qwik-events';
import type { QContainerElement } from './core/container/container';
import type { QContext } from './core/state/context';

/**
 * Set up event listening for browser.
 *
 * Determine all the browser events and set up global listeners for them. If browser triggers event
 * search for the lazy load URL and `import()` it.
 *
 * @param doc - Document to use for setting up global listeners, and to determine all the browser
 *   supported events.
 */
export const qwikLoader = (doc: Document, hasInitialized?: number) => {
  const Q_CONTEXT = '__q_context__';
  const win = window as any;
  const events = new Set();

  // Some shortenings for minification
  const replace = 'replace';
  const forEach = 'forEach';
  const target = 'target';
  const getAttribute = 'getAttribute';
  const isConnected = 'isConnected';
  const qvisible = 'qvisible';
  const Q_JSON = '_qwikjson_';
  const querySelectorAll = (query: string) => {
    return doc.querySelectorAll(query);
  };

  const broadcast = (infix: string, ev: Event, type = ev.type) => {
    querySelectorAll('[on' + infix + '\\:' + type + ']')[forEach]((el) =>
      dispatch(el, infix, ev, type)
    );
  };

  const resolveContainer = (containerEl: Element) => {
    if ((containerEl as QContainerElement)[Q_JSON] === undefined) {
      const parentJSON = containerEl === doc.documentElement ? doc.body : containerEl;
      let script = parentJSON.lastElementChild;
      while (script) {
        if (script.tagName === 'SCRIPT' && script[getAttribute]('type') === 'qwik/json') {
          (containerEl as QContainerElement)[Q_JSON] = JSON.parse(
            script.textContent![replace](/\\x3C(\/?script)/gi, '<$1')
          );
          break;
        }
        script = script.previousElementSibling;
      }
    }
  };

  const createEvent = <T extends CustomEvent = any>(eventName: string, detail?: T['detail']) =>
    new CustomEvent(eventName, {
      detail,
    }) as T;

  const dispatch = async (element: Element, onPrefix: string, ev: Event, eventName = ev.type) => {
    const attrName = 'on' + onPrefix + ':' + eventName;
    if (element.hasAttribute('preventdefault:' + eventName)) {
      ev.preventDefault();
    }
    const ctx = (element as any)['_qc_'] as QContext | undefined;
    const relevantListeners = ctx && ctx.li.filter((li) => li[0] === attrName);
    if (relevantListeners && relevantListeners.length > 0) {
      for (const listener of relevantListeners) {
        // listener[1] holds the QRL
        await listener[1].getFn([element, ev], () => element[isConnected])(ev, element);
      }
      return;
    }
    const attrValue = element[getAttribute](attrName);
    if (attrValue) {
      const container = element.closest('[q\\:container]')!;
      const base = new URL(container[getAttribute]('q:base')!, doc.baseURI);
      for (const qrl of attrValue.split('\n')) {
        const url = new URL(qrl, base);
        const symbolName = url.hash[replace](/^#?([^?[|]*).*$/, '$1') || 'default';
        const reqTime = performance.now();
        let handler: any;
        const isSync = qrl.startsWith('#');
        if (isSync) {
          handler = ((container as QContainerElement).qFuncs || [])[Number.parseInt(symbolName)];
        } else {
          const module = import(/* @vite-ignore */ url.href.split('#')[0]);
          resolveContainer(container);
          handler = (await module)[symbolName];
        }
        const previousCtx = (doc as any)[Q_CONTEXT];
        if (element[isConnected]) {
          try {
            (doc as any)[Q_CONTEXT] = [element, ev, url];
            isSync ||
              emitEvent<QwikSymbolEvent>('qsymbol', {
                symbol: symbolName,
                element: element,
                reqTime,
              });
            await handler(ev, element);
          } finally {
            (doc as any)[Q_CONTEXT] = previousCtx;
          }
        }
      }
    }
  };

  const emitEvent = <T extends CustomEvent = any>(eventName: string, detail?: T['detail']) => {
    doc.dispatchEvent(createEvent<T>(eventName, detail));
  };

<<<<<<< HEAD
  const camelToKebab = (str: string) => str.replace(/([A-Z-])/g, (a) => '-' + a.toLowerCase());
=======
  const camelToKebab = (str: string) => str[replace](/([A-Z])/g, (a) => '-' + a.toLowerCase());
>>>>>>> 76e09bfc

  /**
   * Event handler responsible for processing browser events.
   *
   * If browser emits an event, the `eventProcessor` walks the DOM tree looking for corresponding
   * `(${event.type})`. If found the event's URL is parsed and `import()`ed.
   *
   * @param ev - Browser event.
   */
  const processDocumentEvent = async (ev: Event) => {
    // eslint-disable-next-line prefer-const
    let type = camelToKebab(ev.type);
    let element = ev[target] as Element | null;
    broadcast('-document', ev, type);

    while (element && element[getAttribute]) {
      await dispatch(element, '', ev, type);
      element = ev.bubbles && ev.cancelBubble !== true ? element.parentElement : null;
    }
  };

  const processWindowEvent = (ev: Event) => {
    broadcast('-window', ev, camelToKebab(ev.type));
  };

  const processReadyStateChange = () => {
    const readyState = doc.readyState;
    if (!hasInitialized && (readyState == 'interactive' || readyState == 'complete')) {
      // document is ready
      hasInitialized = 1;

      emitEvent('qinit');
      const riC = win.requestIdleCallback ?? win.setTimeout;
      riC.bind(win)(() => emitEvent('qidle'));

      if (events.has(qvisible)) {
        const results = querySelectorAll('[on\\:' + qvisible + ']');
        const observer = new IntersectionObserver((entries) => {
          for (const entry of entries) {
            if (entry.isIntersecting) {
              observer.unobserve(entry[target]);
              dispatch(entry[target], '', createEvent<QwikVisibleEvent>(qvisible, entry));
            }
          }
        });
        results[forEach]((el) => observer.observe(el));
      }
    }
  };

  const addEventListener = (
    el: Document | Window,
    eventName: string,
    handler: (ev: Event) => void,
    capture = false
  ) => {
    return el.addEventListener(eventName, handler, { capture, passive: false });
  };

  const push = (eventNames: string[]) => {
    for (const eventName of eventNames) {
      if (!events.has(eventName)) {
        addEventListener(doc, eventName, processDocumentEvent, true);
        addEventListener(win, eventName, processWindowEvent);
        events.add(eventName);
      }
    }
  };

  if (!(Q_CONTEXT in doc)) {
    // Mark qwik-loader presence but falsy
    (doc as any)[Q_CONTEXT] = 0;
    const qwikevents = win.qwikevents;
    // If `qwikEvents` is an array, process it.
    if (Array.isArray(qwikevents)) {
      push(qwikevents);
    }
    // Now rig up `qwikEvents` so we get notified of new registrations by other containers.
    win.qwikevents = {
      push: (...e: string[]) => push(e),
    };
    addEventListener(doc, 'readystatechange', processReadyStateChange);
    processReadyStateChange();
  }
};

export interface QwikLoaderMessage extends MessageEvent {
  data: string[];
}<|MERGE_RESOLUTION|>--- conflicted
+++ resolved
@@ -109,11 +109,7 @@
     doc.dispatchEvent(createEvent<T>(eventName, detail));
   };
 
-<<<<<<< HEAD
-  const camelToKebab = (str: string) => str.replace(/([A-Z-])/g, (a) => '-' + a.toLowerCase());
-=======
-  const camelToKebab = (str: string) => str[replace](/([A-Z])/g, (a) => '-' + a.toLowerCase());
->>>>>>> 76e09bfc
+  const camelToKebab = (str: string) => str[replace](/([A-Z-])/g, (a) => '-' + a.toLowerCase());
 
   /**
    * Event handler responsible for processing browser events.
