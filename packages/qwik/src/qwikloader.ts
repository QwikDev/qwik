import type { QContext } from './core/props/props';

/**
 * Set up event listening for browser.
 *
 * Determine all of the browser events and set up global listeners for them.
 * If browser triggers event search for the lazy load URL and `import()` it.
 *
 * @param doc - Document to use for setting up global listeners, and to
 *     determine all of the browser supported events.
 */
export const qwikLoader = (doc: Document, hasInitialized?: number) => {
  const Q_CONTEXT = '__q_context__';
  const win = window as any;

  const querySelectorAll = (query: string) => {
    return doc.querySelectorAll(query);
  };
  const broadcast = (infix: string, ev: Event, type = ev.type) => {
    querySelectorAll('[on' + infix + '\\:' + type + ']').forEach((target) =>
      dispatch(target, infix, ev, type)
    );
  };

  const createEvent = (eventName: string, detail?: any) =>
    new CustomEvent(eventName, {
      detail,
    });

  const qrlResolver = (element: Element, qrl: string): URL => {
    element = element.closest('[q\\:container]')!;
    return new URL(qrl, new URL(element.getAttribute('q:base')!, doc.baseURI));
  };

  const dispatch = async (element: Element, onPrefix: string, ev: Event, eventName = ev.type) => {
    const attrName = 'on' + onPrefix + ':' + eventName;
    const qrls = ((element as any)['_qc_'] as QContext)?.li[attrName];
    if (element.hasAttribute('preventdefault:' + eventName)) {
      ev.preventDefault();
    }
    if (qrls) {
      for (const q of qrls) {
        await q.getFn([element, ev], () => element.isConnected)(ev, element);
      }
      return;
    }
    const attrValue = element.getAttribute(attrName);
    if (attrValue) {
      for (const qrl of attrValue.split('\n')) {
        const url = qrlResolver(element, qrl);
<<<<<<< HEAD
        const symbolName = getSymbolName(url);
        const handler = findModule(await import(url.href.split('#')[0]))[symbolName];
        const previousCtx = (doc as any)[Q_CONTEXT];
        if (element.isConnected) {
          try {
            (doc as any)[Q_CONTEXT] = [element, ev, url];
            handler(ev, element);
          } finally {
            (doc as any)[Q_CONTEXT] = previousCtx;
            element.dispatchEvent(createEvent('qsymbol', symbolName, true));
=======
        if (url) {
          const symbolName = getSymbolName(url);
          const module = win[url.pathname] || findModule(await import(url.href.split('#')[0]));
          const handler = module[symbolName] || error(url + ' does not export ' + symbolName);
          const previousCtx = (doc as any)[Q_CONTEXT];
          if (element.isConnected) {
            try {
              (doc as any)[Q_CONTEXT] = [element, ev, url];
              await handler(ev, element);
            } finally {
              (doc as any)[Q_CONTEXT] = previousCtx;
              doc.dispatchEvent(
                createEvent('qsymbol', {
                  symbol: symbolName,
                  element: element,
                })
              );
            }
>>>>>>> 91f7bf66
          }
        }
      }
    }
  };

  const findModule = (module: any) => {
    return Object.values(module).find(isModule) || module;
  };

  const isModule = (module: any) => {
    return typeof module === 'object' && module && module[Symbol.toStringTag] === 'Module';
  };

  const getSymbolName = (url: URL) =>
    // 1 - optional `#` at the start.
    // 2 - capture group `$1` containing the export name, stopping at the first `?`.
    // 3 - the rest from the first `?` to the end.
    // The hash string is replaced by the captured group that contains only the export name.
    // This is the same as in the `qExport()` function.
    url.hash.replace(/^#?([^?[|]*).*$/, '$1') || 'default';

  const camelToKebab = (str: string) => str.replace(/([A-Z])/g, (a) => '-' + a.toLowerCase());

  /**
   * Event handler responsible for processing browser events.
   *
   * If browser emits an event, the `eventProcessor` walks the DOM tree
   * looking for corresponding `(${event.type})`. If found the event's URL
   * is parsed and `import()`ed.
   *
   * @param ev - Browser event.
   */
<<<<<<< HEAD
  const processDocumentEvent = (ev: Event) => {
    // eslint-disable-next-line prefer-const
    let type = camelToKebab(ev.type);
=======
  const processDocumentEvent = async (ev: Event) => {
>>>>>>> 91f7bf66
    let element = ev.target as Element | null;
    broadcast('-document', ev, type);

    while (element && element.getAttribute) {
<<<<<<< HEAD
      dispatch(element, '', ev, type);
      element = ev.bubbles ? element.parentElement : null;
=======
      await dispatch(element, '', ev.type, ev);
      element = ev.bubbles && ev.cancelBubble !== true ? element.parentElement : null;
>>>>>>> 91f7bf66
    }
  };

  const processWindowEvent = (ev: Event) => {
    broadcast('-window', ev, camelToKebab(ev.type));
  };

  const processReadyStateChange = () => {
    const readyState = doc.readyState;
    if (!hasInitialized && (readyState == 'interactive' || readyState == 'complete')) {
      // document is ready
      hasInitialized = 1;

      broadcast('', createEvent('qinit'));

      const results = querySelectorAll('[on\\:qvisible]');

      if (results.length > 0) {
        const observer = new IntersectionObserver((entries) => {
          for (const entry of entries) {
            if (entry.isIntersecting) {
              observer.unobserve(entry.target);
              dispatch(entry.target, '', createEvent('qvisible', entry));
            }
          }
        });
        results.forEach((el) => observer.observe(el));
      }
    }
  };

  const events = new Set();

  const addEventListener = (
    el: Document | Window,
    eventName: string,
    handler: (ev: Event) => void,
    capture = false
  ) => {
    return el.addEventListener(eventName, handler, { capture });
  };

  const push = (eventNames: string[]) => {
    for (const eventName of eventNames) {
      if (!events.has(eventName)) {
        addEventListener(doc, eventName, processDocumentEvent, true);
        addEventListener(win, eventName, processWindowEvent);
        events.add(eventName);
      }
    }
  };

  if (!(doc as any).qR) {
    const qwikevents = win.qwikevents;
    if (Array.isArray(qwikevents)) {
      push(qwikevents);
    }
    win.qwikevents = {
      push: (...e: string[]) => push(e),
    };
    addEventListener(doc, 'readystatechange', processReadyStateChange);
    processReadyStateChange();
  }
};

export interface QwikLoaderMessage extends MessageEvent {
  data: string[];
}<|MERGE_RESOLUTION|>--- conflicted
+++ resolved
@@ -48,37 +48,22 @@
     if (attrValue) {
       for (const qrl of attrValue.split('\n')) {
         const url = qrlResolver(element, qrl);
-<<<<<<< HEAD
         const symbolName = getSymbolName(url);
-        const handler = findModule(await import(url.href.split('#')[0]))[symbolName];
+        const module = win[url.pathname] || findModule(await import(url.href.split('#')[0]));
+        const handler = module[symbolName];
         const previousCtx = (doc as any)[Q_CONTEXT];
         if (element.isConnected) {
           try {
             (doc as any)[Q_CONTEXT] = [element, ev, url];
-            handler(ev, element);
+            await handler(ev, element);
           } finally {
             (doc as any)[Q_CONTEXT] = previousCtx;
-            element.dispatchEvent(createEvent('qsymbol', symbolName, true));
-=======
-        if (url) {
-          const symbolName = getSymbolName(url);
-          const module = win[url.pathname] || findModule(await import(url.href.split('#')[0]));
-          const handler = module[symbolName] || error(url + ' does not export ' + symbolName);
-          const previousCtx = (doc as any)[Q_CONTEXT];
-          if (element.isConnected) {
-            try {
-              (doc as any)[Q_CONTEXT] = [element, ev, url];
-              await handler(ev, element);
-            } finally {
-              (doc as any)[Q_CONTEXT] = previousCtx;
-              doc.dispatchEvent(
-                createEvent('qsymbol', {
-                  symbol: symbolName,
-                  element: element,
-                })
-              );
-            }
->>>>>>> 91f7bf66
+            doc.dispatchEvent(
+              createEvent('qsymbol', {
+                symbol: symbolName,
+                element: element,
+              })
+            );
           }
         }
       }
@@ -112,24 +97,15 @@
    *
    * @param ev - Browser event.
    */
-<<<<<<< HEAD
-  const processDocumentEvent = (ev: Event) => {
+  const processDocumentEvent = async (ev: Event) => {
     // eslint-disable-next-line prefer-const
     let type = camelToKebab(ev.type);
-=======
-  const processDocumentEvent = async (ev: Event) => {
->>>>>>> 91f7bf66
     let element = ev.target as Element | null;
     broadcast('-document', ev, type);
 
     while (element && element.getAttribute) {
-<<<<<<< HEAD
-      dispatch(element, '', ev, type);
-      element = ev.bubbles ? element.parentElement : null;
-=======
-      await dispatch(element, '', ev.type, ev);
+      await dispatch(element, '', ev, type);
       element = ev.bubbles && ev.cancelBubble !== true ? element.parentElement : null;
->>>>>>> 91f7bf66
     }
   };
 
