<<<<<<< HEAD
import {
  flattenPrefetchResources,
  getMostReferenced,
  prefetchUrlsEventScript,
  workerFetchScript,
} from './prefetch-utils';
import type { PrefetchImplementation, PrefetchResource, PrefetchStrategy } from './types';
import type { SsrAttrs, SSRContainer } from './qwik-types';

export function applyPrefetchImplementation2(
  container: SSRContainer,
=======
import { Fragment, jsx, type JSXNode, type PropsOf } from '@builder.io/qwik';
import type { ResolvedManifest } from '../optimizer/src/types';
import { expandBundles } from './prefetch-strategy';
import type { PrefetchImplementation, PrefetchStrategy } from './types';

export function includePreloader(
  base: string,
  manifest: ResolvedManifest | undefined,
>>>>>>> 23ed7db9
  prefetchStrategy: PrefetchStrategy | undefined,
  referencedBundles: string[],
  nonce?: string
<<<<<<< HEAD
): void {
  // if prefetchStrategy is undefined, use defaults
  // set default if implementation wasn't provided
  const prefetchImpl = normalizePrefetchImplementation(prefetchStrategy?.implementation);

  if (prefetchImpl.prefetchEvent === 'always') {
    prefetchUrlsEvent2(container, prefetchResources, nonce);
  }

  if (prefetchImpl.linkInsert === 'html-append') {
    linkHtmlImplementation2(container, prefetchResources, prefetchImpl);
  }

  if (prefetchImpl.linkInsert === 'js-append') {
    linkJsImplementation2(container, prefetchResources, prefetchImpl, nonce);
  } else if (prefetchImpl.workerFetchInsert === 'always') {
    workerFetchImplementation2(container, prefetchResources, nonce);
  }
}

function prefetchUrlsEvent2(
  container: SSRContainer,
  prefetchResources: PrefetchResource[],
  nonce?: string
) {
  const mostReferenced = getMostReferenced(prefetchResources);
  for (const url of mostReferenced) {
    const attrs = ['rel', 'modulepreload', 'href', url];
    if (nonce) {
      attrs.push('nonce', nonce);
    }
    container.openElement('link', null, attrs);
    container.closeElement();
  }
  const scriptAttrs = ['q:type', 'prefetch-bundles'];
  if (nonce) {
    scriptAttrs.push('nonce', nonce);
  }
  container.openElement('script', null, scriptAttrs);
  container.writer.write(prefetchUrlsEventScript(container.$buildBase$ || '', prefetchResources));
  container.writer.write(
    `;document.dispatchEvent(new CustomEvent('qprefetch', {detail:{links: [location.pathname]}}))`
  );

  container.closeElement();
}

/** Creates the `<link>` within the rendered html. Optionally add the JS worker fetch */
function linkHtmlImplementation2(
  container: SSRContainer,
  prefetchResources: PrefetchResource[],
  prefetchImpl: Required<PrefetchImplementation>
) {
  const urls = flattenPrefetchResources(prefetchResources);
  const rel = prefetchImpl.linkRel || 'prefetch';
  const priority = prefetchImpl.linkFetchPriority;

  for (const url of urls) {
    const attributes: SsrAttrs = ['href', url, 'rel', rel];
    if (priority) {
      attributes.push('fetchpriority', priority);
    }
    if (rel === 'prefetch' || rel === 'preload') {
      if (url.endsWith('.js')) {
        attributes.push('as', 'script');
      }
    }

    container.openElement('link', null, attributes);
    container.closeElement();
  }
}

/**
 * Uses JS to add the `<link>` elements at runtime, and if the link prefetching isn't supported,
 * it'll also add the web worker fetch.
 */
function linkJsImplementation2(
  container: SSRContainer,
  prefetchResources: PrefetchResource[],
  prefetchImpl: Required<PrefetchImplementation>,
  nonce?: string
) {
  const scriptAttrs = ['type', 'module', 'q:type', 'link-js'];
  if (nonce) {
    scriptAttrs.push('nonce', nonce);
  }
  container.openElement('script', null, scriptAttrs);

  const rel = prefetchImpl.linkRel || 'prefetch';
  const priority = prefetchImpl.linkFetchPriority;

  if (prefetchImpl.workerFetchInsert === 'no-link-support') {
    container.writer.write(`let supportsLinkRel = true;`);
  }

  container.writer.write(`const u=${JSON.stringify(flattenPrefetchResources(prefetchResources))};`);
  container.writer.write(`u.map((u,i)=>{`);

  container.writer.write(`const l=document.createElement('link');`);
  container.writer.write(`l.setAttribute("href",u);`);
  container.writer.write(`l.setAttribute("rel","${rel}");`);
  if (priority) {
    container.writer.write(`l.setAttribute("fetchpriority","${priority}");`);
  }

  if (prefetchImpl.workerFetchInsert === 'no-link-support') {
    container.writer.write(`if(i===0){`);
    container.writer.write(`try{`);
    container.writer.write(`supportsLinkRel=l.relList.supports("${rel}");`);
    container.writer.write(`}catch(e){}`);
    container.writer.write(`}`);
  }

  container.writer.write(`document.body.appendChild(l);`);

  container.writer.write(`});`);

  if (prefetchImpl.workerFetchInsert === 'no-link-support') {
    container.writer.write(`if(!supportsLinkRel){`);
    container.writer.write(workerFetchScript());
    container.writer.write(`}`);
  }

  if (prefetchImpl.workerFetchInsert === 'always') {
    container.writer.write(workerFetchScript());
  }
  container.closeElement();
}

function workerFetchImplementation2(
  container: SSRContainer,
  prefetchResources: PrefetchResource[],
  nonce?: string
) {
  const scriptAttrs = ['type', 'module', 'q:type', 'prefetch-worker'];
  if (nonce) {
    scriptAttrs.push(nonce, 'nonce');
  }
  container.openElement('script', null, scriptAttrs);

  container.writer.write(`const u=${JSON.stringify(flattenPrefetchResources(prefetchResources))};`);
  container.writer.write(workerFetchScript());

  container.closeElement();
=======
): JSXNode | null {
  if (referencedBundles.length === 0) {
    return null;
  }
  const {
    maxPreloads,
    linkRel,
    linkFetchPriority,
    minProbability,
    debug,
    maxSimultaneousPreloads,
    minPreloadProbability,
  } = normalizePrefetchImplementation(prefetchStrategy?.implementation);
  let allowed = maxPreloads;

  const nodes: JSXNode[] = [];

  if (import.meta.env.DEV) {
    // Vite dev server active
    // in dev, all bundles are absolute paths from the base url, not /build
    base = import.meta.env.BASE_URL;
    if (base.endsWith('/')) {
      base = base.slice(0, -1);
    }
  }

  const makeLink = (base: string, href: string) => {
    const linkProps: PropsOf<'link'> = {
      rel: linkRel!,
      href: `${base}${href}`,
    };
    if (linkRel !== 'modulepreload') {
      linkProps['fetchPriority'] = linkFetchPriority!;
      linkProps['as'] = 'script';
    }
    return jsx('link', linkProps as any);
  };

  const manifestHash = manifest?.manifest.manifestHash;
  if (allowed) {
    const expandedBundles = expandBundles(referencedBundles, manifest);
    // Keep the same as in expandBundles (but *10)
    let probability = 8;
    const tenXMinProbability = minProbability * 10;
    for (const bundleOrProbability of expandedBundles) {
      if (typeof bundleOrProbability === 'string') {
        if (probability < tenXMinProbability) {
          break;
        }
        nodes.push(makeLink(base, bundleOrProbability));
        if (--allowed === 0) {
          break;
        }
      } else {
        probability = bundleOrProbability;
      }
    }
  }

  const preloadChunk = manifestHash && manifest?.manifest.preloader;
  if (preloadChunk) {
    const opts: string[] = [];
    if (debug) {
      opts.push('d:1');
    }
    if (maxSimultaneousPreloads) {
      opts.push(`P:${maxSimultaneousPreloads}`);
    }
    if (minPreloadProbability) {
      opts.push(`Q:${minPreloadProbability}`);
    }
    const optsStr = opts.length ? `,{${opts.join(',')}}` : '';
    const script = `let b=fetch("${base}q-bundle-graph-${manifestHash}.json");import("${base}${preloadChunk}").then(({l,p})=>{l(${JSON.stringify(base)},b${optsStr});p(${JSON.stringify(referencedBundles)});})`;
    /**
     * Uses the preloader chunk to add the `<link>` elements at runtime. This allows core to simply
     * import the preloader as well and have all the state there, plus it makes it easy to write a
     * complex implementation.
     *
     * Note that we don't preload the preloader or bundlegraph, they are requested after the SSR
     * preloads because they are not as important. Also the preloader includes the vitePreload
     * function and will in fact already be in that list.
     */
    nodes.push(
      jsx('script', {
        type: 'module',
        'q:type': 'link-js',
        dangerouslySetInnerHTML: script,
        nonce,
      })
    );
  }

  if (nodes.length > 0) {
    return jsx(Fragment, { children: nodes });
  }

  return null;
>>>>>>> 23ed7db9
}

function normalizePrefetchImplementation(
  input: PrefetchImplementation | undefined
): Required<PrefetchImplementation> {
  return { ...PrefetchImplementationDefault, ...input };
}

const PrefetchImplementationDefault: Required<PrefetchImplementation> = {
  maxPreloads: import.meta.env.DEV ? 15 : 7,
  minProbability: 0.6,
  debug: false,
  maxSimultaneousPreloads: 5,
  minPreloadProbability: 0.25,
  linkRel: 'modulepreload',
  linkFetchPriority: undefined!,
  linkInsert: undefined!,
  workerFetchInsert: undefined!,
  prefetchEvent: undefined!,
};<|MERGE_RESOLUTION|>--- conflicted
+++ resolved
@@ -1,175 +1,14 @@
-<<<<<<< HEAD
-import {
-  flattenPrefetchResources,
-  getMostReferenced,
-  prefetchUrlsEventScript,
-  workerFetchScript,
-} from './prefetch-utils';
-import type { PrefetchImplementation, PrefetchResource, PrefetchStrategy } from './types';
-import type { SsrAttrs, SSRContainer } from './qwik-types';
-
-export function applyPrefetchImplementation2(
-  container: SSRContainer,
-=======
-import { Fragment, jsx, type JSXNode, type PropsOf } from '@builder.io/qwik';
-import type { ResolvedManifest } from '../optimizer/src/types';
+import { Fragment, jsx, type JSXNode, type PropsOf } from '@qwik.dev/core';
 import { expandBundles } from './prefetch-strategy';
 import type { PrefetchImplementation, PrefetchStrategy } from './types';
+import type { ResolvedManifest, SSRContainer } from './qwik-types';
 
 export function includePreloader(
-  base: string,
-  manifest: ResolvedManifest | undefined,
->>>>>>> 23ed7db9
+  container: SSRContainer,
+  resolved: ResolvedManifest | undefined,
   prefetchStrategy: PrefetchStrategy | undefined,
   referencedBundles: string[],
   nonce?: string
-<<<<<<< HEAD
-): void {
-  // if prefetchStrategy is undefined, use defaults
-  // set default if implementation wasn't provided
-  const prefetchImpl = normalizePrefetchImplementation(prefetchStrategy?.implementation);
-
-  if (prefetchImpl.prefetchEvent === 'always') {
-    prefetchUrlsEvent2(container, prefetchResources, nonce);
-  }
-
-  if (prefetchImpl.linkInsert === 'html-append') {
-    linkHtmlImplementation2(container, prefetchResources, prefetchImpl);
-  }
-
-  if (prefetchImpl.linkInsert === 'js-append') {
-    linkJsImplementation2(container, prefetchResources, prefetchImpl, nonce);
-  } else if (prefetchImpl.workerFetchInsert === 'always') {
-    workerFetchImplementation2(container, prefetchResources, nonce);
-  }
-}
-
-function prefetchUrlsEvent2(
-  container: SSRContainer,
-  prefetchResources: PrefetchResource[],
-  nonce?: string
-) {
-  const mostReferenced = getMostReferenced(prefetchResources);
-  for (const url of mostReferenced) {
-    const attrs = ['rel', 'modulepreload', 'href', url];
-    if (nonce) {
-      attrs.push('nonce', nonce);
-    }
-    container.openElement('link', null, attrs);
-    container.closeElement();
-  }
-  const scriptAttrs = ['q:type', 'prefetch-bundles'];
-  if (nonce) {
-    scriptAttrs.push('nonce', nonce);
-  }
-  container.openElement('script', null, scriptAttrs);
-  container.writer.write(prefetchUrlsEventScript(container.$buildBase$ || '', prefetchResources));
-  container.writer.write(
-    `;document.dispatchEvent(new CustomEvent('qprefetch', {detail:{links: [location.pathname]}}))`
-  );
-
-  container.closeElement();
-}
-
-/** Creates the `<link>` within the rendered html. Optionally add the JS worker fetch */
-function linkHtmlImplementation2(
-  container: SSRContainer,
-  prefetchResources: PrefetchResource[],
-  prefetchImpl: Required<PrefetchImplementation>
-) {
-  const urls = flattenPrefetchResources(prefetchResources);
-  const rel = prefetchImpl.linkRel || 'prefetch';
-  const priority = prefetchImpl.linkFetchPriority;
-
-  for (const url of urls) {
-    const attributes: SsrAttrs = ['href', url, 'rel', rel];
-    if (priority) {
-      attributes.push('fetchpriority', priority);
-    }
-    if (rel === 'prefetch' || rel === 'preload') {
-      if (url.endsWith('.js')) {
-        attributes.push('as', 'script');
-      }
-    }
-
-    container.openElement('link', null, attributes);
-    container.closeElement();
-  }
-}
-
-/**
- * Uses JS to add the `<link>` elements at runtime, and if the link prefetching isn't supported,
- * it'll also add the web worker fetch.
- */
-function linkJsImplementation2(
-  container: SSRContainer,
-  prefetchResources: PrefetchResource[],
-  prefetchImpl: Required<PrefetchImplementation>,
-  nonce?: string
-) {
-  const scriptAttrs = ['type', 'module', 'q:type', 'link-js'];
-  if (nonce) {
-    scriptAttrs.push('nonce', nonce);
-  }
-  container.openElement('script', null, scriptAttrs);
-
-  const rel = prefetchImpl.linkRel || 'prefetch';
-  const priority = prefetchImpl.linkFetchPriority;
-
-  if (prefetchImpl.workerFetchInsert === 'no-link-support') {
-    container.writer.write(`let supportsLinkRel = true;`);
-  }
-
-  container.writer.write(`const u=${JSON.stringify(flattenPrefetchResources(prefetchResources))};`);
-  container.writer.write(`u.map((u,i)=>{`);
-
-  container.writer.write(`const l=document.createElement('link');`);
-  container.writer.write(`l.setAttribute("href",u);`);
-  container.writer.write(`l.setAttribute("rel","${rel}");`);
-  if (priority) {
-    container.writer.write(`l.setAttribute("fetchpriority","${priority}");`);
-  }
-
-  if (prefetchImpl.workerFetchInsert === 'no-link-support') {
-    container.writer.write(`if(i===0){`);
-    container.writer.write(`try{`);
-    container.writer.write(`supportsLinkRel=l.relList.supports("${rel}");`);
-    container.writer.write(`}catch(e){}`);
-    container.writer.write(`}`);
-  }
-
-  container.writer.write(`document.body.appendChild(l);`);
-
-  container.writer.write(`});`);
-
-  if (prefetchImpl.workerFetchInsert === 'no-link-support') {
-    container.writer.write(`if(!supportsLinkRel){`);
-    container.writer.write(workerFetchScript());
-    container.writer.write(`}`);
-  }
-
-  if (prefetchImpl.workerFetchInsert === 'always') {
-    container.writer.write(workerFetchScript());
-  }
-  container.closeElement();
-}
-
-function workerFetchImplementation2(
-  container: SSRContainer,
-  prefetchResources: PrefetchResource[],
-  nonce?: string
-) {
-  const scriptAttrs = ['type', 'module', 'q:type', 'prefetch-worker'];
-  if (nonce) {
-    scriptAttrs.push(nonce, 'nonce');
-  }
-  container.openElement('script', null, scriptAttrs);
-
-  container.writer.write(`const u=${JSON.stringify(flattenPrefetchResources(prefetchResources))};`);
-  container.writer.write(workerFetchScript());
-
-  container.closeElement();
-=======
 ): JSXNode | null {
   if (referencedBundles.length === 0) {
     return null;
@@ -187,6 +26,7 @@
 
   const nodes: JSXNode[] = [];
 
+  let base = container.$buildBase$!;
   if (import.meta.env.DEV) {
     // Vite dev server active
     // in dev, all bundles are absolute paths from the base url, not /build
@@ -197,20 +37,18 @@
   }
 
   const makeLink = (base: string, href: string) => {
-    const linkProps: PropsOf<'link'> = {
-      rel: linkRel!,
-      href: `${base}${href}`,
-    };
+    const attrs = ['rel', linkRel, 'href', `${base}${href}`];
     if (linkRel !== 'modulepreload') {
-      linkProps['fetchPriority'] = linkFetchPriority!;
-      linkProps['as'] = 'script';
+      attrs.push('fetchPriority', linkFetchPriority!);
+      attrs.push('as', 'script');
     }
-    return jsx('link', linkProps as any);
+    container.openElement('link', null, attrs);
+    container.closeElement();
   };
 
-  const manifestHash = manifest?.manifest.manifestHash;
+  const manifestHash = resolved?.manifest.manifestHash;
   if (allowed) {
-    const expandedBundles = expandBundles(referencedBundles, manifest);
+    const expandedBundles = expandBundles(referencedBundles, resolved);
     // Keep the same as in expandBundles (but *10)
     let probability = 8;
     const tenXMinProbability = minProbability * 10;
@@ -219,7 +57,7 @@
         if (probability < tenXMinProbability) {
           break;
         }
-        nodes.push(makeLink(base, bundleOrProbability));
+        makeLink(base, bundleOrProbability);
         if (--allowed === 0) {
           break;
         }
@@ -229,7 +67,7 @@
     }
   }
 
-  const preloadChunk = manifestHash && manifest?.manifest.preloader;
+  const preloadChunk = manifestHash && resolved?.manifest.preloader;
   if (preloadChunk) {
     const opts: string[] = [];
     if (debug) {
@@ -267,7 +105,6 @@
   }
 
   return null;
->>>>>>> 23ed7db9
 }
 
 function normalizePrefetchImplementation(
