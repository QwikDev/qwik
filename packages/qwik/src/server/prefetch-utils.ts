<<<<<<< HEAD
import type { QPrefetchData } from './qwik-city-types';
=======
import type { QPrefetchData } from '../../../qwik-city/src/runtime/src/service-worker/types';
>>>>>>> 1583bb56
import type { PrefetchResource } from './types';

export function workerFetchScript() {
  const fetch = `Promise.all(e.data.map(u=>fetch(u))).finally(()=>{setTimeout(postMessage({}),9999)})`;

  const workerBody = `onmessage=(e)=>{${fetch}}`;

  const blob = `new Blob(['${workerBody}'],{type:"text/javascript"})`;

  const url = `URL.createObjectURL(${blob})`;

  let s = `const w=new Worker(${url});`;

  // `u` variable must somehow get within this closure
  s += `w.postMessage(u.map(u=>new URL(u,origin)+''));`;
  s += `w.onmessage=()=>{w.terminate()};`;

  return s;
}

export function prefetchUrlsEventScript(base: string, prefetchResources: PrefetchResource[]) {
  const data: QPrefetchData = {
    bundles: flattenPrefetchResources(prefetchResources).map((u) => u.split('/').pop()!),
  };
  const args = JSON.stringify(['prefetch', base, ...data.bundles!]);
  return `(window.qwikPrefetchSW||(window.qwikPrefetchSW=[])).push(${args});`;
}

export function flattenPrefetchResources(prefetchResources: PrefetchResource[]) {
  const urls: string[] = [];
  const addPrefetchResource = (prefetchResources: PrefetchResource[]) => {
    if (Array.isArray(prefetchResources)) {
      for (const prefetchResource of prefetchResources) {
        if (!urls.includes(prefetchResource.url)) {
          urls.push(prefetchResource.url);
          addPrefetchResource(prefetchResource.imports);
        }
      }
    }
  };

  addPrefetchResource(prefetchResources);
  return urls;
}

export function getMostReferenced(prefetchResources: PrefetchResource[]) {
  const common = new Map<string, number>();
  let total = 0;
  const addPrefetchResource = (prefetchResources: PrefetchResource[], visited: Set<string>) => {
    if (Array.isArray(prefetchResources)) {
      for (const prefetchResource of prefetchResources) {
        const count = common.get(prefetchResource.url) || 0;
        common.set(prefetchResource.url, count + 1);
        total++;

        if (!visited.has(prefetchResource.url)) {
          visited.add(prefetchResource.url);
          addPrefetchResource(prefetchResource.imports, visited);
        }
      }
    }
  };
  const visited = new Set<string>();
  for (const resource of prefetchResources) {
    visited.clear();
    addPrefetchResource(resource.imports, visited);
  }
  const threshold = (total / common.size) * 2.0;
  const urls = Array.from(common.entries());
  urls.sort((a, b) => b[1] - a[1]);
  return urls
    .slice(0, 5)
    .filter((e) => e[1] > threshold)
    .map((e) => e[0]);
}<|MERGE_RESOLUTION|>--- conflicted
+++ resolved
@@ -1,8 +1,4 @@
-<<<<<<< HEAD
 import type { QPrefetchData } from './qwik-city-types';
-=======
-import type { QPrefetchData } from '../../../qwik-city/src/runtime/src/service-worker/types';
->>>>>>> 1583bb56
 import type { PrefetchResource } from './types';
 
 export function workerFetchScript() {
