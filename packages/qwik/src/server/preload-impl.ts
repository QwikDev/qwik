--- conflicted
+++ resolved
@@ -94,37 +94,13 @@
       `import("${preloaderBundle}").then(({l})=>` +
       `l(${JSON.stringify(base)},b${optsStr})` +
       `);`;
-<<<<<<< HEAD
-    const scriptAttrs = ['type', 'module', 'async', true];
+    const scriptAttrs = ['type', 'module', 'async', true, 'crossorigin', 'anonymous'];
     if (nonce) {
       scriptAttrs.push('nonce', nonce);
     }
     container.openElement('script', null, scriptAttrs);
     container.write(script);
     container.closeElement();
-=======
-
-    beforeContent.push(
-      /**
-       * We add modulepreloads even when the script is at the top because they already fire during
-       * html download
-       */
-      jsx('link', { rel: 'modulepreload', href: preloaderPath, nonce, crossorigin: 'anonymous' }),
-      jsx('link', {
-        rel: 'preload',
-        href: bundleGraphPath,
-        as: 'fetch',
-        crossorigin: 'anonymous',
-        nonce,
-      }),
-      jsx('script', {
-        type: 'module',
-        async: true,
-        dangerouslySetInnerHTML: script,
-        nonce,
-      })
-    );
->>>>>>> 9df99c8a
   }
 
   const corePath = simplifyPath(base, resolvedManifest?.manifest.core);
