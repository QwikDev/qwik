--- conflicted
+++ resolved
@@ -23,15 +23,15 @@
   OnRenderProp,
   QContainerAttr,
   QCtxAttr,
+  OnRenderProp,
+  QContainerAttr,
+  QCtxAttr,
   QScopedStyle,
   QSlot,
   QSlotParent,
   QSlotRef,
   QStyle,
-<<<<<<< HEAD
-=======
   QTemplate,
->>>>>>> d2a999d7
 } from '../core/util/markers';
 export { maybeThen } from '../core/util/promises';
 export { mapApp_remove, mapArray_get, mapArray_set } from '../core/v2/client/vnode';
