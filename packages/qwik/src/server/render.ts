--- conflicted
+++ resolved
@@ -65,17 +65,12 @@
   const mapper = computeSymbolMapper(opts.manifest);
   await setServerPlatform(doc, opts, mapper);
 
-<<<<<<< HEAD
-  doc._qwikUserCtx = opts.userContext;
+  const renderDocTimer = createTimer();
 
-  const renderDocTimer = createTimer();
-  await render(root, rootNode, false);
-=======
   await render(root, rootNode, {
     allowRerender: false,
     userContext: opts.userContext,
   });
->>>>>>> b73e7416
 
   const [before, after] = splitDocument(doc, opts);
   const renderDocTime = renderDocTimer();
@@ -114,7 +109,6 @@
     restDiv.appendChild(scriptElm);
   }
 
-<<<<<<< HEAD
   enqueue(restDiv.innerHTML);
 
   if (snapshotResult?.pendingContent) {
@@ -128,10 +122,6 @@
   }
   enqueue(after);
 
-  doc._qwikUserCtx = undefined;
-
-=======
->>>>>>> b73e7416
   const docToStringTimer = createTimer();
 
   const result: RenderToStreamResult = {
