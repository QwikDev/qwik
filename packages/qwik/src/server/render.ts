import { createTimer, getBuildBase } from './utils';
import { pauseContainer, render } from '@builder.io/qwik';
import type { SnapshotResult } from '@builder.io/qwik';
import { setServerPlatform } from './platform';
import { serializeDocument } from './serialize';
import type {
  QwikManifest,
  RenderDocument,
  RenderToStringOptions,
  RenderToStringResult,
} from './types';
import { getElement } from '../core/render/render.public';
import { getQwikLoaderScript } from './scripts';
import { applyPrefetchImplementation } from './prefetch-implementation';
import { getPrefetchResources } from './prefetch-strategy';
import { _createDocument } from './document';
import type { SymbolMapper } from '../optimizer/src/types';
import { getSymbolHash } from '../core/import/qrl-class';
import { isDocument } from '../core/util/element';
import { logWarn } from '../core/util/log';

/**
 * Creates a server-side `document`, renders to root node to the document,
 * then serializes the document to a string.
 * @public
 */
export async function renderToString(rootNode: any, opts: RenderToStringOptions = {}) {
  const createDocTimer = createTimer();
  const doc = _createDocument(opts) as RenderDocument;
  const createDocTime = createDocTimer();
  const renderDocTimer = createTimer();
  let root: Element | Document = doc;

  if (typeof opts.fragmentTagName === 'string') {
    if (opts.qwikLoader) {
      if (opts.qwikLoader.include === undefined) {
        opts.qwikLoader.include = 'never';
      }
      if (opts.qwikLoader.position === undefined) {
        opts.qwikLoader.position = 'bottom';
      }
    } else {
      opts.qwikLoader = {
        include: 'never',
      };
    }

    root = doc.createElement(opts.fragmentTagName);
    doc.body.appendChild(root);
  }
  if (!opts.manifest) {
    logWarn('Missing client manifest, loading symbols in the client might 404');
  }

  const isFullDocument = isDocument(root);
  const mapper = computeSymbolMapper(opts.manifest);
  await setServerPlatform(doc, opts, mapper);

<<<<<<< HEAD
  await render(root, rootNode, {
    allowRerender: false,
    userContext: opts.userContext
  });
=======
  doc._qwikUserCtx = opts.userContext;

  await render(root, rootNode, false);
>>>>>>> 771a63b9

  const renderDocTime = renderDocTimer();

  const buildBase = getBuildBase(opts);
  const containerEl = getElement(root);
  containerEl.setAttribute('q:base', buildBase);

  let snapshotResult: SnapshotResult | null = null;
  if (opts.snapshot !== false) {
    snapshotResult = await pauseContainer(root);
  }
  const prefetchResources = getPrefetchResources(snapshotResult, opts, mapper);
  const parentElm = isFullDocument ? doc.body : containerEl;
  if (prefetchResources.length > 0) {
    applyPrefetchImplementation(doc, parentElm, opts, prefetchResources);
  }

  const needLoader = !snapshotResult || snapshotResult.mode !== 'static';
  const includeMode = opts.qwikLoader?.include ?? 'auto';
  const includeLoader = includeMode === 'always' || (includeMode === 'auto' && needLoader);
  if (includeLoader) {
    const qwikPosition = opts.qwikLoader?.position ?? 'bottom';
    const qwikLoaderScript = getQwikLoaderScript({
      events: opts.qwikLoader?.events,
      debug: opts.debug,
    });
    const scriptElm = doc.createElement('script') as HTMLScriptElement;
    scriptElm.setAttribute('id', 'qwikloader');
    scriptElm.textContent = qwikLoaderScript;
    if (qwikPosition === 'bottom') {
      parentElm.appendChild(scriptElm);
    } else if (isFullDocument) {
      doc.head.appendChild(scriptElm);
    } else {
      parentElm.insertBefore(scriptElm, parentElm.firstChild);
    }
  }

<<<<<<< HEAD
=======
  doc._qwikUserCtx = undefined;

>>>>>>> 771a63b9
  const docToStringTimer = createTimer();

  const result: RenderToStringResult = {
    prefetchResources,
    snapshotResult,
    html: serializeDocument(root, opts),
    timing: {
      createDocument: createDocTime,
      render: renderDocTime,
      toString: docToStringTimer(),
    },
  };

  return result;
}

function computeSymbolMapper(manifest: QwikManifest | undefined): SymbolMapper | undefined {
  if (manifest) {
    const mapper: SymbolMapper = {};
    Object.entries(manifest.mapping).forEach(([key, value]) => {
      mapper[getSymbolHash(key)] = [key, value];
    });
    return mapper;
  }
  return undefined;
}<|MERGE_RESOLUTION|>--- conflicted
+++ resolved
@@ -56,16 +56,10 @@
   const mapper = computeSymbolMapper(opts.manifest);
   await setServerPlatform(doc, opts, mapper);
 
-<<<<<<< HEAD
   await render(root, rootNode, {
     allowRerender: false,
     userContext: opts.userContext
   });
-=======
-  doc._qwikUserCtx = opts.userContext;
-
-  await render(root, rootNode, false);
->>>>>>> 771a63b9
 
   const renderDocTime = renderDocTimer();
 
@@ -104,11 +98,6 @@
     }
   }
 
-<<<<<<< HEAD
-=======
-  doc._qwikUserCtx = undefined;
-
->>>>>>> 771a63b9
   const docToStringTimer = createTimer();
 
   const result: RenderToStringResult = {
