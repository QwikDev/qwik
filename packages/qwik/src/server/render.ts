--- conflicted
+++ resolved
@@ -51,13 +51,9 @@
   const mapper = computeSymbolMapper(opts.manifest);
   await setServerPlatform(doc, opts, mapper);
 
-<<<<<<< HEAD
   doc.__qwikUserCtx = opts.userContext;
 
-  await render(root, rootNode);
-=======
   await render(root, rootNode, false);
->>>>>>> dbb8aa65
 
   const renderDocTime = renderDocTimer();
 
