--- conflicted
+++ resolved
@@ -124,12 +124,5 @@
  */
 export type Render = (opts: RenderOptions) => Promise<RenderToStringResult>;
 
-<<<<<<< HEAD
 export interface RenderDocument extends Document {
-=======
-export interface RenderDocument extends Document, RenderDocumentUserContext {}
-
-export interface RenderDocumentUserContext {
-  _qwikUserCtx?: Record<string, any>;
->>>>>>> 771a63b9
 }