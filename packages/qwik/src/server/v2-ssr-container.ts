--- conflicted
+++ resolved
@@ -39,11 +39,7 @@
   SerializationContext,
   SsrAttrs,
   StreamWriter,
-<<<<<<< HEAD
   ValueOrPromise,
-=======
-  SymbolToChunkResolver,
->>>>>>> 1c3b54c0
 } from './qwik-types';
 import { Q_FUNCS_PREFIX } from './render';
 import type { PrefetchResource, RenderOptions, RenderToStreamResult } from './types';
