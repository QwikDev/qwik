/** @file Public APIs for the SSR */
import { _SharedContainer, _walkJSX, isSignal } from '@builder.io/qwik';
import { isDev } from '@builder.io/qwik/build';
import type { ResolvedManifest } from '@builder.io/qwik/optimizer';
import { getQwikLoaderScript } from '@builder.io/qwik/server';
import { dangerouslySetInnerHTML, serializeClass, stringifyStyle } from '../core/render/execute-component';
import type { SymbolToChunkResolver } from '../core/v2/ssr/ssr-types';
import { applyPrefetchImplementation2 } from './prefetch-implementation';
import { getPrefetchResources } from './prefetch-strategy';
import {
  DEBUG_TYPE,
  ELEMENT_ID,
  ELEMENT_KEY,
  ELEMENT_PROPS,
  ELEMENT_SEQ,
  OnRenderProp,
  QCtxAttr,
  QScopedStyle,
  QSlot,
  QSlotParent,
  QSlotRef,
  QStyle,
  SubscriptionType,
  VirtualType,
  convertStyleIdsToString,
  getScopedStyleIdsAsPrefix,
  isClassAttr,
  mapArray_get,
  mapArray_set,
  maybeThen,
<<<<<<< HEAD
=======
  SubscriptionType,
  serializeAttribute,
  VNodeDataChar,
>>>>>>> 87f0b9e5
} from './qwik-copy';
import type {
  ContextId,
  HostElement,
  SSRContainer as ISSRContainer,
  ISsrComponentFrame,
  ISsrNode,
  JSXChildren,
  JSXOutput,
  SerializationContext,
  SsrAttrKey,
  SsrAttrValue,
  SsrAttrs,
  StreamWriter,
  ValueOrPromise,
  fixMeAny
} from './qwik-types';
import { Q_FUNCS_PREFIX } from './render';
import type { PrefetchResource, RenderOptions, RenderToStreamResult } from './types';
import { createTimer } from './utils';
import { SsrComponentFrame, SsrNode } from './v2-node';
import { TagNesting, allowedContent, initialTag, isEmptyTag, isTagAllowed } from './v2-tag-nesting';
import {
  CLOSE_FRAGMENT,
  OPEN_FRAGMENT,
  VNodeDataFlag,
  encodeAsAlphanumeric,
  vNodeData_addTextSize,
  vNodeData_closeFragment,
  vNodeData_createSsrNodeReference,
  vNodeData_incrementElementCount,
  vNodeData_openFragment,
  type VNodeData,
} from './v2-vnode-data';

export function ssrCreateContainer(
  opts: {
    locale?: string;
    tagName?: string;
    writer?: StreamWriter;
    timing?: RenderToStreamResult['timing'];
    buildBase?: string;
    resolvedManifest?: ResolvedManifest;
    renderOptions?: RenderOptions;
  } = {}
): ISSRContainer {
  return new SSRContainer({
    tagName: opts.tagName || 'div',
    writer: opts.writer || new StringBufferWriter(),
    locale: opts.locale || '',
    timing: opts.timing || {
      firstFlush: 0,
      render: 0,
      snapshot: 0,
    },
    buildBase: opts.buildBase || '/build/',
    resolvedManifest: opts.resolvedManifest || {
      mapper: {},
      manifest: {
        manifestHash: 'dev',
        mapping: {},
        bundles: {},
        symbols: {},
        version: 'dev-mode',
      },
    },
    renderOptions: opts.renderOptions || {},
  });
}

class StringBufferWriter {
  private buffer = [] as string[];
  write(text: string) {
    this.buffer.push(text);
  }
  toString() {
    return this.buffer.join('');
  }
}

interface ContainerElementFrame {
  tagNesting: TagNesting;
  parent: ContainerElementFrame | null;
  /** Element name. */
  elementName: string;
  /**
   * Current element index.
   *
   * This number must match the depth-first traversal of the DOM elements as returned by the
   * https://developer.mozilla.org/en-US/docs/Web/API/TreeWalker
   */
  depthFirstElementIdx: number;
  vNodeData: VNodeData;
}

const EMPTY_OBJ = {};

class SSRContainer extends _SharedContainer implements ISSRContainer {
  public tag: string;
  public writer: StreamWriter;
  public timing: RenderToStreamResult['timing'];
  public buildBase: string;
  public resolvedManifest: ResolvedManifest;
  public symbolToChunkResolver: SymbolToChunkResolver;
  public renderOptions: RenderOptions;
  public prefetchResources: PrefetchResource[] = [];
  public serializationCtx: SerializationContext;
  private lastNode: ISsrNode | null = null;
  private currentComponentNode: ISsrNode | null = null;
  private styleIds = new Set<string>();
  private headStyles = new Map<string, string>();

  private currentElementFrame: ContainerElementFrame | null = null;

  private renderTimer: ReturnType<typeof createTimer>;
  /**
   * Current element index.
   *
   * This number must match the depth-first traversal of the DOM elements as returned by the
   * https://developer.mozilla.org/en-US/docs/Web/API/TreeWalker
   */
  private depthFirstElementCount: number = -1;
  private vNodeData: VNodeData[] = [];
  private componentStack: ISsrComponentFrame[] = [];
  private unclaimedProjections: Array<ISsrNode | string | JSXChildren> = [];

  constructor(opts: Required<Required<Parameters<typeof ssrCreateContainer>>[0]>) {
    super(() => null, opts.renderOptions.serverData ?? EMPTY_OBJ, opts.locale);
    this.symbolToChunkResolver = (symbol: string): string => {
      const idx = symbol.lastIndexOf('_');
      const chunk = this.resolvedManifest.mapper[idx == -1 ? symbol : symbol.substring(idx + 1)];
      return chunk ? chunk[1] : '';
    };
    this.serializationCtx = this.serializationCtxFactory(
      SsrNode,
      this.symbolToChunkResolver,
      opts.writer
    );
    this.renderTimer = createTimer();
    this.tag = opts.tagName;
    this.writer = opts.writer;
    this.timing = opts.timing;
    this.buildBase = opts.buildBase;
    this.resolvedManifest = opts.resolvedManifest;
    this.renderOptions = opts.renderOptions;
  }

  ensureProjectionResolved(host: HostElement): void {}

  processJsx(host: HostElement, jsx: JSXOutput): void {}

  handleError(err: any, $host$: HostElement): void {
    throw err;
  }

  async render(jsx: JSXOutput) {
    this.openContainer();
    await _walkJSX(this, jsx, true);
    this.closeContainer();
  }

  setContext<T>(host: HostElement, context: ContextId<T>, value: T): void {
    const ssrNode: ISsrNode = host as any;
    let ctx: Array<string | unknown> = ssrNode.getProp(QCtxAttr);
    if (!ctx) {
      ssrNode.setProp(QCtxAttr, (ctx = []));
    }
    mapArray_set(ctx, context.id, value, 0);
  }

  resolveContext<T>(host: HostElement, contextId: ContextId<T>): T | undefined {
    let ssrNode: ISsrNode | null = host as any;
    while (ssrNode) {
      const ctx: Array<string | unknown> = ssrNode.getProp(QCtxAttr);
      if (ctx) {
        const value = mapArray_get(ctx, contextId.id, 0) as T;
        if (value) {
          return value;
        }
      }
      ssrNode = ssrNode.currentComponentNode;
    }
    return undefined;
  }

  getParentHost(host: HostElement): HostElement | null {
    const ssrNode: ISsrNode = host as any;
    return ssrNode.currentComponentNode as ISsrNode | null;
  }

  setHostProp<T>(host: ISsrNode, name: string, value: T): void {
    const ssrNode: ISsrNode = host as any;
    return ssrNode.setProp(name, value);
  }

  getHostProp<T>(host: ISsrNode, name: string): T | null {
    const ssrNode: ISsrNode = host as any;
    return ssrNode.getProp(name);
  }

  openContainer() {
    if (this.tag == 'html') {
      this.write('<!DOCTYPE html>');
    }
    let qRender = isDev ? 'ssr-dev' : 'ssr';
    if (this.renderOptions.containerAttributes?.['q:render']) {
      qRender = `${this.renderOptions.containerAttributes['q:render']}-${qRender}`;
    }

    const containerAttributes: Record<string, string> = {
      ...this.renderOptions.containerAttributes,
      'q:runtime': '2',
      'q:container': 'paused',
      'q:version': this.$version$ ?? 'dev',
      'q:render': qRender,
      'q:base': this.buildBase,
      'q:locale':
        this.$serverData$.locale || this.$locale$ || this.renderOptions.containerAttributes?.locale,
      'q:manifest-hash': this.resolvedManifest.manifest.manifestHash,
    };

    const containerAttributeArray = Object.entries(containerAttributes).reduce<string[]>(
      (acc, [key, value]) => {
        acc.push(key, value);
        return acc;
      },
      []
    );

    this.openElement(this.tag, containerAttributeArray);
  }

  closeContainer(): ValueOrPromise<void> {
    this.$scheduler$.$drainCleanup$(null);
    return this.closeElement();
  }

  openElement(tag: string, attrs: SsrAttrs | null, immutableAttrs?: SsrAttrs | null) {
    this.lastNode = null;
    const isQwikStyle = isQwikStyleElement(tag, attrs) || isQwikStyleElement(tag, immutableAttrs);
    if (!isQwikStyle && this.currentElementFrame) {
      vNodeData_incrementElementCount(this.currentElementFrame.vNodeData);
    }

    this.pushFrame(tag, this.depthFirstElementCount++, true);
    this.write('<');
    this.write(tag);
    if (attrs) {
      attrs = this.attrs_removeByKey(attrs, dangerouslySetInnerHTML);
      this.writeAttrs(attrs, false);
    }
    if (immutableAttrs) {
      this.write(' :');
      this.writeAttrs(immutableAttrs, true);
    }
    this.write('>');
    this.lastNode = null;
  }

  private attrs_removeByKey(attrs: SsrAttrs, key: string) {
    const idx = attrs.indexOf(key);
    return idx === -1 ? attrs : attrs.filter((_, i) => i !== idx && i !== idx + 1);
  }

  closeElement(): ValueOrPromise<void> {
    const currentFrame = this.currentElementFrame!;
    if (
      (currentFrame.parent === null && currentFrame.tagNesting !== TagNesting.HTML) ||
      currentFrame.tagNesting === TagNesting.BODY
    ) {
      this.timing.render = this.renderTimer();
      const snapshotTimer = createTimer();
      return maybeThen(
        maybeThen(this.emitContainerData(), () => this._closeElement()),
        () => {
          this.timing.snapshot = snapshotTimer();
        }
      );
    }
    this._closeElement();
  }

  private _closeElement() {
    const currentFrame = this.popFrame();
    const elementName = currentFrame.elementName!;
    const isEmptyElement = isEmptyTag(elementName);
    if (!isEmptyElement) {
      this.write('</');
      this.write(elementName);
      this.write('>');
    }
    this.lastNode = null;
  }

  openFragment(attrs: SsrAttrs) {
    this.lastNode = null;
    vNodeData_openFragment(this.currentElementFrame!.vNodeData, attrs);
  }

  closeFragment() {
    vNodeData_closeFragment(this.currentElementFrame!.vNodeData);
    this.lastNode = null;
  }

  openProjection(attrs: SsrAttrs) {
    this.openFragment(attrs);
    this.getComponentFrame(0)!.projectionDepth++;
  }

  closeProjection() {
    this.getComponentFrame(0)!.projectionDepth--;
    this.closeFragment();
  }

  openComponent(attrs: SsrAttrs) {
    this.openFragment(attrs);
    this.currentComponentNode = this.getLastNode();
    this.componentStack.push(new SsrComponentFrame(this.getLastNode()));
  }

  /**
   * Returns the current component frame.
   *
   * @param projectionDepth - How many levels of projection to skip. This is needed when projections
   *   are nested inside other projections we need to have a way to read from a frame above.
   * @returns
   */
  getComponentFrame(projectionDepth: number = 0): ISsrComponentFrame | null {
    const length = this.componentStack.length;
    const idx = length - projectionDepth - 1;
    return idx >= 0 ? this.componentStack[idx] : null;
  }

  getNearestComponentFrame(): ISsrComponentFrame | null {
    const currentFrame = this.getComponentFrame(0);
    if (!currentFrame) {
      return null;
    }
    return this.getComponentFrame(currentFrame.projectionDepth);
  }

  closeComponent() {
    const componentFrame = this.componentStack.pop()!;
    componentFrame.releaseUnclaimedProjections(this.unclaimedProjections);
    this.closeFragment();
    this.currentComponentNode = this.currentComponentNode?.currentComponentNode || null;
  }

  /** Write a text node with correct escaping. Save the length of the text node in the vNodeData. */
  textNode(text: string) {
    let lastIdx = 0;
    let openAngleBracketIdx: number;
    while ((openAngleBracketIdx = text.indexOf('<')) !== -1) {
      this.write(text.substring(lastIdx, openAngleBracketIdx));
      lastIdx = openAngleBracketIdx;
    }
    this.write(lastIdx === 0 ? text : text.substring(lastIdx));
    vNodeData_addTextSize(this.currentElementFrame!.vNodeData, text.length);
    this.lastNode = null;
  }

  htmlNode(rawHtml: string) {
    this.write(rawHtml);
    vNodeData_addTextSize(this.currentElementFrame!.vNodeData, rawHtml.length);
    this.lastNode = null;
  }

  addRoot(obj: unknown): number {
    return this.serializationCtx.$addRoot$(obj);
  }

  getLastNode(): ISsrNode {
    if (!this.lastNode) {
      this.lastNode = vNodeData_createSsrNodeReference(
        this.currentComponentNode,
        this.currentElementFrame!.vNodeData,
        // we start at -1, so we need to add +1
        this.currentElementFrame!.depthFirstElementIdx + 1
      );
    }
    return this.lastNode!;
  }

  addUnclaimedProjection(node: ISsrNode, name: string, children: JSXChildren): void {
    this.unclaimedProjections.push(node, name, children);
  }

  $appendStyle$(content: string, styleId: string, host: ISsrNode, scoped: boolean): void {
    if (scoped) {
      const componentFrame = this.getComponentFrame(0)!;
      componentFrame.scopedStyleIds.add(styleId);
      const scopedStyleIds = convertStyleIdsToString(componentFrame.scopedStyleIds);
      this.setHostProp(host, QScopedStyle, scopedStyleIds);
    }

    if (!this.styleIds.has(styleId)) {
      this.styleIds.add(styleId);
      if (this.currentElementFrame?.elementName === 'html') {
        this.headStyles.set(styleId, content);
      } else {
        this._styleNode(styleId, content);
      }
    }
  }

  $appendHeadNodes$(): void {
    // render styles inside head
    this.headStyles.forEach((value, styleId) => this._styleNode(styleId, value));
    this.headStyles.clear();

    this.emitQwikLoaderAtTopIfNeeded();
  }

  private _styleNode(styleId: string, content: string) {
    this.openElement('style', [QStyle, styleId]);
    this.textNode(content);
    this.closeElement();
  }

  ////////////////////////////////////

  emitContainerData(): ValueOrPromise<void> {
    this.emitUnclaimedProjection();
    this.addVNodeDataToSerializationRoots();
    return maybeThen(this.emitStateData(), () => {
      this.emitVNodeData();
      this.emitPrefetchResourcesData();
      this.emitSyncFnsData();
      this.emitQwikLoaderAtBottomIfNeeded();
    });
  }

  /**
   * Serialize the vNodeData into a string and emit it as a script tag.
   *
   * ## Encoding:
   *
   * - Alphabetical characters are text node lengths.
   * - Numbers are element counts.
   * - `{` is start of virtual node.
   * - `}` is end of virtual node.
   * - `~` Store as reference for data deserialization.
   * - `!"#$%&'()*+'-./` are separators (sequential characters in ASCII table)
   *
   * ## Attribute encoding:
   *
   * - `;` - `q:sstyle` - Style attribute.
   * - `<` - `q:renderFn' - Component QRL render function (body)
   * - `=` - `q:id` - ID of the element.
   * - `>` - `q:props' - Component QRL Props
   * - `?` - `q:sref` - Slot reference.
   * - `@` - `q:key` - Element key.
   * - `[` - `q:seq' - Seq value from `useSequentialScope()`
   * - `\` - SKIP because `\` is used as escaping
   * - `]` - `q:ctx' - Component context/props
   * - `~` - `q:slot' - Slot name
   *
   * ## Separator Encoding:
   *
   * - `~` is a reference to the node. Save it.
   * - `!` is vNodeData separator skipping 0. (ie next vNode)
   * - `"` is vNodeData separator skipping 1.
   * - `#` is vNodeData separator skipping 2.
   * - `$` is vNodeData separator skipping 4.
   * - `%` is vNodeData separator skipping 8.
   * - `&` is vNodeData separator skipping 16.
   * - `'` is vNodeData separator skipping 32.
   * - `(` is vNodeData separator skipping 64.
   * - `)` is vNodeData separator skipping 128.
   * - `*` is vNodeData separator skipping 256.
   * - `+` is vNodeData separator skipping 512.
   * - `'` is vNodeData separator skipping 1024.
   * - `.` is vNodeData separator skipping 2048.
   * - `/` is vNodeData separator skipping 4096.
   *
   * NOTE: Not every element will need vNodeData. So we need to encode how many elements should be
   * skipped. By choosing different separators we can encode different numbers of elements to skip.
   */
  emitVNodeData() {
    this.openElement('script', ['type', 'qwik/vnode']);
    const vNodeAttrsStack: SsrAttrs[] = [];
    const vNodeData = this.vNodeData;
    let lastSerializedIdx = 0;
    for (let elementIdx = 0; elementIdx < vNodeData.length; elementIdx++) {
      const vNode = vNodeData[elementIdx];
      const flag = vNode[0];
      if (flag !== VNodeDataFlag.NONE) {
        lastSerializedIdx = this.emitVNodeSeparators(lastSerializedIdx, elementIdx);
        if (flag & VNodeDataFlag.REFERENCE) {
          this.write('~');
        }
        if (flag & (VNodeDataFlag.TEXT_DATA | VNodeDataFlag.VIRTUAL_NODE)) {
          let fragmentAttrs: SsrAttrs | null = null;
          /**
           * We keep track of how many virtual open/close fragments we have seen so far. Normally we
           * should not have to do it, but if you put a fragment around `<body>` tag than we start
           * emitting before `<body/>` close tag. This means that the system did not get a chance to
           * insert the close fragment. So we just assume that there will be nothing else and
           * auto-close.
           */
          let depth = 0;
          for (let i = 1; i < vNode.length; i++) {
            const value = vNode[i];
            if (Array.isArray(value)) {
              vNodeAttrsStack.push(fragmentAttrs!);
              fragmentAttrs = value;
            } else if (value === OPEN_FRAGMENT) {
              depth++;
              this.write(VNodeDataChar.OPEN_CHAR);
            } else if (value === CLOSE_FRAGMENT) {
              // write out fragment attributes
              if (fragmentAttrs) {
                for (let i = 0; i < fragmentAttrs.length; ) {
                  const key = fragmentAttrs[i++] as string;
                  let value = fragmentAttrs[i++] as string;
                  if (typeof value !== 'string') {
                    value = String(this.addRoot(value));
                  }
                  switch (key) {
                    case QScopedStyle:
                      this.write(VNodeDataChar.SCOPED_STYLE_CHAR);
                      break;
                    case OnRenderProp:
                      this.write(VNodeDataChar.RENDER_FN_CHAR);
                      break;
                    case ELEMENT_ID:
                      this.write(VNodeDataChar.ID_CHAR);
                      break;
                    case ELEMENT_PROPS:
                      this.write(VNodeDataChar.PROPS_CHAR);
                      break;
                    case QSlotRef:
                      this.write(VNodeDataChar.SLOT_REF_CHAR);
                      break;
                    case ELEMENT_KEY:
                      this.write(VNodeDataChar.KEY_CHAR);
                      break;
                    case ELEMENT_SEQ:
                      this.write(VNodeDataChar.SEQ_CHAR);
                      break;
                    // Skipping `\` character for now because it is used for escaping.
                    case QCtxAttr:
                      this.write(VNodeDataChar.CONTEXT_CHAR);
                      break;
                    case QSlot:
                      this.write(VNodeDataChar.SLOT_CHAR);
                      break;
                    default:
                      this.write(VNodeDataChar.SEPARATOR_CHAR);
                      this.write(key);
                      this.write(VNodeDataChar.SEPARATOR_CHAR);
                  }
                  this.write(value!);
                }
                fragmentAttrs = vNodeAttrsStack.pop()!;
              }
              depth--;
              this.write(VNodeDataChar.CLOSE_CHAR);
            } else if (value >= 0) {
              // Text nodes get encoded as alphanumeric characters.
              this.write(encodeAsAlphanumeric(value));
            } else {
              // Element counts get encoded as numbers.
              this.write(String(0 - value));
            }
          }
          while (depth-- > 0) {
            this.write(VNodeDataChar.CLOSE_CHAR);
          }
        }
      }
    }
    this.closeElement();
  }

  addVNodeDataToSerializationRoots() {
    const vNodeAttrsStack: SsrAttrs[] = [];
    const vNodeData = this.vNodeData;
    for (let elementIdx = 0; elementIdx < vNodeData.length; elementIdx++) {
      const vNode = vNodeData[elementIdx];
      const flag = vNode[0];
      if (flag !== VNodeDataFlag.NONE) {
        if (flag & (VNodeDataFlag.TEXT_DATA | VNodeDataFlag.VIRTUAL_NODE)) {
          let fragmentAttrs: SsrAttrs | null = null;
          for (let i = 1; i < vNode.length; i++) {
            const value = vNode[i];
            if (Array.isArray(value)) {
              vNodeAttrsStack.push(fragmentAttrs!);
              fragmentAttrs = value;
            } else if (value === CLOSE_FRAGMENT) {
              // write out fragment attributes
              if (fragmentAttrs) {
                for (let i = 0; i < fragmentAttrs.length; i++) {
                  const value = fragmentAttrs[i] as string;
                  if (typeof value !== 'string') {
                    fragmentAttrs[i] = String(this.addRoot(value));
                  }
                }
                fragmentAttrs = vNodeAttrsStack.pop()!;
              }
            }
          }
        }
      }
    }
  }

  private emitStateData(): ValueOrPromise<void> {
    this.openElement('script', ['type', 'qwik/state']);
    return maybeThen(this.serializationCtx.$breakCircularDepsAndAwaitPromises$(), () => {
      this.serializationCtx.$serialize$();
      this.closeElement();
    });
  }

  private emitSyncFnsData() {
    const fns = this.serializationCtx.$syncFns$;
    if (fns.length) {
      const scriptAttrs = ['q:func', 'qwik/json'];
      if (this.renderOptions.serverData?.nonce) {
        scriptAttrs.push('nonce', this.renderOptions.serverData.nonce);
      }
      this.openElement('script', scriptAttrs);
      this.write(Q_FUNCS_PREFIX);
      this.write('[');
      this.writeArray(fns, ',');
      this.write(']');
      this.closeElement();
    }
  }

  private emitPrefetchResourcesData() {
    const qrls = Array.from(this.serializationCtx.$eventQrls$);
    if (this.renderOptions.prefetchStrategy !== null && qrls.length) {
      // skip prefetch implementation if prefetchStrategy === null
      const prefetchResources = getPrefetchResources(
        qrls,
        this.renderOptions,
        this.resolvedManifest
      );
      if (prefetchResources.length > 0) {
        applyPrefetchImplementation2(this, this.renderOptions.prefetchStrategy, prefetchResources);
        this.prefetchResources = prefetchResources;
      }
    }
  }

  isStatic(): boolean {
    return this.serializationCtx.$eventQrls$.size === 0;
  }

  private getQwikLoaderPositionMode() {
    return this.renderOptions.qwikLoader?.position ?? 'bottom';
  }

  private getQwikLoaderIncludeMode() {
    return this.renderOptions.qwikLoader?.include ?? 'auto';
  }

  private emitQwikLoaderAtTopIfNeeded() {
    const positionMode = this.getQwikLoaderPositionMode();
    if (positionMode === 'top') {
      const includeMode = this.getQwikLoaderIncludeMode();
      const includeLoader = includeMode !== 'never';
      if (includeLoader) {
        this.emitQwikLoader();

        // Assume there will be at least click handlers
        this.emitQwikEvents(['"click"'], {
          includeLoader: true,
          includeNonce: false,
        });
      }
    }
  }

  private emitQwikLoaderAtBottomIfNeeded() {
    const positionMode = this.getQwikLoaderPositionMode();
    let includeLoader = true;

    if (positionMode === 'bottom') {
      const needLoader = !this.isStatic();
      const includeMode = this.getQwikLoaderIncludeMode();
      includeLoader = includeMode === 'always' || (includeMode === 'auto' && needLoader);
      if (includeLoader) {
        this.emitQwikLoader();
      }
    }

    // always emit qwik events regardless of position
    this.emitQwikEvents(
      Array.from(this.serializationCtx.$eventNames$, (s) => JSON.stringify(s)),
      {
        includeLoader,
        includeNonce: true,
      }
    );
  }

  private emitQwikLoader() {
    const qwikLoaderScript = getQwikLoaderScript({
      debug: this.renderOptions.debug,
    });
    const scriptAttrs = ['id', 'qwikloader'];
    if (this.renderOptions.serverData?.nonce) {
      scriptAttrs.push('nonce', this.renderOptions.serverData.nonce);
    }
    this.openElement('script', scriptAttrs);
    this.write(qwikLoaderScript);
    this.closeElement();
  }

  private emitQwikEvents(
    eventNames: string[],
    opts: { includeNonce: boolean; includeLoader: boolean }
  ) {
    if (eventNames.length > 0) {
      const scriptAttrs: SsrAttrs = [];
      if (this.renderOptions.serverData?.nonce && opts.includeNonce) {
        scriptAttrs.push('nonce', this.renderOptions.serverData.nonce);
      }
      this.openElement('script', scriptAttrs);
      this.write(opts.includeLoader ? `window.qwikevents` : `(window.qwikevents||=[])`);
      this.write('.push(');
      this.writeArray(eventNames, ', ');
      this.write(')');
      this.closeElement();
    }
  }

  private async emitUnclaimedProjection() {
    const unclaimedProjections = this.unclaimedProjections;
    if (unclaimedProjections.length) {
      const previousCurrentComponentNode = this.currentComponentNode;
      try {
        this.openElement('q:template', ['style', 'display:none'], null);
        let idx = 0;
        let ssrComponentNode: ISsrNode | null = null;
        while (idx < unclaimedProjections.length) {
          const value = unclaimedProjections[idx++];
          if (value instanceof SsrNode) {
            // It is important to restore the `ssrComponentNode` so that the content
            // can pretend to be inside the component.
            ssrComponentNode = this.currentComponentNode = value;
          } else if (typeof value === 'string') {
            const children = unclaimedProjections[idx++] as JSXOutput;
            this.openFragment(
              isDev
                ? [DEBUG_TYPE, VirtualType.Projection, QSlotParent, ssrComponentNode!.id]
                : [QSlotParent, ssrComponentNode!.id]
            );
            ssrComponentNode?.setProp(value, this.getLastNode().id);
            _walkJSX(this, children, false);
            this.closeFragment();
          } else {
            throw Error(); // 'should not get here'
          }
        }
        this.closeElement();
      } finally {
        this.currentComponentNode = previousCurrentComponentNode;
      }
    }
  }

  private emitVNodeSeparators(lastSerializedIdx: number, elementIdx: number): number {
    let skipCount = elementIdx - lastSerializedIdx;
    // console.log('emitVNodeSeparators', lastSerializedIdx, elementIdx, skipCount);
    while (skipCount != 0) {
      if (skipCount >= 4096) {
        this.write('/');
        skipCount -= 8192;
      } else {
        skipCount & 2096 && this.write('.');
        skipCount & 2048 && this.write('-');
        skipCount & 1024 && this.write('+');
        skipCount & 512 && this.write('*');
        skipCount & 256 && this.write(')');
        skipCount & 128 && this.write('(');
        skipCount & 64 && this.write("'");
        skipCount & 32 && this.write('&');
        skipCount & 16 && this.write('%');
        skipCount & 8 && this.write('$');
        skipCount & 4 && this.write('#');
        skipCount & 2 && this.write('"');
        skipCount & 1 && this.write('!');
        skipCount = 0;
      }
    }
    return elementIdx;
  }

  /**
   * @param tag
   * @param depthFirstElementIdx
   * @param isElement
   */
  private pushFrame(tag: string, depthFirstElementIdx: number, isElement: boolean) {
    let tagNesting: TagNesting = TagNesting.ANYTHING;
    if (isDev) {
      if (!this.currentElementFrame) {
        tagNesting = initialTag(tag);
      } else {
        let frame: ContainerElementFrame | null = this.currentElementFrame;
        const previousTagNesting = frame!.tagNesting;
        tagNesting = isTagAllowed(previousTagNesting, tag);
        if (tagNesting === TagNesting.NOT_ALLOWED) {
          const frames: ContainerElementFrame[] = [];
          while (frame) {
            frames.unshift(frame);
            frame = frame.parent;
          }
          const text: string[] = [
            `HTML rules do not allow '<${tag}>' at this location.`,
            `  (The HTML parser will try to recover by auto-closing or inserting additional tags which will confuse Qwik when it resumes.)`,
            `  Offending tag: <${tag}>`,
            `  Existing tag context:`,
          ];
          let indent = '    ';
          let lastName = '';
          for (const frame of frames) {
            const [name, example] = allowedContent(frame.tagNesting);
            text.push(
              `${indent}<${frame.elementName}>${
                lastName !== name ? ` [${name}]${example ? ` -> ${example}` : ''}` : ''
              }`
            );
            lastName = name;
            indent += ' ';
          }
          text.push(
            `${indent}<${tag}> <= is not allowed as a child of ${
              allowedContent(previousTagNesting)[0]
            }.`
          );
          throw newTagError(text.join('\n'));
        }
      }
    }
    const frame: ContainerElementFrame = {
      tagNesting: tagNesting,
      parent: this.currentElementFrame,
      elementName: tag,
      depthFirstElementIdx: depthFirstElementIdx,
      vNodeData: [VNodeDataFlag.NONE],
    };
    this.currentElementFrame = frame;
    if (isElement) {
      this.vNodeData.push(frame.vNodeData);
    }
  }
  private popFrame() {
    const closingFrame = this.currentElementFrame!;
    this.currentElementFrame = closingFrame.parent;
    return closingFrame;
  }

  ////////////////////////////////////
  private write(text: string) {
    this.writer.write(text);
  }

  writeArray(array: string[], separator: string) {
    for (let i = 0; i < array.length; i++) {
      const element = array[i];
      if (i > 0) {
        this.write(separator);
      }
      this.write(element);
    }
  }

  private writeAttrs(attrs: SsrAttrs, immutable: boolean) {
    if (attrs.length) {
      for (let i = 0; i < attrs.length; i++) {
        const key = attrs[i++] as SsrAttrKey;
        let value = attrs[i] as SsrAttrValue;

        if (isSignal(value)) {
          const lastNode = this.getLastNode();
          value = this.trackSignalValue(value, [
            immutable ? SubscriptionType.PROP_IMMUTABLE : SubscriptionType.PROP_MUTABLE,
            lastNode as fixMeAny,
            value,
            lastNode as fixMeAny,
            key,
          ]);
        }

        value = serializeAttribute(key, value);

        if (value != null && value !== false) {
          this.write(' ');
          this.write(key);
          if (value !== true) {
            this.write('="');
            let startIdx = 0;
            let quoteIdx: number;
            const componentFrame = this.getNearestComponentFrame();
            if (isClassAttr(key) && componentFrame && componentFrame.scopedStyleIds.size) {
              this.write(getScopedStyleIdsAsPrefix(componentFrame.scopedStyleIds) + ' ');
            }
            const strValue = String(value);
            while ((quoteIdx = strValue.indexOf('"', startIdx)) != -1) {
              this.write(strValue.substring(startIdx, quoteIdx));
              this.write('&quot;');
              startIdx = quoteIdx;
            }
            this.write(startIdx === 0 ? strValue : strValue.substring(startIdx));

            this.write('"');
          }
        }
      }
    }
  }
}

const isQwikStyleElement = (tag: string, attrs: SsrAttrs | null | undefined) => {
  if (tag === 'style' && attrs != null) {
    for (let i = 0; i < attrs.length; i = i + 2) {
      const attr = attrs[i];
      if (attr === QStyle || attr === QScopedStyle) {
        return true;
      }
    }
  }
  return false;
};

function newTagError(text: string) {
  return new Error('SsrError(tag): ' + text);
}<|MERGE_RESOLUTION|>--- conflicted
+++ resolved
@@ -3,7 +3,7 @@
 import { isDev } from '@builder.io/qwik/build';
 import type { ResolvedManifest } from '@builder.io/qwik/optimizer';
 import { getQwikLoaderScript } from '@builder.io/qwik/server';
-import { dangerouslySetInnerHTML, serializeClass, stringifyStyle } from '../core/render/execute-component';
+import { dangerouslySetInnerHTML } from '../core/render/execute-component';
 import type { SymbolToChunkResolver } from '../core/v2/ssr/ssr-types';
 import { applyPrefetchImplementation2 } from './prefetch-implementation';
 import { getPrefetchResources } from './prefetch-strategy';
@@ -21,6 +21,7 @@
   QSlotRef,
   QStyle,
   SubscriptionType,
+  VNodeDataChar,
   VirtualType,
   convertStyleIdsToString,
   getScopedStyleIdsAsPrefix,
@@ -28,12 +29,7 @@
   mapArray_get,
   mapArray_set,
   maybeThen,
-<<<<<<< HEAD
-=======
-  SubscriptionType,
   serializeAttribute,
-  VNodeDataChar,
->>>>>>> 87f0b9e5
 } from './qwik-copy';
 import type {
   ContextId,
