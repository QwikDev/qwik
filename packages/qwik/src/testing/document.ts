import type { MockDocumentOptions, MockWindow } from './types';
<<<<<<< HEAD
import qwikDom from '@qwik.dev/dom';
=======
import domino from 'domino';
>>>>>>> ba8b12a3
import { normalizeUrl } from './util';

/**
 * Create emulated `Document` for server environment. Does not implement the full browser `document`
 * and `window` API. This api may be removed in the future.
 *
 * @public
 */
export function createDocument(opts?: MockDocumentOptions) {
  const doc = domino.createDocument(opts?.html);
  ensureGlobals(doc, opts);
  return doc;
}

/**
 * Create emulated `window` useful for testing.
 *
 * @public
 */
export function createWindow(opts: MockDocumentOptions = {}): MockWindow {
  return createDocument(opts).defaultView!;
}

export function ensureGlobals(doc: any, opts?: MockDocumentOptions) {
  if (doc && doc[QWIK_DOC]) {
    return doc.defaultView;
  }

  if (!doc || doc.nodeType !== 9) {
    throw new Error(`Invalid document`);
  }

  doc[QWIK_DOC] = true;

  const loc = normalizeUrl(opts?.url);

  Object.defineProperty(doc, 'baseURI', {
    get: () => loc.href,
    set: (url: string) => (loc.href = normalizeUrl(url).href),
  });

  doc.defaultView = {
    get document() {
      return doc;
    },
    get location() {
      return loc;
    },
    get origin() {
      return loc.origin;
    },
    addEventListener: noop,
    removeEventListener: noop,
    history: {
      pushState: noop,
      replaceState: noop,
      go: noop,
      back: noop,
      forward: noop,
    },
    CustomEvent: class CustomEvent {
      type: string;
      constructor(type: string, details: any) {
        Object.assign(this, details);
        this.type = type;
      }
    },
  };

  return doc.defaultView;
}

const noop = () => {};

const QWIK_DOC = Symbol();<|MERGE_RESOLUTION|>--- conflicted
+++ resolved
@@ -1,9 +1,5 @@
 import type { MockDocumentOptions, MockWindow } from './types';
-<<<<<<< HEAD
-import qwikDom from '@qwik.dev/dom';
-=======
 import domino from 'domino';
->>>>>>> ba8b12a3
 import { normalizeUrl } from './util';
 
 /**
