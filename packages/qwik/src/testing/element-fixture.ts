--- conflicted
+++ resolved
@@ -46,14 +46,9 @@
       assertDefined(this.host, 'host element must be defined');
       this.host.querySelectorAll('script[q\\:func="qwik/json"]').forEach((script) => {
         const code = script.textContent;
-<<<<<<< HEAD
-        if (code?.startsWith(Q_FUNCS_PREFIX)) {
-          const qFuncs = (0, eval)(code.substring(Q_FUNCS_PREFIX.length));
-=======
         if (code?.match(Q_FUNCS_PREFIX)) {
           const equal = code.indexOf('=');
-          const qFuncs = eval(code.substring(equal + 1));
->>>>>>> 1583bb56
+          const qFuncs = (0, eval)(code.substring(equal + 1));
           const container = this.host.closest(QContainerSelector);
           (container as any as { qFuncs?: Function[] }).qFuncs = qFuncs;
         }
