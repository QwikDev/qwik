import { expect } from 'vitest';
import { Fragment, _isJSXNode, _isStringifiable, isSignal } from '@builder.io/qwik';
import type {
  JSXNode,
  JSXOutput,
  _ElementVNode,
  _QDocument,
  _Stringifiable,
  _TextVNode,
  _VNode,
  _VirtualVNode,
} from '@builder.io/qwik';
import {
  vnode_applyJournal,
  vnode_getAttr,
  vnode_getAttrKeys,
  vnode_getElementName,
  vnode_getFirstChild,
  vnode_getNextSibling,
  vnode_getNode,
  vnode_getParent,
  vnode_getText,
  vnode_insertBefore,
  vnode_isElementVNode,
  vnode_isTextVNode,
  vnode_isVirtualVNode,
  vnode_newText,
  vnode_newUnMaterializedElement,
  vnode_setAttr,
  type VNodeJournal,
} from '../core/v2/client/vnode';
<<<<<<< HEAD
import { isStringifiable, type Stringifiable } from '../core/v2/tests/shared-test-types';
=======
>>>>>>> b86dc634

import { format } from 'prettier';
import { serializeBooleanOrNumberAttribute } from '../core/render/execute-component';
import { isText } from '../core/util/element';
import {
  isHtmlAttributeAnEventName,
  isJsxPropertyAnEventName,
} from '../core/v2/shared/event-names';
import { createDocument } from './document';
import { isElement } from './html';

expect.extend({
  toMatchVDOM(this: { isNot: boolean }, received: _VNode, expected: JSXNode) {
    const { isNot } = this;
    const diffs = diffJsxVNode(received, expected);
    return {
      pass: isNot ? diffs.length !== 0 : diffs.length === 0,
      message: () => diffs.join('\n'),
    };
  },

  async toMatchDOM(this: { isNot: boolean }, received: HTMLElement, expected: JSXOutput) {
    const { isNot } = this;
    if (!received) {
      return {
        pass: false,
        message: () => 'Missing element',
      };
    }
    const diffs = await diffNode(received, expected);
    return {
      pass: isNot ? diffs.length !== 0 : diffs.length === 0,
      message: () => diffs.join('\n'),
    };
  },
});

function diffJsxVNode(received: _VNode, expected: JSXNode | string, path: string[] = []): string[] {
  if (!received) {
    return [path.join(' > ') + ' missing'];
  }
  const diffs: string[] = [];
  if (typeof expected === 'string') {
    const receivedText = vnode_isTextVNode(received) ? vnode_getText(received as _TextVNode) : null;
    if (expected !== receivedText) {
      diffs.push(path.join(' > '));
      diffs.push('EXPECTED', JSON.stringify(expected));
      diffs.push('RECEIVED:', JSON.stringify(receivedText));
    }
  } else {
    path.push(tagToString(expected.type));
    const receivedTag = vnode_isElementVNode(received)
      ? vnode_getElementName(received as _ElementVNode)
      : vnode_isVirtualVNode(received)
        ? Fragment
        : undefined;
    const isTagSame = String(expected.type).toLowerCase() == String(receivedTag).toLowerCase();
    if (!isTagSame) {
      diffs.push(path.join(' > ') + ' expecting=' + expected.type + ' received=' + receivedTag);
    }
    const allProps: string[] = [];
    expected.varProps && propsAdd(allProps, Object.keys(expected.varProps));
    expected.constProps && propsAdd(allProps, Object.keys(expected.constProps));
    const receivedElement = vnode_isElementVNode(received)
      ? (vnode_getNode(received) as Element)
      : null;
    propsAdd(allProps, vnode_isElementVNode(received) ? vnode_getAttrKeys(received).sort() : []);
    receivedElement && propsAdd(allProps, constPropsFromElement(receivedElement));
    allProps.sort();
    allProps.forEach((prop) => {
      if (isJsxPropertyAnEventName(prop) || isHtmlAttributeAnEventName(prop)) {
        return;
      }
      let receivedValue = vnode_getAttr(received, prop) || receivedElement?.getAttribute(prop);
      let expectedValue =
        prop === 'key' || prop === 'q:key' ? expected.key ?? receivedValue : expected.props[prop];
      if (typeof receivedValue === 'boolean' || typeof receivedValue === 'number') {
        receivedValue = serializeBooleanOrNumberAttribute(receivedValue);
      }
      if (typeof expectedValue === 'number') {
        expectedValue = serializeBooleanOrNumberAttribute(expectedValue);
      }
      if (!attrsEqual(expectedValue, receivedValue)) {
        diffs.push(`${path.join(' > ')}: [${prop}]`);
        diffs.push('  EXPECTED: ' + JSON.stringify(expectedValue));
        diffs.push('  RECEIVED: ' + JSON.stringify(receivedValue));
      }
    });
    const receivedChildren = getVNodeChildren(received);
    const expectedChildren = getJSXChildren(expected);
    if (receivedChildren.length === expectedChildren.length) {
      for (let i = 0; i < receivedChildren.length; i++) {
        const receivedChild = receivedChildren[i];
        const expectedChild = expectedChildren[i];
        diffs.push(...diffJsxVNode(receivedChild, expectedChild, path));
      }
    } else {
      diffs.push(
        `${path.join(' > ')} expecting ${expectedChildren.length} children but was ${
          receivedChildren.length
        }`
      );
      diffs.push('EXPECTED', jsxToHTML(expected, '  '));
      diffs.push('RECEIVED:', vnodeToHTML(received, '  '));
    }
    path.pop();
  }
  return diffs;
}
function getJSXChildren(jsx: JSXNode): JSXNode[] {
  const children = jsx.children;
  if (Array.isArray(children)) {
    return children as any;
  } else if (children != null) {
    return [children] as any;
  }
  return [];
}

function getVNodeChildren(vNode: _VNode): _VNode[] {
  const children: _VNode[] = [];
  let child = vnode_getFirstChild(vNode);
  while (child) {
    if (!shouldSkip(child)) {
      children.push(child);
    }
    child = vnode_getNextSibling(child);
  }
  return children;
}
export function jsxToHTML(jsx: JSXNode, pad: string = ''): string {
  const html: string[] = [];
  if (jsx.type) {
    html.push(pad, '<', tagToString(jsx.type), '>\n');
    getJSXChildren(jsx).forEach((jsx) => {
      html.push(jsxToHTML(jsx, pad + '  '));
    });
    html.push(pad, '</', tagToString(jsx.type), '>\n');
  } else {
    html.push(pad, JSON.stringify(jsx), '\n');
  }
  return html.join('');
}

export function vnodeToHTML(vNode: _VNode | null, pad: string = ''): string {
  const html: string[] = [];
  while (vNode) {
    html.push(
      pad +
        vNode
          .toString()
          .split('\n')
          .join('\n' + pad)
    );
    while (shouldSkip((vNode = vnode_getNextSibling(vNode!)))) {
      // skip
    }
  }
  return html.join('');
}

function tagToString(tag: any): string {
  if (tag === Fragment) {
    return 'Fragment';
  }
  return String(tag);
}

function shouldSkip(vNode: _VNode | null) {
  if (vNode && vnode_isElementVNode(vNode)) {
    const tag = vnode_getElementName(vNode);
    if (
      tag === 'script' &&
      (vnode_getAttr(vNode, 'type') === 'qwik/vnode' ||
        vnode_getAttr(vNode, 'type') === 'qwik/state')
    ) {
      return true;
    }
  }
  return false;
}

/** @public */
export function walkJSX(
  jsx: JSXOutput,
  apply: {
    enter: (jsx: JSXNode) => void;
    leave: (jsx: JSXNode) => void;
    text: (text: _Stringifiable) => void;
  }
) {
  if (_isJSXNode(jsx)) {
    apply.enter(jsx);
    if (Array.isArray(jsx.children)) {
      for (const child of jsx.children) {
        processChild(child);
      }
    } else if (jsx.children) {
      processChild(jsx.children);
    }
    apply.leave(jsx);
  } else {
    throw new Error('unsupported: ' + jsx);
  }

  function processChild(child: any) {
    if (isSignal(child)) {
      child = child.value;
    }
    if (_isStringifiable(child)) {
      apply.text(child);
    } else if (_isJSXNode(child)) {
      walkJSX(child, apply);
    } else {
      throw new Error('Unknown type: ' + child);
    }
  }
}

/** @public */
export function vnode_fromJSX(jsx: JSXOutput) {
  const doc = createDocument() as _QDocument;
  doc.qVNodeData = new WeakMap();
  const vBody = vnode_newUnMaterializedElement(doc.body);
  let vParent: _ElementVNode | _VirtualVNode = vBody;
  const journal: VNodeJournal = [];
  walkJSX(jsx, {
    enter: (jsx) => {
      const type = jsx.type;
      if (typeof type === 'string') {
        const child = vnode_newUnMaterializedElement(doc.createElement(type));
        vnode_insertBefore(journal, vParent, child, null);

        // TODO(hack): jsx.props is an empty object
        const props = jsx.varProps;
        for (const key in props) {
          if (Object.prototype.hasOwnProperty.call(props, key)) {
            vnode_setAttr(journal, child, key, String(props[key]));
          }
        }
        if (jsx.key != null) {
          vnode_setAttr(journal, child, 'q:key', String(jsx.key));
        }
        vParent = child;
      } else {
        throw new Error('Unknown type:' + type);
      }
    },
    leave: (jsx) => {
      vParent = vnode_getParent(vParent) as any;
    },
    text: (value) => {
      vnode_insertBefore(
        journal,
        vParent,
        vnode_newText(doc.createTextNode(String(value)), String(value)),
        null
      );
    },
  });
  vnode_applyJournal(journal);
  return { vParent, vNode: vnode_getFirstChild(vParent), document: doc };
}
function constPropsFromElement(element: Element) {
  const props: string[] = [];
  for (let i = 0; i < element.attributes.length; i++) {
    const attr = element.attributes[i];
    if (attr.name !== '' && attr.name !== ':') {
      props.push(attr.name);
    }
  }
  props.sort();
  return props;
}

function propsAdd(existing: string[], incoming: string[]) {
  for (const prop of incoming) {
    if (prop !== 'children') {
      let found = false;
      for (let i = 0; i < existing.length; i++) {
        if (existing[i].toLowerCase() === prop.toLowerCase()) {
          found = true;
          break;
        }
      }
      if (!found) {
        existing.push(prop);
      }
    }
  }
}

async function diffNode(received: HTMLElement, expected: JSXOutput): Promise<string[]> {
  const diffs: string[] = [];
  const nodePath: (Node | null)[] = [received];
  const path: string[] = [];
  walkJSX(expected, {
    enter: async (jsx) => {
      // console.log('enter', jsx.type);
      const element = nodePath[nodePath.length - 1] as HTMLElement;
      if (!element) {
        diffs.push(path.join(' > ') + ': expecting element');
        diffs.push('  RECEIVED: nothing ');
        return;
      }
      if (isText(element)) {
        diffs.push(path.join(' > ') + ': expecting element');
        diffs.push('  RECEIVED: #text ' + element.textContent);
        return;
      }
      if (!isElement(element)) {
        diffs.push(path.join(' > ') + ': expecting element');
        diffs.push('  RECEIVED: ' + String(element));
        return;
      }
      if (jsx.type !== element.tagName.toLowerCase()) {
        diffs.push(
          path.join(' > ') + `: expecting=${jsx.type} received=${element.tagName.toLowerCase()}`
        );
      }
      path.push(jsx.type as string);
      const entries = Object.entries(jsx.varProps);
      if (jsx.constProps) {
        entries.push(...Object.entries(jsx.constProps));
      }
      if (jsx.key) {
        entries.push(['q:key', jsx.key]);
      }
      entries.forEach(([expectedKey, expectedValue]) => {
        let receivedValue = element.getAttribute(expectedKey);
        if (typeof receivedValue === 'boolean' || typeof receivedValue === 'number') {
          receivedValue = serializeBooleanOrNumberAttribute(receivedValue);
        }
        if (typeof expectedValue === 'number') {
          expectedValue = serializeBooleanOrNumberAttribute(expectedValue);
        }
        if (!attrsEqual(expectedValue, receivedValue)) {
          diffs.push(path.join(' > ') + `: [${expectedKey}]`);
          diffs.push('  EXPECTED: ' + JSON.stringify(expectedValue));
          diffs.push('  RECEIVED: ' + JSON.stringify(receivedValue));
        }
      });
      const expectedChildren = getJSXChildren(jsx);

      const receivedChildren = combineAdjacentTextNodes(
        Array.from(element.childNodes),
        expectedChildren.length === 0
      );
      if (receivedChildren.length !== expectedChildren.length) {
        diffs.push(
          `${path.join(' > ')} expecting ${expectedChildren.length} children but was ${
            receivedChildren.length
          }`
        );
        diffs.push('EXPECTED', jsxToHTML(jsx, '  '));
        diffs.push('RECEIVED:', await format(element.outerHTML, formatOptions));
      }
      nodePath.push(element.firstChild);
    },
    leave: () => {
      // console.log('leave');
      nodePath.pop();
      const parentNode = nodePath[nodePath.length - 1] as HTMLElement;
      if (!parentNode) {
        diffs.push('  EXPECTED: (sibling)');
        diffs.push('  RECEIVED: (nothing)');
        return;
      }
      nodePath[nodePath.length - 1] = parentNode.nextSibling!;
      path.pop();
    },
    text: (expectText) => {
      // console.log('text', expectText);
      let node: Node | null = nodePath.pop()!;
      let receivedText = '';
      while (node && isText(node)) {
        receivedText += node.textContent;
        node = node.nextSibling;
      }
      nodePath.push(node);

      if (receivedText !== expectText) {
        diffs.push(path.join(' > '));
        diffs.push('EXPECTED', JSON.stringify(expectText));
        diffs.push('RECEIVED:', JSON.stringify(receivedText));
      }
    },
  });
  if (diffs.length) {
    const inputHTML = received.outerHTML.replaceAll(':=""', '');
    const html = await format(inputHTML, formatOptions);
    diffs.unshift('\n' + html);
  }
  return diffs;
}

function combineAdjacentTextNodes(arr: ChildNode[], removeEmptyTextNode: boolean) {
  const result: ChildNode[] = [];
  let textElement: ChildNode | null = null;

  for (let i = 0; i < arr.length; i++) {
    if (isText(arr[i])) {
      if (!textElement) {
        textElement = arr[i].cloneNode() as ChildNode;
      } else {
        textElement.textContent = (textElement.textContent || '') + arr[i].textContent;
      }
    } else {
      if (textElement) {
        result.push(textElement);
        textElement = null;
      }
      result.push(arr[i]);
    }
  }

  if (textElement) {
    result.push(textElement);
  }

  if (
    removeEmptyTextNode &&
    result.length === 1 &&
    isText(result[0]) &&
    result[0].textContent === ''
  ) {
    return [];
  }

  return result;
}

const formatOptions = { parser: 'html', htmlWhitespaceSensitivity: 'ignore' as const };
function attrsEqual(expectedValue: any, receivedValue: any) {
  const isEqual =
    typeof expectedValue == 'boolean'
      ? expectedValue
        ? receivedValue !== null
        : receivedValue === null || receivedValue === 'false'
      : expectedValue == receivedValue;
  // console.log('attrsEqual', expectedValue, receivedValue, isEqual);
  return isEqual;
}<|MERGE_RESOLUTION|>--- conflicted
+++ resolved
@@ -1,5 +1,3 @@
-import { expect } from 'vitest';
-import { Fragment, _isJSXNode, _isStringifiable, isSignal } from '@builder.io/qwik';
 import type {
   JSXNode,
   JSXOutput,
@@ -10,6 +8,8 @@
   _VNode,
   _VirtualVNode,
 } from '@builder.io/qwik';
+import { Fragment, _isJSXNode, _isStringifiable, isSignal } from '@builder.io/qwik';
+import { expect } from 'vitest';
 import {
   vnode_applyJournal,
   vnode_getAttr,
@@ -29,10 +29,6 @@
   vnode_setAttr,
   type VNodeJournal,
 } from '../core/v2/client/vnode';
-<<<<<<< HEAD
-import { isStringifiable, type Stringifiable } from '../core/v2/tests/shared-test-types';
-=======
->>>>>>> b86dc634
 
 import { format } from 'prettier';
 import { serializeBooleanOrNumberAttribute } from '../core/render/execute-component';
