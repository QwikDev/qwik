{
  "name": "supabase-auth-helpers-qwik",
  "description": "A collection of framework specific Auth utilities for working with Supabase.",
  "version": "0.0.3",
  "author": "Qwik Team",
  "bugs": "https://github.com/BuilderIO/qwik/issues",
  "dependencies": {
    "@supabase/auth-helpers-shared": "0.4.1"
  },
  "devDependencies": {
<<<<<<< HEAD
    "@builder.io/qwik": "1.2.6",
    "@builder.io/qwik-city": "1.2.6",
    "@supabase/supabase-js": "2.26.0"
=======
    "@builder.io/qwik": "1.2.10",
    "@builder.io/qwik-city": "1.2.10",
    "@supabase/supabase-js": "^2.33.1"
>>>>>>> 2b856e3f
  },
  "exports": {
    ".": {
      "import": "./lib/index.qwik.mjs",
      "require": "./lib/index.qwik.cjs",
      "types": "./lib/types/index.d.ts"
    }
  },
  "files": [
    "lib"
  ],
  "homepage": "https://qwik.builder.io/",
  "keywords": [
    "Auth",
    "Qwik",
    "Supabase"
  ],
  "license": "MIT",
  "main": "./lib/index.qwik.mjs",
  "peerDependencies": {
    "@supabase/supabase-js": "^2.24.0"
  },
  "publishConfig": {
    "access": "public"
  },
  "qwik": "./lib/index.qwik.mjs",
  "repository": {
    "type": "git",
    "url": "https://github.com/BuilderIO/qwik.git",
    "directory": "packages/qwik-auth"
  },
  "scripts": {
    "build": "vite build --mode lib"
  },
  "type": "module",
  "types": "./lib/types/index.d.ts"
}<|MERGE_RESOLUTION|>--- conflicted
+++ resolved
@@ -8,15 +8,9 @@
     "@supabase/auth-helpers-shared": "0.4.1"
   },
   "devDependencies": {
-<<<<<<< HEAD
-    "@builder.io/qwik": "1.2.6",
-    "@builder.io/qwik-city": "1.2.6",
-    "@supabase/supabase-js": "2.26.0"
-=======
     "@builder.io/qwik": "1.2.10",
     "@builder.io/qwik-city": "1.2.10",
     "@supabase/supabase-js": "^2.33.1"
->>>>>>> 2b856e3f
   },
   "exports": {
     ".": {
