--- conflicted
+++ resolved
@@ -1,28 +1,16 @@
 {
   "name": "supabase-auth-helpers-qwik",
-<<<<<<< HEAD
-  "version": "0.1.0",
-=======
->>>>>>> 2e96ae03
   "description": "A collection of framework specific Auth utilities for working with Supabase.",
   "version": "0.0.3",
   "author": "Qwik Team",
-<<<<<<< HEAD
-  "devDependencies": {
-    "@builder.io/qwik": "1.2.6",
-    "@builder.io/qwik-city": "1.2.6",
-    "@supabase/supabase-js": "2.26.0"
-  },
-=======
   "bugs": "https://github.com/BuilderIO/qwik/issues",
->>>>>>> 2e96ae03
   "dependencies": {
     "@supabase/auth-helpers-shared": "0.4.1"
   },
   "devDependencies": {
     "@builder.io/qwik": "1.2.6",
     "@builder.io/qwik-city": "1.2.6",
-    "@supabase/supabase-js": "^2.24.0"
+    "@supabase/supabase-js": "2.26.0"
   },
   "exports": {
     ".": {
