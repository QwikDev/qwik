--- conflicted
+++ resolved
@@ -1,15 +1,11 @@
 import type { RequestEventBase } from '@builder.io/qwik-city';
 import type {
-  CookieOptions,
   CookieOptionsWithName,
   SupabaseClientOptionsWithoutAuth,
 } from '@supabase/auth-helpers-shared';
 import {
   BrowserCookieAuthStorageAdapter,
-  CookieAuthStorageAdapter,
   createSupabaseClient,
-  parseCookies,
-  serializeCookie,
 } from '@supabase/auth-helpers-shared';
 import type { SupabaseClient } from '@supabase/supabase-js';
 import type { GenericSchema } from '@supabase/supabase-js/dist/module/lib/types';
@@ -22,7 +18,7 @@
     : string & keyof Database,
   Schema extends GenericSchema = Database[SchemaName] extends GenericSchema
     ? Database[SchemaName]
-    : any
+    : any,
 >(
   supabaseUrl: string,
   supabaseKey: string,
@@ -122,60 +118,14 @@
  * ```
  *
  */
-<<<<<<< HEAD
-=======
-
-export function createBrowserClient<
-  Database = any,
-  SchemaName extends string & keyof Database = 'public' extends keyof Database
-    ? 'public'
-    : string & keyof Database,
->(
-  supabaseUrl: string,
-  supabaseKey: string,
-  {
-    options,
-    cookieOptions,
-  }: {
-    options?: SupabaseClientOptionsWithoutAuth<SchemaName>;
-    cookieOptions?: CookieOptions;
-  } = {}
-): SupabaseClient<Database, SchemaName> {
-  if (!supabaseUrl || !supabaseKey) {
-    throw new Error(
-      'supabaseUrl and supabaseKey are required to create a Supabase client! Find these under `Settings` > `API` in your Supabase dashboard.'
-    );
-  }
-
-  return createBrowserSupabaseClient<Database, SchemaName>({
-    supabaseUrl,
-    supabaseKey,
-    options: {
-      ...options,
-      global: {
-        ...options?.global,
-        headers: {
-          ...options?.global?.headers,
-          'X-Client-Info': `${PACKAGE_NAME}@${PACKAGE_VERSION}`,
-        },
-      },
-    },
-    cookieOptions,
-  });
-}
-
->>>>>>> 2e96ae03
 export function createServerClient<
   Database = any,
   SchemaName extends string & keyof Database = 'public' extends keyof Database
     ? 'public'
     : string & keyof Database,
-<<<<<<< HEAD
   Schema extends GenericSchema = Database[SchemaName] extends GenericSchema
     ? Database[SchemaName]
-    : any
-=======
->>>>>>> 2e96ae03
+    : any,
 >(
   supabaseUrl: string,
   supabaseKey: string,
