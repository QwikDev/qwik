--- conflicted
+++ resolved
@@ -131,13 +131,8 @@
       '@algolia/autocomplete-core': 1.7.4
       '@algolia/client-search': 4.14.3
       '@builder.io/partytown': 0.7.6
-<<<<<<< HEAD
       '@builder.io/qwik': BuilderIO/qwik-build#99b2c3fd6a743caf0ac59f89901cf9f68600e05d
       '@builder.io/qwik-city': BuilderIO/qwik-city-build#1f0f8bfb0b7269815275cac6803f7104a4075872
-=======
-      '@builder.io/qwik': 0.101.0
-      '@builder.io/qwik-city': 0.101.0
->>>>>>> c31d9d42
       '@builder.io/qwik-react': 0.5.0
       '@builder.io/sdk-qwik': ^0.2.0
       '@docsearch/css': 3.3.3
@@ -181,13 +176,8 @@
       '@algolia/autocomplete-core': 1.7.4
       '@algolia/client-search': 4.14.3
       '@builder.io/partytown': 0.7.6
-<<<<<<< HEAD
       '@builder.io/qwik': github.com/BuilderIO/qwik-build/99b2c3fd6a743caf0ac59f89901cf9f68600e05d_undici@5.21.0
       '@builder.io/qwik-city': github.com/BuilderIO/qwik-city-build/1f0f8bfb0b7269815275cac6803f7104a4075872_@builder.io+qwik@0.101.0
-=======
-      '@builder.io/qwik': 0.101.0_undici@5.21.0
-      '@builder.io/qwik-city': 0.101.0_@builder.io+qwik@0.101.0
->>>>>>> c31d9d42
       '@builder.io/qwik-react': 0.5.0_rahkhqxwkemclvmvm262k46ns4
       '@builder.io/sdk-qwik': 0.2.0_@builder.io+qwik@0.101.0
       '@docsearch/css': 3.3.3
@@ -564,25 +554,6 @@
     hasBin: true
     dev: true
 
-<<<<<<< HEAD
-=======
-  /@builder.io/qwik-city/0.101.0_@builder.io+qwik@0.101.0:
-    resolution: {integrity: sha512-26hoEbBQ5yEn13zjt5YCL/eULAptSoTPwylFSKrHPQd/3iafjGFr+DjiwpHUEodW3io1MsqZ0Uu9PIDKnGJbOg==}
-    engines: {node: '>=16.8.0 <18.0.0 || >=18.11'}
-    peerDependencies:
-      '@builder.io/qwik': '>=0.22.0'
-    dependencies:
-      '@builder.io/qwik': 0.101.0_undici@5.21.0
-      '@mdx-js/mdx': 2.3.0
-      '@types/mdx': 2.0.4
-      source-map: 0.7.4
-      vfile: 5.3.7
-      zod: 3.21.4
-    transitivePeerDependencies:
-      - supports-color
-    dev: true
-
->>>>>>> c31d9d42
   /@builder.io/qwik-react/0.5.0_rahkhqxwkemclvmvm262k46ns4:
     resolution: {integrity: sha512-JdJWQWOJGv7ddQqEZwzR8wPh0IoCQZwD9qo75+reiQaLp6eH+Pjsm/kn1LaMQt6u72pCCNjnj5kEn/bnbfnIjQ==}
     engines: {node: '>=16'}
@@ -593,40 +564,19 @@
       react: '>=18.0.0'
       react-dom: '>=18.0.0'
     dependencies:
-<<<<<<< HEAD
       '@builder.io/qwik': github.com/BuilderIO/qwik-build/99b2c3fd6a743caf0ac59f89901cf9f68600e05d_undici@5.21.0
-=======
-      '@builder.io/qwik': 0.101.0_undici@5.21.0
->>>>>>> c31d9d42
       '@types/react': 18.0.28
       '@types/react-dom': 18.0.11
       react: 18.2.0
       react-dom: 18.2.0_react@18.2.0
     dev: true
 
-<<<<<<< HEAD
-=======
-  /@builder.io/qwik/0.101.0_undici@5.21.0:
-    resolution: {integrity: sha512-uXeN5tlquw8OKsRp/tQie2tEKv5h6AuyiVpNzdCqc6VUW5c0OEB063HnUr072u0ojL/3vPfdY1mAi+6MwMaEXQ==}
-    engines: {node: '>=16.8.0 <18.0.0 || >=18.11'}
-    hasBin: true
-    peerDependencies:
-      undici: ^5.14.0
-    dependencies:
-      undici: 5.21.0
-    dev: true
-
->>>>>>> c31d9d42
   /@builder.io/sdk-qwik/0.2.0_@builder.io+qwik@0.101.0:
     resolution: {integrity: sha512-v5J87nKLTWdLsrvheA19NSvSRtf2o0kslBI+QXuTXZCawLJAEwJy7rS8A3sU22qGNuCvVWuTXG9aq6dsxY4iHw==}
     peerDependencies:
       '@builder.io/qwik': '>=0.13.3'
     dependencies:
-<<<<<<< HEAD
       '@builder.io/qwik': github.com/BuilderIO/qwik-build/99b2c3fd6a743caf0ac59f89901cf9f68600e05d_undici@5.21.0
-=======
-      '@builder.io/qwik': 0.101.0_undici@5.21.0
->>>>>>> c31d9d42
     dev: true
 
   /@clack/core/0.3.2:
@@ -8417,7 +8367,6 @@
     dependencies:
       esbuild: 0.17.12
       postcss: 8.4.21
-      resolve: 1.22.1
       rollup: 3.20.2
     optionalDependencies:
       fsevents: 2.3.2
@@ -8451,7 +8400,6 @@
       '@types/node': 18.15.9
       esbuild: 0.17.12
       postcss: 8.4.21
-      resolve: 1.22.1
       rollup: 3.20.2
     optionalDependencies:
       fsevents: 2.3.2
@@ -8485,7 +8433,6 @@
       '@types/node': 18.15.9
       esbuild: 0.17.12
       postcss: 8.4.21
-      resolve: 1.22.1
       rollup: 3.20.2
       terser: 5.16.8
     optionalDependencies:
