--- conflicted
+++ resolved
@@ -5085,18 +5085,13 @@
       which: 1.3.1
     dev: true
 
-<<<<<<< HEAD
   /globals/11.12.0:
     resolution: {integrity: sha512-WOBp/EEGUiIsJSp7wcv/y6MO+lV9UoncWqxuFfm8eBwzWNgyfBd6Gz+IeKQ9jCmyhoH99g15M3T+QaVHFjizVA==}
     engines: {node: '>=4'}
     dev: true
 
-  /globals/13.17.0:
-    resolution: {integrity: sha512-1C+6nQRb1GwGMKm2dH/E7enFAMxGTmGI7/dEdhy/DNelv85w9B72t3uc5frtMNXIbzrarJJ/lTCjcaZwbLJmyw==}
-=======
   /globals/13.18.0:
     resolution: {integrity: sha512-/mR4KI8Ps2spmoc0Ulu9L7agOF0du1CZNQ3dke8yItYlyKNmGrkONemBbd6V8UTc1Wgcqn21t3WYB7dbRmh6/A==}
->>>>>>> ef933c94
     engines: {node: '>=8'}
     dependencies:
       type-fest: 0.20.2
@@ -8223,6 +8218,39 @@
       - supports-color
     dev: true
 
+  /vite/3.2.3:
+    resolution: {integrity: sha512-h8jl1TZ76eGs3o2dIBSsvXDLb1m/Ec1iej8ZMdz+PsaFUsftZeWe2CZOI3qogEsMNaywc17gu0q6cQDzh/weCQ==}
+    engines: {node: ^14.18.0 || >=16.0.0}
+    hasBin: true
+    peerDependencies:
+      '@types/node': '>= 14'
+      less: '*'
+      sass: '*'
+      stylus: '*'
+      sugarss: '*'
+      terser: ^5.4.0
+    peerDependenciesMeta:
+      '@types/node':
+        optional: true
+      less:
+        optional: true
+      sass:
+        optional: true
+      stylus:
+        optional: true
+      sugarss:
+        optional: true
+      terser:
+        optional: true
+    dependencies:
+      esbuild: 0.15.14
+      postcss: 8.4.19
+      resolve: 1.22.1
+      rollup: 2.79.1
+    optionalDependencies:
+      fsevents: 2.3.2
+    dev: true
+
   /vite/3.2.4:
     resolution: {integrity: sha512-Z2X6SRAffOUYTa+sLy3NQ7nlHFU100xwanq1WDwqaiFiCe+25zdxP1TfCS5ojPV2oDDcXudHIoPnI1Z/66B7Yw==}
     engines: {node: ^14.18.0 || >=16.0.0}
