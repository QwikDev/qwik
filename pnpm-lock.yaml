lockfileVersion: '6.0'

importers:

  .:
    devDependencies:
      '@builder.io/partytown':
        specifier: 0.8.0
        version: 0.8.0
      '@clack/prompts':
        specifier: ^0.6.3
        version: 0.6.3
      '@microsoft/api-documenter':
        specifier: ^7.22.7
        version: 7.22.7(@types/node@20.2.5)
      '@microsoft/api-extractor':
        specifier: 7.35.1
        version: 7.35.1(@types/node@20.2.5)
      '@napi-rs/cli':
        specifier: 2.12.1
        version: 2.12.1
      '@napi-rs/triples':
        specifier: 1.1.0
        version: 1.1.0
      '@node-rs/helper':
        specifier: 1.3.3
        version: 1.3.3
      '@octokit/action':
        specifier: 3.18.1
        version: 3.18.1
      '@playwright/test':
        specifier: 1.34.3
        version: 1.34.3
      '@types/brotli':
        specifier: 1.3.1
        version: 1.3.1
      '@types/cross-spawn':
        specifier: 6.0.2
        version: 6.0.2
      '@types/eslint':
        specifier: 8.40.0
        version: 8.40.0
      '@types/express':
        specifier: 4.17.17
        version: 4.17.17
      '@types/mri':
        specifier: 1.1.1
        version: 1.1.1
      '@types/node':
        specifier: ^20.2.5
        version: 20.2.5
      '@types/path-browserify':
        specifier: 1.0.0
        version: 1.0.0
      '@types/prettier':
        specifier: 2.7.3
        version: 2.7.3
      '@types/prompts':
        specifier: 2.4.4
        version: 2.4.4
      '@types/semver':
        specifier: 7.5.0
        version: 7.5.0
      '@types/which-pm-runs':
        specifier: 1.0.0
        version: 1.0.0
      '@typescript-eslint/eslint-plugin':
        specifier: 5.59.8
        version: 5.59.8(@typescript-eslint/parser@5.59.8)(eslint@8.41.0)(typescript@5.0.4)
      '@typescript-eslint/parser':
        specifier: 5.59.8
        version: 5.59.8(eslint@8.41.0)(typescript@5.0.4)
      '@typescript-eslint/utils':
        specifier: 5.59.8
        version: 5.59.8(eslint@8.41.0)(typescript@5.0.4)
      all-contributors-cli:
        specifier: 6.26.0
        version: 6.26.0
      brotli:
        specifier: 1.3.3
        version: 1.3.3
      commitizen:
        specifier: 4.3.0
        version: 4.3.0
      concurrently:
        specifier: 8.0.1
        version: 8.0.1
      create-qwik:
        specifier: workspace:*
        version: link:packages/create-qwik
      cross-spawn:
        specifier: 7.0.3
        version: 7.0.3
      cz-conventional-changelog:
        specifier: 3.3.0
        version: 3.3.0
      esbuild:
        specifier: 0.16.16
        version: 0.16.16
      eslint:
        specifier: 8.41.0
        version: 8.41.0
      eslint-plugin-no-only-tests:
        specifier: 3.1.0
        version: 3.1.0
      eslint-plugin-qwik:
        specifier: ^1.1.4
        version: 1.1.4(eslint@8.41.0)
      execa:
        specifier: 7.1.1
        version: 7.1.1
      express:
        specifier: 4.18.2
        version: 4.18.2
      install:
        specifier: ^0.13.0
        version: 0.13.0
      monaco-editor:
        specifier: ^0.38.0
        version: 0.38.0
      mri:
        specifier: 1.2.0
        version: 1.2.0
      ora:
        specifier: 6.3.1
        version: 6.3.1
      path-browserify:
        specifier: 1.0.1
        version: 1.0.1
      prettier:
        specifier: 2.8.8
        version: 2.8.8
      pretty-quick:
        specifier: ^3.1.3
        version: 3.1.3(prettier@2.8.8)
      prompts:
        specifier: 2.4.2
        version: 2.4.2
      rollup:
        specifier: 3.23.0
        version: 3.23.0
      semver:
        specifier: 7.5.1
        version: 7.5.1
      snoop:
        specifier: ^1.0.4
        version: 1.0.4
      terser:
        specifier: 5.17.6
        version: 5.17.6
      tsm:
        specifier: 2.2.2
        version: 2.2.2
      typescript:
        specifier: 5.0.4
        version: 5.0.4
      undici:
        specifier: 5.22.1
        version: 5.22.1
      uvu:
        specifier: 0.5.6
        version: 0.5.6
      vite:
        specifier: 4.3.9
        version: 4.3.9(@types/node@20.2.5)(terser@5.17.6)
      vite-tsconfig-paths:
        specifier: 4.2.0
        version: 4.2.0(typescript@5.0.4)(vite@4.3.9)
      watchlist:
        specifier: 0.3.1
        version: 0.3.1
      which-pm-runs:
        specifier: 1.1.0
        version: 1.1.0
      zod:
        specifier: ^3.21.4
        version: 3.21.4

  packages/create-qwik:
    devDependencies:
      '@clack/prompts':
        specifier: 0.6.3
        version: 0.6.3
      kleur:
        specifier: 4.1.5
        version: 4.1.5

  packages/docs:
    dependencies:
      '@supabase/supabase-js':
        specifier: ^2.24.0
        version: 2.24.0
      '@unpic/core':
        specifier: ^0.0.24
        version: 0.0.24
      '@unpic/qwik':
<<<<<<< HEAD
        specifier: ^0.0.17
        version: 0.0.17(@builder.io/qwik@1.1.4)
=======
        specifier: ^0.0.19
        version: 0.0.19(@builder.io/qwik@1.1.4)
>>>>>>> 3daee3df
      openai:
        specifier: ^3.2.1
        version: 3.2.1
      qwik-image:
        specifier: ^0.0.4
        version: 0.0.4
      snarkdown:
        specifier: ^2.0.0
        version: 2.0.0
    devDependencies:
      '@algolia/autocomplete-core':
        specifier: 1.7.4
        version: 1.7.4
      '@algolia/client-search':
        specifier: 4.14.3
        version: 4.14.3
      '@builder.io/partytown':
        specifier: 0.8.0
        version: 0.8.0
      '@builder.io/qwik':
<<<<<<< HEAD
        specifier: BuilderIo/qwik-build#main
        version: github.com/BuilderIo/qwik-build/db4af80f407276fc82df85e9dfcaa3082dd62af8(undici@5.22.1)
      '@builder.io/qwik-city':
        specifier: BuilderIo/qwik-city-build#main
        version: github.com/BuilderIo/qwik-city-build/e500e3313ab3beb59812881f03a789a7819b5976
      '@builder.io/qwik-react':
        specifier: 0.5.0
        version: 0.5.0(@builder.io/qwik@1.1.4)(@types/react-dom@18.2.4)(@types/react@18.2.6)(react-dom@18.2.0)(react@18.2.0)
      '@builder.io/sdk-qwik':
        specifier: ^0.3.0
        version: 0.3.0(@builder.io/qwik@1.1.4)
=======
        specifier: github:BuilderIo/qwik-build#main
        version: github.com/BuilderIo/qwik-build/85e022b9de321294cfffb0328dd3267a890f2fee(undici@5.22.1)
      '@builder.io/qwik-city':
        specifier: github:BuilderIo/qwik-city-build#main
        version: github.com/BuilderIo/qwik-city-build/f57e65d78d7ad8af43c983453d59b3f03ba27857
      '@builder.io/qwik-react':
        specifier: 0.5.0
        version: 0.5.0(@builder.io/qwik@1.1.4)(@types/react-dom@18.2.4)(@types/react@18.2.7)(react-dom@18.2.0)(react@18.2.0)
      '@builder.io/sdk-qwik':
        specifier: ^0.3.1
        version: 0.3.1(@builder.io/qwik@1.1.4)
>>>>>>> 3daee3df
      '@docsearch/css':
        specifier: 3.3.4
        version: 3.3.4
      '@emotion/react':
        specifier: ^11.11.0
        version: 11.11.0(@types/react@18.2.7)(react@18.2.0)
      '@emotion/styled':
        specifier: ^11.11.0
        version: 11.11.0(@emotion/react@11.11.0)(@types/react@18.2.7)(react@18.2.0)
      '@mui/material':
        specifier: ^5.13.0
        version: 5.13.0(@emotion/react@11.11.0)(@emotion/styled@11.11.0)(@types/react@18.2.7)(react-dom@18.2.0)(react@18.2.0)
      '@mui/x-data-grid':
        specifier: ^6.4.0
        version: 6.4.0(@mui/material@5.13.0)(react-dom@18.2.0)(react@18.2.0)
      '@types/prismjs':
        specifier: ^1.26.0
        version: 1.26.0
      '@types/react':
        specifier: 18.2.7
        version: 18.2.7
      '@types/react-dom':
        specifier: 18.2.4
        version: 18.2.4
      algoliasearch:
        specifier: 4.16.0
        version: 4.16.0
      autoprefixer:
        specifier: 10.4.14
        version: 10.4.14(postcss@8.4.24)
      fflate:
        specifier: 0.8.0
        version: 0.8.0
      gray-matter:
        specifier: 4.0.3
        version: 4.0.3
      postcss:
        specifier: 8.4.24
        version: 8.4.24
      prism-themes:
        specifier: 1.9.0
        version: 1.9.0
      prismjs:
        specifier: 1.29.0
        version: 1.29.0
      puppeteer:
        specifier: ^20.5.0
        version: 20.5.0(typescript@5.0.4)
      react:
        specifier: 18.2.0
        version: 18.2.0
      react-dom:
        specifier: 18.2.0
        version: 18.2.0(react@18.2.0)
      rehype-pretty-code:
        specifier: ^0.9.6
        version: 0.9.6(shiki@0.14.2)
      shiki:
        specifier: ^0.14.2
        version: 0.14.2
      tailwindcss:
        specifier: 3.3.2
        version: 3.3.2
      tsm:
        specifier: 2.3.0
        version: 2.3.0
      typescript:
        specifier: 5.0.4
        version: 5.0.4
      undici:
        specifier: 5.22.1
        version: 5.22.1
      uvu:
        specifier: 0.5.6
        version: 0.5.6
      vite:
        specifier: 4.3.9
        version: 4.3.9(@types/node@20.2.5)(terser@5.17.6)
      vite-plugin-inspect:
        specifier: ^0.7.28
        version: 0.7.28(rollup@3.23.0)(vite@4.3.9)
      wrangler:
        specifier: ^3.0.1
        version: 3.0.1

  packages/eslint-plugin-qwik:
    dependencies:
      jsx-ast-utils:
        specifier: ^3.3.3
        version: 3.3.3
    devDependencies:
      '@types/eslint':
        specifier: 8.40.0
        version: 8.40.0
      '@types/estree':
        specifier: ^1.0.1
        version: 1.0.1
      redent:
        specifier: ^4.0.0
        version: 4.0.0

  packages/qwik:
    devDependencies:
      '@builder.io/qwik-dom':
        specifier: workspace:*
        version: link:../qwik-dom
      image-size:
        specifier: ^1.0.2
        version: 1.0.2
      kleur:
        specifier: 4.1.5
        version: 4.1.5

  packages/qwik-auth:
    devDependencies:
      '@auth/core':
        specifier: ^0.7.1
        version: 0.7.1
      '@builder.io/qwik':
        specifier: workspace:*
        version: link:../qwik
      '@builder.io/qwik-city':
        specifier: workspace:*
        version: link:../qwik-city
      '@types/set-cookie-parser':
        specifier: ^2.4.2
        version: 2.4.2
      set-cookie-parser:
        specifier: ^2.6.0
        version: 2.6.0

  packages/qwik-city:
    dependencies:
      '@mdx-js/mdx':
        specifier: 2.3.0
        version: 2.3.0
      '@types/mdx':
        specifier: 2.0.5
        version: 2.0.5
      source-map:
        specifier: 0.7.4
        version: 0.7.4
      vfile:
        specifier: 5.3.7
        version: 5.3.7
      zod:
        specifier: ^3.21.4
        version: 3.21.4
    devDependencies:
      '@azure/functions':
        specifier: ^3.5.1
        version: 3.5.1
      '@builder.io/qwik':
        specifier: workspace:*
        version: link:../qwik
      '@microsoft/api-extractor':
        specifier: 7.35.1
        version: 7.35.1(@types/node@20.2.5)
      '@netlify/edge-functions':
        specifier: ^2.0.0
        version: 2.0.0
      '@types/marked':
        specifier: 4.3.0
        version: 4.3.0
      '@types/mdast':
        specifier: ^3.0.11
        version: 3.0.11
      '@types/node':
        specifier: ^20.2.5
        version: 20.2.5
      '@types/refractor':
        specifier: 3.0.2
        version: 3.0.2
      estree-util-value-to-estree:
        specifier: 3.0.1
        version: 3.0.1
      github-slugger:
        specifier: 2.0.0
        version: 2.0.0
      hast-util-heading-rank:
        specifier: 2.1.1
        version: 2.1.1
      hast-util-to-string:
        specifier: 2.0.0
        version: 2.0.0
      kleur:
        specifier: 4.1.5
        version: 4.1.5
      marked:
        specifier: 4.3.0
        version: 4.3.0
      mdast-util-mdx:
        specifier: ^2.0.1
        version: 2.0.1
      refractor:
        specifier: 4.8.1
        version: 4.8.1
      rehype-autolink-headings:
        specifier: 6.1.1
        version: 6.1.1
      remark-frontmatter:
        specifier: 4.0.1
        version: 4.0.1
      remark-gfm:
        specifier: 3.0.1
        version: 3.0.1
      tsm:
        specifier: 2.3.0
        version: 2.3.0
      typescript:
        specifier: 5.0.4
        version: 5.0.4
      unified:
        specifier: 10.1.2
        version: 10.1.2
      unist-util-visit:
        specifier: 4.1.2
        version: 4.1.2
      uvu:
        specifier: 0.5.6
        version: 0.5.6
      vite:
        specifier: 4.3.9
        version: 4.3.9(@types/node@20.2.5)(terser@5.17.6)
      yaml:
        specifier: 2.3.1
        version: 2.3.1

  packages/qwik-dom: {}

  packages/qwik-react:
    devDependencies:
      '@builder.io/qwik':
        specifier: workspace:*
        version: link:../qwik
      '@types/react':
        specifier: 18.2.7
        version: 18.2.7
      '@types/react-dom':
        specifier: 18.2.4
        version: 18.2.4
      react:
        specifier: 18.2.0
        version: 18.2.0
      react-dom:
        specifier: 18.2.0
        version: 18.2.0(react@18.2.0)
      typescript:
        specifier: 5.0.4
        version: 5.0.4
      vite:
        specifier: 4.3.9
        version: 4.3.9(@types/node@20.2.5)(terser@5.17.6)

  packages/qwik-worker:
    devDependencies:
      '@builder.io/qwik':
        specifier: workspace:*
        version: link:../qwik
      vite:
        specifier: 4.3.9
        version: 4.3.9(@types/node@20.2.5)(terser@5.17.6)
      vite-plugin-static-copy:
        specifier: ^0.15.0
        version: 0.15.0(vite@4.3.9)

  packages/supabase-auth-helpers-qwik:
    dependencies:
      '@supabase/auth-helpers-shared':
        specifier: ^0.3.4
        version: 0.3.4(@supabase/supabase-js@2.24.0)
    devDependencies:
      '@builder.io/qwik':
        specifier: 1.1.4
        version: 1.1.4(undici@5.22.1)
      '@builder.io/qwik-city':
        specifier: 1.1.4
        version: 1.1.4
      '@supabase/supabase-js':
        specifier: 2.24.0
        version: 2.24.0

packages:

  /@algolia/autocomplete-core@1.7.4:
    resolution: {integrity: sha512-daoLpQ3ps/VTMRZDEBfU8ixXd+amZcNJ4QSP3IERGyzqnL5Ch8uSRFt/4G8pUvW9c3o6GA4vtVv4I4lmnkdXyg==}
    dependencies:
      '@algolia/autocomplete-shared': 1.7.4
    dev: true

  /@algolia/autocomplete-shared@1.7.4:
    resolution: {integrity: sha512-2VGCk7I9tA9Ge73Km99+Qg87w0wzW4tgUruvWAn/gfey1ZXgmxZtyIRBebk35R1O8TbK77wujVtCnpsGpRy1kg==}
    dev: true

  /@algolia/cache-browser-local-storage@4.16.0:
    resolution: {integrity: sha512-jVrk0YB3tjOhD5/lhBtYCVCeLjZmVpf2kdi4puApofytf/R0scjWz0GdozlW4HhU+Prxmt/c9ge4QFjtv5OAzQ==}
    dependencies:
      '@algolia/cache-common': 4.16.0
    dev: true

  /@algolia/cache-common@4.14.3:
    resolution: {integrity: sha512-oZJofOoD9FQOwiGTzyRnmzvh3ZP8WVTNPBLH5xU5JNF7drDbRT0ocVT0h/xB2rPHYzOeXRrLaQQBwRT/CKom0Q==}
    dev: true

  /@algolia/cache-common@4.16.0:
    resolution: {integrity: sha512-4iHjkSYQYw46pITrNQgXXhvUmcekI8INz1m+SzmqLX8jexSSy4Ky4zfGhZzhhhLHXUP3+x/PK/c0qPjxEvRwKQ==}
    dev: true

  /@algolia/cache-in-memory@4.16.0:
    resolution: {integrity: sha512-p7RYykvA6Ip6QENxrh99nOD77otVh1sJRivcgcVpnjoZb5sIN3t33eUY1DpB9QSBizcrW+qk19rNkdnZ43a+PQ==}
    dependencies:
      '@algolia/cache-common': 4.16.0
    dev: true

  /@algolia/client-account@4.16.0:
    resolution: {integrity: sha512-eydcfpdIyuWoKgUSz5iZ/L0wE/Wl7958kACkvTHLDNXvK/b8Z1zypoJavh6/km1ZNQmFpeYS2jrmq0kUSFn02w==}
    dependencies:
      '@algolia/client-common': 4.16.0
      '@algolia/client-search': 4.16.0
      '@algolia/transporter': 4.16.0
    dev: true

  /@algolia/client-analytics@4.16.0:
    resolution: {integrity: sha512-cONWXH3BfilgdlCofUm492bJRWtpBLVW/hsUlfoFtiX1u05xoBP7qeiDwh9RR+4pSLHLodYkHAf5U4honQ55Qg==}
    dependencies:
      '@algolia/client-common': 4.16.0
      '@algolia/client-search': 4.16.0
      '@algolia/requester-common': 4.16.0
      '@algolia/transporter': 4.16.0
    dev: true

  /@algolia/client-common@4.14.3:
    resolution: {integrity: sha512-jkPPDZdi63IK64Yg4WccdCsAP4pHxSkr4usplkUZM5C1l1oEpZXsy2c579LQ0rvwCs5JFmwfNG4ahOszidfWPw==}
    dependencies:
      '@algolia/requester-common': 4.14.3
      '@algolia/transporter': 4.14.3
    dev: true

  /@algolia/client-common@4.16.0:
    resolution: {integrity: sha512-QVdR4019ukBH6f5lFr27W60trRxQF1SfS1qo0IP6gjsKhXhUVJuHxOCA6ArF87jrNkeuHEoRoDU+GlvaecNo8g==}
    dependencies:
      '@algolia/requester-common': 4.16.0
      '@algolia/transporter': 4.16.0
    dev: true

  /@algolia/client-personalization@4.16.0:
    resolution: {integrity: sha512-irtLafssDGPuhYqIwxqOxiWlVYvrsBD+EMA1P9VJtkKi3vSNBxiWeQ0f0Tn53cUNdSRNEssfoEH84JL97SV2SQ==}
    dependencies:
      '@algolia/client-common': 4.16.0
      '@algolia/requester-common': 4.16.0
      '@algolia/transporter': 4.16.0
    dev: true

  /@algolia/client-search@4.14.3:
    resolution: {integrity: sha512-I2U7xBx5OPFdPLA8AXKUPPxGY3HDxZ4r7+mlZ8ZpLbI8/ri6fnu6B4z3wcL7sgHhDYMwnAE8Xr0AB0h3Hnkp4A==}
    dependencies:
      '@algolia/client-common': 4.14.3
      '@algolia/requester-common': 4.14.3
      '@algolia/transporter': 4.14.3
    dev: true

  /@algolia/client-search@4.16.0:
    resolution: {integrity: sha512-xsfrAE1jO/JDh1wFrRz+alVyW+aA6qnkzmbWWWZWEgVF3EaFqzIf9r1l/aDtDdBtNTNhX9H3Lg31+BRtd5izQA==}
    dependencies:
      '@algolia/client-common': 4.16.0
      '@algolia/requester-common': 4.16.0
      '@algolia/transporter': 4.16.0
    dev: true

  /@algolia/logger-common@4.14.3:
    resolution: {integrity: sha512-kUEAZaBt/J3RjYi8MEBT2QEexJR2kAE2mtLmezsmqMQZTV502TkHCxYzTwY2dE7OKcUTxi4OFlMuS4GId9CWPw==}
    dev: true

  /@algolia/logger-common@4.16.0:
    resolution: {integrity: sha512-U9H8uCzSDuePJmbnjjTX21aPDRU6x74Tdq3dJmdYu2+pISx02UeBJm4kSgc9RW5jcR5j35G9gnjHY9Q3ngWbyQ==}
    dev: true

  /@algolia/logger-console@4.16.0:
    resolution: {integrity: sha512-+qymusiM+lPZKrkf0tDjCQA158eEJO2IU+Nr/sJ9TFyI/xkFPjNPzw/Qbc8Iy/xcOXGlc6eMgmyjtVQqAWq6UA==}
    dependencies:
      '@algolia/logger-common': 4.16.0
    dev: true

  /@algolia/requester-browser-xhr@4.16.0:
    resolution: {integrity: sha512-gK+kvs6LHl/PaOJfDuwjkopNbG1djzFLsVBklGBsSU6h6VjFkxIpo6Qq80IK14p9cplYZfhfaL12va6Q9p3KVQ==}
    dependencies:
      '@algolia/requester-common': 4.16.0
    dev: true

  /@algolia/requester-common@4.14.3:
    resolution: {integrity: sha512-RrRzqNyKFDP7IkTuV3XvYGF9cDPn9h6qEDl595lXva3YUk9YSS8+MGZnnkOMHvjkrSCKfoLeLbm/T4tmoIeclw==}
    dev: true

  /@algolia/requester-common@4.16.0:
    resolution: {integrity: sha512-3Zmcs/iMubcm4zqZ3vZG6Zum8t+hMWxGMzo0/uY2BD8o9q5vMxIYI0c4ocdgQjkXcix189WtZNkgjSOBzSbkdw==}
    dev: true

  /@algolia/requester-node-http@4.16.0:
    resolution: {integrity: sha512-L8JxM2VwZzh8LJ1Zb8TFS6G3icYsCKZsdWW+ahcEs1rGWmyk9SybsOe1MLnjonGBaqPWJkn9NjS7mRdjEmBtKA==}
    dependencies:
      '@algolia/requester-common': 4.16.0
    dev: true

  /@algolia/transporter@4.14.3:
    resolution: {integrity: sha512-2qlKlKsnGJ008exFRb5RTeTOqhLZj0bkMCMVskxoqWejs2Q2QtWmsiH98hDfpw0fmnyhzHEt0Z7lqxBYp8bW2w==}
    dependencies:
      '@algolia/cache-common': 4.14.3
      '@algolia/logger-common': 4.14.3
      '@algolia/requester-common': 4.14.3
    dev: true

  /@algolia/transporter@4.16.0:
    resolution: {integrity: sha512-H9BVB2EAjT65w7XGBNf5drpsW39x2aSZ942j4boSAAJPPlLmjtj5IpAP7UAtsV8g9Beslonh0bLa1XGmE/P0BA==}
    dependencies:
      '@algolia/cache-common': 4.16.0
      '@algolia/logger-common': 4.16.0
      '@algolia/requester-common': 4.16.0
    dev: true

  /@alloc/quick-lru@5.2.0:
    resolution: {integrity: sha512-UrcABB+4bUrFABwbluTIBErXwvbsU/V7TZWfmbgJfbkwiBuziS9gxdODUyuiecfdGQ85jglMW6juS3+z5TsKLw==}
    engines: {node: '>=10'}
    dev: true

  /@antfu/utils@0.7.4:
    resolution: {integrity: sha512-qe8Nmh9rYI/HIspLSTwtbMFPj6dISG6+dJnOguTlPNXtCvS2uezdxscVBb7/3DrmNbQK49TDqpkSQ1chbRGdpQ==}
    dev: true

  /@auth/core@0.7.1:
    resolution: {integrity: sha512-aAgzC/VlfnvxsFYp5Wau1pfIltRUBvfVxECR0imDPUznwXIkD9alvrai60tfImtPfXp1fnJpcKfiONpF5Rg8VQ==}
    peerDependencies:
      nodemailer: ^6.8.0
    peerDependenciesMeta:
      nodemailer:
        optional: true
    dependencies:
      '@panva/hkdf': 1.1.1
      cookie: 0.5.0
      jose: 4.14.4
      oauth4webapi: 2.3.0
      preact: 10.11.3
      preact-render-to-string: 5.2.3(preact@10.11.3)
    dev: true

  /@azure/functions@3.5.1:
    resolution: {integrity: sha512-6UltvJiuVpvHSwLcK/Zc6NfUwlkDLOFFx97BHCJzlWNsfiWwzwmTsxJXg4kE/LemKTHxPpfoPE+kOJ8hAdiKFQ==}
    dependencies:
      iconv-lite: 0.6.3
      long: 4.0.0
      uuid: 8.3.2
    dev: true

  /@babel/code-frame@7.21.4:
    resolution: {integrity: sha512-LYvhNKfwWSPpocw8GI7gpK2nq3HSDuEPC/uSYaALSJu9xjsalaaYFOq0Pwt5KmVqwEbZlDu81aLXwBOmD/Fv9g==}
    engines: {node: '>=6.9.0'}
    dependencies:
      '@babel/highlight': 7.18.6
    dev: true

  /@babel/helper-module-imports@7.21.4:
    resolution: {integrity: sha512-orajc5T2PsRYUN3ZryCEFeMDYwyw09c/pZeaQEZPH0MpKzSvn3e0uXsDBu3k03VI+9DBiRo+l22BfKTpKwa/Wg==}
    engines: {node: '>=6.9.0'}
    dependencies:
      '@babel/types': 7.22.4
    dev: true

  /@babel/helper-string-parser@7.21.5:
    resolution: {integrity: sha512-5pTUx3hAJaZIdW99sJ6ZUUgWq/Y+Hja7TowEnLNMm1VivRgZQL3vpBY3qUACVsvw+yQU6+YgfBVmcbLaZtrA1w==}
    engines: {node: '>=6.9.0'}
    dev: true

  /@babel/helper-validator-identifier@7.19.1:
    resolution: {integrity: sha512-awrNfaMtnHUr653GgGEs++LlAvW6w+DcPrOliSMXWCKo597CwL5Acf/wWdNkf/tfEQE3mjkeD1YOVZOUV/od1w==}
    engines: {node: '>=6.9.0'}
    dev: true

  /@babel/highlight@7.18.6:
    resolution: {integrity: sha512-u7stbOuYjaPezCuLj29hNW1v64M2Md2qupEKP1fHc7WdOA3DgLh37suiSrZYY7haUB7iBeQZ9P1uiRF359do3g==}
    engines: {node: '>=6.9.0'}
    dependencies:
      '@babel/helper-validator-identifier': 7.19.1
      chalk: 2.4.2
      js-tokens: 4.0.0
    dev: true

  /@babel/runtime@7.22.3:
    resolution: {integrity: sha512-XsDuspWKLUsxwCp6r7EhsExHtYfbe5oAGQ19kqngTdCPUoPQzOPdUbD/pB9PJiwb2ptYKQDjSJT3R6dC+EPqfQ==}
    engines: {node: '>=6.9.0'}
    dependencies:
      regenerator-runtime: 0.13.11
    dev: true

  /@babel/types@7.22.4:
    resolution: {integrity: sha512-Tx9x3UBHTTsMSW85WB2kphxYQVvrZ/t1FxD88IpSgIjiUJlCm9z+xWIDwyo1vffTwSqteqyznB8ZE9vYYk16zA==}
    engines: {node: '>=6.9.0'}
    dependencies:
      '@babel/helper-string-parser': 7.21.5
      '@babel/helper-validator-identifier': 7.19.1
      to-fast-properties: 2.0.0
    dev: true

  /@builder.io/partytown@0.8.0:
    resolution: {integrity: sha512-M6H7nSMwW2dHd1/MQ+9J1Jqdw22uhl1nKv90kIiL9G7gjFVqqouQp4qSS1oZclmtW1XjAa4Q5UnbHB4iytmxZA==}
    hasBin: true
    dev: true

  /@builder.io/qwik-city@1.1.4:
    resolution: {integrity: sha512-J6EAZN2vXaoou5PBC3GS6Z0RTC4jzXXNup+gLQou4yMVPnnI+i4g1bD1240Uo0VDhTLJQkBHxKWMWwRqgckISA==}
    engines: {node: '>=16.8.0 <18.0.0 || >=18.11'}
    requiresBuild: true
    dependencies:
      '@mdx-js/mdx': 2.3.0
      '@types/mdx': 2.0.5
      source-map: 0.7.4
      vfile: 5.3.7
      zod: 3.21.4
    transitivePeerDependencies:
      - supports-color
    dev: true

<<<<<<< HEAD
  /@builder.io/qwik-react@0.5.0(@builder.io/qwik@1.1.4)(@types/react-dom@18.2.4)(@types/react@18.2.6)(react-dom@18.2.0)(react@18.2.0):
=======
  /@builder.io/qwik-react@0.5.0(@builder.io/qwik@1.1.4)(@types/react-dom@18.2.4)(@types/react@18.2.7)(react-dom@18.2.0)(react@18.2.0):
>>>>>>> 3daee3df
    resolution: {integrity: sha512-JdJWQWOJGv7ddQqEZwzR8wPh0IoCQZwD9qo75+reiQaLp6eH+Pjsm/kn1LaMQt6u72pCCNjnj5kEn/bnbfnIjQ==}
    engines: {node: '>=16'}
    peerDependencies:
      '@builder.io/qwik': '>=0.22.0'
      '@types/react': '>=18.0.1'
      '@types/react-dom': '>=18.0.0'
      react: '>=18.0.0'
      react-dom: '>=18.0.0'
    dependencies:
<<<<<<< HEAD
      '@builder.io/qwik': github.com/BuilderIo/qwik-build/db4af80f407276fc82df85e9dfcaa3082dd62af8(undici@5.22.1)
      '@types/react': 18.2.6
=======
      '@builder.io/qwik': github.com/BuilderIo/qwik-build/85e022b9de321294cfffb0328dd3267a890f2fee(undici@5.22.1)
      '@types/react': 18.2.7
>>>>>>> 3daee3df
      '@types/react-dom': 18.2.4
      react: 18.2.0
      react-dom: 18.2.0(react@18.2.0)
    dev: true

  /@builder.io/qwik@1.1.4(undici@5.22.1):
    resolution: {integrity: sha512-FSbe2GcUBptAXMAHfN+oGUpnb3nZXzup2EYlza61bAfgWSx9SryOwNULyROis3mu7Ywdua3w6VKvCWOFdovz2w==}
    engines: {node: '>=16.8.0 <18.0.0 || >=18.11'}
    hasBin: true
    peerDependencies:
      undici: ^5.14.0
    dependencies:
      undici: 5.22.1
    dev: true

<<<<<<< HEAD
  /@builder.io/sdk-qwik@0.3.0(@builder.io/qwik@1.1.4):
    resolution: {integrity: sha512-EzN/fiCMEVzRFccM0S9OMusLgcBqnYZVRnX5HiPKkKCGbP0P0xmpe5Q0drqKIUVyGx6mpoExQ18gfQiPIcvCeA==}
    peerDependencies:
      '@builder.io/qwik': '>=1.0.0'
    dependencies:
      '@builder.io/qwik': github.com/BuilderIo/qwik-build/db4af80f407276fc82df85e9dfcaa3082dd62af8(undici@5.22.1)
=======
  /@builder.io/sdk-qwik@0.3.1(@builder.io/qwik@1.1.4):
    resolution: {integrity: sha512-Tey6WrhKl0vABah2WFhn0oaCz4C7hAFqyBbKWJbjZvkkhbJtuVgeeSs1vL6GUEtwMqNc+EZ304P721stJZ6c9w==}
    peerDependencies:
      '@builder.io/qwik': '>=1.0.0'
    dependencies:
      '@builder.io/qwik': github.com/BuilderIo/qwik-build/85e022b9de321294cfffb0328dd3267a890f2fee(undici@5.22.1)
>>>>>>> 3daee3df
    dev: true

  /@clack/core@0.3.2:
    resolution: {integrity: sha512-FZnsNynwGDIDktx6PEZK1EuCkFpY4ldEX6VYvfl0dqeoLPb9Jpw1xoUXaVcGR8ExmYNm1w2vdGdJkEUYD/2pqg==}
    dependencies:
      picocolors: 1.0.0
      sisteransi: 1.0.5
    dev: true

  /@clack/prompts@0.6.3:
    resolution: {integrity: sha512-AM+kFmAHawpUQv2q9+mcB6jLKxXGjgu/r2EQjEwujgpCdzrST6BJqYw00GRn56/L/Izw5U7ImoLmy00X/r80Pw==}
    dependencies:
      '@clack/core': 0.3.2
      picocolors: 1.0.0
      sisteransi: 1.0.5
    dev: true
    bundledDependencies:
      - is-unicode-supported

  /@cloudflare/kv-asset-handler@0.2.0:
    resolution: {integrity: sha512-MVbXLbTcAotOPUj0pAMhVtJ+3/kFkwJqc5qNOleOZTv6QkZZABDMS21dSrSlVswEHwrpWC03e4fWytjqKvuE2A==}
    dependencies:
      mime: 3.0.0
    dev: true

  /@cloudflare/workerd-darwin-64@1.20230518.0:
    resolution: {integrity: sha512-reApIf2/do6GjLlajU6LbRYh8gm/XcaRtzGbF8jo5IzyDSsdStmfNuvq7qssZXG92219Yp1kuTgR9+D1GGZGbg==}
    engines: {node: '>=16'}
    cpu: [x64]
    os: [darwin]
    requiresBuild: true
    dev: true
    optional: true

  /@cloudflare/workerd-darwin-arm64@1.20230518.0:
    resolution: {integrity: sha512-1l+xdbmPddqb2YIHd1YJ3YG/Fl1nhayzcxfL30xfNS89zJn9Xn3JomM0XMD4mk0d5GruBP3q8BQZ1Uo4rRLF3A==}
    engines: {node: '>=16'}
    cpu: [arm64]
    os: [darwin]
    requiresBuild: true
    dev: true
    optional: true

  /@cloudflare/workerd-linux-64@1.20230518.0:
    resolution: {integrity: sha512-/pfR+YBpMOPr2cAlwjtInil0hRZjD8KX9LqK9JkfkEiaBH8CYhnJQcOdNHZI+3OjcY09JnQtEVC5xC4nbW7Bvw==}
    engines: {node: '>=16'}
    cpu: [x64]
    os: [linux]
    requiresBuild: true
    dev: true
    optional: true

  /@cloudflare/workerd-linux-arm64@1.20230518.0:
    resolution: {integrity: sha512-q3HQvn3J4uEkE0cfDAGG8zqzSZrD47cavB/Tzv4mNutqwg6B4wL3ifjtGeB55tnP2K2KL0GVmX4tObcvpUF4BA==}
    engines: {node: '>=16'}
    cpu: [arm64]
    os: [linux]
    requiresBuild: true
    dev: true
    optional: true

  /@cloudflare/workerd-windows-64@1.20230518.0:
    resolution: {integrity: sha512-vNEHKS5gKKduNOBYtQjcBopAmFT1iScuPWMZa2nJboSjOB9I/5oiVsUpSyk5Y2ARyrohXNz0y8D7p87YzTASWw==}
    engines: {node: '>=16'}
    cpu: [x64]
    os: [win32]
    requiresBuild: true
    dev: true
    optional: true

  /@commitlint/config-validator@17.4.4:
    resolution: {integrity: sha512-bi0+TstqMiqoBAQDvdEP4AFh0GaKyLFlPPEObgI29utoKEYoPQTvF0EYqIwYYLEoJYhj5GfMIhPHJkTJhagfeg==}
    engines: {node: '>=v14'}
    dependencies:
      '@commitlint/types': 17.4.4
      ajv: 8.12.0
    dev: true
    optional: true

  /@commitlint/execute-rule@17.4.0:
    resolution: {integrity: sha512-LIgYXuCSO5Gvtc0t9bebAMSwd68ewzmqLypqI2Kke1rqOqqDbMpYcYfoPfFlv9eyLIh4jocHWwCK5FS7z9icUA==}
    engines: {node: '>=v14'}
    dev: true
    optional: true

  /@commitlint/load@17.5.0:
    resolution: {integrity: sha512-l+4W8Sx4CD5rYFsrhHH8HP01/8jEP7kKf33Xlx2Uk2out/UKoKPYMOIRcDH5ppT8UXLMV+x6Wm5osdRKKgaD1Q==}
    engines: {node: '>=v14'}
    requiresBuild: true
    dependencies:
      '@commitlint/config-validator': 17.4.4
      '@commitlint/execute-rule': 17.4.0
      '@commitlint/resolve-extends': 17.4.4
      '@commitlint/types': 17.4.4
      '@types/node': 20.2.5
      chalk: 4.1.2
      cosmiconfig: 8.1.3
      cosmiconfig-typescript-loader: 4.2.0(@types/node@20.2.5)(cosmiconfig@8.1.3)(ts-node@10.9.1)(typescript@5.0.4)
      lodash.isplainobject: 4.0.6
      lodash.merge: 4.6.2
      lodash.uniq: 4.5.0
      resolve-from: 5.0.0
      ts-node: 10.9.1(@types/node@20.2.5)(typescript@5.0.4)
      typescript: 5.0.4
    transitivePeerDependencies:
      - '@swc/core'
      - '@swc/wasm'
    dev: true
    optional: true

  /@commitlint/resolve-extends@17.4.4:
    resolution: {integrity: sha512-znXr1S0Rr8adInptHw0JeLgumS11lWbk5xAWFVno+HUFVN45875kUtqjrI6AppmD3JI+4s0uZlqqlkepjJd99A==}
    engines: {node: '>=v14'}
    dependencies:
      '@commitlint/config-validator': 17.4.4
      '@commitlint/types': 17.4.4
      import-fresh: 3.3.0
      lodash.mergewith: 4.6.2
      resolve-from: 5.0.0
      resolve-global: 1.0.0
    dev: true
    optional: true

  /@commitlint/types@17.4.4:
    resolution: {integrity: sha512-amRN8tRLYOsxRr6mTnGGGvB5EmW/4DDjLMgiwK3CCVEmN6Sr/6xePGEpWaspKkckILuUORCwe6VfDBw6uj4axQ==}
    engines: {node: '>=v14'}
    dependencies:
      chalk: 4.1.2
    dev: true
    optional: true

  /@cspotcode/source-map-support@0.8.1:
    resolution: {integrity: sha512-IchNf6dN4tHoMFIn/7OE8LWZ19Y6q/67Bmf6vnGREv8RSbBVb9LPJxEcnwrcwX6ixSvaiGoomAUvu4YSxXrVgw==}
    engines: {node: '>=12'}
    dependencies:
      '@jridgewell/trace-mapping': 0.3.9
    dev: true
    optional: true

  /@deno/shim-deno-test@0.3.3:
    resolution: {integrity: sha512-Ge0Tnl7zZY0VvEfgsyLhjid8DzI1d0La0dgm+3m0/A8gZXgp5xwlyIyue5e4SCUuVB/3AH/0lun9LcJhhTwmbg==}
    dev: true

  /@deno/shim-deno@0.10.0:
    resolution: {integrity: sha512-E7rQ0Hk33V45xQXKEnCxizdSP5C+hhqw1H3xWXsct3kYFWgG93B5gN3LKlyvcxbckt8d67jVa6s+y5duRYawvg==}
    dependencies:
      '@deno/shim-deno-test': 0.3.3
      which: 2.0.2
    dev: true

  /@docsearch/css@3.3.4:
    resolution: {integrity: sha512-vDwCDoVXDgopw/hvr0zEADew2wWaGP8Qq0Bxhgii1Ewz2t4fQeyJwIRN/mWADeLFYPVkpz8TpEbxya/i6Tm0WA==}
    dev: true

  /@emotion/babel-plugin@11.11.0:
    resolution: {integrity: sha512-m4HEDZleaaCH+XgDDsPF15Ht6wTLsgDTeR3WYj9Q/k76JtWhrJjcP4+/XlG8LGT/Rol9qUfOIztXeA84ATpqPQ==}
    dependencies:
      '@babel/helper-module-imports': 7.21.4
      '@babel/runtime': 7.22.3
      '@emotion/hash': 0.9.1
      '@emotion/memoize': 0.8.1
      '@emotion/serialize': 1.1.2
      babel-plugin-macros: 3.1.0
      convert-source-map: 1.9.0
      escape-string-regexp: 4.0.0
      find-root: 1.1.0
      source-map: 0.5.7
      stylis: 4.2.0
    dev: true

  /@emotion/cache@11.11.0:
    resolution: {integrity: sha512-P34z9ssTCBi3e9EI1ZsWpNHcfY1r09ZO0rZbRO2ob3ZQMnFI35jB536qoXbkdesr5EUhYi22anuEJuyxifaqAQ==}
    dependencies:
      '@emotion/memoize': 0.8.1
      '@emotion/sheet': 1.2.2
      '@emotion/utils': 1.2.1
      '@emotion/weak-memoize': 0.3.1
      stylis: 4.2.0
    dev: true

  /@emotion/hash@0.9.1:
    resolution: {integrity: sha512-gJB6HLm5rYwSLI6PQa+X1t5CFGrv1J1TWG+sOyMCeKz2ojaj6Fnl/rZEspogG+cvqbt4AE/2eIyD2QfLKTBNlQ==}
    dev: true

  /@emotion/is-prop-valid@1.2.1:
    resolution: {integrity: sha512-61Mf7Ufx4aDxx1xlDeOm8aFFigGHE4z+0sKCa+IHCeZKiyP9RLD0Mmx7m8b9/Cf37f7NAvQOOJAbQQGVr5uERw==}
    dependencies:
      '@emotion/memoize': 0.8.1
    dev: true

  /@emotion/memoize@0.8.1:
    resolution: {integrity: sha512-W2P2c/VRW1/1tLox0mVUalvnWXxavmv/Oum2aPsRcoDJuob75FC3Y8FbpfLwUegRcxINtGUMPq0tFCvYNTBXNA==}
    dev: true

  /@emotion/react@11.11.0(@types/react@18.2.7)(react@18.2.0):
    resolution: {integrity: sha512-ZSK3ZJsNkwfjT3JpDAWJZlrGD81Z3ytNDsxw1LKq1o+xkmO5pnWfr6gmCC8gHEFf3nSSX/09YrG67jybNPxSUw==}
    peerDependencies:
      '@types/react': '*'
      react: '>=16.8.0'
    peerDependenciesMeta:
      '@types/react':
        optional: true
    dependencies:
      '@babel/runtime': 7.22.3
      '@emotion/babel-plugin': 11.11.0
      '@emotion/cache': 11.11.0
      '@emotion/serialize': 1.1.2
      '@emotion/use-insertion-effect-with-fallbacks': 1.0.1(react@18.2.0)
      '@emotion/utils': 1.2.1
      '@emotion/weak-memoize': 0.3.1
      '@types/react': 18.2.7
      hoist-non-react-statics: 3.3.2
      react: 18.2.0
    dev: true

  /@emotion/serialize@1.1.2:
    resolution: {integrity: sha512-zR6a/fkFP4EAcCMQtLOhIgpprZOwNmCldtpaISpvz348+DP4Mz8ZoKaGGCQpbzepNIUWbq4w6hNZkwDyKoS+HA==}
    dependencies:
      '@emotion/hash': 0.9.1
      '@emotion/memoize': 0.8.1
      '@emotion/unitless': 0.8.1
      '@emotion/utils': 1.2.1
      csstype: 3.1.2
    dev: true

  /@emotion/sheet@1.2.2:
    resolution: {integrity: sha512-0QBtGvaqtWi+nx6doRwDdBIzhNdZrXUppvTM4dtZZWEGTXL/XE/yJxLMGlDT1Gt+UHH5IX1n+jkXyytE/av7OA==}
    dev: true

  /@emotion/styled@11.11.0(@emotion/react@11.11.0)(@types/react@18.2.7)(react@18.2.0):
    resolution: {integrity: sha512-hM5Nnvu9P3midq5aaXj4I+lnSfNi7Pmd4EWk1fOZ3pxookaQTNew6bp4JaCBYM4HVFZF9g7UjJmsUmC2JlxOng==}
    peerDependencies:
      '@emotion/react': ^11.0.0-rc.0
      '@types/react': '*'
      react: '>=16.8.0'
    peerDependenciesMeta:
      '@types/react':
        optional: true
    dependencies:
      '@babel/runtime': 7.22.3
      '@emotion/babel-plugin': 11.11.0
      '@emotion/is-prop-valid': 1.2.1
      '@emotion/react': 11.11.0(@types/react@18.2.7)(react@18.2.0)
      '@emotion/serialize': 1.1.2
      '@emotion/use-insertion-effect-with-fallbacks': 1.0.1(react@18.2.0)
      '@emotion/utils': 1.2.1
      '@types/react': 18.2.7
      react: 18.2.0
    dev: true

  /@emotion/unitless@0.8.1:
    resolution: {integrity: sha512-KOEGMu6dmJZtpadb476IsZBclKvILjopjUii3V+7MnXIQCYh8W3NgNcgwo21n9LXZX6EDIKvqfjYxXebDwxKmQ==}
    dev: true

  /@emotion/use-insertion-effect-with-fallbacks@1.0.1(react@18.2.0):
    resolution: {integrity: sha512-jT/qyKZ9rzLErtrjGgdkMBn2OP8wl0G3sQlBb3YPryvKHsjvINUhVaPFfP+fpBcOkmrVOVEEHQFJ7nbj2TH2gw==}
    peerDependencies:
      react: '>=16.8.0'
    dependencies:
      react: 18.2.0
    dev: true

  /@emotion/utils@1.2.1:
    resolution: {integrity: sha512-Y2tGf3I+XVnajdItskUCn6LX+VUDmP6lTL4fcqsXAv43dnlbZiuW4MWQW38rW/BVWSE7Q/7+XQocmpnRYILUmg==}
    dev: true

  /@emotion/weak-memoize@0.3.1:
    resolution: {integrity: sha512-EsBwpc7hBUJWAsNPBmJy4hxWx12v6bshQsldrVmjxJoc3isbxhOrF2IcCpaXxfvq03NwkI7sbsOLXbYuqF/8Ww==}
    dev: true

  /@esbuild-plugins/node-globals-polyfill@0.1.1(esbuild@0.16.3):
    resolution: {integrity: sha512-MR0oAA+mlnJWrt1RQVQ+4VYuRJW/P2YmRTv1AsplObyvuBMnPHiizUF95HHYiSsMGLhyGtWufaq2XQg6+iurBg==}
    peerDependencies:
      esbuild: '*'
    dependencies:
      esbuild: 0.16.3
    dev: true

  /@esbuild-plugins/node-modules-polyfill@0.1.4(esbuild@0.16.3):
    resolution: {integrity: sha512-uZbcXi0zbmKC/050p3gJnne5Qdzw8vkXIv+c2BW0Lsc1ji1SkrxbKPUy5Efr0blbTu1SL8w4eyfpnSdPg3G0Qg==}
    peerDependencies:
      esbuild: '*'
    dependencies:
      esbuild: 0.16.3
      escape-string-regexp: 4.0.0
      rollup-plugin-node-polyfills: 0.2.1
    dev: true

  /@esbuild/android-arm64@0.16.16:
    resolution: {integrity: sha512-hFHVAzUKp9Tf8psGq+bDVv+6hTy1bAOoV/jJMUWwhUnIHsh6WbFMhw0ZTkqDuh7TdpffFoHOiIOIxmHc7oYRBQ==}
    engines: {node: '>=12'}
    cpu: [arm64]
    os: [android]
    requiresBuild: true
    dev: true
    optional: true

  /@esbuild/android-arm64@0.16.3:
    resolution: {integrity: sha512-RolFVeinkeraDvN/OoRf1F/lP0KUfGNb5jxy/vkIMeRRChkrX/HTYN6TYZosRJs3a1+8wqpxAo5PI5hFmxyPRg==}
    engines: {node: '>=12'}
    cpu: [arm64]
    os: [android]
    requiresBuild: true
    dev: true
    optional: true

  /@esbuild/android-arm64@0.17.19:
    resolution: {integrity: sha512-KBMWvEZooR7+kzY0BtbTQn0OAYY7CsiydT63pVEaPtVYF0hXbUaOyZog37DKxK7NF3XacBJOpYT4adIJh+avxA==}
    engines: {node: '>=12'}
    cpu: [arm64]
    os: [android]
    requiresBuild: true
    dev: true
    optional: true

  /@esbuild/android-arm@0.15.16:
    resolution: {integrity: sha512-nyB6CH++2mSgx3GbnrJsZSxzne5K0HMyNIWafDHqYy7IwxFc4fd/CgHVZXr8Eh+Q3KbIAcAe3vGyqIPhGblvMQ==}
    engines: {node: '>=12'}
    cpu: [arm]
    os: [android]
    requiresBuild: true
    dev: true
    optional: true

  /@esbuild/android-arm@0.16.16:
    resolution: {integrity: sha512-BUuWMlt4WSXod1HSl7aGK8fJOsi+Tab/M0IDK1V1/GstzoOpqc/v3DqmN8MkuapPKQ9Br1WtLAN4uEgWR8x64A==}
    engines: {node: '>=12'}
    cpu: [arm]
    os: [android]
    requiresBuild: true
    dev: true
    optional: true

  /@esbuild/android-arm@0.16.3:
    resolution: {integrity: sha512-mueuEoh+s1eRbSJqq9KNBQwI4QhQV6sRXIfTyLXSHGMpyew61rOK4qY21uKbXl1iBoMb0AdL1deWFCQVlN2qHA==}
    engines: {node: '>=12'}
    cpu: [arm]
    os: [android]
    requiresBuild: true
    dev: true
    optional: true

  /@esbuild/android-arm@0.17.19:
    resolution: {integrity: sha512-rIKddzqhmav7MSmoFCmDIb6e2W57geRsM94gV2l38fzhXMwq7hZoClug9USI2pFRGL06f4IOPHHpFNOkWieR8A==}
    engines: {node: '>=12'}
    cpu: [arm]
    os: [android]
    requiresBuild: true
    dev: true
    optional: true

  /@esbuild/android-x64@0.16.16:
    resolution: {integrity: sha512-9WhxJpeb6XumlfivldxqmkJepEcELekmSw3NkGrs+Edq6sS5KRxtUBQuKYDD7KqP59dDkxVbaoPIQFKWQG0KLg==}
    engines: {node: '>=12'}
    cpu: [x64]
    os: [android]
    requiresBuild: true
    dev: true
    optional: true

  /@esbuild/android-x64@0.16.3:
    resolution: {integrity: sha512-SFpTUcIT1bIJuCCBMCQWq1bL2gPTjWoLZdjmIhjdcQHaUfV41OQfho6Ici5uvvkMmZRXIUGpM3GxysP/EU7ifQ==}
    engines: {node: '>=12'}
    cpu: [x64]
    os: [android]
    requiresBuild: true
    dev: true
    optional: true

  /@esbuild/android-x64@0.17.19:
    resolution: {integrity: sha512-uUTTc4xGNDT7YSArp/zbtmbhO0uEEK9/ETW29Wk1thYUJBz3IVnvgEiEwEa9IeLyvnpKrWK64Utw2bgUmDveww==}
    engines: {node: '>=12'}
    cpu: [x64]
    os: [android]
    requiresBuild: true
    dev: true
    optional: true

  /@esbuild/darwin-arm64@0.16.16:
    resolution: {integrity: sha512-8Z+wld+vr/prHPi2O0X7o1zQOfMbXWGAw9hT0jEyU/l/Yrg+0Z3FO9pjPho72dVkZs4ewZk0bDOFLdZHm8jEfw==}
    engines: {node: '>=12'}
    cpu: [arm64]
    os: [darwin]
    requiresBuild: true
    dev: true
    optional: true

  /@esbuild/darwin-arm64@0.16.3:
    resolution: {integrity: sha512-DO8WykMyB+N9mIDfI/Hug70Dk1KipavlGAecxS3jDUwAbTpDXj0Lcwzw9svkhxfpCagDmpaTMgxWK8/C/XcXvw==}
    engines: {node: '>=12'}
    cpu: [arm64]
    os: [darwin]
    requiresBuild: true
    dev: true
    optional: true

  /@esbuild/darwin-arm64@0.17.19:
    resolution: {integrity: sha512-80wEoCfF/hFKM6WE1FyBHc9SfUblloAWx6FJkFWTWiCoht9Mc0ARGEM47e67W9rI09YoUxJL68WHfDRYEAvOhg==}
    engines: {node: '>=12'}
    cpu: [arm64]
    os: [darwin]
    requiresBuild: true
    dev: true
    optional: true

  /@esbuild/darwin-x64@0.16.16:
    resolution: {integrity: sha512-CYkxVvkZzGCqFrt7EgjFxQKhlUPyDkuR9P0Y5wEcmJqVI8ncerOIY5Kej52MhZyzOBXkYrJgZeVZC9xXXoEg9A==}
    engines: {node: '>=12'}
    cpu: [x64]
    os: [darwin]
    requiresBuild: true
    dev: true
    optional: true

  /@esbuild/darwin-x64@0.16.3:
    resolution: {integrity: sha512-uEqZQ2omc6BvWqdCiyZ5+XmxuHEi1SPzpVxXCSSV2+Sh7sbXbpeNhHIeFrIpRjAs0lI1FmA1iIOxFozKBhKgRQ==}
    engines: {node: '>=12'}
    cpu: [x64]
    os: [darwin]
    requiresBuild: true
    dev: true
    optional: true

  /@esbuild/darwin-x64@0.17.19:
    resolution: {integrity: sha512-IJM4JJsLhRYr9xdtLytPLSH9k/oxR3boaUIYiHkAawtwNOXKE8KoU8tMvryogdcT8AU+Bflmh81Xn6Q0vTZbQw==}
    engines: {node: '>=12'}
    cpu: [x64]
    os: [darwin]
    requiresBuild: true
    dev: true
    optional: true

  /@esbuild/freebsd-arm64@0.16.16:
    resolution: {integrity: sha512-fxrw4BYqQ39z/3Ja9xj/a1gMsVq0xEjhSyI4a9MjfvDDD8fUV8IYliac96i7tzZc3+VytyXX+XNsnpEk5sw5Wg==}
    engines: {node: '>=12'}
    cpu: [arm64]
    os: [freebsd]
    requiresBuild: true
    dev: true
    optional: true

  /@esbuild/freebsd-arm64@0.16.3:
    resolution: {integrity: sha512-nJansp3sSXakNkOD5i5mIz2Is/HjzIhFs49b1tjrPrpCmwgBmH9SSzhC/Z1UqlkivqMYkhfPwMw1dGFUuwmXhw==}
    engines: {node: '>=12'}
    cpu: [arm64]
    os: [freebsd]
    requiresBuild: true
    dev: true
    optional: true

  /@esbuild/freebsd-arm64@0.17.19:
    resolution: {integrity: sha512-pBwbc7DufluUeGdjSU5Si+P3SoMF5DQ/F/UmTSb8HXO80ZEAJmrykPyzo1IfNbAoaqw48YRpv8shwd1NoI0jcQ==}
    engines: {node: '>=12'}
    cpu: [arm64]
    os: [freebsd]
    requiresBuild: true
    dev: true
    optional: true

  /@esbuild/freebsd-x64@0.16.16:
    resolution: {integrity: sha512-8p3v1D+du2jiDvSoNVimHhj7leSfST9YlKsAEO7etBfuqjaBMndo0fmjNLp0JCMld+XIx9L80tooOkyUv1a1PQ==}
    engines: {node: '>=12'}
    cpu: [x64]
    os: [freebsd]
    requiresBuild: true
    dev: true
    optional: true

  /@esbuild/freebsd-x64@0.16.3:
    resolution: {integrity: sha512-TfoDzLw+QHfc4a8aKtGSQ96Wa+6eimljjkq9HKR0rHlU83vw8aldMOUSJTUDxbcUdcgnJzPaX8/vGWm7vyV7ug==}
    engines: {node: '>=12'}
    cpu: [x64]
    os: [freebsd]
    requiresBuild: true
    dev: true
    optional: true

  /@esbuild/freebsd-x64@0.17.19:
    resolution: {integrity: sha512-4lu+n8Wk0XlajEhbEffdy2xy53dpR06SlzvhGByyg36qJw6Kpfk7cp45DR/62aPH9mtJRmIyrXAS5UWBrJT6TQ==}
    engines: {node: '>=12'}
    cpu: [x64]
    os: [freebsd]
    requiresBuild: true
    dev: true
    optional: true

  /@esbuild/linux-arm64@0.16.16:
    resolution: {integrity: sha512-N3u6BBbCVY3xeP2D8Db7QY8I+nZ+2AgOopUIqk+5yCoLnsWkcVxD2ay5E9iIdvApFi1Vg1lZiiwaVp8bOpAc4A==}
    engines: {node: '>=12'}
    cpu: [arm64]
    os: [linux]
    requiresBuild: true
    dev: true
    optional: true

  /@esbuild/linux-arm64@0.16.3:
    resolution: {integrity: sha512-7I3RlsnxEFCHVZNBLb2w7unamgZ5sVwO0/ikE2GaYvYuUQs9Qte/w7TqWcXHtCwxvZx/2+F97ndiUQAWs47ZfQ==}
    engines: {node: '>=12'}
    cpu: [arm64]
    os: [linux]
    requiresBuild: true
    dev: true
    optional: true

  /@esbuild/linux-arm64@0.17.19:
    resolution: {integrity: sha512-ct1Tg3WGwd3P+oZYqic+YZF4snNl2bsnMKRkb3ozHmnM0dGWuxcPTTntAF6bOP0Sp4x0PjSF+4uHQ1xvxfRKqg==}
    engines: {node: '>=12'}
    cpu: [arm64]
    os: [linux]
    requiresBuild: true
    dev: true
    optional: true

  /@esbuild/linux-arm@0.16.16:
    resolution: {integrity: sha512-bYaocE1/PTMRmkgSckZ0D0Xn2nox8v2qlk+MVVqm+VECNKDdZvghVZtH41dNtBbwADSvA6qkCHGYeWm9LrNCBw==}
    engines: {node: '>=12'}
    cpu: [arm]
    os: [linux]
    requiresBuild: true
    dev: true
    optional: true

  /@esbuild/linux-arm@0.16.3:
    resolution: {integrity: sha512-VwswmSYwVAAq6LysV59Fyqk3UIjbhuc6wb3vEcJ7HEJUtFuLK9uXWuFoH1lulEbE4+5GjtHi3MHX+w1gNHdOWQ==}
    engines: {node: '>=12'}
    cpu: [arm]
    os: [linux]
    requiresBuild: true
    dev: true
    optional: true

  /@esbuild/linux-arm@0.17.19:
    resolution: {integrity: sha512-cdmT3KxjlOQ/gZ2cjfrQOtmhG4HJs6hhvm3mWSRDPtZ/lP5oe8FWceS10JaSJC13GBd4eH/haHnqf7hhGNLerA==}
    engines: {node: '>=12'}
    cpu: [arm]
    os: [linux]
    requiresBuild: true
    dev: true
    optional: true

  /@esbuild/linux-ia32@0.16.16:
    resolution: {integrity: sha512-dxjqLKUW8GqGemoRT9v8IgHk+T4tRm1rn1gUcArsp26W9EkK/27VSjBVUXhEG5NInHZ92JaQ3SSMdTwv/r9a2A==}
    engines: {node: '>=12'}
    cpu: [ia32]
    os: [linux]
    requiresBuild: true
    dev: true
    optional: true

  /@esbuild/linux-ia32@0.16.3:
    resolution: {integrity: sha512-X8FDDxM9cqda2rJE+iblQhIMYY49LfvW4kaEjoFbTTQ4Go8G96Smj2w3BRTwA8IHGoi9dPOPGAX63dhuv19UqA==}
    engines: {node: '>=12'}
    cpu: [ia32]
    os: [linux]
    requiresBuild: true
    dev: true
    optional: true

  /@esbuild/linux-ia32@0.17.19:
    resolution: {integrity: sha512-w4IRhSy1VbsNxHRQpeGCHEmibqdTUx61Vc38APcsRbuVgK0OPEnQ0YD39Brymn96mOx48Y2laBQGqgZ0j9w6SQ==}
    engines: {node: '>=12'}
    cpu: [ia32]
    os: [linux]
    requiresBuild: true
    dev: true
    optional: true

  /@esbuild/linux-loong64@0.14.54:
    resolution: {integrity: sha512-bZBrLAIX1kpWelV0XemxBZllyRmM6vgFQQG2GdNb+r3Fkp0FOh1NJSvekXDs7jq70k4euu1cryLMfU+mTXlEpw==}
    engines: {node: '>=12'}
    cpu: [loong64]
    os: [linux]
    requiresBuild: true
    dev: true
    optional: true

  /@esbuild/linux-loong64@0.15.16:
    resolution: {integrity: sha512-SDLfP1uoB0HZ14CdVYgagllgrG7Mdxhkt4jDJOKl/MldKrkQ6vDJMZKl2+5XsEY/Lzz37fjgLQoJBGuAw/x8kQ==}
    engines: {node: '>=12'}
    cpu: [loong64]
    os: [linux]
    requiresBuild: true
    dev: true
    optional: true

  /@esbuild/linux-loong64@0.16.16:
    resolution: {integrity: sha512-MdUFggHjRiCCwNE9+1AibewoNq6wf94GLB9Q9aXwl+a75UlRmbRK3h6WJyrSGA6ZstDJgaD2wiTSP7tQNUYxwA==}
    engines: {node: '>=12'}
    cpu: [loong64]
    os: [linux]
    requiresBuild: true
    dev: true
    optional: true

  /@esbuild/linux-loong64@0.16.3:
    resolution: {integrity: sha512-hIbeejCOyO0X9ujfIIOKjBjNAs9XD/YdJ9JXAy1lHA+8UXuOqbFe4ErMCqMr8dhlMGBuvcQYGF7+kO7waj2KHw==}
    engines: {node: '>=12'}
    cpu: [loong64]
    os: [linux]
    requiresBuild: true
    dev: true
    optional: true

  /@esbuild/linux-loong64@0.17.19:
    resolution: {integrity: sha512-2iAngUbBPMq439a+z//gE+9WBldoMp1s5GWsUSgqHLzLJ9WoZLZhpwWuym0u0u/4XmZ3gpHmzV84PonE+9IIdQ==}
    engines: {node: '>=12'}
    cpu: [loong64]
    os: [linux]
    requiresBuild: true
    dev: true
    optional: true

  /@esbuild/linux-mips64el@0.16.16:
    resolution: {integrity: sha512-CO3YmO7jYMlGqGoeFeKzdwx/bx8Vtq/SZaMAi+ZLDUnDUdfC7GmGwXzIwDJ70Sg+P9pAemjJyJ1icKJ9R3q/Fg==}
    engines: {node: '>=12'}
    cpu: [mips64el]
    os: [linux]
    requiresBuild: true
    dev: true
    optional: true

  /@esbuild/linux-mips64el@0.16.3:
    resolution: {integrity: sha512-znFRzICT/V8VZQMt6rjb21MtAVJv/3dmKRMlohlShrbVXdBuOdDrGb+C2cZGQAR8RFyRe7HS6klmHq103WpmVw==}
    engines: {node: '>=12'}
    cpu: [mips64el]
    os: [linux]
    requiresBuild: true
    dev: true
    optional: true

  /@esbuild/linux-mips64el@0.17.19:
    resolution: {integrity: sha512-LKJltc4LVdMKHsrFe4MGNPp0hqDFA1Wpt3jE1gEyM3nKUvOiO//9PheZZHfYRfYl6AwdTH4aTcXSqBerX0ml4A==}
    engines: {node: '>=12'}
    cpu: [mips64el]
    os: [linux]
    requiresBuild: true
    dev: true
    optional: true

  /@esbuild/linux-ppc64@0.16.16:
    resolution: {integrity: sha512-DSl5Czh5hCy/7azX0Wl9IdzPHX2H8clC6G87tBnZnzUpNgRxPFhfmArbaHoAysu4JfqCqbB/33u/GL9dUgCBAw==}
    engines: {node: '>=12'}
    cpu: [ppc64]
    os: [linux]
    requiresBuild: true
    dev: true
    optional: true

  /@esbuild/linux-ppc64@0.16.3:
    resolution: {integrity: sha512-EV7LuEybxhXrVTDpbqWF2yehYRNz5e5p+u3oQUS2+ZFpknyi1NXxr8URk4ykR8Efm7iu04//4sBg249yNOwy5Q==}
    engines: {node: '>=12'}
    cpu: [ppc64]
    os: [linux]
    requiresBuild: true
    dev: true
    optional: true

  /@esbuild/linux-ppc64@0.17.19:
    resolution: {integrity: sha512-/c/DGybs95WXNS8y3Ti/ytqETiW7EU44MEKuCAcpPto3YjQbyK3IQVKfF6nbghD7EcLUGl0NbiL5Rt5DMhn5tg==}
    engines: {node: '>=12'}
    cpu: [ppc64]
    os: [linux]
    requiresBuild: true
    dev: true
    optional: true

  /@esbuild/linux-riscv64@0.16.16:
    resolution: {integrity: sha512-sSVVMEXsqf1fQu0j7kkhXMViroixU5XoaJXl1u/u+jbXvvhhCt9YvA/B6VM3aM/77HuRQ94neS5bcisijGnKFQ==}
    engines: {node: '>=12'}
    cpu: [riscv64]
    os: [linux]
    requiresBuild: true
    dev: true
    optional: true

  /@esbuild/linux-riscv64@0.16.3:
    resolution: {integrity: sha512-uDxqFOcLzFIJ+r/pkTTSE9lsCEaV/Y6rMlQjUI9BkzASEChYL/aSQjZjchtEmdnVxDKETnUAmsaZ4pqK1eE5BQ==}
    engines: {node: '>=12'}
    cpu: [riscv64]
    os: [linux]
    requiresBuild: true
    dev: true
    optional: true

  /@esbuild/linux-riscv64@0.17.19:
    resolution: {integrity: sha512-FC3nUAWhvFoutlhAkgHf8f5HwFWUL6bYdvLc/TTuxKlvLi3+pPzdZiFKSWz/PF30TB1K19SuCxDTI5KcqASJqA==}
    engines: {node: '>=12'}
    cpu: [riscv64]
    os: [linux]
    requiresBuild: true
    dev: true
    optional: true

  /@esbuild/linux-s390x@0.16.16:
    resolution: {integrity: sha512-jRqBCre9gZGoCdCN/UWCCMwCMsOg65IpY9Pyj56mKCF5zXy9d60kkNRdDN6YXGjr3rzcC4DXnS/kQVCGcC4yPQ==}
    engines: {node: '>=12'}
    cpu: [s390x]
    os: [linux]
    requiresBuild: true
    dev: true
    optional: true

  /@esbuild/linux-s390x@0.16.3:
    resolution: {integrity: sha512-NbeREhzSxYwFhnCAQOQZmajsPYtX71Ufej3IQ8W2Gxskfz9DK58ENEju4SbpIj48VenktRASC52N5Fhyf/aliQ==}
    engines: {node: '>=12'}
    cpu: [s390x]
    os: [linux]
    requiresBuild: true
    dev: true
    optional: true

  /@esbuild/linux-s390x@0.17.19:
    resolution: {integrity: sha512-IbFsFbxMWLuKEbH+7sTkKzL6NJmG2vRyy6K7JJo55w+8xDk7RElYn6xvXtDW8HCfoKBFK69f3pgBJSUSQPr+4Q==}
    engines: {node: '>=12'}
    cpu: [s390x]
    os: [linux]
    requiresBuild: true
    dev: true
    optional: true

  /@esbuild/linux-x64@0.16.16:
    resolution: {integrity: sha512-G1+09TopOzo59/55lk5Q0UokghYLyHTKKzD5lXsAOOlGDbieGEFJpJBr3BLDbf7cz89KX04sBeExAR/pL/26sA==}
    engines: {node: '>=12'}
    cpu: [x64]
    os: [linux]
    requiresBuild: true
    dev: true
    optional: true

  /@esbuild/linux-x64@0.16.3:
    resolution: {integrity: sha512-SDiG0nCixYO9JgpehoKgScwic7vXXndfasjnD5DLbp1xltANzqZ425l7LSdHynt19UWOcDjG9wJJzSElsPvk0w==}
    engines: {node: '>=12'}
    cpu: [x64]
    os: [linux]
    requiresBuild: true
    dev: true
    optional: true

  /@esbuild/linux-x64@0.17.19:
    resolution: {integrity: sha512-68ngA9lg2H6zkZcyp22tsVt38mlhWde8l3eJLWkyLrp4HwMUr3c1s/M2t7+kHIhvMjglIBrFpncX1SzMckomGw==}
    engines: {node: '>=12'}
    cpu: [x64]
    os: [linux]
    requiresBuild: true
    dev: true
    optional: true

  /@esbuild/netbsd-x64@0.16.16:
    resolution: {integrity: sha512-xwjGJB5wwDEujLaJIrSMRqWkbigALpBNcsF9SqszoNKc+wY4kPTdKrSxiY5ik3IatojePP+WV108MvF6q6np4w==}
    engines: {node: '>=12'}
    cpu: [x64]
    os: [netbsd]
    requiresBuild: true
    dev: true
    optional: true

  /@esbuild/netbsd-x64@0.16.3:
    resolution: {integrity: sha512-AzbsJqiHEq1I/tUvOfAzCY15h4/7Ivp3ff/o1GpP16n48JMNAtbW0qui2WCgoIZArEHD0SUQ95gvR0oSO7ZbdA==}
    engines: {node: '>=12'}
    cpu: [x64]
    os: [netbsd]
    requiresBuild: true
    dev: true
    optional: true

  /@esbuild/netbsd-x64@0.17.19:
    resolution: {integrity: sha512-CwFq42rXCR8TYIjIfpXCbRX0rp1jo6cPIUPSaWwzbVI4aOfX96OXY8M6KNmtPcg7QjYeDmN+DD0Wp3LaBOLf4Q==}
    engines: {node: '>=12'}
    cpu: [x64]
    os: [netbsd]
    requiresBuild: true
    dev: true
    optional: true

  /@esbuild/openbsd-x64@0.16.16:
    resolution: {integrity: sha512-yeERkoxG2nR2oxO5n+Ms7MsCeNk23zrby2GXCqnfCpPp7KNc0vxaaacIxb21wPMfXXRhGBrNP4YLIupUBrWdlg==}
    engines: {node: '>=12'}
    cpu: [x64]
    os: [openbsd]
    requiresBuild: true
    dev: true
    optional: true

  /@esbuild/openbsd-x64@0.16.3:
    resolution: {integrity: sha512-gSABi8qHl8k3Cbi/4toAzHiykuBuWLZs43JomTcXkjMZVkp0gj3gg9mO+9HJW/8GB5H89RX/V0QP4JGL7YEEVg==}
    engines: {node: '>=12'}
    cpu: [x64]
    os: [openbsd]
    requiresBuild: true
    dev: true
    optional: true

  /@esbuild/openbsd-x64@0.17.19:
    resolution: {integrity: sha512-cnq5brJYrSZ2CF6c35eCmviIN3k3RczmHz8eYaVlNasVqsNY+JKohZU5MKmaOI+KkllCdzOKKdPs762VCPC20g==}
    engines: {node: '>=12'}
    cpu: [x64]
    os: [openbsd]
    requiresBuild: true
    dev: true
    optional: true

  /@esbuild/sunos-x64@0.16.16:
    resolution: {integrity: sha512-nHfbEym0IObXPhtX6Va3H5GaKBty2kdhlAhKmyCj9u255ktAj0b1YACUs9j5H88NRn9cJCthD1Ik/k9wn8YKVg==}
    engines: {node: '>=12'}
    cpu: [x64]
    os: [sunos]
    requiresBuild: true
    dev: true
    optional: true

  /@esbuild/sunos-x64@0.16.3:
    resolution: {integrity: sha512-SF9Kch5Ete4reovvRO6yNjMxrvlfT0F0Flm+NPoUw5Z4Q3r1d23LFTgaLwm3Cp0iGbrU/MoUI+ZqwCv5XJijCw==}
    engines: {node: '>=12'}
    cpu: [x64]
    os: [sunos]
    requiresBuild: true
    dev: true
    optional: true

  /@esbuild/sunos-x64@0.17.19:
    resolution: {integrity: sha512-vCRT7yP3zX+bKWFeP/zdS6SqdWB8OIpaRq/mbXQxTGHnIxspRtigpkUcDMlSCOejlHowLqII7K2JKevwyRP2rg==}
    engines: {node: '>=12'}
    cpu: [x64]
    os: [sunos]
    requiresBuild: true
    dev: true
    optional: true

  /@esbuild/win32-arm64@0.16.16:
    resolution: {integrity: sha512-pdD+M1ZOFy4hE15ZyPX09fd5g4DqbbL1wXGY90YmleVS6Y5YlraW4BvHjim/X/4yuCpTsAFvsT4Nca2lbyDH/A==}
    engines: {node: '>=12'}
    cpu: [arm64]
    os: [win32]
    requiresBuild: true
    dev: true
    optional: true

  /@esbuild/win32-arm64@0.16.3:
    resolution: {integrity: sha512-u5aBonZIyGopAZyOnoPAA6fGsDeHByZ9CnEzyML9NqntK6D/xl5jteZUKm/p6nD09+v3pTM6TuUIqSPcChk5gg==}
    engines: {node: '>=12'}
    cpu: [arm64]
    os: [win32]
    requiresBuild: true
    dev: true
    optional: true

  /@esbuild/win32-arm64@0.17.19:
    resolution: {integrity: sha512-yYx+8jwowUstVdorcMdNlzklLYhPxjniHWFKgRqH7IFlUEa0Umu3KuYplf1HUZZ422e3NU9F4LGb+4O0Kdcaag==}
    engines: {node: '>=12'}
    cpu: [arm64]
    os: [win32]
    requiresBuild: true
    dev: true
    optional: true

  /@esbuild/win32-ia32@0.16.16:
    resolution: {integrity: sha512-IPEMfU9p0c3Vb8PqxaPX6BM9rYwlTZGYOf9u+kMdhoILZkVKEjq6PKZO0lB+isojWwAnAqh4ZxshD96njTXajg==}
    engines: {node: '>=12'}
    cpu: [ia32]
    os: [win32]
    requiresBuild: true
    dev: true
    optional: true

  /@esbuild/win32-ia32@0.16.3:
    resolution: {integrity: sha512-GlgVq1WpvOEhNioh74TKelwla9KDuAaLZrdxuuUgsP2vayxeLgVc+rbpIv0IYF4+tlIzq2vRhofV+KGLD+37EQ==}
    engines: {node: '>=12'}
    cpu: [ia32]
    os: [win32]
    requiresBuild: true
    dev: true
    optional: true

  /@esbuild/win32-ia32@0.17.19:
    resolution: {integrity: sha512-eggDKanJszUtCdlVs0RB+h35wNlb5v4TWEkq4vZcmVt5u/HiDZrTXe2bWFQUez3RgNHwx/x4sk5++4NSSicKkw==}
    engines: {node: '>=12'}
    cpu: [ia32]
    os: [win32]
    requiresBuild: true
    dev: true
    optional: true

  /@esbuild/win32-x64@0.16.16:
    resolution: {integrity: sha512-1YYpoJ39WV/2bnShPwgdzJklc+XS0bysN6Tpnt1cWPdeoKOG4RMEY1g7i534QxXX/rPvNx/NLJQTTCeORYzipg==}
    engines: {node: '>=12'}
    cpu: [x64]
    os: [win32]
    requiresBuild: true
    dev: true
    optional: true

  /@esbuild/win32-x64@0.16.3:
    resolution: {integrity: sha512-5/JuTd8OWW8UzEtyf19fbrtMJENza+C9JoPIkvItgTBQ1FO2ZLvjbPO6Xs54vk0s5JB5QsfieUEshRQfu7ZHow==}
    engines: {node: '>=12'}
    cpu: [x64]
    os: [win32]
    requiresBuild: true
    dev: true
    optional: true

  /@esbuild/win32-x64@0.17.19:
    resolution: {integrity: sha512-lAhycmKnVOuRYNtRtatQR1LPQf2oYCkRGkSFnseDAKPl8lu5SOsK/e1sXe5a0Pc5kHIHe6P2I/ilntNv2xf3cA==}
    engines: {node: '>=12'}
    cpu: [x64]
    os: [win32]
    requiresBuild: true
    dev: true
    optional: true

  /@eslint-community/eslint-utils@4.4.0(eslint@8.41.0):
    resolution: {integrity: sha512-1/sA4dwrzBAyeUoQ6oxahHKmrZvsnLCg4RfxW3ZFGGmQkSNQPFNLV9CUEFQP1x9EYXHTo5p6xdhZM1Ne9p/AfA==}
    engines: {node: ^12.22.0 || ^14.17.0 || >=16.0.0}
    peerDependencies:
      eslint: ^6.0.0 || ^7.0.0 || >=8.0.0
    dependencies:
      eslint: 8.41.0
      eslint-visitor-keys: 3.4.1
    dev: true

  /@eslint-community/regexpp@4.5.1:
    resolution: {integrity: sha512-Z5ba73P98O1KUYCCJTUeVpja9RcGoMdncZ6T49FCUl2lN38JtCJ+3WgIDBv0AuY4WChU5PmtJmOCTlN6FZTFKQ==}
    engines: {node: ^12.0.0 || ^14.0.0 || >=16.0.0}
    dev: true

  /@eslint/eslintrc@2.0.3:
    resolution: {integrity: sha512-+5gy6OQfk+xx3q0d6jGZZC3f3KzAkXc/IanVxd1is/VIIziRqqt3ongQz0FiTUXqTk0c7aDB3OaFuKnuSoJicQ==}
    engines: {node: ^12.22.0 || ^14.17.0 || >=16.0.0}
    dependencies:
      ajv: 6.12.6
      debug: 4.3.4
      espree: 9.5.2
      globals: 13.20.0
      ignore: 5.2.4
      import-fresh: 3.3.0
      js-yaml: 4.1.0
      minimatch: 3.1.2
      strip-json-comments: 3.1.1
    transitivePeerDependencies:
      - supports-color
    dev: true

  /@eslint/js@8.41.0:
    resolution: {integrity: sha512-LxcyMGxwmTh2lY9FwHPGWOHmYFCZvbrFCBZL4FzSSsxsRPuhrYUg/49/0KDfW8tnIEaEHtfmn6+NPN+1DqaNmA==}
    engines: {node: ^12.22.0 || ^14.17.0 || >=16.0.0}
    dev: true

  /@humanwhocodes/config-array@0.11.8:
    resolution: {integrity: sha512-UybHIJzJnR5Qc/MsD9Kr+RpO2h+/P1GhOwdiLPXK5TWk5sgTdu88bTD9UP+CKbPPh5Rni1u0GjAdYQLemG8g+g==}
    engines: {node: '>=10.10.0'}
    dependencies:
      '@humanwhocodes/object-schema': 1.2.1
      debug: 4.3.4
      minimatch: 3.1.2
    transitivePeerDependencies:
      - supports-color
    dev: true

  /@humanwhocodes/module-importer@1.0.1:
    resolution: {integrity: sha512-bxveV4V8v5Yb4ncFTT3rPSgZBOpCkjfK0y4oVVVJwIuDVBRMDXrPyXRL988i5ap9m9bnyEEjWfm5WkBmtffLfA==}
    engines: {node: '>=12.22'}
    dev: true

  /@humanwhocodes/object-schema@1.2.1:
    resolution: {integrity: sha512-ZnQMnLV4e7hDlUvw8H+U8ASL02SS2Gn6+9Ac3wGGLIe7+je2AeAOxPY+izIPJDfFDb7eDjev0Us8MO1iFRN8hA==}
    dev: true

  /@jridgewell/gen-mapping@0.3.3:
    resolution: {integrity: sha512-HLhSWOLRi875zjjMG/r+Nv0oCW8umGb0BgEhyX3dDX3egwZtB8PqLnjz3yedt8R5StBrzcg4aBpnh8UA9D1BoQ==}
    engines: {node: '>=6.0.0'}
    dependencies:
      '@jridgewell/set-array': 1.1.2
      '@jridgewell/sourcemap-codec': 1.4.15
      '@jridgewell/trace-mapping': 0.3.18
    dev: true

  /@jridgewell/resolve-uri@3.1.0:
    resolution: {integrity: sha512-F2msla3tad+Mfht5cJq7LSXcdudKTWCVYUgw6pLFOOHSTtZlj6SWNYAp+AhuqLmWdBO2X5hPrLcu8cVP8fy28w==}
    engines: {node: '>=6.0.0'}
    dev: true

  /@jridgewell/resolve-uri@3.1.1:
    resolution: {integrity: sha512-dSYZh7HhCDtCKm4QakX0xFpsRDqjjtZf/kjI/v3T3Nwt5r8/qz/M19F9ySyOqU94SXBmeG9ttTul+YnR4LOxFA==}
    engines: {node: '>=6.0.0'}
    dev: true
    optional: true

  /@jridgewell/set-array@1.1.2:
    resolution: {integrity: sha512-xnkseuNADM0gt2bs+BvhO0p78Mk762YnZdsuzFV018NoG1Sj1SCQvpSqa7XUaTam5vAGasABV9qXASMKnFMwMw==}
    engines: {node: '>=6.0.0'}
    dev: true

  /@jridgewell/source-map@0.3.3:
    resolution: {integrity: sha512-b+fsZXeLYi9fEULmfBrhxn4IrPlINf8fiNarzTof004v3lFdntdwa9PF7vFJqm3mg7s+ScJMxXaE3Acp1irZcg==}
    dependencies:
      '@jridgewell/gen-mapping': 0.3.3
      '@jridgewell/trace-mapping': 0.3.18
    dev: true

  /@jridgewell/sourcemap-codec@1.4.14:
    resolution: {integrity: sha512-XPSJHWmi394fuUuzDnGz1wiKqWfo1yXecHQMRf2l6hztTO+nPru658AyDngaBe7isIxEkRsPR3FZh+s7iVa4Uw==}
    dev: true

  /@jridgewell/sourcemap-codec@1.4.15:
    resolution: {integrity: sha512-eF2rxCRulEKXHTRiDrDy6erMYWqNw4LPdQ8UQA4huuxaQsVeRPFl2oM8oDGxMFhJUWZf9McpLtJasDDZb/Bpeg==}
    dev: true

  /@jridgewell/trace-mapping@0.3.18:
    resolution: {integrity: sha512-w+niJYzMHdd7USdiH2U6869nqhD2nbfZXND5Yp93qIbEmnDNk7PD48o+YchRVpzMU7M6jVCbenTR7PA1FLQ9pA==}
    dependencies:
      '@jridgewell/resolve-uri': 3.1.0
      '@jridgewell/sourcemap-codec': 1.4.14
    dev: true

  /@jridgewell/trace-mapping@0.3.9:
    resolution: {integrity: sha512-3Belt6tdc8bPgAtbcmdtNJlirVoTmEb5e2gC94PnkwEW9jI6CAHUeoG85tjWP5WquqfavoMtMwiG4P926ZKKuQ==}
    dependencies:
      '@jridgewell/resolve-uri': 3.1.1
      '@jridgewell/sourcemap-codec': 1.4.15
    dev: true
    optional: true

  /@mdx-js/mdx@2.3.0:
    resolution: {integrity: sha512-jLuwRlz8DQfQNiUCJR50Y09CGPq3fLtmtUQfVrj79E0JWu3dvsVcxVIcfhR5h0iXu+/z++zDrYeiJqifRynJkA==}
    dependencies:
      '@types/estree-jsx': 1.0.0
      '@types/mdx': 2.0.5
      estree-util-build-jsx: 2.2.2
      estree-util-is-identifier-name: 2.1.0
      estree-util-to-js: 1.2.0
      estree-walker: 3.0.3
      hast-util-to-estree: 2.3.3
      markdown-extensions: 1.1.1
      periscopic: 3.1.0
      remark-mdx: 2.3.0
      remark-parse: 10.0.2
      remark-rehype: 10.1.0
      unified: 10.1.2
      unist-util-position-from-estree: 1.1.2
      unist-util-stringify-position: 3.0.3
      unist-util-visit: 4.1.2
      vfile: 5.3.7
    transitivePeerDependencies:
      - supports-color

  /@microsoft/api-documenter@7.22.7(@types/node@20.2.5):
    resolution: {integrity: sha512-iv7C5oQLk0sxMWwhkW29lPgG5YIZfWk/JksJgpODI9ubnCD4me5cMBAoEd+3Z/ysL7ynThXaL/1wGLkEFec0Xg==}
    hasBin: true
    dependencies:
      '@microsoft/api-extractor-model': 7.27.1(@types/node@20.2.5)
      '@microsoft/tsdoc': 0.14.2
      '@rushstack/node-core-library': 3.59.2(@types/node@20.2.5)
      '@rushstack/ts-command-line': 4.13.3
      colors: 1.2.5
      js-yaml: 3.13.1
      resolve: 1.22.2
    transitivePeerDependencies:
      - '@types/node'
    dev: true

  /@microsoft/api-extractor-model@7.27.1(@types/node@20.2.5):
    resolution: {integrity: sha512-WgmuQwElTuRLATQxCx+pqk5FtUeRX3FW8WDo7tSDmrN/7+XAggeVg5t8ItiJt688jEdbiPvagZlvjAcJMpXspg==}
    dependencies:
      '@microsoft/tsdoc': 0.14.2
      '@microsoft/tsdoc-config': 0.16.2
      '@rushstack/node-core-library': 3.59.2(@types/node@20.2.5)
    transitivePeerDependencies:
      - '@types/node'
    dev: true

  /@microsoft/api-extractor@7.35.1(@types/node@20.2.5):
    resolution: {integrity: sha512-xGVf1lKCYKEyJsspLzQjo4Oo6PGDPH95Z5/te75xQWpcRHcfemb6zTSPtiFeVDHkg9Tan5HW2QXGLwQRkW199w==}
    hasBin: true
    dependencies:
      '@microsoft/api-extractor-model': 7.27.1(@types/node@20.2.5)
      '@microsoft/tsdoc': 0.14.2
      '@microsoft/tsdoc-config': 0.16.2
      '@rushstack/node-core-library': 3.59.2(@types/node@20.2.5)
      '@rushstack/rig-package': 0.3.19
      '@rushstack/ts-command-line': 4.13.3
      colors: 1.2.5
      lodash: 4.17.21
      resolve: 1.22.2
      semver: 7.3.8
      source-map: 0.6.1
      typescript: 5.0.4
    transitivePeerDependencies:
      - '@types/node'
    dev: true

  /@microsoft/tsdoc-config@0.16.2:
    resolution: {integrity: sha512-OGiIzzoBLgWWR0UdRJX98oYO+XKGf7tiK4Zk6tQ/E4IJqGCe7dvkTvgDZV5cFJUzLGDOjeAXrnZoA6QkVySuxw==}
    dependencies:
      '@microsoft/tsdoc': 0.14.2
      ajv: 6.12.6
      jju: 1.4.0
      resolve: 1.19.0
    dev: true

  /@microsoft/tsdoc@0.14.2:
    resolution: {integrity: sha512-9b8mPpKrfeGRuhFH5iO1iwCLeIIsV6+H1sRfxbkoGXIyQE2BTsPd9zqSqQJ+pv5sJ/hT5M1zvOFL02MnEezFug==}
    dev: true

  /@mui/base@5.0.0-beta.0(@types/react@18.2.7)(react-dom@18.2.0)(react@18.2.0):
    resolution: {integrity: sha512-ap+juKvt8R8n3cBqd/pGtZydQ4v2I/hgJKnvJRGjpSh3RvsvnDHO4rXov8MHQlH6VqpOekwgilFLGxMZjNTucA==}
    engines: {node: '>=12.0.0'}
    peerDependencies:
      '@types/react': ^17.0.0 || ^18.0.0
      react: ^17.0.0 || ^18.0.0
      react-dom: ^17.0.0 || ^18.0.0
    peerDependenciesMeta:
      '@types/react':
        optional: true
    dependencies:
      '@babel/runtime': 7.22.3
      '@emotion/is-prop-valid': 1.2.1
      '@mui/types': 7.2.4(@types/react@18.2.7)
      '@mui/utils': 5.12.3(react@18.2.0)
      '@popperjs/core': 2.11.7
      '@types/react': 18.2.7
      clsx: 1.2.1
      prop-types: 15.8.1
      react: 18.2.0
      react-dom: 18.2.0(react@18.2.0)
      react-is: 18.2.0
    dev: true

  /@mui/core-downloads-tracker@5.13.0:
    resolution: {integrity: sha512-5nXz2k8Rv2ZjtQY6kXirJVyn2+ODaQuAJmXSJtLDUQDKWp3PFUj6j3bILqR0JGOs9R5ejgwz3crLKsl6GwjwkQ==}
    dev: true

  /@mui/material@5.13.0(@emotion/react@11.11.0)(@emotion/styled@11.11.0)(@types/react@18.2.7)(react-dom@18.2.0)(react@18.2.0):
    resolution: {integrity: sha512-ckS+9tCpAzpdJdaTF+btF0b6mF9wbXg/EVKtnoAWYi0UKXoXBAVvEUMNpLGA5xdpCdf+A6fPbVUEHs9TsfU+Yw==}
    engines: {node: '>=12.0.0'}
    peerDependencies:
      '@emotion/react': ^11.5.0
      '@emotion/styled': ^11.3.0
      '@types/react': ^17.0.0 || ^18.0.0
      react: ^17.0.0 || ^18.0.0
      react-dom: ^17.0.0 || ^18.0.0
    peerDependenciesMeta:
      '@emotion/react':
        optional: true
      '@emotion/styled':
        optional: true
      '@types/react':
        optional: true
    dependencies:
      '@babel/runtime': 7.22.3
      '@emotion/react': 11.11.0(@types/react@18.2.7)(react@18.2.0)
      '@emotion/styled': 11.11.0(@emotion/react@11.11.0)(@types/react@18.2.7)(react@18.2.0)
      '@mui/base': 5.0.0-beta.0(@types/react@18.2.7)(react-dom@18.2.0)(react@18.2.0)
      '@mui/core-downloads-tracker': 5.13.0
      '@mui/system': 5.12.3(@emotion/react@11.11.0)(@emotion/styled@11.11.0)(@types/react@18.2.7)(react@18.2.0)
      '@mui/types': 7.2.4(@types/react@18.2.7)
      '@mui/utils': 5.12.3(react@18.2.0)
      '@types/react': 18.2.7
      '@types/react-transition-group': 4.4.6
      clsx: 1.2.1
      csstype: 3.1.2
      prop-types: 15.8.1
      react: 18.2.0
      react-dom: 18.2.0(react@18.2.0)
      react-is: 18.2.0
      react-transition-group: 4.4.5(react-dom@18.2.0)(react@18.2.0)
    dev: true

  /@mui/private-theming@5.12.3(@types/react@18.2.7)(react@18.2.0):
    resolution: {integrity: sha512-o1e7Z1Bp27n4x2iUHhegV4/Jp6H3T6iBKHJdLivS5GbwsuAE/5l4SnZ+7+K+e5u9TuhwcAKZLkjvqzkDe8zqfA==}
    engines: {node: '>=12.0.0'}
    peerDependencies:
      '@types/react': ^17.0.0 || ^18.0.0
      react: ^17.0.0 || ^18.0.0
    peerDependenciesMeta:
      '@types/react':
        optional: true
    dependencies:
      '@babel/runtime': 7.22.3
      '@mui/utils': 5.12.3(react@18.2.0)
      '@types/react': 18.2.7
      prop-types: 15.8.1
      react: 18.2.0
    dev: true

  /@mui/styled-engine@5.12.3(@emotion/react@11.11.0)(@emotion/styled@11.11.0)(react@18.2.0):
    resolution: {integrity: sha512-AhZtiRyT8Bjr7fufxE/mLS+QJ3LxwX1kghIcM2B2dvJzSSg9rnIuXDXM959QfUVIM3C8U4x3mgVoPFMQJvc4/g==}
    engines: {node: '>=12.0.0'}
    peerDependencies:
      '@emotion/react': ^11.4.1
      '@emotion/styled': ^11.3.0
      react: ^17.0.0 || ^18.0.0
    peerDependenciesMeta:
      '@emotion/react':
        optional: true
      '@emotion/styled':
        optional: true
    dependencies:
      '@babel/runtime': 7.22.3
      '@emotion/cache': 11.11.0
      '@emotion/react': 11.11.0(@types/react@18.2.7)(react@18.2.0)
      '@emotion/styled': 11.11.0(@emotion/react@11.11.0)(@types/react@18.2.7)(react@18.2.0)
      csstype: 3.1.2
      prop-types: 15.8.1
      react: 18.2.0
    dev: true

  /@mui/system@5.12.3(@emotion/react@11.11.0)(@emotion/styled@11.11.0)(@types/react@18.2.7)(react@18.2.0):
    resolution: {integrity: sha512-JB/6sypHqeJCqwldWeQ1MKkijH829EcZAKKizxbU2MJdxGG5KSwZvTBa5D9qiJUA1hJFYYupjiuy9ZdJt6rV6w==}
    engines: {node: '>=12.0.0'}
    peerDependencies:
      '@emotion/react': ^11.5.0
      '@emotion/styled': ^11.3.0
      '@types/react': ^17.0.0 || ^18.0.0
      react: ^17.0.0 || ^18.0.0
    peerDependenciesMeta:
      '@emotion/react':
        optional: true
      '@emotion/styled':
        optional: true
      '@types/react':
        optional: true
    dependencies:
      '@babel/runtime': 7.22.3
      '@emotion/react': 11.11.0(@types/react@18.2.7)(react@18.2.0)
      '@emotion/styled': 11.11.0(@emotion/react@11.11.0)(@types/react@18.2.7)(react@18.2.0)
      '@mui/private-theming': 5.12.3(@types/react@18.2.7)(react@18.2.0)
      '@mui/styled-engine': 5.12.3(@emotion/react@11.11.0)(@emotion/styled@11.11.0)(react@18.2.0)
      '@mui/types': 7.2.4(@types/react@18.2.7)
      '@mui/utils': 5.12.3(react@18.2.0)
      '@types/react': 18.2.7
      clsx: 1.2.1
      csstype: 3.1.2
      prop-types: 15.8.1
      react: 18.2.0
    dev: true

  /@mui/types@7.2.4(@types/react@18.2.7):
    resolution: {integrity: sha512-LBcwa8rN84bKF+f5sDyku42w1NTxaPgPyYKODsh01U1fVstTClbUoSA96oyRBnSNyEiAVjKm6Gwx9vjR+xyqHA==}
    peerDependencies:
      '@types/react': '*'
    peerDependenciesMeta:
      '@types/react':
        optional: true
    dependencies:
      '@types/react': 18.2.7
    dev: true

  /@mui/utils@5.12.3(react@18.2.0):
    resolution: {integrity: sha512-D/Z4Ub3MRl7HiUccid7sQYclTr24TqUAQFFlxHQF8FR177BrCTQ0JJZom7EqYjZCdXhwnSkOj2ph685MSKNtIA==}
    engines: {node: '>=12.0.0'}
    peerDependencies:
      react: ^17.0.0 || ^18.0.0
    dependencies:
      '@babel/runtime': 7.22.3
      '@types/prop-types': 15.7.5
      '@types/react-is': 17.0.4
      prop-types: 15.8.1
      react: 18.2.0
      react-is: 18.2.0
    dev: true

  /@mui/x-data-grid@6.4.0(@mui/material@5.13.0)(react-dom@18.2.0)(react@18.2.0):
    resolution: {integrity: sha512-rFpjJh4ZTJW3JnjmTsn5B32PMMJtjxTdRZyjn3Re5K/BA/iJQvN1qHO26qoqbo4Vt3b3dbRLThM/Q0N59PL2Fw==}
    engines: {node: '>=14.0.0'}
    peerDependencies:
      '@mui/material': ^5.4.1
      '@mui/system': ^5.4.1
      react: ^17.0.2 || ^18.0.0
      react-dom: ^17.0.2 || ^18.0.0
    dependencies:
      '@babel/runtime': 7.22.3
      '@mui/material': 5.13.0(@emotion/react@11.11.0)(@emotion/styled@11.11.0)(@types/react@18.2.7)(react-dom@18.2.0)(react@18.2.0)
      '@mui/utils': 5.12.3(react@18.2.0)
      clsx: 1.2.1
      prop-types: 15.8.1
      react: 18.2.0
      react-dom: 18.2.0(react@18.2.0)
      reselect: 4.1.8
    dev: true

  /@napi-rs/cli@2.12.1:
    resolution: {integrity: sha512-tbOWIWeLcxb6Ih8oJNwnjXE1sT5LBLSniE6SA6qZa/4Wk6iVMvz3RAAQOzPGwpgWmE2gO0rwjYVmfvmcf+22rw==}
    engines: {node: '>= 10'}
    hasBin: true
    dev: true

  /@napi-rs/triples@1.1.0:
    resolution: {integrity: sha512-XQr74QaLeMiqhStEhLn1im9EOMnkypp7MZOwQhGzqp2Weu5eQJbpPxWxixxlYRKWPOmJjsk6qYfYH9kq43yc2w==}
    dev: true

  /@netlify/edge-functions@2.0.0:
    resolution: {integrity: sha512-mRVGnPNA4YayDLPwnO1ZrcWwBODPj5BQPbx3/FUlQtZ5ow2D+PjMPQr8IcFm0HfMJQgtHZS39p9VS6PRSi1ePw==}
    engines: {node: ^14.16.0 || >=16.0.0}
    dependencies:
      '@deno/shim-deno': 0.10.0
    dev: true

  /@node-rs/helper@1.3.3:
    resolution: {integrity: sha512-p4OdfQObGN9YFy5WZaGwlPYICQSe7xZYyXB0sxREmvj1HzGKp5bPg2PlfgfMZEfnjIA882B9ZrnagYzZihIwjA==}
    dependencies:
      '@napi-rs/triples': 1.1.0
    dev: true

  /@nodelib/fs.scandir@2.1.5:
    resolution: {integrity: sha512-vq24Bq3ym5HEQm2NKCr3yXDwjc7vTsEThRDnkp2DK9p1uqLR+DHurm/NOTo0KG7HYHU7eppKZj3MyqYuMBf62g==}
    engines: {node: '>= 8'}
    dependencies:
      '@nodelib/fs.stat': 2.0.5
      run-parallel: 1.2.0
    dev: true

  /@nodelib/fs.stat@2.0.5:
    resolution: {integrity: sha512-RkhPPp2zrqDAQA/2jNhnztcPAlv64XdhIp7a7454A5ovI7Bukxgt7MX7udwAu3zg1DcpPU0rz3VV1SeaqvY4+A==}
    engines: {node: '>= 8'}
    dev: true

  /@nodelib/fs.walk@1.2.8:
    resolution: {integrity: sha512-oGB+UxlgWcgQkgwo8GcEGwemoTFt3FIO9ababBmaGwXIoBKZ+GTy0pP185beGg7Llih/NSHSV2XAs1lnznocSg==}
    engines: {node: '>= 8'}
    dependencies:
      '@nodelib/fs.scandir': 2.1.5
      fastq: 1.15.0
    dev: true

  /@octokit/action@3.18.1:
    resolution: {integrity: sha512-jl88CBdtk7SE1Jwpxtf5k24XkUCcrUhQfsKNxMWFg4hdzge8o+aEYytrx1X7DwXwOYpuezNXVa03hK/zizt4Dg==}
    dependencies:
      '@octokit/auth-action': 1.3.4
      '@octokit/core': 3.6.0
      '@octokit/plugin-paginate-rest': 2.21.3(@octokit/core@3.6.0)
      '@octokit/plugin-rest-endpoint-methods': 5.16.2(@octokit/core@3.6.0)
      '@octokit/types': 6.41.0
      proxy-agent: 5.0.0
    transitivePeerDependencies:
      - encoding
      - supports-color
    dev: true

  /@octokit/auth-action@1.3.4:
    resolution: {integrity: sha512-wv9yNsc6lVgEHZeGKmktUB0WOFqA4PkVOlF4GL0bS+p4Rvv7ooOl/uh2Mm/eLk7FpI0AoFaQarbgPYvnHQOvfA==}
    dependencies:
      '@octokit/auth-token': 3.0.2
      '@octokit/types': 6.41.0
    dev: true

  /@octokit/auth-token@2.5.0:
    resolution: {integrity: sha512-r5FVUJCOLl19AxiuZD2VRZ/ORjp/4IN98Of6YJoJOkY75CIBuYfmiNHGrDwXr+aLGG55igl9QrxX3hbiXlLb+g==}
    dependencies:
      '@octokit/types': 6.41.0
    dev: true

  /@octokit/auth-token@3.0.2:
    resolution: {integrity: sha512-pq7CwIMV1kmzkFTimdwjAINCXKTajZErLB4wMLYapR2nuB/Jpr66+05wOTZMSCBXP6n4DdDWT2W19Bm17vU69Q==}
    engines: {node: '>= 14'}
    dependencies:
      '@octokit/types': 8.0.0
    dev: true

  /@octokit/core@3.6.0:
    resolution: {integrity: sha512-7RKRKuA4xTjMhY+eG3jthb3hlZCsOwg3rztWh75Xc+ShDWOfDDATWbeZpAHBNRpm4Tv9WgBMOy1zEJYXG6NJ7Q==}
    dependencies:
      '@octokit/auth-token': 2.5.0
      '@octokit/graphql': 4.8.0
      '@octokit/request': 5.6.3
      '@octokit/request-error': 2.1.0
      '@octokit/types': 6.41.0
      before-after-hook: 2.2.3
      universal-user-agent: 6.0.0
    transitivePeerDependencies:
      - encoding
    dev: true

  /@octokit/endpoint@6.0.12:
    resolution: {integrity: sha512-lF3puPwkQWGfkMClXb4k/eUT/nZKQfxinRWJrdZaJO85Dqwo/G0yOC434Jr2ojwafWJMYqFGFa5ms4jJUgujdA==}
    dependencies:
      '@octokit/types': 6.41.0
      is-plain-object: 5.0.0
      universal-user-agent: 6.0.0
    dev: true

  /@octokit/graphql@4.8.0:
    resolution: {integrity: sha512-0gv+qLSBLKF0z8TKaSKTsS39scVKF9dbMxJpj3U0vC7wjNWFuIpL/z76Qe2fiuCbDRcJSavkXsVtMS6/dtQQsg==}
    dependencies:
      '@octokit/request': 5.6.3
      '@octokit/types': 6.41.0
      universal-user-agent: 6.0.0
    transitivePeerDependencies:
      - encoding
    dev: true

  /@octokit/openapi-types@12.11.0:
    resolution: {integrity: sha512-VsXyi8peyRq9PqIz/tpqiL2w3w80OgVMwBHltTml3LmVvXiphgeqmY9mvBw9Wu7e0QWk/fqD37ux8yP5uVekyQ==}
    dev: true

  /@octokit/openapi-types@14.0.0:
    resolution: {integrity: sha512-HNWisMYlR8VCnNurDU6os2ikx0s0VyEjDYHNS/h4cgb8DeOxQ0n72HyinUtdDVxJhFy3FWLGl0DJhfEWk3P5Iw==}
    dev: true

  /@octokit/plugin-paginate-rest@2.21.3(@octokit/core@3.6.0):
    resolution: {integrity: sha512-aCZTEf0y2h3OLbrgKkrfFdjRL6eSOo8komneVQJnYecAxIej7Bafor2xhuDJOIFau4pk0i/P28/XgtbyPF0ZHw==}
    peerDependencies:
      '@octokit/core': '>=2'
    dependencies:
      '@octokit/core': 3.6.0
      '@octokit/types': 6.41.0
    dev: true

  /@octokit/plugin-rest-endpoint-methods@5.16.2(@octokit/core@3.6.0):
    resolution: {integrity: sha512-8QFz29Fg5jDuTPXVtey05BLm7OB+M8fnvE64RNegzX7U+5NUXcOcnpTIK0YfSHBg8gYd0oxIq3IZTe9SfPZiRw==}
    peerDependencies:
      '@octokit/core': '>=3'
    dependencies:
      '@octokit/core': 3.6.0
      '@octokit/types': 6.41.0
      deprecation: 2.3.1
    dev: true

  /@octokit/request-error@2.1.0:
    resolution: {integrity: sha512-1VIvgXxs9WHSjicsRwq8PlR2LR2x6DwsJAaFgzdi0JfJoGSO8mYI/cHJQ+9FbN21aa+DrgNLnwObmyeSC8Rmpg==}
    dependencies:
      '@octokit/types': 6.41.0
      deprecation: 2.3.1
      once: 1.4.0
    dev: true

  /@octokit/request@5.6.3:
    resolution: {integrity: sha512-bFJl0I1KVc9jYTe9tdGGpAMPy32dLBXXo1dS/YwSCTL/2nd9XeHsY616RE3HPXDVk+a+dBuzyz5YdlXwcDTr2A==}
    dependencies:
      '@octokit/endpoint': 6.0.12
      '@octokit/request-error': 2.1.0
      '@octokit/types': 6.41.0
      is-plain-object: 5.0.0
      node-fetch: 2.6.9
      universal-user-agent: 6.0.0
    transitivePeerDependencies:
      - encoding
    dev: true

  /@octokit/types@6.41.0:
    resolution: {integrity: sha512-eJ2jbzjdijiL3B4PrSQaSjuF2sPEQPVCPzBvTHJD9Nz+9dw2SGH4K4xeQJ77YfTq5bRQ+bD8wT11JbeDPmxmGg==}
    dependencies:
      '@octokit/openapi-types': 12.11.0
    dev: true

  /@octokit/types@8.0.0:
    resolution: {integrity: sha512-65/TPpOJP1i3K4lBJMnWqPUJ6zuOtzhtagDvydAWbEXpbFYA0oMKKyLb95NFZZP0lSh/4b6K+DQlzvYQJQQePg==}
    dependencies:
      '@octokit/openapi-types': 14.0.0
    dev: true

  /@panva/hkdf@1.1.1:
    resolution: {integrity: sha512-dhPeilub1NuIG0X5Kvhh9lH4iW3ZsHlnzwgwbOlgwQ2wG1IqFzsgHqmKPk3WzsdWAeaxKJxgM0+W433RmN45GA==}
    dev: true

  /@playwright/test@1.34.3:
    resolution: {integrity: sha512-zPLef6w9P6T/iT6XDYG3mvGOqOyb6eHaV9XtkunYs0+OzxBtrPAAaHotc0X+PJ00WPPnLfFBTl7mf45Mn8DBmw==}
    engines: {node: '>=14'}
    hasBin: true
    dependencies:
      '@types/node': 20.2.5
      playwright-core: 1.34.3
    optionalDependencies:
      fsevents: 2.3.2
    dev: true

  /@polka/url@1.0.0-next.21:
    resolution: {integrity: sha512-a5Sab1C4/icpTZVzZc5Ghpz88yQtGOyNqYXcZgOssB2uuAr+wF/MvN6bgtW32q7HHrvBki+BsZ0OuNv6EV3K9g==}
    dev: true

  /@popperjs/core@2.11.7:
    resolution: {integrity: sha512-Cr4OjIkipTtcXKjAsm8agyleBuDHvxzeBoa1v543lbv1YaIwQjESsVcmjiWiPEbC1FIeHOG/Op9kdCmAmiS3Kw==}
    dev: true

  /@puppeteer/browsers@1.4.1(typescript@5.0.4):
    resolution: {integrity: sha512-H43VosMzywHCcYcgv0GXXopvwnV21Ud9g2aXbPlQUJj1Xcz9V0wBwHeFz6saFhx/3VKisZfI1GEKEOhQCau7Vw==}
    engines: {node: '>=16.3.0'}
    hasBin: true
    peerDependencies:
      typescript: '>= 4.7.4'
    peerDependenciesMeta:
      typescript:
        optional: true
    dependencies:
      debug: 4.3.4
      extract-zip: 2.0.1
      progress: 2.0.3
      proxy-agent: 6.2.1
      tar-fs: 2.1.1
      typescript: 5.0.4
      unbzip2-stream: 1.4.3
      yargs: 17.7.1
    transitivePeerDependencies:
      - supports-color
    dev: true

  /@rollup/pluginutils@5.0.2(rollup@3.23.0):
    resolution: {integrity: sha512-pTd9rIsP92h+B6wWwFbW8RkZv4hiR/xKsqre4SIuAOaOEQRxi0lqLke9k2/7WegC85GgUs9pjmOjCUi3In4vwA==}
    engines: {node: '>=14.0.0'}
    peerDependencies:
      rollup: ^1.20.0||^2.0.0||^3.0.0
    peerDependenciesMeta:
      rollup:
        optional: true
    dependencies:
      '@types/estree': 1.0.1
      estree-walker: 2.0.2
      picomatch: 2.3.1
      rollup: 3.23.0
    dev: true

  /@rushstack/node-core-library@3.59.2(@types/node@20.2.5):
    resolution: {integrity: sha512-Od8i9ZXiRPHrnkuNOZ9IjEYRQ9JsBLNHlkWJr1wSQZrD2TVIc8APpIB/FnzEcjfpbJMT4XhtcCZaa0pVx+hTXw==}
    peerDependencies:
      '@types/node': '*'
    peerDependenciesMeta:
      '@types/node':
        optional: true
    dependencies:
      '@types/node': 20.2.5
      colors: 1.2.5
      fs-extra: 7.0.1
      import-lazy: 4.0.0
      jju: 1.4.0
      resolve: 1.22.2
      semver: 7.3.8
      z-schema: 5.0.5
    dev: true

  /@rushstack/rig-package@0.3.19:
    resolution: {integrity: sha512-2d0/Gn+qjOYneZbiHjn4SjyDwq9I0WagV37z0F1V71G+yONgH7wlt3K/UoNiDkhA8gTHYPRo2jz3CvttybwSag==}
    dependencies:
      resolve: 1.22.2
      strip-json-comments: 3.1.1
    dev: true

  /@rushstack/ts-command-line@4.13.3:
    resolution: {integrity: sha512-6aQIv/o1EgsC/+SpgUyRmzg2QIAL6sudEzw3sWzJKwWuQTc5XRsyZpyldfE7WAmIqMXDao9QG35/NYORjHm5Zw==}
    dependencies:
      '@types/argparse': 1.0.38
      argparse: 1.0.10
      colors: 1.2.5
      string-argv: 0.3.2
    dev: true

  /@supabase/auth-helpers-shared@0.3.4(@supabase/supabase-js@2.24.0):
    resolution: {integrity: sha512-8I3D0SPHHexkFTSfPg0nZgJSVazWoB3tZDpT6IjRv6w89vDMUzO99Lit4H9anVLF4teW8c/nJJxawDNbDlgbgg==}
    peerDependencies:
      '@supabase/supabase-js': ^2.0.4
    dependencies:
      '@supabase/supabase-js': 2.24.0
      jose: 4.14.4
    dev: false

  /@supabase/functions-js@2.1.1:
    resolution: {integrity: sha512-bIR1Puae6W+1/MzPfYBWOG/SCWGo4B5CB7c0ZZksvliNEAzhxNBJ0UFKYINcGdGtxG8ZC+1xr3utWpNZNwnoRw==}
    dependencies:
      cross-fetch: 3.1.6
    transitivePeerDependencies:
      - encoding

  /@supabase/gotrue-js@2.28.1:
    resolution: {integrity: sha512-i2IR8IRDhcrWfBjC7o5T0F8liOA1X6+moqCam6F5pIURI5PM+087hH+tDZ9dKu0AqAFgT0TpLmWK82fKWQlkfg==}
    dependencies:
      cross-fetch: 3.1.6
    transitivePeerDependencies:
      - encoding

  /@supabase/postgrest-js@1.7.0:
    resolution: {integrity: sha512-wLADHZ5jm7LljF4GigK0H2vc1wGupBY2hGYfb4fVo0UuyMftmA6tOYy+ZpMH/vPq01CUFwXGwvIke6kyqh/QDg==}
    dependencies:
      cross-fetch: 3.1.6
    transitivePeerDependencies:
      - encoding

  /@supabase/realtime-js@2.7.2:
    resolution: {integrity: sha512-Fi6xAl5PUkqnjl3wo4rdcQIbMG3+yTRX1aUZe/yfvTG84RMvmCXJ1yN6MmafVLeZpU1xkaz5Vx4L0tnHcLiy6w==}
    dependencies:
      '@types/phoenix': 1.6.0
      '@types/websocket': 1.0.5
      websocket: 1.0.34
    transitivePeerDependencies:
      - supports-color

  /@supabase/storage-js@2.5.1:
    resolution: {integrity: sha512-nkR0fQA9ScAtIKA3vNoPEqbZv1k5B5HVRYEvRWdlP6mUpFphM9TwPL2jZ/ztNGMTG5xT6SrHr+H7Ykz8qzbhjw==}
    dependencies:
      cross-fetch: 3.1.6
    transitivePeerDependencies:
      - encoding

  /@supabase/supabase-js@2.24.0:
    resolution: {integrity: sha512-zrAm+hp6DBICqZ7xVPk+KofmlfjJWQzXuf2sHAyPz8XVjpha84z2OVWcow2aI10YkMOrPwhRtBBQYJOnh/fx2w==}
    dependencies:
      '@supabase/functions-js': 2.1.1
      '@supabase/gotrue-js': 2.28.1
      '@supabase/postgrest-js': 1.7.0
      '@supabase/realtime-js': 2.7.2
      '@supabase/storage-js': 2.5.1
      cross-fetch: 3.1.6
    transitivePeerDependencies:
      - encoding
      - supports-color

  /@tootallnate/once@1.1.2:
    resolution: {integrity: sha512-RbzJvlNzmRq5c3O09UipeuXno4tA1FE6ikOjxZK0tuxVv3412l64l5t1W5pj4+rJq9vpkm/kwiR07aZXnsKPxw==}
    engines: {node: '>= 6'}
    dev: true

  /@tsconfig/node10@1.0.9:
    resolution: {integrity: sha512-jNsYVVxU8v5g43Erja32laIDHXeoNvFEpX33OK4d6hljo3jDhCBDhx5dhCCTMWUojscpAagGiRkBKxpdl9fxqA==}
    dev: true
    optional: true

  /@tsconfig/node12@1.0.11:
    resolution: {integrity: sha512-cqefuRsh12pWyGsIoBKJA9luFu3mRxCA+ORZvA4ktLSzIuCUtWVxGIuXigEwO5/ywWFMZ2QEGKWvkZG1zDMTag==}
    dev: true
    optional: true

  /@tsconfig/node14@1.0.3:
    resolution: {integrity: sha512-ysT8mhdixWK6Hw3i1V2AeRqZ5WfXg1G43mqoYlM2nc6388Fq5jcXyr5mRsqViLx/GJYdoL0bfXD8nmF+Zn/Iow==}
    dev: true
    optional: true

  /@tsconfig/node16@1.0.3:
    resolution: {integrity: sha512-yOlFc+7UtL/89t2ZhjPvvB/DeAr3r+Dq58IgzsFkOAvVC6NMJXmCGjbptdXdR9qsX7pKcTL+s87FtYREi2dEEQ==}
    dev: true
    optional: true

  /@types/acorn@4.0.6:
    resolution: {integrity: sha512-veQTnWP+1D/xbxVrPC3zHnCZRjSrKfhbMUlEA43iMZLu7EsnTtkJklIuwrCPbOi8YkvDQAiW05VQQFvvz9oieQ==}
    dependencies:
      '@types/estree': 1.0.1

  /@types/argparse@1.0.38:
    resolution: {integrity: sha512-ebDJ9b0e702Yr7pWgB0jzm+CX4Srzz8RcXtLJDJB+BSccqMa36uyH/zUsSYao5+BD1ytv3k3rPYCq4mAE1hsXA==}
    dev: true

  /@types/body-parser@1.19.2:
    resolution: {integrity: sha512-ALYone6pm6QmwZoAgeyNksccT9Q4AWZQ6PvfwR37GT6r6FWUPguq6sUmNGSMV2Wr761oQoBxwGGa6DR5o1DC9g==}
    dependencies:
      '@types/connect': 3.4.35
      '@types/node': 20.2.5
    dev: true

  /@types/brotli@1.3.1:
    resolution: {integrity: sha512-mGwX0BBQqmpHoX8+b8Oez0X+ZEYnl2gbDL2n0HxYT4imqhTChhj1AAgAKVWNZSuPvXGZXqVoOtBS0071tN6Tkw==}
    dependencies:
      '@types/node': 20.2.5
    dev: true

  /@types/connect@3.4.35:
    resolution: {integrity: sha512-cdeYyv4KWoEgpBISTxWvqYsVy444DOqehiF3fM3ne10AmJ62RSyNkUnxMJXHQWRQQX2eR94m5y1IZyDwBjV9FQ==}
    dependencies:
      '@types/node': 20.2.5
    dev: true

  /@types/cross-spawn@6.0.2:
    resolution: {integrity: sha512-KuwNhp3eza+Rhu8IFI5HUXRP0LIhqH5cAjubUvGXXthh4YYBuP2ntwEX+Cz8GJoZUHlKo247wPWOfA9LYEq4cw==}
    dependencies:
      '@types/node': 20.2.5
    dev: true

  /@types/debug@4.1.7:
    resolution: {integrity: sha512-9AonUzyTjXXhEOa0DnqpzZi6VHlqKMswga9EXjpXnnqxwLtdvPPtlO8evrI5D9S6asFRCQ6v+wpiUKbw+vKqyg==}
    dependencies:
      '@types/ms': 0.7.31
    dev: true

  /@types/debug@4.1.8:
    resolution: {integrity: sha512-/vPO1EPOs306Cvhwv7KfVfYvOJqA/S/AXjaHQiJboCZzcNDb+TIJFN9/2C9DZ//ijSKWioNyUxD792QmDJ+HKQ==}
    dependencies:
      '@types/ms': 0.7.31

  /@types/eslint@8.40.0:
    resolution: {integrity: sha512-nbq2mvc/tBrK9zQQuItvjJl++GTN5j06DaPtp3hZCpngmG6Q3xoyEmd0TwZI0gAy/G1X0zhGBbr2imsGFdFV0g==}
    dependencies:
      '@types/estree': 1.0.1
      '@types/json-schema': 7.0.12
    dev: true

  /@types/estree-jsx@1.0.0:
    resolution: {integrity: sha512-3qvGd0z8F2ENTGr/GG1yViqfiKmRfrXVx5sJyHGFu3z7m5g5utCQtGp/g29JnjflhtQJBv1WDQukHiT58xPcYQ==}
    dependencies:
      '@types/estree': 1.0.1

  /@types/estree@1.0.1:
    resolution: {integrity: sha512-LG4opVs2ANWZ1TJoKc937iMmNstM/d0ae1vNbnBvBhqCSezgVUOzcLCqbI5elV8Vy6WKwKjaqR+zO9VKirBBCA==}

  /@types/express-serve-static-core@4.17.35:
    resolution: {integrity: sha512-wALWQwrgiB2AWTT91CB62b6Yt0sNHpznUXeZEcnPU3DRdlDIz74x8Qg1UUYKSVFi+va5vKOLYRBI1bRKiLLKIg==}
    dependencies:
      '@types/node': 20.2.5
      '@types/qs': 6.9.7
      '@types/range-parser': 1.2.4
      '@types/send': 0.17.1
    dev: true

  /@types/express@4.17.17:
    resolution: {integrity: sha512-Q4FmmuLGBG58btUnfS1c1r/NQdlp3DMfGDGig8WhfpA2YRUtEkxAjkZb0yvplJGYdF1fsQ81iMDcH24sSCNC/Q==}
    dependencies:
      '@types/body-parser': 1.19.2
      '@types/express-serve-static-core': 4.17.35
      '@types/qs': 6.9.7
      '@types/serve-static': 1.15.1
    dev: true

  /@types/hast@2.3.4:
    resolution: {integrity: sha512-wLEm0QvaoawEDoTRwzTXp4b4jpwiJDvR5KMnFnVodm3scufTlBOWRD6N1OBf9TZMhjlNsSfcO5V+7AF4+Vy+9g==}
    dependencies:
      '@types/unist': 2.0.6

  /@types/json-schema@7.0.12:
    resolution: {integrity: sha512-Hr5Jfhc9eYOQNPYO5WLDq/n4jqijdHNlDXjuAQkkt+mWdQR+XJToOHrsD4cPaMXpn6KO7y2+wM8AZEs8VpBLVA==}
    dev: true

  /@types/marked@4.3.0:
    resolution: {integrity: sha512-zK4gSFMjgslsv5Lyvr3O1yCjgmnE4pr8jbG8qVn4QglMwtpvPCf4YT2Wma7Nk95OxUUJI8Z+kzdXohbM7mVpGw==}
    dev: true

  /@types/mdast@3.0.11:
    resolution: {integrity: sha512-Y/uImid8aAwrEA24/1tcRZwpxX3pIFTSilcNDKSPn+Y2iDywSEachzRuvgAYYLR3wpGXAsMbv5lvKLDZLeYPAw==}
    dependencies:
      '@types/unist': 2.0.6

  /@types/mdx@2.0.5:
    resolution: {integrity: sha512-76CqzuD6Q7LC+AtbPqrvD9AqsN0k8bsYo2bM2J8pmNldP1aIPAbzUQ7QbobyXL4eLr1wK5x8FZFe8eF/ubRuBg==}

  /@types/mime@1.3.2:
    resolution: {integrity: sha512-YATxVxgRqNH6nHEIsvg6k2Boc1JHI9ZbH5iWFFv/MTkchz3b1ieGDa5T0a9RznNdI0KhVbdbWSN+KWWrQZRxTw==}
    dev: true

  /@types/mime@3.0.1:
    resolution: {integrity: sha512-Y4XFY5VJAuw0FgAqPNd6NNoV44jbq9Bz2L7Rh/J6jLTiHBSBJa9fxqQIvkIld4GsoDOcCbvzOUAbLPsSKKg+uA==}
    dev: true

  /@types/minimatch@3.0.5:
    resolution: {integrity: sha512-Klz949h02Gz2uZCMGwDUSDS1YBlTdDDgbWHi+81l29tQALUtvz4rAYi5uoVhE5Lagoq6DeqAUlbrHvW/mXDgdQ==}
    dev: true

  /@types/mri@1.1.1:
    resolution: {integrity: sha512-nJOuiTlsvmClSr3+a/trTSx4DTuY/VURsWGKSf/eeavh0LRMqdsK60ti0TlwM5iHiGOK3/Ibkxsbr7i9rzGreA==}
    dev: true

  /@types/ms@0.7.31:
    resolution: {integrity: sha512-iiUgKzV9AuaEkZqkOLDIvlQiL6ltuZd9tGcW3gwpnX8JbuiuhFlEGmmFXEXkN50Cvq7Os88IY2v0dkDqXYWVgA==}

  /@types/node@14.18.48:
    resolution: {integrity: sha512-iL0PIMwejpmuVHgfibHpfDwOdsbmB50wr21X71VnF5d7SsBF7WK+ZvP/SCcFm7Iwb9iiYSap9rlrdhToNAWdxg==}
    dev: true
    optional: true

  /@types/node@18.13.0:
    resolution: {integrity: sha512-gC3TazRzGoOnoKAhUx+Q0t8S9Tzs74z7m0ipwGpSqQrleP14hKxP4/JUeEQcD3W1/aIpnWl8pHowI7WokuZpXg==}
    dev: true

  /@types/node@20.2.5:
    resolution: {integrity: sha512-JJulVEQXmiY9Px5axXHeYGLSjhkZEnD+MDPDGbCbIAbMslkKwmygtZFy1X6s/075Yo94sf8GuSlFfPzysQrWZQ==}

  /@types/parse-json@4.0.0:
    resolution: {integrity: sha512-//oorEZjL6sbPcKUaCdIGlIUeH26mgzimjBB77G6XRgnDl/L5wOnpyBGRe/Mmf5CVW3PwEBE1NjiMZ/ssFh4wA==}
    dev: true

  /@types/path-browserify@1.0.0:
    resolution: {integrity: sha512-XMCcyhSvxcch8b7rZAtFAaierBYdeHXVvg2iYnxOV0MCQHmPuRRmGZPFDRzPayxcGiiSL1Te9UIO+f3cuj0tfw==}
    dev: true

  /@types/phoenix@1.6.0:
    resolution: {integrity: sha512-qwfpsHmFuhAS/dVd4uBIraMxRd56vwBUYQGZ6GpXnFuM2XMRFJbIyruFKKlW2daQliuYZwe0qfn/UjFCDKic5g==}

  /@types/prettier@2.7.3:
    resolution: {integrity: sha512-+68kP9yzs4LMp7VNh8gdzMSPZFL44MLGqiHWvttYJe+6qnuVr4Ek9wSBQoveqY/r+LwjCcU29kNVkidwim+kYA==}
    dev: true

  /@types/prismjs@1.26.0:
    resolution: {integrity: sha512-ZTaqn/qSqUuAq1YwvOFQfVW1AR/oQJlLSZVustdjwI+GZ8kr0MSHBj0tsXPW1EqHubx50gtBEjbPGsdZwQwCjQ==}
    dev: true

  /@types/prompts@2.4.4:
    resolution: {integrity: sha512-p5N9uoTH76lLvSAaYSZtBCdEXzpOOufsRjnhjVSrZGXikVGHX9+cc9ERtHRV4hvBKHyZb1bg4K+56Bd2TqUn4A==}
    dependencies:
      '@types/node': 20.2.5
      kleur: 3.0.3
    dev: true

  /@types/prop-types@15.7.5:
    resolution: {integrity: sha512-JCB8C6SnDoQf0cNycqd/35A7MjcnK+ZTqE7judS6o7utxUCg6imJg3QK2qzHKszlTjcj2cn+NwMB2i96ubpj7w==}
    dev: true

  /@types/qs@6.9.7:
    resolution: {integrity: sha512-FGa1F62FT09qcrueBA6qYTrJPVDzah9a+493+o2PCXsesWHIn27G98TsSMs3WPNbZIEj4+VJf6saSFpvD+3Zsw==}
    dev: true

  /@types/range-parser@1.2.4:
    resolution: {integrity: sha512-EEhsLsD6UsDM1yFhAvy0Cjr6VwmpMWqFBCb9w07wVugF7w9nfajxLuVmngTIpgS6svCnm6Vaw+MZhoDCKnOfsw==}
    dev: true

  /@types/react-dom@18.2.4:
    resolution: {integrity: sha512-G2mHoTMTL4yoydITgOGwWdWMVd8sNgyEP85xVmMKAPUBwQWm9wBPQUmvbeF4V3WBY1P7mmL4BkjQ0SqUpf1snw==}
    dependencies:
      '@types/react': 18.2.7
    dev: true

  /@types/react-is@17.0.4:
    resolution: {integrity: sha512-FLzd0K9pnaEvKz4D1vYxK9JmgQPiGk1lu23o1kqGsLeT0iPbRSF7b76+S5T9fD8aRa0B8bY7I/3DebEj+1ysBA==}
    dependencies:
      '@types/react': 17.0.60
    dev: true

  /@types/react-transition-group@4.4.6:
    resolution: {integrity: sha512-VnCdSxfcm08KjsJVQcfBmhEQAPnLB8G08hAxn39azX1qYBQ/5RVQuoHuKIcfKOdncuaUvEpFKFzEvbtIMsfVew==}
    dependencies:
      '@types/react': 18.2.7
    dev: true

  /@types/react@17.0.60:
    resolution: {integrity: sha512-pCH7bqWIfzHs3D+PDs3O/COCQJka+Kcw3RnO9rFA2zalqoXg7cNjJDh6mZ7oRtY1wmY4LVwDdAbA1F7Z8tv3BQ==}
    dependencies:
      '@types/prop-types': 15.7.5
      '@types/scheduler': 0.16.3
      csstype: 3.1.2
    dev: true

  /@types/react@18.2.7:
    resolution: {integrity: sha512-ojrXpSH2XFCmHm7Jy3q44nXDyN54+EYKP2lBhJ2bqfyPj6cIUW/FZW/Csdia34NQgq7KYcAlHi5184m4X88+yw==}
    dependencies:
      '@types/prop-types': 15.7.5
      '@types/scheduler': 0.16.3
      csstype: 3.1.2
    dev: true

  /@types/refractor@3.0.2:
    resolution: {integrity: sha512-2HMXuwGuOqzUG+KUTm9GDJCHl0LCBKsB5cg28ujEmVi/0qgTb6jOmkVSO5K48qXksyl2Fr3C0Q2VrgD4zbwyXg==}
    dependencies:
      '@types/prismjs': 1.26.0
    dev: true

  /@types/scheduler@0.16.3:
    resolution: {integrity: sha512-5cJ8CB4yAx7BH1oMvdU0Jh9lrEXyPkar6F9G/ERswkCuvP4KQZfZkSjcMbAICCpQTN4OuZn8tz0HiKv9TGZgrQ==}
    dev: true

  /@types/semver@7.5.0:
    resolution: {integrity: sha512-G8hZ6XJiHnuhQKR7ZmysCeJWE08o8T0AXtk5darsCaTVsYZhhgUrq53jizaR2FvsoeCwJhlmwTjkXBY5Pn/ZHw==}
    dev: true

  /@types/send@0.17.1:
    resolution: {integrity: sha512-Cwo8LE/0rnvX7kIIa3QHCkcuF21c05Ayb0ZfxPiv0W8VRiZiNW/WuRupHKpqqGVGf7SUA44QSOUKaEd9lIrd/Q==}
    dependencies:
      '@types/mime': 1.3.2
      '@types/node': 20.2.5
    dev: true

  /@types/serve-static@1.15.1:
    resolution: {integrity: sha512-NUo5XNiAdULrJENtJXZZ3fHtfMolzZwczzBbnAeBbqBwG+LaG6YaJtuwzwGSQZ2wsCrxjEhNNjAkKigy3n8teQ==}
    dependencies:
      '@types/mime': 3.0.1
      '@types/node': 20.2.5
    dev: true

  /@types/set-cookie-parser@2.4.2:
    resolution: {integrity: sha512-fBZgytwhYAUkj/jC/FAV4RQ5EerRup1YQsXQCh8rZfiHkc4UahC192oH0smGwsXol3cL3A5oETuAHeQHmhXM4w==}
    dependencies:
      '@types/node': 18.13.0
    dev: true

  /@types/unist@2.0.6:
    resolution: {integrity: sha512-PBjIUxZHOuj0R15/xuwJYjFi+KZdNFrehocChv4g5hu6aFroHue8m0lBP0POdK2nKzbw0cgV1mws8+V/JAcEkQ==}

  /@types/websocket@1.0.5:
    resolution: {integrity: sha512-NbsqiNX9CnEfC1Z0Vf4mE1SgAJ07JnRYcNex7AJ9zAVzmiGHmjKFEk7O4TJIsgv2B1sLEb6owKFZrACwdYngsQ==}
    dependencies:
      '@types/node': 20.2.5

  /@types/which-pm-runs@1.0.0:
    resolution: {integrity: sha512-BXfdlYLWvRhngJbih4N57DjO+63Z7AxiFiip8yq3rD46U7V4I2W538gngPvBsZiMehhD8sfGf4xLI6k7TgXvNw==}
    dev: true

  /@types/yauzl@2.10.0:
    resolution: {integrity: sha512-Cn6WYCm0tXv8p6k+A8PvbDG763EDpBoTzHdA+Q/MF6H3sapGjCm9NzoaJncJS9tUKSuCoDs9XHxYYsQDgxR6kw==}
    requiresBuild: true
    dependencies:
      '@types/node': 14.18.48
    dev: true
    optional: true

  /@typescript-eslint/eslint-plugin@5.59.8(@typescript-eslint/parser@5.59.8)(eslint@8.41.0)(typescript@5.0.4):
    resolution: {integrity: sha512-JDMOmhXteJ4WVKOiHXGCoB96ADWg9q7efPWHRViT/f09bA8XOMLAVHHju3l0MkZnG1izaWXYmgvQcUjTRcpShQ==}
    engines: {node: ^12.22.0 || ^14.17.0 || >=16.0.0}
    peerDependencies:
      '@typescript-eslint/parser': ^5.0.0
      eslint: ^6.0.0 || ^7.0.0 || ^8.0.0
      typescript: '*'
    peerDependenciesMeta:
      typescript:
        optional: true
    dependencies:
      '@eslint-community/regexpp': 4.5.1
      '@typescript-eslint/parser': 5.59.8(eslint@8.41.0)(typescript@5.0.4)
      '@typescript-eslint/scope-manager': 5.59.8
      '@typescript-eslint/type-utils': 5.59.8(eslint@8.41.0)(typescript@5.0.4)
      '@typescript-eslint/utils': 5.59.8(eslint@8.41.0)(typescript@5.0.4)
      debug: 4.3.4
      eslint: 8.41.0
      grapheme-splitter: 1.0.4
      ignore: 5.2.4
      natural-compare-lite: 1.4.0
      semver: 7.5.1
      tsutils: 3.21.0(typescript@5.0.4)
      typescript: 5.0.4
    transitivePeerDependencies:
      - supports-color
    dev: true

  /@typescript-eslint/parser@5.59.8(eslint@8.41.0)(typescript@5.0.4):
    resolution: {integrity: sha512-AnR19RjJcpjoeGojmwZtCwBX/RidqDZtzcbG3xHrmz0aHHoOcbWnpDllenRDmDvsV0RQ6+tbb09/kyc+UT9Orw==}
    engines: {node: ^12.22.0 || ^14.17.0 || >=16.0.0}
    peerDependencies:
      eslint: ^6.0.0 || ^7.0.0 || ^8.0.0
      typescript: '*'
    peerDependenciesMeta:
      typescript:
        optional: true
    dependencies:
      '@typescript-eslint/scope-manager': 5.59.8
      '@typescript-eslint/types': 5.59.8
      '@typescript-eslint/typescript-estree': 5.59.8(typescript@5.0.4)
      debug: 4.3.4
      eslint: 8.41.0
      typescript: 5.0.4
    transitivePeerDependencies:
      - supports-color
    dev: true

  /@typescript-eslint/scope-manager@5.59.8:
    resolution: {integrity: sha512-/w08ndCYI8gxGf+9zKf1vtx/16y8MHrZs5/tnjHhMLNSixuNcJavSX4wAiPf4aS5x41Es9YPCn44MIe4cxIlig==}
    engines: {node: ^12.22.0 || ^14.17.0 || >=16.0.0}
    dependencies:
      '@typescript-eslint/types': 5.59.8
      '@typescript-eslint/visitor-keys': 5.59.8
    dev: true

  /@typescript-eslint/type-utils@5.59.8(eslint@8.41.0)(typescript@5.0.4):
    resolution: {integrity: sha512-+5M518uEIHFBy3FnyqZUF3BMP+AXnYn4oyH8RF012+e7/msMY98FhGL5SrN29NQ9xDgvqCgYnsOiKp1VjZ/fpA==}
    engines: {node: ^12.22.0 || ^14.17.0 || >=16.0.0}
    peerDependencies:
      eslint: '*'
      typescript: '*'
    peerDependenciesMeta:
      typescript:
        optional: true
    dependencies:
      '@typescript-eslint/typescript-estree': 5.59.8(typescript@5.0.4)
      '@typescript-eslint/utils': 5.59.8(eslint@8.41.0)(typescript@5.0.4)
      debug: 4.3.4
      eslint: 8.41.0
      tsutils: 3.21.0(typescript@5.0.4)
      typescript: 5.0.4
    transitivePeerDependencies:
      - supports-color
    dev: true

  /@typescript-eslint/types@5.59.8:
    resolution: {integrity: sha512-+uWuOhBTj/L6awoWIg0BlWy0u9TyFpCHrAuQ5bNfxDaZ1Ppb3mx6tUigc74LHcbHpOHuOTOJrBoAnhdHdaea1w==}
    engines: {node: ^12.22.0 || ^14.17.0 || >=16.0.0}
    dev: true

  /@typescript-eslint/typescript-estree@5.59.8(typescript@5.0.4):
    resolution: {integrity: sha512-Jy/lPSDJGNow14vYu6IrW790p7HIf/SOV1Bb6lZ7NUkLc2iB2Z9elESmsaUtLw8kVqogSbtLH9tut5GCX1RLDg==}
    engines: {node: ^12.22.0 || ^14.17.0 || >=16.0.0}
    peerDependencies:
      typescript: '*'
    peerDependenciesMeta:
      typescript:
        optional: true
    dependencies:
      '@typescript-eslint/types': 5.59.8
      '@typescript-eslint/visitor-keys': 5.59.8
      debug: 4.3.4
      globby: 11.1.0
      is-glob: 4.0.3
      semver: 7.5.1
      tsutils: 3.21.0(typescript@5.0.4)
      typescript: 5.0.4
    transitivePeerDependencies:
      - supports-color
    dev: true

  /@typescript-eslint/utils@5.59.8(eslint@8.41.0)(typescript@5.0.4):
    resolution: {integrity: sha512-Tr65630KysnNn9f9G7ROF3w1b5/7f6QVCJ+WK9nhIocWmx9F+TmCAcglF26Vm7z8KCTwoKcNEBZrhlklla3CKg==}
    engines: {node: ^12.22.0 || ^14.17.0 || >=16.0.0}
    peerDependencies:
      eslint: ^6.0.0 || ^7.0.0 || ^8.0.0
    dependencies:
      '@eslint-community/eslint-utils': 4.4.0(eslint@8.41.0)
      '@types/json-schema': 7.0.12
      '@types/semver': 7.5.0
      '@typescript-eslint/scope-manager': 5.59.8
      '@typescript-eslint/types': 5.59.8
      '@typescript-eslint/typescript-estree': 5.59.8(typescript@5.0.4)
      eslint: 8.41.0
      eslint-scope: 5.1.1
      semver: 7.5.1
    transitivePeerDependencies:
      - supports-color
      - typescript
    dev: true

  /@typescript-eslint/visitor-keys@5.59.8:
    resolution: {integrity: sha512-pJhi2ms0x0xgloT7xYabil3SGGlojNNKjK/q6dB3Ey0uJLMjK2UDGJvHieiyJVW/7C3KI+Z4Q3pEHkm4ejA+xQ==}
    engines: {node: ^12.22.0 || ^14.17.0 || >=16.0.0}
    dependencies:
      '@typescript-eslint/types': 5.59.8
      eslint-visitor-keys: 3.4.1
    dev: true

  /@unpic/core@0.0.24:
    resolution: {integrity: sha512-HFa7ry3iNYfIOkaWGb0N/w1sxt6MAyUfoXXOvjyz50vtomDUbxK4krcRcQWIca64bORQKncxeJbGETRQLF20WQ==}
    dependencies:
      unpic: 3.6.1
    dev: false

<<<<<<< HEAD
  /@unpic/qwik@0.0.17(@builder.io/qwik@1.1.4):
    resolution: {integrity: sha512-+drj90EX+ZjPjVkAuO5taABDAXczVayn2sxjjbzgXcerIHUvOS74sKoMT05qKu8i+ef4Ccyf4xRuf5MrTafZvg==}
=======
  /@unpic/qwik@0.0.19(@builder.io/qwik@1.1.4):
    resolution: {integrity: sha512-asbwaA0RF3StVJ+OyEwBNtOLvkgS4eFFPwWQoKPnjrZVZE+DrYs56713zpiMinICBsT30171LriidBuCZHWcGg==}
>>>>>>> 3daee3df
    engines: {node: '>=15.0.0'}
    peerDependencies:
      '@builder.io/qwik': '*'
    dependencies:
<<<<<<< HEAD
      '@builder.io/qwik': github.com/BuilderIo/qwik-build/db4af80f407276fc82df85e9dfcaa3082dd62af8(undici@5.22.1)
      '@unpic/core': 0.0.22
=======
      '@builder.io/qwik': github.com/BuilderIo/qwik-build/85e022b9de321294cfffb0328dd3267a890f2fee(undici@5.22.1)
      '@unpic/core': 0.0.24
>>>>>>> 3daee3df
    dev: false

  /accepts@1.3.8:
    resolution: {integrity: sha512-PYAthTa2m2VKxuvSD3DPC/Gy+U+sOA1LAuT8mkmRuvw+NACSaeXEQ+NHcVF7rONl6qcaxV3Uuemwawk+7+SJLw==}
    engines: {node: '>= 0.6'}
    dependencies:
      mime-types: 2.1.35
      negotiator: 0.6.3
    dev: true

  /acorn-jsx@5.3.2(acorn@8.8.2):
    resolution: {integrity: sha512-rq9s+JNhf0IChjtDXxllJ7g41oZk5SlXtp0LHwyA5cejwn7vKmKp4pPri6YEePv2PU65sAsegbXtIinmDFDXgQ==}
    peerDependencies:
      acorn: ^6.0.0 || ^7.0.0 || ^8.0.0
    dependencies:
      acorn: 8.8.2

  /acorn-walk@8.2.0:
    resolution: {integrity: sha512-k+iyHEuPgSw6SbuDpGQM+06HQUa04DZ3o+F6CSzXMvvI5KMvnaEqXe+YVe555R9nn6GPt404fos4wcgpw12SDA==}
    engines: {node: '>=0.4.0'}
    dev: true

  /acorn@8.8.2:
    resolution: {integrity: sha512-xjIYgE8HBrkpd/sJqOGNspf8uHG+NOHGOw6a/Urj8taM2EXfdNAH2oFcPeIFfsv3+kz/mJrS5VuMqbNLjCa2vw==}
    engines: {node: '>=0.4.0'}
    hasBin: true

  /agent-base@6.0.2:
    resolution: {integrity: sha512-RZNwNclF7+MS/8bDg70amg32dyeZGZxiDuQmZxKLAlQjr3jGyLx+4Kkk58UO7D2QdgFIQCovuSuZESne6RG6XQ==}
    engines: {node: '>= 6.0.0'}
    dependencies:
      debug: 4.3.4
    transitivePeerDependencies:
      - supports-color
    dev: true

  /agent-base@7.1.0:
    resolution: {integrity: sha512-o/zjMZRhJxny7OyEF+Op8X+efiELC7k7yOjMzgfzVqOzXqkBkWI79YoTdOtsuWd5BWhAGAuOY/Xa6xpiaWXiNg==}
    engines: {node: '>= 14'}
    dependencies:
      debug: 4.3.4
    transitivePeerDependencies:
      - supports-color
    dev: true

  /ajv@6.12.6:
    resolution: {integrity: sha512-j3fVLgvTo527anyYyJOGTYJbG+vnnQYvE0m5mmkc1TK+nxAppkCLMIL0aZ4dblVCNoGShhm+kzE4ZUykBoMg4g==}
    dependencies:
      fast-deep-equal: 3.1.3
      fast-json-stable-stringify: 2.1.0
      json-schema-traverse: 0.4.1
      uri-js: 4.4.1
    dev: true

  /ajv@8.12.0:
    resolution: {integrity: sha512-sRu1kpcO9yLtYxBKvqfTeh9KzZEwO3STyX1HT+4CaDzC6HpTGYhIhPIzj9XuKU7KYDwnaeh5hcOwjy1QuJzBPA==}
    dependencies:
      fast-deep-equal: 3.1.3
      json-schema-traverse: 1.0.0
      require-from-string: 2.0.2
      uri-js: 4.4.1
    dev: true
    optional: true

  /algoliasearch@4.16.0:
    resolution: {integrity: sha512-HAjKJ6bBblaXqO4dYygF4qx251GuJ6zCZt+qbJ+kU7sOC+yc84pawEjVpJByh+cGP2APFCsao2Giz50cDlKNPA==}
    dependencies:
      '@algolia/cache-browser-local-storage': 4.16.0
      '@algolia/cache-common': 4.16.0
      '@algolia/cache-in-memory': 4.16.0
      '@algolia/client-account': 4.16.0
      '@algolia/client-analytics': 4.16.0
      '@algolia/client-common': 4.16.0
      '@algolia/client-personalization': 4.16.0
      '@algolia/client-search': 4.16.0
      '@algolia/logger-common': 4.16.0
      '@algolia/logger-console': 4.16.0
      '@algolia/requester-browser-xhr': 4.16.0
      '@algolia/requester-common': 4.16.0
      '@algolia/requester-node-http': 4.16.0
      '@algolia/transporter': 4.16.0
    dev: true

  /all-contributors-cli@6.26.0:
    resolution: {integrity: sha512-HOMfawD0XyNbOvLUn7rOAP5N9RLnbH+Y/9/IoxwPzCmy6srHSFyRMwbpD0H7Tw+1QzdJT8RH7bTe1IZkPhF+NQ==}
    engines: {node: '>=4'}
    hasBin: true
    dependencies:
      '@babel/runtime': 7.22.3
      async: 3.2.4
      chalk: 4.1.2
      didyoumean: 1.2.2
      inquirer: 7.3.3
      json-fixer: 1.6.15
      lodash: 4.17.21
      node-fetch: 2.6.11
      pify: 5.0.0
      yargs: 15.4.1
    optionalDependencies:
      prettier: 2.8.8
    transitivePeerDependencies:
      - encoding
    dev: true

  /ansi-escapes@4.3.2:
    resolution: {integrity: sha512-gKXj5ALrKWQLsYG9jlTRmR/xKluxHV+Z9QEwNIgCfM1/uwPMCuzVVnh5mwTd+OuBZcwSIMbqssNWRm1lE51QaQ==}
    engines: {node: '>=8'}
    dependencies:
      type-fest: 0.21.3
    dev: true

  /ansi-regex@5.0.1:
    resolution: {integrity: sha512-quJQXlTSUGL2LH9SUXo8VwsY4soanhgo6LNSm84E1LBcE8s3O0wpdiRzyR9z/ZZJMlMWv37qOOb9pdJlMUEKFQ==}
    engines: {node: '>=8'}
    dev: true

  /ansi-regex@6.0.1:
    resolution: {integrity: sha512-n5M855fKb2SsfMIiFFoVrABHJC8QtHwVx+mHWP3QcEqBHYienj5dHSgjbxtC0WEZXYt4wcD6zrQElDPhFuZgfA==}
    engines: {node: '>=12'}
    dev: true

  /ansi-sequence-parser@1.1.0:
    resolution: {integrity: sha512-lEm8mt52to2fT8GhciPCGeCXACSz2UwIN4X2e2LJSnZ5uAbn2/dsYdOmUXq0AtWS5cpAupysIneExOgH0Vd2TQ==}
    dev: true

  /ansi-styles@3.2.1:
    resolution: {integrity: sha512-VT0ZI6kZRdTh8YyJw3SMbYm/u+NqfsAxEpWO0Pf9sq8/e94WxxOpPKx9FR1FlyCtOVDNOQ+8ntlqFxiRc+r5qA==}
    engines: {node: '>=4'}
    dependencies:
      color-convert: 1.9.3
    dev: true

  /ansi-styles@4.3.0:
    resolution: {integrity: sha512-zbB9rCJAT1rbjiVDb2hqKFHNYLxgtk8NURxZ3IZwD3F6NtxbXZQCnnSi1Lkx+IDohdPlFp222wVALIheZJQSEg==}
    engines: {node: '>=8'}
    dependencies:
      color-convert: 2.0.1
    dev: true

  /any-promise@1.3.0:
    resolution: {integrity: sha512-7UvmKalWRt1wgjL1RrGxoSJW/0QZFIegpeGvZG9kjp8vrRu55XTHbwnqq2GpXm9uLbcuhxm3IqX9OB4MZR1b2A==}
    dev: true

  /anymatch@3.1.3:
    resolution: {integrity: sha512-KMReFUr0B4t+D+OBkjR3KYqvocp2XaSzO55UcB6mgQMd3KbcE+mWTyvVV7D/zsdEbNnV6acZUutkiHQXvTr1Rw==}
    engines: {node: '>= 8'}
    dependencies:
      normalize-path: 3.0.0
      picomatch: 2.3.1
    dev: true

  /arg@4.1.3:
    resolution: {integrity: sha512-58S9QDqG0Xx27YwPSt9fJxivjYl432YCwfDMfZ+71RAqUrZef7LrKQZ3LHLOwCS4FLNBplP533Zx895SeOCHvA==}
    dev: true
    optional: true

  /arg@5.0.2:
    resolution: {integrity: sha512-PYjyFOLKQ9y57JvQ6QLo8dAgNqswh8M1RMJYdQduT6xbWSgK36P/Z/v+p888pM69jMMfS8Xd8F6I1kQ/I9HUGg==}
    dev: true

  /argparse@1.0.10:
    resolution: {integrity: sha512-o5Roy6tNG4SL/FOkCAN6RzjiakZS25RLYFrcMttJqbdd8BWrnA+fGz57iN5Pb06pvBGvl5gQ0B48dJlslXvoTg==}
    dependencies:
      sprintf-js: 1.0.3
    dev: true

  /argparse@2.0.1:
    resolution: {integrity: sha512-8+9WqebbFzpX9OR+Wa6O29asIogeRMzcGtAINdpMHHyAg10f05aSFVBbcEqGf/PXw1EjAZ+q2/bEBg3DvurK3Q==}
    dev: true

  /array-buffer-byte-length@1.0.0:
    resolution: {integrity: sha512-LPuwb2P+NrQw3XhxGc36+XSvuBPopovXYTR9Ew++Du9Yb/bx5AzBfrIsBoj0EZUifjQU+sHL21sseZ3jerWO/A==}
    dependencies:
      call-bind: 1.0.2
      is-array-buffer: 3.0.2

  /array-differ@3.0.0:
    resolution: {integrity: sha512-THtfYS6KtME/yIAhKjZ2ul7XI96lQGHRputJQHO80LAWQnuGP4iCIN8vdMRboGbIEYBwU33q8Tch1os2+X0kMg==}
    engines: {node: '>=8'}
    dev: true

  /array-flatten@1.1.1:
    resolution: {integrity: sha512-PCVAQswWemu6UdxsDFFX/+gVeYqKAod3D3UVm91jHwynguOwAvYPhx8nNlM++NqRcK6CxxpUafjmhIdKiHibqg==}
    dev: true

  /array-includes@3.1.6:
    resolution: {integrity: sha512-sgTbLvL6cNnw24FnbaDyjmvddQ2ML8arZsgaJhoABMoplz/4QRhtrYS+alr1BUM1Bwp6dhx8vVCBSLG+StwOFw==}
    engines: {node: '>= 0.4'}
    dependencies:
      call-bind: 1.0.2
      define-properties: 1.2.0
      es-abstract: 1.21.2
      get-intrinsic: 1.2.1
      is-string: 1.0.7

  /array-union@2.1.0:
    resolution: {integrity: sha512-HGyxoOTYUyCM6stUe6EJgnd4EoewAI7zMdfqO+kGjnlZmBDz/cR5pf8r/cR4Wq60sL/p0IkcjUEEPwS3GFrIyw==}
    engines: {node: '>=8'}
    dev: true

  /arrify@2.0.1:
    resolution: {integrity: sha512-3duEwti880xqi4eAMN8AyR4a0ByT90zoYdLlevfrvU43vb0YZwZVfxOgxWrLXXXpyugL0hNZc9G6BiB5B3nUug==}
    engines: {node: '>=8'}
    dev: true

  /as-table@1.0.55:
    resolution: {integrity: sha512-xvsWESUJn0JN421Xb9MQw6AsMHRCUknCe0Wjlxvjud80mU4E6hQf1A6NzQKcYNmYw62MfzEtXc+badstZP3JpQ==}
    dependencies:
      printable-characters: 1.0.42
    dev: true

  /ast-types@0.13.4:
    resolution: {integrity: sha512-x1FCFnFifvYDDzTaLII71vG5uvDwgtmDTEVWAxrgeiR8VjMONcCXJx7E+USjDtHlwFmt9MysbqgF9b9Vjr6w+w==}
    engines: {node: '>=4'}
    dependencies:
      tslib: 2.5.0
    dev: true

  /astring@1.8.6:
    resolution: {integrity: sha512-ISvCdHdlTDlH5IpxQJIex7BWBywFWgjJSVdwst+/iQCoEYnyOaQ95+X1JGshuBjGp6nxKUy1jMgE3zPqN7fQdg==}
    hasBin: true

  /async@3.2.4:
    resolution: {integrity: sha512-iAB+JbDEGXhyIUavoDl9WP/Jj106Kz9DEn1DPgYw5ruDn0e3Wgi3sKFm55sASdGBNOQB8F59d9qQ7deqrHA8wQ==}
    dev: true

  /asynckit@0.4.0:
    resolution: {integrity: sha512-Oei9OH4tRh0YqU3GxhX79dM/mwVgvbZJaSNaRk+bshkj0S5cfHcgYakreBjrHwatXKbz+IoIdYLxrKim2MjW0Q==}
    dev: false

  /at-least-node@1.0.0:
    resolution: {integrity: sha512-+q/t7Ekv1EDY2l6Gda6LLiX14rU9TV20Wa3ofeQmwPFZbOMo9DXrLbOjFaaclkXKWidIaopwAObQDqwWtGUjqg==}
    engines: {node: '>= 4.0.0'}
    dev: true

  /autoprefixer@10.4.14(postcss@8.4.24):
    resolution: {integrity: sha512-FQzyfOsTlwVzjHxKEqRIAdJx9niO6VCBCoEwax/VLSoQF29ggECcPuBqUMZ+u8jCZOPSy8b8/8KnuFbp0SaFZQ==}
    engines: {node: ^10 || ^12 || >=14}
    hasBin: true
    peerDependencies:
      postcss: ^8.1.0
    dependencies:
      browserslist: 4.21.5
      caniuse-lite: 1.0.30001473
      fraction.js: 4.2.0
      normalize-range: 0.1.2
      picocolors: 1.0.0
      postcss: 8.4.24
      postcss-value-parser: 4.2.0
    dev: true

  /available-typed-arrays@1.0.5:
    resolution: {integrity: sha512-DMD0KiN46eipeziST1LPP/STfDU0sufISXmjSgvVsoU2tqxctQeASejWcfNtxYKqETM1UxQ8sp2OrSBWpHY6sw==}
    engines: {node: '>= 0.4'}

  /axios@0.26.1:
    resolution: {integrity: sha512-fPwcX4EvnSHuInCMItEhAGnaSEXRBjtzh9fOtsE6E1G6p7vl7edEeZe11QHf18+6+9gR5PbKV/sGKNaD8YaMeA==}
    dependencies:
      follow-redirects: 1.15.2
    transitivePeerDependencies:
      - debug
    dev: false

  /babel-plugin-macros@3.1.0:
    resolution: {integrity: sha512-Cg7TFGpIr01vOQNODXOOaGz2NpCU5gl8x1qJFbb6hbZxR7XrcE2vtbAsTAbJ7/xwJtUuJEw8K8Zr/AE0LHlesg==}
    engines: {node: '>=10', npm: '>=6'}
    dependencies:
      '@babel/runtime': 7.22.3
      cosmiconfig: 7.1.0
      resolve: 1.22.2
    dev: true

  /bail@2.0.2:
    resolution: {integrity: sha512-0xO6mYd7JB2YesxDKplafRpsiOzPt9V02ddPCLbY1xYGPOX24NTyN50qnUxgCPcSoYMhKpAuBTjQoRZCAkUDRw==}

  /balanced-match@1.0.2:
    resolution: {integrity: sha512-3oSeUO0TMV67hN1AmbXsK4yaqU7tjiHlbxRDZOpH0KW9+CeX4bRAaX0Anxt0tx2MrpRpWwQaPwIlISEJhYU5Pw==}
    dev: true

  /base64-js@1.5.1:
    resolution: {integrity: sha512-AKpaYlHn8t4SVbOHCy+b5+KKgvR4vrsD8vbvrbiQJps7fKDTkjkDry6ji0rUJjC0kzbNePLwzxq8iypo41qeWA==}
    dev: true

  /basic-ftp@5.0.3:
    resolution: {integrity: sha512-QHX8HLlncOLpy54mh+k/sWIFd0ThmRqwe9ZjELybGZK+tZ8rUb9VO0saKJUROTbE+KhzDUT7xziGpGrW8Kmd+g==}
    engines: {node: '>=10.0.0'}
    dev: true

  /before-after-hook@2.2.3:
    resolution: {integrity: sha512-NzUnlZexiaH/46WDhANlyR2bXRopNg4F/zuSA3OpZnllCUgRaOF2znDioDWrmbNVsuZk6l9pMquQB38cfBZwkQ==}
    dev: true

  /better-sqlite3@8.4.0:
    resolution: {integrity: sha512-NmsNW1CQvqMszu/CFAJ3pLct6NEFlNfuGM6vw72KHkjOD1UDnL96XNN1BMQc1hiHo8vE2GbOWQYIpZ+YM5wrZw==}
    requiresBuild: true
    dependencies:
      bindings: 1.5.0
      prebuild-install: 7.1.1
    dev: true

  /big-integer@1.6.51:
    resolution: {integrity: sha512-GPEid2Y9QU1Exl1rpO9B2IPJGHPSupF5GnVIP0blYvNOMer2bTvSWs1jGOUg04hTmu67nmLsQ9TBo1puaotBHg==}
    engines: {node: '>=0.6'}
    dev: true

  /binary-extensions@2.2.0:
    resolution: {integrity: sha512-jDctJ/IVQbZoJykoeHbhXpOlNBqGNcwXJKJog42E5HDPUwQTSdjCHdihjj0DlnheQ7blbT6dHOafNAiS8ooQKA==}
    engines: {node: '>=8'}
    dev: true

  /bindings@1.5.0:
    resolution: {integrity: sha512-p2q/t/mhvuOj/UeLlV6566GD/guowlr0hHxClI0W9m7MWYkL1F0hLo+0Aexs9HSPCtR1SXQ0TD3MMKrXZajbiQ==}
    dependencies:
      file-uri-to-path: 1.0.0
    dev: true

  /bl@4.1.0:
    resolution: {integrity: sha512-1W07cM9gS6DcLperZfFSj+bWLtaPGSOHWhPiGzXmvVJbRLdG82sH/Kn8EtW1VqWVA54AKf2h5k5BbnIbwF3h6w==}
    dependencies:
      buffer: 5.7.1
      inherits: 2.0.4
      readable-stream: 3.6.2
    dev: true

  /bl@5.1.0:
    resolution: {integrity: sha512-tv1ZJHLfTDnXE6tMHv73YgSJaWR2AFuPwMntBe7XL/GBFHnT0CLnsHMogfk5+GzCDC5ZWarSCYaIGATZt9dNsQ==}
    dependencies:
      buffer: 6.0.3
      inherits: 2.0.4
      readable-stream: 3.6.2
    dev: true

  /blake3-wasm@2.1.5:
    resolution: {integrity: sha512-F1+K8EbfOZE49dtoPtmxUQrpXaBIl3ICvasLh+nJta0xkz+9kF/7uet9fLnwKqhDrmj6g+6K3Tw9yQPUg2ka5g==}
    dev: true

  /body-parser@1.20.1:
    resolution: {integrity: sha512-jWi7abTbYwajOytWCQc37VulmWiRae5RyTpaCyDcS5/lMdtwSz5lOpDE67srw/HYe35f1z3fDQw+3txg7gNtWw==}
    engines: {node: '>= 0.8', npm: 1.2.8000 || >= 1.4.16}
    dependencies:
      bytes: 3.1.2
      content-type: 1.0.5
      debug: 2.6.9
      depd: 2.0.0
      destroy: 1.2.0
      http-errors: 2.0.0
      iconv-lite: 0.4.24
      on-finished: 2.4.1
      qs: 6.11.0
      raw-body: 2.5.1
      type-is: 1.6.18
      unpipe: 1.0.0
    transitivePeerDependencies:
      - supports-color
    dev: true

  /bplist-parser@0.2.0:
    resolution: {integrity: sha512-z0M+byMThzQmD9NILRniCUXYsYpjwnlO8N5uCFaCqIOpqRsJCrQL9NK3JsD67CN5a08nF5oIL2bD6loTdHOuKw==}
    engines: {node: '>= 5.10.0'}
    dependencies:
      big-integer: 1.6.51
    dev: true

  /brace-expansion@1.1.11:
    resolution: {integrity: sha512-iCuPHDFgrHX7H2vEI/5xpz07zSHB00TpugqhmYtVmMO6518mCuRMoOYFldEBl0g187ufozdaHgWKcYFb61qGiA==}
    dependencies:
      balanced-match: 1.0.2
      concat-map: 0.0.1
    dev: true

  /braces@3.0.2:
    resolution: {integrity: sha512-b8um+L1RzM3WDSzvhm6gIz1yfTbBt6YTlcEKAvsmqCZZFw46z626lVj9j1yEPW33H5H+lBQpZMP1k8l+78Ha0A==}
    engines: {node: '>=8'}
    dependencies:
      fill-range: 7.0.1
    dev: true

  /brotli@1.3.3:
    resolution: {integrity: sha512-oTKjJdShmDuGW94SyyaoQvAjf30dZaHnjJ8uAF+u2/vGJkJbJPJAT1gDiOJP5v1Zb6f9KEyW/1HpuaWIXtGHPg==}
    dependencies:
      base64-js: 1.5.1
    dev: true

  /browserslist@4.21.5:
    resolution: {integrity: sha512-tUkiguQGW7S3IhB7N+c2MV/HZPSCPAAiYBZXLsBhFB/PCy6ZKKsZrmBayHV9fdGV/ARIfJ14NkxKzRDjvp7L6w==}
    engines: {node: ^6 || ^7 || ^8 || ^9 || ^10 || ^11 || ^12 || >=13.7}
    hasBin: true
    dependencies:
      caniuse-lite: 1.0.30001473
      electron-to-chromium: 1.4.345
      node-releases: 2.0.10
      update-browserslist-db: 1.0.10(browserslist@4.21.5)
    dev: true

  /buffer-crc32@0.2.13:
    resolution: {integrity: sha512-VO9Ht/+p3SN7SKWqcrgEzjGbRSJYTx+Q1pTQC0wrWqHx0vpJraQ6GtHx8tvcg1rlK1byhU5gccxgOgj7B0TDkQ==}
    dev: true

  /buffer-from@1.1.2:
    resolution: {integrity: sha512-E+XQCRwSbaaiChtv6k6Dwgc+bx+Bs6vuKJHHl5kox/BaKbhiXzqQOwK4cO22yElGp2OCmjwVhT3HmxgyPGnJfQ==}
    dev: true

  /buffer@5.7.1:
    resolution: {integrity: sha512-EHcyIPBQ4BSGlvjB16k5KgAJ27CIsHY/2JBmCRReo48y9rQ3MaUzWX3KVlBa4U7MyX02HdVj0K7C3WaB3ju7FQ==}
    dependencies:
      base64-js: 1.5.1
      ieee754: 1.2.1
    dev: true

  /buffer@6.0.3:
    resolution: {integrity: sha512-FTiCpNxtwiZZHEZbcbTIcZjERVICn9yq/pDFkTl95/AxzD1naBctN7YO68riM/gLSDY7sdrMby8hofADYuuqOA==}
    dependencies:
      base64-js: 1.5.1
      ieee754: 1.2.1
    dev: true

  /bufferutil@4.0.7:
    resolution: {integrity: sha512-kukuqc39WOHtdxtw4UScxF/WVnMFVSQVKhtx3AjZJzhd0RGZZldcrfSEbVsWWe6KNH253574cq5F+wpv0G9pJw==}
    engines: {node: '>=6.14.2'}
    requiresBuild: true
    dependencies:
      node-gyp-build: 4.6.0

  /bundle-name@3.0.0:
    resolution: {integrity: sha512-PKA4BeSvBpQKQ8iPOGCSiell+N8P+Tf1DlwqmYhpe2gAhKPHn8EYOxVT+ShuGmhg8lN8XiSlS80yiExKXrURlw==}
    engines: {node: '>=12'}
    dependencies:
      run-applescript: 5.0.0
    dev: true

  /busboy@1.6.0:
    resolution: {integrity: sha512-8SFQbg/0hQ9xy3UNTB0YEnsNBbWfhf7RtnzpL7TkBiTBRfrQ9Fxcnz7VJsleJpyp6rVLvXiuORqjlHi5q+PYuA==}
    engines: {node: '>=10.16.0'}
    dependencies:
      streamsearch: 1.1.0

  /bytes@3.1.2:
    resolution: {integrity: sha512-/Nf7TyzTx6S3yRJObOAV7956r8cr2+Oj8AC5dt8wSP3BQAoeX58NoHyCU8P8zGkNXStjTSi6fzO6F0pBdcYbEg==}
    engines: {node: '>= 0.8'}
    dev: true

  /cachedir@2.3.0:
    resolution: {integrity: sha512-A+Fezp4zxnit6FanDmv9EqXNAi3vt9DWp51/71UEhXukb7QUuvtv9344h91dyAxuTLoSYJFU299qzR3tzwPAhw==}
    engines: {node: '>=6'}
    dev: true

  /call-bind@1.0.2:
    resolution: {integrity: sha512-7O+FbCihrB5WGbFYesctwmTKae6rOiIzmz1icreWJ+0aA7LJfuqhEso2T9ncpcFtzMQtzXf2QGGueWJGTYsqrA==}
    dependencies:
      function-bind: 1.1.1
      get-intrinsic: 1.2.1

  /callsites@3.1.0:
    resolution: {integrity: sha512-P8BjAsXvZS+VIDUI11hHCQEv74YT67YUi5JJFNWIqL235sBmjX4+qx9Muvls5ivyNENctx46xQLQ3aTuE7ssaQ==}
    engines: {node: '>=6'}
    dev: true

  /camelcase-css@2.0.1:
    resolution: {integrity: sha512-QOSvevhslijgYwRx6Rv7zKdMF8lbRmx+uQGx2+vDc+KI/eBnsy9kit5aj23AgGu3pa4t9AgwbnXWqS+iOY+2aA==}
    engines: {node: '>= 6'}
    dev: true

  /camelcase@5.3.1:
    resolution: {integrity: sha512-L28STB170nwWS63UjtlEOE3dldQApaJXZkOI1uMFfzf3rRuPegHaHesyee+YxQ+W6SvRDQV6UrdOdRiR153wJg==}
    engines: {node: '>=6'}
    dev: true

  /caniuse-lite@1.0.30001473:
    resolution: {integrity: sha512-ewDad7+D2vlyy+E4UJuVfiBsU69IL+8oVmTuZnH5Q6CIUbxNfI50uVpRHbUPDD6SUaN2o0Lh4DhTrvLG/Tn1yg==}
    dev: true

  /capnp-ts@0.7.0:
    resolution: {integrity: sha512-XKxXAC3HVPv7r674zP0VC3RTXz+/JKhfyw94ljvF80yynK6VkTnqE3jMuN8b3dUVmmc43TjyxjW4KTsmB3c86g==}
    dependencies:
      debug: 4.3.4
      tslib: 2.5.2
    transitivePeerDependencies:
      - supports-color
    dev: true

  /ccount@2.0.1:
    resolution: {integrity: sha512-eyrF0jiFpY+3drT6383f1qhkbGsLSifNAjA61IUjZjmLCWjItY6LB9ft9YhoDgwfmclB2zhu51Lc7+95b8NRAg==}

  /chalk@2.4.2:
    resolution: {integrity: sha512-Mti+f9lpJNcwF4tWV8/OrTTtF1gZi+f8FqlyAdouralcFWFQWF2+NgCHShjkCb+IFBLq9buZwE1xckQU4peSuQ==}
    engines: {node: '>=4'}
    dependencies:
      ansi-styles: 3.2.1
      escape-string-regexp: 1.0.5
      supports-color: 5.5.0
    dev: true

  /chalk@3.0.0:
    resolution: {integrity: sha512-4D3B6Wf41KOYRFdszmDqMCGq5VV/uMAB273JILmO+3jAlh8X4qDtdtgCR3fxtbLEMzSx22QdhnDcJvu2u1fVwg==}
    engines: {node: '>=8'}
    dependencies:
      ansi-styles: 4.3.0
      supports-color: 7.2.0
    dev: true

  /chalk@4.1.2:
    resolution: {integrity: sha512-oKnbhFyRIXpUuez8iBMmyEa4nbj4IOQyuhc/wy9kY7/WVPcwIO9VA668Pu8RkO7+0G76SLROeyw9CpQ061i4mA==}
    engines: {node: '>=10'}
    dependencies:
      ansi-styles: 4.3.0
      supports-color: 7.2.0
    dev: true

  /chalk@5.2.0:
    resolution: {integrity: sha512-ree3Gqw/nazQAPuJJEy+avdl7QfZMcUvmHIKgEZkGL+xOBzRvup5Hxo6LHuMceSxOabuJLJm5Yp/92R9eMmMvA==}
    engines: {node: ^12.17.0 || ^14.13 || >=16.0.0}
    dev: true

  /character-entities-html4@2.1.0:
    resolution: {integrity: sha512-1v7fgQRj6hnSwFpq1Eu0ynr/CDEw0rXo2B61qXrLNdHZmPKgb7fqS1a2JwF0rISo9q77jDI8VMEHoApn8qDoZA==}

  /character-entities-legacy@3.0.0:
    resolution: {integrity: sha512-RpPp0asT/6ufRm//AJVwpViZbGM/MkjQFxJccQRHmISF/22NBtsHqAWmL+/pmkPWoIUJdWyeVleTl1wydHATVQ==}

  /character-entities@2.0.2:
    resolution: {integrity: sha512-shx7oQ0Awen/BRIdkjkvz54PnEEI/EjwXDSIZp86/KKdbafHh1Df/RYGBhn4hbe2+uKC9FnT5UCEdyPz3ai9hQ==}

  /character-reference-invalid@2.0.1:
    resolution: {integrity: sha512-iBZ4F4wRbyORVsu0jPV7gXkOsGYjGHPmAyv+HiHG8gi5PtC9KI2j1+v8/tlibRvjoWX027ypmG/n0HtO5t7unw==}

  /chardet@0.7.0:
    resolution: {integrity: sha512-mT8iDcrh03qDGRRmoA2hmBJnxpllMR+0/0qlzjqZES6NdiWDcZkCNAk4rPFZ9Q85r27unkiNNg8ZOiwZXBHwcA==}
    dev: true

  /chokidar@3.5.3:
    resolution: {integrity: sha512-Dr3sfKRP6oTcjf2JmUmFJfeVMvXBdegxB0iVQ5eb2V10uFJUCAS8OByZdVAyVb8xXNz3GjjTgj9kLWsZTqE6kw==}
    engines: {node: '>= 8.10.0'}
    dependencies:
      anymatch: 3.1.3
      braces: 3.0.2
      glob-parent: 5.1.2
      is-binary-path: 2.1.0
      is-glob: 4.0.3
      normalize-path: 3.0.0
      readdirp: 3.6.0
    optionalDependencies:
      fsevents: 2.3.2
    dev: true

  /chownr@1.1.4:
    resolution: {integrity: sha512-jJ0bqzaylmJtVnNgzTeSOs8DPavpbYgEr/b0YL8/2GO3xJEhInFmhKMUnEJQjZumK7KXGFhUy89PrsJWlakBVg==}
    dev: true

  /chromium-bidi@0.4.11(devtools-protocol@0.0.1120988):
    resolution: {integrity: sha512-p03ajLhlQ5gebw3cmbDBFmBc2wnJM5dnXS8Phu6mblGn/KQd76yOVL5VwE0VAisa7oazNfKGTaXlIZ8Q5Bb9OA==}
    peerDependencies:
      devtools-protocol: '*'
    dependencies:
      devtools-protocol: 0.0.1120988
      mitt: 3.0.0
    dev: true

  /cli-cursor@3.1.0:
    resolution: {integrity: sha512-I/zHAwsKf9FqGoXM4WWRACob9+SNukZTd94DWF57E4toouRulbCxcUh6RKUEOQlYTHJnzkPMySvPNaaSLNfLZw==}
    engines: {node: '>=8'}
    dependencies:
      restore-cursor: 3.1.0
    dev: true

  /cli-cursor@4.0.0:
    resolution: {integrity: sha512-VGtlMu3x/4DOtIUwEkRezxUZ2lBacNJCHash0N0WeZDBS+7Ux1dm3XWAgWYxLJFMMdOeXMHXorshEFhbMSGelg==}
    engines: {node: ^12.20.0 || ^14.13.1 || >=16.0.0}
    dependencies:
      restore-cursor: 4.0.0
    dev: true

  /cli-spinners@2.9.0:
    resolution: {integrity: sha512-4/aL9X3Wh0yiMQlE+eeRhWP6vclO3QRtw1JHKIT0FFUs5FjpFmESqtMvYZ0+lbzBw900b95mS0hohy+qn2VK/g==}
    engines: {node: '>=6'}
    dev: true

  /cli-width@3.0.0:
    resolution: {integrity: sha512-FxqpkPPwu1HjuN93Omfm4h8uIanXofW0RxVEW3k5RKx+mJJYSthzNhp32Kzxxy3YAEZ/Dc/EWN1vZRY0+kOhbw==}
    engines: {node: '>= 10'}
    dev: true

  /cliui@6.0.0:
    resolution: {integrity: sha512-t6wbgtoCXvAzst7QgXxJYqPt0usEfbgQdftEPbLL/cvv6HPE5VgvqCuAIDR0NgU52ds6rFwqrgakNLrHEjCbrQ==}
    dependencies:
      string-width: 4.2.3
      strip-ansi: 6.0.1
      wrap-ansi: 6.2.0
    dev: true

  /cliui@8.0.1:
    resolution: {integrity: sha512-BSeNnyus75C4//NQ9gQt1/csTXyo/8Sb+afLAkzAptFuMsod9HFokGNudZpi/oQV73hnVK+sR+5PVRMd+Dr7YQ==}
    engines: {node: '>=12'}
    dependencies:
      string-width: 4.2.3
      strip-ansi: 6.0.1
      wrap-ansi: 7.0.0
    dev: true

  /clone@1.0.4:
    resolution: {integrity: sha512-JQHZ2QMW6l3aH/j6xCqQThY/9OH4D/9ls34cgkUBiEeocRTU04tHfKPBsUK1PqZCUQM7GiA0IIXJSuXHI64Kbg==}
    engines: {node: '>=0.8'}
    dev: true

  /clsx@1.2.1:
    resolution: {integrity: sha512-EcR6r5a8bj6pu3ycsa/E/cKVGuTgZJZdsyUYHOksG/UHIiKfjxzRxYJpyVBwYaQeOvghal9fcc4PidlgzugAQg==}
    engines: {node: '>=6'}
    dev: true

  /color-convert@1.9.3:
    resolution: {integrity: sha512-QfAUtd+vFdAtFQcC8CCyYt1fYWxSqAiK2cSD6zDB8N3cpsEBAvRxp9zOGg6G/SHHJYAT88/az/IuDGALsNVbGg==}
    dependencies:
      color-name: 1.1.3
    dev: true

  /color-convert@2.0.1:
    resolution: {integrity: sha512-RRECPsj7iu/xb5oKYcsFHSppFNnsj/52OVTRKb4zP5onXwVF3zVmmToNcOfGC+CRDpfK/U584fMg38ZHCaElKQ==}
    engines: {node: '>=7.0.0'}
    dependencies:
      color-name: 1.1.4
    dev: true

  /color-name@1.1.3:
    resolution: {integrity: sha512-72fSenhMw2HZMTVHeCA9KCmpEIbzWiQsjN+BHcBbS9vr1mtt+vJjPdksIBNUmKAW8TFUDPJK5SUU3QhE9NEXDw==}
    dev: true

  /color-name@1.1.4:
    resolution: {integrity: sha512-dOy+3AuW3a2wNbZHIuMZpTcgjGuLU/uBL/ubcZF9OXbDo8ff4O8yVp5Bf0efS8uEoYo5q4Fx7dY9OgQGXgAsQA==}
    dev: true

  /colors@1.2.5:
    resolution: {integrity: sha512-erNRLao/Y3Fv54qUa0LBB+//Uf3YwMUmdJinN20yMXm9zdKKqH9wt7R9IIVZ+K7ShzfpLV/Zg8+VyrBJYB4lpg==}
    engines: {node: '>=0.1.90'}
    dev: true

  /combined-stream@1.0.8:
    resolution: {integrity: sha512-FQN4MRfuJeHf7cBbBMJFXhKSDq+2kAArBlmRBvcvFE5BB1HZKXtSFASDhdlz9zOYwxh8lDdnvmMOe/+5cdoEdg==}
    engines: {node: '>= 0.8'}
    dependencies:
      delayed-stream: 1.0.0
    dev: false

  /comma-separated-tokens@2.0.3:
    resolution: {integrity: sha512-Fu4hJdvzeylCfQPp9SGWidpzrMs7tTrlu6Vb8XGaRGck8QSNZJJp538Wrb60Lax4fPwR64ViY468OIUTbRlGZg==}

  /commander@2.20.3:
    resolution: {integrity: sha512-GpVkmM8vF2vQUkj2LvZmD35JxeJOLCwJ9cUkugyk2nuhbv3+mJvpLYYt+0+USMxE+oj+ey/lJEnhZw75x/OMcQ==}
    requiresBuild: true
    dev: true

  /commander@4.1.1:
    resolution: {integrity: sha512-NOKm8xhkzAjzFx8B2v5OAHT+u5pRQc2UCa2Vq9jYL/31o2wi9mxBA7LIFs3sV5VSC49z6pEhfbMULvShKj26WA==}
    engines: {node: '>= 6'}
    dev: true

  /commander@9.5.0:
    resolution: {integrity: sha512-KRs7WVDKg86PWiuAqhDrAQnTXZKraVcCc6vFdL14qrZ/DcWwuRo7VoiYXalXO7S5GKpqYiVEwCbgFDfxNHKJBQ==}
    engines: {node: ^12.20.0 || >=14}
    requiresBuild: true
    dev: true
    optional: true

  /commitizen@4.3.0:
    resolution: {integrity: sha512-H0iNtClNEhT0fotHvGV3E9tDejDeS04sN1veIebsKYGMuGscFaswRoYJKmT3eW85eIJAs0F28bG2+a/9wCOfPw==}
    engines: {node: '>= 12'}
    hasBin: true
    dependencies:
      cachedir: 2.3.0
      cz-conventional-changelog: 3.3.0
      dedent: 0.7.0
      detect-indent: 6.1.0
      find-node-modules: 2.1.3
      find-root: 1.1.0
      fs-extra: 9.1.0
      glob: 7.2.3
      inquirer: 8.2.5
      is-utf8: 0.2.1
      lodash: 4.17.21
      minimist: 1.2.7
      strip-bom: 4.0.0
      strip-json-comments: 3.1.1
    transitivePeerDependencies:
      - '@swc/core'
      - '@swc/wasm'
    dev: true

  /concat-map@0.0.1:
    resolution: {integrity: sha512-/Srv4dswyQNBfohGpz9o6Yb3Gz3SrUDqBH5rTuhGR7ahtlbYKnVxw2bCFMRljaA7EXHaXZ8wsHdodFvbkhKmqg==}
    dev: true

  /concurrently@8.0.1:
    resolution: {integrity: sha512-Sh8bGQMEL0TAmAm2meAXMjcASHZa7V0xXQVDBLknCPa9TPtkY9yYs+0cnGGgfdkW0SV1Mlg+hVGfXcoI8d3MJA==}
    engines: {node: ^14.13.0 || >=16.0.0}
    hasBin: true
    dependencies:
      chalk: 4.1.2
      date-fns: 2.29.3
      lodash: 4.17.21
      rxjs: 7.8.0
      shell-quote: 1.8.0
      spawn-command: 0.0.2-1
      supports-color: 8.1.1
      tree-kill: 1.2.2
      yargs: 17.7.1
    dev: true

  /content-disposition@0.5.4:
    resolution: {integrity: sha512-FveZTNuGw04cxlAiWbzi6zTAL/lhehaWbTtgluJh4/E95DqMwTmha3KZN1aAWA8cFIhHzMZUvLevkw5Rqk+tSQ==}
    engines: {node: '>= 0.6'}
    dependencies:
      safe-buffer: 5.2.1
    dev: true

  /content-type@1.0.5:
    resolution: {integrity: sha512-nTjqfcBFEipKdXCv4YDQWCfmcLZKm81ldF0pAopTvyrFGVbcR6P/VAAd5G7N+0tTr8QqiU0tFadD6FK4NtJwOA==}
    engines: {node: '>= 0.6'}
    dev: true

  /conventional-commit-types@3.0.0:
    resolution: {integrity: sha512-SmmCYnOniSsAa9GqWOeLqc179lfr5TRu5b4QFDkbsrJ5TZjPJx85wtOr3zn+1dbeNiXDKGPbZ72IKbPhLXh/Lg==}
    dev: true

  /convert-source-map@1.9.0:
    resolution: {integrity: sha512-ASFBup0Mz1uyiIjANan1jzLQami9z1PoYSZCiiYW2FczPbenXc45FZdBZLzOT+r6+iciuEModtmCti+hjaAk0A==}
    dev: true

  /cookie-signature@1.0.6:
    resolution: {integrity: sha512-QADzlaHc8icV8I7vbaJXJwod9HWYp8uCqf1xa4OfNu1T7JVxQIrUgOWtHdNDtPiywmFbiS12VjotIXLrKM3orQ==}
    dev: true

  /cookie@0.5.0:
    resolution: {integrity: sha512-YZ3GUyn/o8gfKJlnlX7g7xq4gyO6OSuhGPKaaGssGB2qgDUS0gPgtTvoyZLTt9Ab6dC4hfc9dV5arkvc/OCmrw==}
    engines: {node: '>= 0.6'}
    dev: true

  /core-util-is@1.0.3:
    resolution: {integrity: sha512-ZQBvi1DcpJ4GDqanjucZ2Hj3wEO5pZDS89BWbkcrvdxksJorwUDDZamX9ldFkp9aw2lmBDLgkObEA4DWNJ9FYQ==}
    dev: true

  /cosmiconfig-typescript-loader@4.2.0(@types/node@20.2.5)(cosmiconfig@8.1.3)(ts-node@10.9.1)(typescript@5.0.4):
    resolution: {integrity: sha512-NkANeMnaHrlaSSlpKGyvn2R4rqUDeE/9E5YHx+b4nwo0R8dZyAqcih8/gxpCZvqWP9Vf6xuLpMSzSgdVEIM78g==}
    engines: {node: '>=12', npm: '>=6'}
    peerDependencies:
      '@types/node': '*'
      cosmiconfig: '>=7'
      ts-node: '>=10'
      typescript: '>=3'
    dependencies:
      '@types/node': 20.2.5
      cosmiconfig: 8.1.3
      ts-node: 10.9.1(@types/node@20.2.5)(typescript@5.0.4)
      typescript: 5.0.4
    dev: true
    optional: true

  /cosmiconfig@7.1.0:
    resolution: {integrity: sha512-AdmX6xUzdNASswsFtmwSt7Vj8po9IuqXm0UXz7QKPuEUmPB4XyjGfaAr2PSuELMwkRMVH1EpIkX5bTZGRB3eCA==}
    engines: {node: '>=10'}
    dependencies:
      '@types/parse-json': 4.0.0
      import-fresh: 3.3.0
      parse-json: 5.2.0
      path-type: 4.0.0
      yaml: 1.10.2
    dev: true

  /cosmiconfig@8.1.3:
    resolution: {integrity: sha512-/UkO2JKI18b5jVMJUp0lvKFMpa/Gye+ZgZjKD+DGEN9y7NRcf/nK1A0sp67ONmKtnDCNMS44E6jrk0Yc3bDuUw==}
    engines: {node: '>=14'}
    dependencies:
      import-fresh: 3.3.0
      js-yaml: 4.1.0
      parse-json: 5.2.0
      path-type: 4.0.0
    dev: true

  /create-require@1.1.1:
    resolution: {integrity: sha512-dcKFX3jn0MpIaXjisoRvexIJVEKzaq7z2rZKxf+MSr9TkdmHmsU4m2lcLojrj/FHl8mk5VxMmYA+ftRkP/3oKQ==}
    dev: true
    optional: true

  /cross-fetch@3.1.6:
    resolution: {integrity: sha512-riRvo06crlE8HiqOwIpQhxwdOk4fOeR7FVM/wXoxchFEqMNUjvbs3bfo4OTgMEMHzppd4DxFBDbyySj8Cv781g==}
    dependencies:
      node-fetch: 2.6.11
    transitivePeerDependencies:
      - encoding

  /cross-spawn@7.0.3:
    resolution: {integrity: sha512-iRDPJKUPVEND7dHPO8rkbOnPpyDygcDFtWjpeWNCgy8WP2rXcxXL8TskReQl6OrB2G7+UJrags1q15Fudc7G6w==}
    engines: {node: '>= 8'}
    dependencies:
      path-key: 3.1.1
      shebang-command: 2.0.0
      which: 2.0.2
    dev: true

  /cssesc@3.0.0:
    resolution: {integrity: sha512-/Tb/JcjK111nNScGob5MNtsntNM1aCNUDipB/TkwZFhyDrrE47SOx/18wF2bbjgc3ZzCSKW1T5nt5EbFoAz/Vg==}
    engines: {node: '>=4'}
    hasBin: true
    dev: true

  /csstype@3.1.2:
    resolution: {integrity: sha512-I7K1Uu0MBPzaFKg4nI5Q7Vs2t+3gWWW648spaF+Rg7pI9ds18Ugn+lvg4SHczUdKlHI5LWBXyqfS8+DufyBsgQ==}
    dev: true

  /cz-conventional-changelog@3.3.0:
    resolution: {integrity: sha512-U466fIzU5U22eES5lTNiNbZ+d8dfcHcssH4o7QsdWaCcRs/feIPCxKYSWkYBNs5mny7MvEfwpTLWjvbm94hecw==}
    engines: {node: '>= 10'}
    dependencies:
      chalk: 2.4.2
      commitizen: 4.3.0
      conventional-commit-types: 3.0.0
      lodash.map: 4.6.0
      longest: 2.0.1
      word-wrap: 1.2.3
    optionalDependencies:
      '@commitlint/load': 17.5.0
    transitivePeerDependencies:
      - '@swc/core'
      - '@swc/wasm'
    dev: true

  /d@1.0.1:
    resolution: {integrity: sha512-m62ShEObQ39CfralilEQRjH6oAMtNCV1xJyEx5LpRYUVN+EviphDgUc/F3hnYbADmkiNs67Y+3ylmlG7Lnu+FA==}
    dependencies:
      es5-ext: 0.10.62
      type: 1.2.0

  /data-uri-to-buffer@2.0.2:
    resolution: {integrity: sha512-ND9qDTLc6diwj+Xe5cdAgVTbLVdXbtxTJRXRhli8Mowuaan+0EJOtdqJ0QCHNSSPyoXGx9HX2/VMnKeC34AChA==}
    dev: true

  /data-uri-to-buffer@3.0.1:
    resolution: {integrity: sha512-WboRycPNsVw3B3TL559F7kuBUM4d8CgMEvk6xEJlOp7OBPjt6G7z8WMWlD2rOFZLk6OYfFIUGsCOWzcQH9K2og==}
    engines: {node: '>= 6'}
    dev: true

  /data-uri-to-buffer@5.0.1:
    resolution: {integrity: sha512-a9l6T1qqDogvvnw0nKlfZzqsyikEBZBClF39V3TFoKhDtGBqHu2HkuomJc02j5zft8zrUaXEuoicLeW54RkzPg==}
    engines: {node: '>= 14'}
    dev: true

  /date-fns@2.29.3:
    resolution: {integrity: sha512-dDCnyH2WnnKusqvZZ6+jA1O51Ibt8ZMRNkDZdyAyK4YfbDwa/cEmuztzG5pk6hqlp9aSBPYcjOlktquahGwGeA==}
    engines: {node: '>=0.11'}
    dev: true

  /debug@2.6.9:
    resolution: {integrity: sha512-bC7ElrdJaJnPbAP+1EotYvqZsb3ecl5wi6Bfi6BJTUcNowp6cvspg0jXznRTKDjm/E7AdgFBVeAPVMNcKGsHMA==}
    peerDependencies:
      supports-color: '*'
    peerDependenciesMeta:
      supports-color:
        optional: true
    dependencies:
      ms: 2.0.0

  /debug@4.3.4:
    resolution: {integrity: sha512-PRWFHuSU3eDtQJPvnNY7Jcket1j0t5OuOsFzPPzsekD52Zl8qUfFIPEiswXqIvHWGVHOgX+7G/vCNNhehwxfkQ==}
    engines: {node: '>=6.0'}
    peerDependencies:
      supports-color: '*'
    peerDependenciesMeta:
      supports-color:
        optional: true
    dependencies:
      ms: 2.1.2

  /decamelize@1.2.0:
    resolution: {integrity: sha512-z2S+W9X73hAUUki+N+9Za2lBlun89zigOyGrsax+KUQ6wKW4ZoWpEYBkGhQjwAjjDCkWxhY0VKEhk8wzY7F5cA==}
    engines: {node: '>=0.10.0'}
    dev: true

  /decode-named-character-reference@1.0.2:
    resolution: {integrity: sha512-O8x12RzrUF8xyVcY0KJowWsmaJxQbmy0/EtnNtHRpsOcT7dFk5W598coHqBVpmWo1oQQfsCqfCmkZN5DJrZVdg==}
    dependencies:
      character-entities: 2.0.2

  /decompress-response@6.0.0:
    resolution: {integrity: sha512-aW35yZM6Bb/4oJlZncMH2LCoZtJXTRxES17vE3hoRiowU2kWHaJKFkSBDnDR+cm9J+9QhXmREyIfv0pji9ejCQ==}
    engines: {node: '>=10'}
    dependencies:
      mimic-response: 3.1.0
    dev: true

  /dedent@0.7.0:
    resolution: {integrity: sha512-Q6fKUPqnAHAyhiUgFU7BUzLiv0kd8saH9al7tnu5Q/okj6dnupxyTgFIBjVzJATdfIAm9NAsvXNzjaKa+bxVyA==}
    dev: true

  /deep-extend@0.6.0:
    resolution: {integrity: sha512-LOHxIOaPYdHlJRtCQfDIVZtfw/ufM8+rVj649RIHzcm/vGwQRXFt6OPqIFWsm2XEMrNIEtWR64sY1LEKD2vAOA==}
    engines: {node: '>=4.0.0'}
    dev: true

  /deep-is@0.1.4:
    resolution: {integrity: sha512-oIPzksmTg4/MriiaYGO+okXDT7ztn/w3Eptv/+gSIdMdKsJo0u4CfYNFJPy+4SKMuCqGw2wxnA+URMg3t8a/bQ==}
    dev: true

  /default-browser-id@3.0.0:
    resolution: {integrity: sha512-OZ1y3y0SqSICtE8DE4S8YOE9UZOJ8wO16fKWVP5J1Qz42kV9jcnMVFrEE/noXb/ss3Q4pZIH79kxofzyNNtUNA==}
    engines: {node: '>=12'}
    dependencies:
      bplist-parser: 0.2.0
      untildify: 4.0.0
    dev: true

  /default-browser@4.0.0:
    resolution: {integrity: sha512-wX5pXO1+BrhMkSbROFsyxUm0i/cJEScyNhA4PPxc41ICuv05ZZB/MX28s8aZx6xjmatvebIapF6hLEKEcpneUA==}
    engines: {node: '>=14.16'}
    dependencies:
      bundle-name: 3.0.0
      default-browser-id: 3.0.0
      execa: 7.1.1
      titleize: 3.0.0
    dev: true

  /defaults@1.0.4:
    resolution: {integrity: sha512-eFuaLoy/Rxalv2kr+lqMlUnrDWV+3j4pljOIJgLIhI058IQfWJ7vXhyEIHu+HtC738klGALYxOKDO0bQP3tg8A==}
    dependencies:
      clone: 1.0.4
    dev: true

  /define-lazy-prop@3.0.0:
    resolution: {integrity: sha512-N+MeXYoqr3pOgn8xfyRPREN7gHakLYjhsHhWGT3fWAiL4IkAt0iDw14QiiEm2bE30c5XX5q0FtAA3CK5f9/BUg==}
    engines: {node: '>=12'}
    dev: true

  /define-properties@1.2.0:
    resolution: {integrity: sha512-xvqAVKGfT1+UAvPwKTVw/njhdQ8ZhXK4lI0bCIuCMrp2up9nPnaDftrLtmpTazqd1o+UY4zgzU+avtMbDP+ldA==}
    engines: {node: '>= 0.4'}
    dependencies:
      has-property-descriptors: 1.0.0
      object-keys: 1.1.1

  /degenerator@3.0.2:
    resolution: {integrity: sha512-c0mef3SNQo56t6urUU6tdQAs+ThoD0o9B9MJ8HEt7NQcGEILCRFqQb7ZbP9JAv+QF1Ky5plydhMR/IrqWDm+TQ==}
    engines: {node: '>= 6'}
    dependencies:
      ast-types: 0.13.4
      escodegen: 1.14.3
      esprima: 4.0.1
      vm2: 3.9.11
    dev: true

  /degenerator@4.0.2:
    resolution: {integrity: sha512-HKwIFvZROUMfH3qI3gBpD61BYh7q3c3GXD5UGZzoVNJwVSYgZKvYl1fRMXc9ozoTxl/VZxKJ5v/bA+19tywFiw==}
    engines: {node: '>= 14'}
    dependencies:
      ast-types: 0.13.4
      escodegen: 1.14.3
      esprima: 4.0.1
      vm2: 3.9.19
    dev: true

  /delayed-stream@1.0.0:
    resolution: {integrity: sha512-ZySD7Nf91aLB0RxL4KGrKHBXl7Eds1DAmEdcoVawXnLD7SDhpNgtuII2aAkg7a7QS41jxPSZ17p4VdGnMHk3MQ==}
    engines: {node: '>=0.4.0'}
    dev: false

  /depd@2.0.0:
    resolution: {integrity: sha512-g7nH6P6dyDioJogAAGprGpCtVImJhpPk/roCzdb3fIh61/s/nPsfR6onyMwkCAR/OlC3yBC0lESvUoQEAssIrw==}
    engines: {node: '>= 0.8'}
    dev: true

  /deprecation@2.3.1:
    resolution: {integrity: sha512-xmHIy4F3scKVwMsQ4WnVaS8bHOx0DmVwRywosKhaILI0ywMDWPtBSku2HNxRvF7jtwDRsoEwYQSfbxj8b7RlJQ==}
    dev: true

  /dequal@2.0.3:
    resolution: {integrity: sha512-0je+qPKHEMohvfRTCEo3CrPG6cAzAYgmzKyxRiYSSDkS6eGJdyVJm7WaYA5ECaAD9wLB2T4EEeymA5aFVcYXCA==}
    engines: {node: '>=6'}

  /destroy@1.2.0:
    resolution: {integrity: sha512-2sJGJTaXIIaR1w4iJSNoN0hnMY7Gpc/n8D4qSCJw8QqFWXf7cuAgnEHxBpweaVcPevC2l3KpjYCx3NypQQgaJg==}
    engines: {node: '>= 0.8', npm: 1.2.8000 || >= 1.4.16}
    dev: true

  /detect-file@1.0.0:
    resolution: {integrity: sha512-DtCOLG98P007x7wiiOmfI0fi3eIKyWiLTGJ2MDnVi/E04lWGbf+JzrRHMm0rgIIZJGtHpKpbVgLWHrv8xXpc3Q==}
    engines: {node: '>=0.10.0'}
    dev: true

  /detect-indent@6.1.0:
    resolution: {integrity: sha512-reYkTUJAZb9gUuZ2RvVCNhVHdg62RHnJ7WJl8ftMi4diZ6NWlciOzQN88pUhSELEwflJht4oQDv0F0BMlwaYtA==}
    engines: {node: '>=8'}
    dev: true

  /detect-libc@2.0.1:
    resolution: {integrity: sha512-463v3ZeIrcWtdgIg6vI6XUncguvr2TnGl4SzDXinkt9mSLpBJKXT3mW6xT3VQdDN11+WVs29pgvivTc4Lp8v+w==}
    engines: {node: '>=8'}
    dev: true

  /devtools-protocol@0.0.1120988:
    resolution: {integrity: sha512-39fCpE3Z78IaIPChJsP6Lhmkbf4dWXOmzLk/KFTdRkNk/0JymRIfUynDVRndV9HoDz8PyalK1UH21ST/ivwW5Q==}
    dev: true

  /didyoumean@1.2.2:
    resolution: {integrity: sha512-gxtyfqMg7GKyhQmb056K7M3xszy/myH8w+B4RT+QXBQsvAOdc3XymqDDPHx1BgPgsdAA5SIifona89YtRATDzw==}
    dev: true

  /diff@4.0.2:
    resolution: {integrity: sha512-58lmxKSA4BNyLz+HHMUzlOEpg09FV+ev6ZMe3vJihgdxzgcwZ8VoEEPmALCZG9LmqfVoNMMKpttIYTVG6uDY7A==}
    engines: {node: '>=0.3.1'}
    dev: true
    optional: true

  /diff@5.1.0:
    resolution: {integrity: sha512-D+mk+qE8VC/PAUrlAU34N+VfXev0ghe5ywmpqrawphmVZc1bEfn56uo9qpyGp1p4xpzOHkSW4ztBd6L7Xx4ACw==}
    engines: {node: '>=0.3.1'}

  /dir-glob@3.0.1:
    resolution: {integrity: sha512-WkrWp9GR4KXfKGYzOLmTuGVi1UWFfws377n9cc55/tb6DuqyF6pcQ5AbiHEshaDpY9v6oaSr2XCDidGmMwdzIA==}
    engines: {node: '>=8'}
    dependencies:
      path-type: 4.0.0
    dev: true

  /dlv@1.1.3:
    resolution: {integrity: sha512-+HlytyjlPKnIG8XuRG8WvmBP8xs8P71y+SKKS6ZXWoEgLuePxtDoUEiH7WkdePWrQ5JBpE6aoVqfZfJUQkjXwA==}
    dev: true

  /doctrine@3.0.0:
    resolution: {integrity: sha512-yS+Q5i3hBf7GBkd4KG8a7eBNNWNGLTaEwwYWUijIYM7zrlYDM0BFXHjjPWlWZ1Rg7UaddZeIDmi9jF3HmqiQ2w==}
    engines: {node: '>=6.0.0'}
    dependencies:
      esutils: 2.0.3
    dev: true

  /dom-helpers@5.2.1:
    resolution: {integrity: sha512-nRCa7CK3VTrM2NmGkIy4cbK7IZlgBE/PYMn55rrXefr5xXDP0LdtfPnblFDoVdcAfslJ7or6iqAUnx0CCGIWQA==}
    dependencies:
      '@babel/runtime': 7.22.3
      csstype: 3.1.2
    dev: true

  /ee-first@1.1.1:
    resolution: {integrity: sha512-WMwm9LhRUo+WUaRN+vRuETqG89IgZphVSNkdFgeb6sS/E4OrDIN7t48CAewSHXc6C8lefD8KKfr5vY61brQlow==}
    dev: true

  /electron-to-chromium@1.4.345:
    resolution: {integrity: sha512-znGhOQK2TUYLICgS25uaM0a7pHy66rSxbre7l762vg9AUoCcJK+Bu+HCPWpjL/U/kK8/Hf+6E0szAUJSyVYb3Q==}
    dev: true

  /emoji-regex@8.0.0:
    resolution: {integrity: sha512-MSjYzcWNOA0ewAHpz0MxpYFvwg6yjy1NG3xteoqz644VCo/RPgnr1/GGt+ic3iJTzQ8Eu3TdM14SawnVUmGE6A==}
    dev: true

  /encodeurl@1.0.2:
    resolution: {integrity: sha512-TPJXq8JqFaVYm2CWmPvnP2Iyo4ZSM7/QKcSmuMLDObfpH5fi7RUGmd/rTDf+rut/saiDiQEeVTNgAmJEdAOx0w==}
    engines: {node: '>= 0.8'}
    dev: true

  /end-of-stream@1.4.4:
    resolution: {integrity: sha512-+uw1inIHVPQoaVuHzRyXd21icM+cnt4CzD5rW+NC1wjOUSTOs+Te7FOv7AhN7vS9x/oIyhLP5PR1H+phQAHu5Q==}
    dependencies:
      once: 1.4.0
    dev: true

  /error-ex@1.3.2:
    resolution: {integrity: sha512-7dFHNmqeFSEt2ZBsCriorKnn3Z2pj+fd9kmI6QoWw4//DL+icEBfc0U7qJCisqrTsKTjw4fNFy2pW9OqStD84g==}
    dependencies:
      is-arrayish: 0.2.1
    dev: true

  /es-abstract@1.21.2:
    resolution: {integrity: sha512-y/B5POM2iBnIxCiernH1G7rC9qQoM77lLIMQLuob0zhp8C56Po81+2Nj0WFKnd0pNReDTnkYryc+zhOzpEIROg==}
    engines: {node: '>= 0.4'}
    dependencies:
      array-buffer-byte-length: 1.0.0
      available-typed-arrays: 1.0.5
      call-bind: 1.0.2
      es-set-tostringtag: 2.0.1
      es-to-primitive: 1.2.1
      function.prototype.name: 1.1.5
      get-intrinsic: 1.2.1
      get-symbol-description: 1.0.0
      globalthis: 1.0.3
      gopd: 1.0.1
      has: 1.0.3
      has-property-descriptors: 1.0.0
      has-proto: 1.0.1
      has-symbols: 1.0.3
      internal-slot: 1.0.5
      is-array-buffer: 3.0.2
      is-callable: 1.2.7
      is-negative-zero: 2.0.2
      is-regex: 1.1.4
      is-shared-array-buffer: 1.0.2
      is-string: 1.0.7
      is-typed-array: 1.1.10
      is-weakref: 1.0.2
      object-inspect: 1.12.3
      object-keys: 1.1.1
      object.assign: 4.1.4
      regexp.prototype.flags: 1.5.0
      safe-regex-test: 1.0.0
      string.prototype.trim: 1.2.7
      string.prototype.trimend: 1.0.6
      string.prototype.trimstart: 1.0.6
      typed-array-length: 1.0.4
      unbox-primitive: 1.0.2
      which-typed-array: 1.1.9

  /es-set-tostringtag@2.0.1:
    resolution: {integrity: sha512-g3OMbtlwY3QewlqAiMLI47KywjWZoEytKr8pf6iTC8uJq5bIAH52Z9pnQ8pVL6whrCto53JZDuUIsifGeLorTg==}
    engines: {node: '>= 0.4'}
    dependencies:
      get-intrinsic: 1.2.1
      has: 1.0.3
      has-tostringtag: 1.0.0

  /es-to-primitive@1.2.1:
    resolution: {integrity: sha512-QCOllgZJtaUo9miYBcLChTUaHNjJF3PYs1VidD7AwiEj1kYxKeQTctLAezAOH5ZKRH0g2IgPn6KwB4IT8iRpvA==}
    engines: {node: '>= 0.4'}
    dependencies:
      is-callable: 1.2.7
      is-date-object: 1.0.5
      is-symbol: 1.0.4

  /es5-ext@0.10.62:
    resolution: {integrity: sha512-BHLqn0klhEpnOKSrzn/Xsz2UIW8j+cGmo9JLzr8BiUapV8hPL9+FliFqjwr9ngW7jWdnxv6eO+/LqyhJVqgrjA==}
    engines: {node: '>=0.10'}
    requiresBuild: true
    dependencies:
      es6-iterator: 2.0.3
      es6-symbol: 3.1.3
      next-tick: 1.1.0

  /es6-iterator@2.0.3:
    resolution: {integrity: sha512-zw4SRzoUkd+cl+ZoE15A9o1oQd920Bb0iOJMQkQhl3jNc03YqVjAhG7scf9C5KWRU/R13Orf588uCC6525o02g==}
    dependencies:
      d: 1.0.1
      es5-ext: 0.10.62
      es6-symbol: 3.1.3

  /es6-symbol@3.1.3:
    resolution: {integrity: sha512-NJ6Yn3FuDinBaBRWl/q5X/s4koRHBrgKAu+yGI6JCBeiu3qrcbJhwT2GeR/EXVfylRk8dpQVJoLEFhK+Mu31NA==}
    dependencies:
      d: 1.0.1
      ext: 1.7.0

  /esbuild-android-64@0.14.54:
    resolution: {integrity: sha512-Tz2++Aqqz0rJ7kYBfz+iqyE3QMycD4vk7LBRyWaAVFgFtQ/O8EJOnVmTOiDWYZ/uYzB4kvP+bqejYdVKzE5lAQ==}
    engines: {node: '>=12'}
    cpu: [x64]
    os: [android]
    requiresBuild: true
    dev: true
    optional: true

  /esbuild-android-64@0.15.16:
    resolution: {integrity: sha512-Vwkv/sT0zMSgPSVO3Jlt1pUbnZuOgtOQJkJkyyJFAlLe7BiT8e9ESzo0zQSx4c3wW4T6kGChmKDPMbWTgtliQA==}
    engines: {node: '>=12'}
    cpu: [x64]
    os: [android]
    requiresBuild: true
    dev: true
    optional: true

  /esbuild-android-arm64@0.14.54:
    resolution: {integrity: sha512-F9E+/QDi9sSkLaClO8SOV6etqPd+5DgJje1F9lOWoNncDdOBL2YF59IhsWATSt0TLZbYCf3pNlTHvVV5VfHdvg==}
    engines: {node: '>=12'}
    cpu: [arm64]
    os: [android]
    requiresBuild: true
    dev: true
    optional: true

  /esbuild-android-arm64@0.15.16:
    resolution: {integrity: sha512-lqfKuofMExL5niNV3gnhMUYacSXfsvzTa/58sDlBET/hCOG99Zmeh+lz6kvdgvGOsImeo6J9SW21rFCogNPLxg==}
    engines: {node: '>=12'}
    cpu: [arm64]
    os: [android]
    requiresBuild: true
    dev: true
    optional: true

  /esbuild-darwin-64@0.14.54:
    resolution: {integrity: sha512-jtdKWV3nBviOd5v4hOpkVmpxsBy90CGzebpbO9beiqUYVMBtSc0AL9zGftFuBon7PNDcdvNCEuQqw2x0wP9yug==}
    engines: {node: '>=12'}
    cpu: [x64]
    os: [darwin]
    requiresBuild: true
    dev: true
    optional: true

  /esbuild-darwin-64@0.15.16:
    resolution: {integrity: sha512-wo2VWk/n/9V2TmqUZ/KpzRjCEcr00n7yahEdmtzlrfQ3lfMCf3Wa+0sqHAbjk3C6CKkR3WKK/whkMq5Gj4Da9g==}
    engines: {node: '>=12'}
    cpu: [x64]
    os: [darwin]
    requiresBuild: true
    dev: true
    optional: true

  /esbuild-darwin-arm64@0.14.54:
    resolution: {integrity: sha512-OPafJHD2oUPyvJMrsCvDGkRrVCar5aVyHfWGQzY1dWnzErjrDuSETxwA2HSsyg2jORLY8yBfzc1MIpUkXlctmw==}
    engines: {node: '>=12'}
    cpu: [arm64]
    os: [darwin]
    requiresBuild: true
    dev: true
    optional: true

  /esbuild-darwin-arm64@0.15.16:
    resolution: {integrity: sha512-fMXaUr5ou0M4WnewBKsspMtX++C1yIa3nJ5R2LSbLCfJT3uFdcRoU/NZjoM4kOMKyOD9Sa/2vlgN8G07K3SJnw==}
    engines: {node: '>=12'}
    cpu: [arm64]
    os: [darwin]
    requiresBuild: true
    dev: true
    optional: true

  /esbuild-freebsd-64@0.14.54:
    resolution: {integrity: sha512-OKwd4gmwHqOTp4mOGZKe/XUlbDJ4Q9TjX0hMPIDBUWWu/kwhBAudJdBoxnjNf9ocIB6GN6CPowYpR/hRCbSYAg==}
    engines: {node: '>=12'}
    cpu: [x64]
    os: [freebsd]
    requiresBuild: true
    dev: true
    optional: true

  /esbuild-freebsd-64@0.15.16:
    resolution: {integrity: sha512-UzIc0xlRx5x9kRuMr+E3+hlSOxa/aRqfuMfiYBXu2jJ8Mzej4lGL7+o6F5hzhLqWfWm1GWHNakIdlqg1ayaTNQ==}
    engines: {node: '>=12'}
    cpu: [x64]
    os: [freebsd]
    requiresBuild: true
    dev: true
    optional: true

  /esbuild-freebsd-arm64@0.14.54:
    resolution: {integrity: sha512-sFwueGr7OvIFiQT6WeG0jRLjkjdqWWSrfbVwZp8iMP+8UHEHRBvlaxL6IuKNDwAozNUmbb8nIMXa7oAOARGs1Q==}
    engines: {node: '>=12'}
    cpu: [arm64]
    os: [freebsd]
    requiresBuild: true
    dev: true
    optional: true

  /esbuild-freebsd-arm64@0.15.16:
    resolution: {integrity: sha512-8xyiYuGc0DLZphFQIiYaLHlfoP+hAN9RHbE+Ibh8EUcDNHAqbQgUrQg7pE7Bo00rXmQ5Ap6KFgcR0b4ALZls1g==}
    engines: {node: '>=12'}
    cpu: [arm64]
    os: [freebsd]
    requiresBuild: true
    dev: true
    optional: true

  /esbuild-linux-32@0.14.54:
    resolution: {integrity: sha512-1ZuY+JDI//WmklKlBgJnglpUL1owm2OX+8E1syCD6UAxcMM/XoWd76OHSjl/0MR0LisSAXDqgjT3uJqT67O3qw==}
    engines: {node: '>=12'}
    cpu: [ia32]
    os: [linux]
    requiresBuild: true
    dev: true
    optional: true

  /esbuild-linux-32@0.15.16:
    resolution: {integrity: sha512-iGijUTV+0kIMyUVoynK0v+32Oi8yyp0xwMzX69GX+5+AniNy/C/AL1MjFTsozRp/3xQPl7jVux/PLe2ds10/2w==}
    engines: {node: '>=12'}
    cpu: [ia32]
    os: [linux]
    requiresBuild: true
    dev: true
    optional: true

  /esbuild-linux-64@0.14.54:
    resolution: {integrity: sha512-EgjAgH5HwTbtNsTqQOXWApBaPVdDn7XcK+/PtJwZLT1UmpLoznPd8c5CxqsH2dQK3j05YsB3L17T8vE7cp4cCg==}
    engines: {node: '>=12'}
    cpu: [x64]
    os: [linux]
    requiresBuild: true
    dev: true
    optional: true

  /esbuild-linux-64@0.15.16:
    resolution: {integrity: sha512-tuSOjXdLw7VzaUj89fIdAaQT7zFGbKBcz4YxbWrOiXkwscYgE7HtTxUavreBbnRkGxKwr9iT/gmeJWNm4djy/g==}
    engines: {node: '>=12'}
    cpu: [x64]
    os: [linux]
    requiresBuild: true
    dev: true
    optional: true

  /esbuild-linux-arm64@0.14.54:
    resolution: {integrity: sha512-WL71L+0Rwv+Gv/HTmxTEmpv0UgmxYa5ftZILVi2QmZBgX3q7+tDeOQNqGtdXSdsL8TQi1vIaVFHUPDe0O0kdig==}
    engines: {node: '>=12'}
    cpu: [arm64]
    os: [linux]
    requiresBuild: true
    dev: true
    optional: true

  /esbuild-linux-arm64@0.15.16:
    resolution: {integrity: sha512-mPYksnfHnemNrvjrDhZyixL/AfbJN0Xn9S34ZOHYdh6/jJcNd8iTsv3JwJoEvTJqjMggjMhGUPJAdjnFBHoH8A==}
    engines: {node: '>=12'}
    cpu: [arm64]
    os: [linux]
    requiresBuild: true
    dev: true
    optional: true

  /esbuild-linux-arm@0.14.54:
    resolution: {integrity: sha512-qqz/SjemQhVMTnvcLGoLOdFpCYbz4v4fUo+TfsWG+1aOu70/80RV6bgNpR2JCrppV2moUQkww+6bWxXRL9YMGw==}
    engines: {node: '>=12'}
    cpu: [arm]
    os: [linux]
    requiresBuild: true
    dev: true
    optional: true

  /esbuild-linux-arm@0.15.16:
    resolution: {integrity: sha512-XKcrxCEXDTOuoRj5l12tJnkvuxXBMKwEC5j0JISw3ziLf0j4zIwXbKbTmUrKFWbo6ZgvNpa7Y5dnbsjVvH39bQ==}
    engines: {node: '>=12'}
    cpu: [arm]
    os: [linux]
    requiresBuild: true
    dev: true
    optional: true

  /esbuild-linux-mips64le@0.14.54:
    resolution: {integrity: sha512-qTHGQB8D1etd0u1+sB6p0ikLKRVuCWhYQhAHRPkO+OF3I/iSlTKNNS0Lh2Oc0g0UFGguaFZZiPJdJey3AGpAlw==}
    engines: {node: '>=12'}
    cpu: [mips64el]
    os: [linux]
    requiresBuild: true
    dev: true
    optional: true

  /esbuild-linux-mips64le@0.15.16:
    resolution: {integrity: sha512-kSJO2PXaxfm0pWY39+YX+QtpFqyyrcp0ZeI8QPTrcFVQoWEPiPVtOfTZeS3ZKedfH+Ga38c4DSzmKMQJocQv6A==}
    engines: {node: '>=12'}
    cpu: [mips64el]
    os: [linux]
    requiresBuild: true
    dev: true
    optional: true

  /esbuild-linux-ppc64le@0.14.54:
    resolution: {integrity: sha512-j3OMlzHiqwZBDPRCDFKcx595XVfOfOnv68Ax3U4UKZ3MTYQB5Yz3X1mn5GnodEVYzhtZgxEBidLWeIs8FDSfrQ==}
    engines: {node: '>=12'}
    cpu: [ppc64]
    os: [linux]
    requiresBuild: true
    dev: true
    optional: true

  /esbuild-linux-ppc64le@0.15.16:
    resolution: {integrity: sha512-NimPikwkBY0yGABw6SlhKrtT35sU4O23xkhlrTT/O6lSxv3Pm5iSc6OYaqVAHWkLdVf31bF4UDVFO+D990WpAA==}
    engines: {node: '>=12'}
    cpu: [ppc64]
    os: [linux]
    requiresBuild: true
    dev: true
    optional: true

  /esbuild-linux-riscv64@0.14.54:
    resolution: {integrity: sha512-y7Vt7Wl9dkOGZjxQZnDAqqn+XOqFD7IMWiewY5SPlNlzMX39ocPQlOaoxvT4FllA5viyV26/QzHtvTjVNOxHZg==}
    engines: {node: '>=12'}
    cpu: [riscv64]
    os: [linux]
    requiresBuild: true
    dev: true
    optional: true

  /esbuild-linux-riscv64@0.15.16:
    resolution: {integrity: sha512-ty2YUHZlwFOwp7pR+J87M4CVrXJIf5ZZtU/umpxgVJBXvWjhziSLEQxvl30SYfUPq0nzeWKBGw5i/DieiHeKfw==}
    engines: {node: '>=12'}
    cpu: [riscv64]
    os: [linux]
    requiresBuild: true
    dev: true
    optional: true

  /esbuild-linux-s390x@0.14.54:
    resolution: {integrity: sha512-zaHpW9dziAsi7lRcyV4r8dhfG1qBidQWUXweUjnw+lliChJqQr+6XD71K41oEIC3Mx1KStovEmlzm+MkGZHnHA==}
    engines: {node: '>=12'}
    cpu: [s390x]
    os: [linux]
    requiresBuild: true
    dev: true
    optional: true

  /esbuild-linux-s390x@0.15.16:
    resolution: {integrity: sha512-VkZaGssvPDQtx4fvVdZ9czezmyWyzpQhEbSNsHZZN0BHvxRLOYAQ7sjay8nMQwYswP6O2KlZluRMNPYefFRs+w==}
    engines: {node: '>=12'}
    cpu: [s390x]
    os: [linux]
    requiresBuild: true
    dev: true
    optional: true

  /esbuild-netbsd-64@0.14.54:
    resolution: {integrity: sha512-PR01lmIMnfJTgeU9VJTDY9ZerDWVFIUzAtJuDHwwceppW7cQWjBBqP48NdeRtoP04/AtO9a7w3viI+PIDr6d+w==}
    engines: {node: '>=12'}
    cpu: [x64]
    os: [netbsd]
    requiresBuild: true
    dev: true
    optional: true

  /esbuild-netbsd-64@0.15.16:
    resolution: {integrity: sha512-ElQ9rhdY51et6MJTWrCPbqOd/YuPowD7Cxx3ee8wlmXQQVW7UvQI6nSprJ9uVFQISqSF5e5EWpwWqXZsECLvXg==}
    engines: {node: '>=12'}
    cpu: [x64]
    os: [netbsd]
    requiresBuild: true
    dev: true
    optional: true

  /esbuild-openbsd-64@0.14.54:
    resolution: {integrity: sha512-Qyk7ikT2o7Wu76UsvvDS5q0amJvmRzDyVlL0qf5VLsLchjCa1+IAvd8kTBgUxD7VBUUVgItLkk609ZHUc1oCaw==}
    engines: {node: '>=12'}
    cpu: [x64]
    os: [openbsd]
    requiresBuild: true
    dev: true
    optional: true

  /esbuild-openbsd-64@0.15.16:
    resolution: {integrity: sha512-KgxMHyxMCT+NdLQE1zVJEsLSt2QQBAvJfmUGDmgEq8Fvjrf6vSKB00dVHUEDKcJwMID6CdgCpvYNt999tIYhqA==}
    engines: {node: '>=12'}
    cpu: [x64]
    os: [openbsd]
    requiresBuild: true
    dev: true
    optional: true

  /esbuild-sunos-64@0.14.54:
    resolution: {integrity: sha512-28GZ24KmMSeKi5ueWzMcco6EBHStL3B6ubM7M51RmPwXQGLe0teBGJocmWhgwccA1GeFXqxzILIxXpHbl9Q/Kw==}
    engines: {node: '>=12'}
    cpu: [x64]
    os: [sunos]
    requiresBuild: true
    dev: true
    optional: true

  /esbuild-sunos-64@0.15.16:
    resolution: {integrity: sha512-exSAx8Phj7QylXHlMfIyEfNrmqnLxFqLxdQF6MBHPdHAjT7fsKaX6XIJn+aQEFiOcE4X8e7VvdMCJ+WDZxjSRQ==}
    engines: {node: '>=12'}
    cpu: [x64]
    os: [sunos]
    requiresBuild: true
    dev: true
    optional: true

  /esbuild-windows-32@0.14.54:
    resolution: {integrity: sha512-T+rdZW19ql9MjS7pixmZYVObd9G7kcaZo+sETqNH4RCkuuYSuv9AGHUVnPoP9hhuE1WM1ZimHz1CIBHBboLU7w==}
    engines: {node: '>=12'}
    cpu: [ia32]
    os: [win32]
    requiresBuild: true
    dev: true
    optional: true

  /esbuild-windows-32@0.15.16:
    resolution: {integrity: sha512-zQgWpY5pUCSTOwqKQ6/vOCJfRssTvxFuEkpB4f2VUGPBpdddZfdj8hbZuFRdZRPIVHvN7juGcpgCA/XCF37mAQ==}
    engines: {node: '>=12'}
    cpu: [ia32]
    os: [win32]
    requiresBuild: true
    dev: true
    optional: true

  /esbuild-windows-64@0.14.54:
    resolution: {integrity: sha512-AoHTRBUuYwXtZhjXZbA1pGfTo8cJo3vZIcWGLiUcTNgHpJJMC1rVA44ZereBHMJtotyN71S8Qw0npiCIkW96cQ==}
    engines: {node: '>=12'}
    cpu: [x64]
    os: [win32]
    requiresBuild: true
    dev: true
    optional: true

  /esbuild-windows-64@0.15.16:
    resolution: {integrity: sha512-HjW1hHRLSncnM3MBCP7iquatHVJq9l0S2xxsHHj4yzf4nm9TU4Z7k4NkeMlD/dHQ4jPlQQhwcMvwbJiOefSuZw==}
    engines: {node: '>=12'}
    cpu: [x64]
    os: [win32]
    requiresBuild: true
    dev: true
    optional: true

  /esbuild-windows-arm64@0.14.54:
    resolution: {integrity: sha512-M0kuUvXhot1zOISQGXwWn6YtS+Y/1RT9WrVIOywZnJHo3jCDyewAc79aKNQWFCQm+xNHVTq9h8dZKvygoXQQRg==}
    engines: {node: '>=12'}
    cpu: [arm64]
    os: [win32]
    requiresBuild: true
    dev: true
    optional: true

  /esbuild-windows-arm64@0.15.16:
    resolution: {integrity: sha512-oCcUKrJaMn04Vxy9Ekd8x23O8LoU01+4NOkQ2iBToKgnGj5eo1vU9i27NQZ9qC8NFZgnQQZg5oZWAejmbsppNA==}
    engines: {node: '>=12'}
    cpu: [arm64]
    os: [win32]
    requiresBuild: true
    dev: true
    optional: true

  /esbuild@0.14.54:
    resolution: {integrity: sha512-Cy9llcy8DvET5uznocPyqL3BFRrFXSVqbgpMJ9Wz8oVjZlh/zUSNbPRbov0VX7VxN2JH1Oa0uNxZ7eLRb62pJA==}
    engines: {node: '>=12'}
    hasBin: true
    requiresBuild: true
    optionalDependencies:
      '@esbuild/linux-loong64': 0.14.54
      esbuild-android-64: 0.14.54
      esbuild-android-arm64: 0.14.54
      esbuild-darwin-64: 0.14.54
      esbuild-darwin-arm64: 0.14.54
      esbuild-freebsd-64: 0.14.54
      esbuild-freebsd-arm64: 0.14.54
      esbuild-linux-32: 0.14.54
      esbuild-linux-64: 0.14.54
      esbuild-linux-arm: 0.14.54
      esbuild-linux-arm64: 0.14.54
      esbuild-linux-mips64le: 0.14.54
      esbuild-linux-ppc64le: 0.14.54
      esbuild-linux-riscv64: 0.14.54
      esbuild-linux-s390x: 0.14.54
      esbuild-netbsd-64: 0.14.54
      esbuild-openbsd-64: 0.14.54
      esbuild-sunos-64: 0.14.54
      esbuild-windows-32: 0.14.54
      esbuild-windows-64: 0.14.54
      esbuild-windows-arm64: 0.14.54
    dev: true

  /esbuild@0.15.16:
    resolution: {integrity: sha512-o6iS9zxdHrrojjlj6pNGC2NAg86ECZqIETswTM5KmJitq+R1YmahhWtMumeQp9lHqJaROGnsBi2RLawGnfo5ZQ==}
    engines: {node: '>=12'}
    hasBin: true
    requiresBuild: true
    optionalDependencies:
      '@esbuild/android-arm': 0.15.16
      '@esbuild/linux-loong64': 0.15.16
      esbuild-android-64: 0.15.16
      esbuild-android-arm64: 0.15.16
      esbuild-darwin-64: 0.15.16
      esbuild-darwin-arm64: 0.15.16
      esbuild-freebsd-64: 0.15.16
      esbuild-freebsd-arm64: 0.15.16
      esbuild-linux-32: 0.15.16
      esbuild-linux-64: 0.15.16
      esbuild-linux-arm: 0.15.16
      esbuild-linux-arm64: 0.15.16
      esbuild-linux-mips64le: 0.15.16
      esbuild-linux-ppc64le: 0.15.16
      esbuild-linux-riscv64: 0.15.16
      esbuild-linux-s390x: 0.15.16
      esbuild-netbsd-64: 0.15.16
      esbuild-openbsd-64: 0.15.16
      esbuild-sunos-64: 0.15.16
      esbuild-windows-32: 0.15.16
      esbuild-windows-64: 0.15.16
      esbuild-windows-arm64: 0.15.16
    dev: true

  /esbuild@0.16.16:
    resolution: {integrity: sha512-24JyKq10KXM5EBIgPotYIJ2fInNWVVqflv3gicIyQqfmUqi4HvDW1VR790cBgLJHCl96Syy7lhoz7tLFcmuRmg==}
    engines: {node: '>=12'}
    hasBin: true
    requiresBuild: true
    optionalDependencies:
      '@esbuild/android-arm': 0.16.16
      '@esbuild/android-arm64': 0.16.16
      '@esbuild/android-x64': 0.16.16
      '@esbuild/darwin-arm64': 0.16.16
      '@esbuild/darwin-x64': 0.16.16
      '@esbuild/freebsd-arm64': 0.16.16
      '@esbuild/freebsd-x64': 0.16.16
      '@esbuild/linux-arm': 0.16.16
      '@esbuild/linux-arm64': 0.16.16
      '@esbuild/linux-ia32': 0.16.16
      '@esbuild/linux-loong64': 0.16.16
      '@esbuild/linux-mips64el': 0.16.16
      '@esbuild/linux-ppc64': 0.16.16
      '@esbuild/linux-riscv64': 0.16.16
      '@esbuild/linux-s390x': 0.16.16
      '@esbuild/linux-x64': 0.16.16
      '@esbuild/netbsd-x64': 0.16.16
      '@esbuild/openbsd-x64': 0.16.16
      '@esbuild/sunos-x64': 0.16.16
      '@esbuild/win32-arm64': 0.16.16
      '@esbuild/win32-ia32': 0.16.16
      '@esbuild/win32-x64': 0.16.16
    dev: true

  /esbuild@0.16.3:
    resolution: {integrity: sha512-71f7EjPWTiSguen8X/kxEpkAS7BFHwtQKisCDDV3Y4GLGWBaoSCyD5uXkaUew6JDzA9FEN1W23mdnSwW9kqCeg==}
    engines: {node: '>=12'}
    hasBin: true
    requiresBuild: true
    optionalDependencies:
      '@esbuild/android-arm': 0.16.3
      '@esbuild/android-arm64': 0.16.3
      '@esbuild/android-x64': 0.16.3
      '@esbuild/darwin-arm64': 0.16.3
      '@esbuild/darwin-x64': 0.16.3
      '@esbuild/freebsd-arm64': 0.16.3
      '@esbuild/freebsd-x64': 0.16.3
      '@esbuild/linux-arm': 0.16.3
      '@esbuild/linux-arm64': 0.16.3
      '@esbuild/linux-ia32': 0.16.3
      '@esbuild/linux-loong64': 0.16.3
      '@esbuild/linux-mips64el': 0.16.3
      '@esbuild/linux-ppc64': 0.16.3
      '@esbuild/linux-riscv64': 0.16.3
      '@esbuild/linux-s390x': 0.16.3
      '@esbuild/linux-x64': 0.16.3
      '@esbuild/netbsd-x64': 0.16.3
      '@esbuild/openbsd-x64': 0.16.3
      '@esbuild/sunos-x64': 0.16.3
      '@esbuild/win32-arm64': 0.16.3
      '@esbuild/win32-ia32': 0.16.3
      '@esbuild/win32-x64': 0.16.3
    dev: true

  /esbuild@0.17.19:
    resolution: {integrity: sha512-XQ0jAPFkK/u3LcVRcvVHQcTIqD6E2H1fvZMA5dQPSOWb3suUbWbfbRf94pjc0bNzRYLfIrDRQXr7X+LHIm5oHw==}
    engines: {node: '>=12'}
    hasBin: true
    requiresBuild: true
    optionalDependencies:
      '@esbuild/android-arm': 0.17.19
      '@esbuild/android-arm64': 0.17.19
      '@esbuild/android-x64': 0.17.19
      '@esbuild/darwin-arm64': 0.17.19
      '@esbuild/darwin-x64': 0.17.19
      '@esbuild/freebsd-arm64': 0.17.19
      '@esbuild/freebsd-x64': 0.17.19
      '@esbuild/linux-arm': 0.17.19
      '@esbuild/linux-arm64': 0.17.19
      '@esbuild/linux-ia32': 0.17.19
      '@esbuild/linux-loong64': 0.17.19
      '@esbuild/linux-mips64el': 0.17.19
      '@esbuild/linux-ppc64': 0.17.19
      '@esbuild/linux-riscv64': 0.17.19
      '@esbuild/linux-s390x': 0.17.19
      '@esbuild/linux-x64': 0.17.19
      '@esbuild/netbsd-x64': 0.17.19
      '@esbuild/openbsd-x64': 0.17.19
      '@esbuild/sunos-x64': 0.17.19
      '@esbuild/win32-arm64': 0.17.19
      '@esbuild/win32-ia32': 0.17.19
      '@esbuild/win32-x64': 0.17.19
    dev: true

  /escalade@3.1.1:
    resolution: {integrity: sha512-k0er2gUkLf8O0zKJiAhmkTnJlTvINGv7ygDNPbeIsX/TJjGJZHuh9B2UxbsaEkmlEo9MfhrSzmhIlhRlI2GXnw==}
    engines: {node: '>=6'}
    dev: true

  /escape-html@1.0.3:
    resolution: {integrity: sha512-NiSupZ4OeuGwr68lGIeym/ksIZMJodUGOSCZ/FSnTxcrekbvqrgdUxlJOMpijaKZVjAJrWrGs/6Jy8OMuyj9ow==}
    dev: true

  /escape-string-regexp@1.0.5:
    resolution: {integrity: sha512-vbRorB5FUQWvla16U8R/qgaFIya2qGzwDrNmCZuYKrbdSUMG6I1ZCGQRefkRVhuOkIGVne7BQ35DSfo1qvJqFg==}
    engines: {node: '>=0.8.0'}
    dev: true

  /escape-string-regexp@4.0.0:
    resolution: {integrity: sha512-TtpcNJ3XAzx3Gq8sWRzJaVajRs0uVxA2YAkdb1jm2YkPz4G6egUFAyA3n5vtEIZefPk5Wa4UXbKuS5fKkJWdgA==}
    engines: {node: '>=10'}
    dev: true

  /escape-string-regexp@5.0.0:
    resolution: {integrity: sha512-/veY75JbMK4j1yjvuUxuVsiS/hr/4iHs9FTT6cgTexxdE0Ly/glccBAkloH/DofkjRbZU3bnoj38mOmhkZ0lHw==}
    engines: {node: '>=12'}
    dev: true

  /escodegen@1.14.3:
    resolution: {integrity: sha512-qFcX0XJkdg+PB3xjZZG/wKSuT1PnQWx57+TVSjIMmILd2yC/6ByYElPwJnslDsuWuSAp4AwJGumarAAmJch5Kw==}
    engines: {node: '>=4.0'}
    hasBin: true
    dependencies:
      esprima: 4.0.1
      estraverse: 4.3.0
      esutils: 2.0.3
      optionator: 0.8.3
    optionalDependencies:
      source-map: 0.6.1
    dev: true

  /eslint-plugin-no-only-tests@3.1.0:
    resolution: {integrity: sha512-Lf4YW/bL6Un1R6A76pRZyE1dl1vr31G/ev8UzIc/geCgFWyrKil8hVjYqWVKGB/UIGmb6Slzs9T0wNezdSVegw==}
    engines: {node: '>=5.0.0'}
    dev: true

  /eslint-plugin-qwik@1.1.4(eslint@8.41.0):
    resolution: {integrity: sha512-RHeH/OwYu6iLxVxyuHshCRiIetmrsEo585yGC8ZRTuIa25zCUbD54w/KumXU6u4W5t00NxxrDwt3+ZH206hQEA==}
    engines: {node: '>=16'}
    peerDependencies:
      eslint: '>= 8'
    dependencies:
      eslint: 8.41.0
      jsx-ast-utils: 3.3.3
    dev: true

  /eslint-scope@5.1.1:
    resolution: {integrity: sha512-2NxwbF/hZ0KpepYN0cNbo+FN6XoK7GaHlQhgx/hIZl6Va0bF45RQOOwhLIy8lQDbuCiadSLCBnH2CFYquit5bw==}
    engines: {node: '>=8.0.0'}
    dependencies:
      esrecurse: 4.3.0
      estraverse: 4.3.0
    dev: true

  /eslint-scope@7.2.0:
    resolution: {integrity: sha512-DYj5deGlHBfMt15J7rdtyKNq/Nqlv5KfU4iodrQ019XESsRnwXH9KAE0y3cwtUHDo2ob7CypAnCqefh6vioWRw==}
    engines: {node: ^12.22.0 || ^14.17.0 || >=16.0.0}
    dependencies:
      esrecurse: 4.3.0
      estraverse: 5.3.0
    dev: true

  /eslint-visitor-keys@3.4.1:
    resolution: {integrity: sha512-pZnmmLwYzf+kWaM/Qgrvpen51upAktaaiI01nsJD/Yr3lMOdNtq0cxkrrg16w64VtisN6okbs7Q8AfGqj4c9fA==}
    engines: {node: ^12.22.0 || ^14.17.0 || >=16.0.0}
    dev: true

  /eslint@8.41.0:
    resolution: {integrity: sha512-WQDQpzGBOP5IrXPo4Hc0814r4/v2rrIsB0rhT7jtunIalgg6gYXWhRMOejVO8yH21T/FGaxjmFjBMNqcIlmH1Q==}
    engines: {node: ^12.22.0 || ^14.17.0 || >=16.0.0}
    hasBin: true
    dependencies:
      '@eslint-community/eslint-utils': 4.4.0(eslint@8.41.0)
      '@eslint-community/regexpp': 4.5.1
      '@eslint/eslintrc': 2.0.3
      '@eslint/js': 8.41.0
      '@humanwhocodes/config-array': 0.11.8
      '@humanwhocodes/module-importer': 1.0.1
      '@nodelib/fs.walk': 1.2.8
      ajv: 6.12.6
      chalk: 4.1.2
      cross-spawn: 7.0.3
      debug: 4.3.4
      doctrine: 3.0.0
      escape-string-regexp: 4.0.0
      eslint-scope: 7.2.0
      eslint-visitor-keys: 3.4.1
      espree: 9.5.2
      esquery: 1.5.0
      esutils: 2.0.3
      fast-deep-equal: 3.1.3
      file-entry-cache: 6.0.1
      find-up: 5.0.0
      glob-parent: 6.0.2
      globals: 13.20.0
      graphemer: 1.4.0
      ignore: 5.2.4
      import-fresh: 3.3.0
      imurmurhash: 0.1.4
      is-glob: 4.0.3
      is-path-inside: 3.0.3
      js-yaml: 4.1.0
      json-stable-stringify-without-jsonify: 1.0.1
      levn: 0.4.1
      lodash.merge: 4.6.2
      minimatch: 3.1.2
      natural-compare: 1.4.0
      optionator: 0.9.1
      strip-ansi: 6.0.1
      strip-json-comments: 3.1.1
      text-table: 0.2.0
    transitivePeerDependencies:
      - supports-color
    dev: true

  /espree@9.5.2:
    resolution: {integrity: sha512-7OASN1Wma5fum5SrNhFMAMJxOUAbhyfQ8dQ//PJaJbNw0URTPWqIghHWt1MmAANKhHZIYOHruW4Kw4ruUWOdGw==}
    engines: {node: ^12.22.0 || ^14.17.0 || >=16.0.0}
    dependencies:
      acorn: 8.8.2
      acorn-jsx: 5.3.2(acorn@8.8.2)
      eslint-visitor-keys: 3.4.1
    dev: true

  /esprima@4.0.1:
    resolution: {integrity: sha512-eGuFFw7Upda+g4p+QHvnW0RyTX/SVeJBDM/gCtMARO0cLuT2HcEKnTPvhjV6aGeqrCB/sbNop0Kszm0jsaWU4A==}
    engines: {node: '>=4'}
    hasBin: true
    dev: true

  /esquery@1.5.0:
    resolution: {integrity: sha512-YQLXUplAwJgCydQ78IMJywZCceoqk1oH01OERdSAJc/7U2AylwjhSCLDEtqwg811idIS/9fIU5GjG73IgjKMVg==}
    engines: {node: '>=0.10'}
    dependencies:
      estraverse: 5.3.0
    dev: true

  /esrecurse@4.3.0:
    resolution: {integrity: sha512-KmfKL3b6G+RXvP8N1vr3Tq1kL/oCFgn2NYXEtqP8/L3pKapUA4G8cFVaoF3SU323CD4XypR/ffioHmkti6/Tag==}
    engines: {node: '>=4.0'}
    dependencies:
      estraverse: 5.3.0
    dev: true

  /estraverse@4.3.0:
    resolution: {integrity: sha512-39nnKffWz8xN1BU/2c79n9nB9HDzo0niYUqx6xyqUnyoAnQyyWpOTdZEeiCch8BBu515t4wp9ZmgVfVhn9EBpw==}
    engines: {node: '>=4.0'}
    dev: true

  /estraverse@5.3.0:
    resolution: {integrity: sha512-MMdARuVEQziNTeJD8DgMqmhwR11BRQ/cBP+pLtYdSTnf3MIO8fFeiINEbX36ZdNlfU/7A9f3gUw49B3oQsvwBA==}
    engines: {node: '>=4.0'}
    dev: true

  /estree-util-attach-comments@2.1.1:
    resolution: {integrity: sha512-+5Ba/xGGS6mnwFbXIuQiDPTbuTxuMCooq3arVv7gPZtYpjp+VXH/NkHAP35OOefPhNG/UGqU3vt/LTABwcHX0w==}
    dependencies:
      '@types/estree': 1.0.1

  /estree-util-build-jsx@2.2.2:
    resolution: {integrity: sha512-m56vOXcOBuaF+Igpb9OPAy7f9w9OIkb5yhjsZuaPm7HoGi4oTOQi0h2+yZ+AtKklYFZ+rPC4n0wYCJCEU1ONqg==}
    dependencies:
      '@types/estree-jsx': 1.0.0
      estree-util-is-identifier-name: 2.1.0
      estree-walker: 3.0.3

  /estree-util-is-identifier-name@2.1.0:
    resolution: {integrity: sha512-bEN9VHRyXAUOjkKVQVvArFym08BTWB0aJPppZZr0UNyAqWsLaVfAqP7hbaTJjzHifmB5ebnR8Wm7r7yGN/HonQ==}

  /estree-util-to-js@1.2.0:
    resolution: {integrity: sha512-IzU74r1PK5IMMGZXUVZbmiu4A1uhiPgW5hm1GjcOfr4ZzHaMPpLNJjR7HjXiIOzi25nZDrgFTobHTkV5Q6ITjA==}
    dependencies:
      '@types/estree-jsx': 1.0.0
      astring: 1.8.6
      source-map: 0.7.4

  /estree-util-value-to-estree@3.0.1:
    resolution: {integrity: sha512-b2tdzTurEIbwRh+mKrEcaWfu1wgb8J1hVsgREg7FFiecWwK/PhO8X0kyc+0bIcKNtD4sqxIdNoRy6/p/TvECEA==}
    engines: {node: '>=16.0.0'}
    dependencies:
      '@types/estree': 1.0.1
      is-plain-obj: 4.1.0
    dev: true

  /estree-util-visit@1.2.1:
    resolution: {integrity: sha512-xbgqcrkIVbIG+lI/gzbvd9SGTJL4zqJKBFttUl5pP27KhAjtMKbX/mQXJ7qgyXpMgVy/zvpm0xoQQaGL8OloOw==}
    dependencies:
      '@types/estree-jsx': 1.0.0
      '@types/unist': 2.0.6

  /estree-walker@0.6.1:
    resolution: {integrity: sha512-SqmZANLWS0mnatqbSfRP5g8OXZC12Fgg1IwNtLsyHDzJizORW4khDfjPqJZsemPWBB2uqykUah5YpQ6epsqC/w==}
    dev: true

  /estree-walker@2.0.2:
    resolution: {integrity: sha512-Rfkk/Mp/DL7JVje3u18FxFujQlTNR2q6QfMSMB7AvCBx91NGj/ba3kCfza0f6dVDbw7YlRf/nDrn7pQrCCyQ/w==}
    dev: true

  /estree-walker@3.0.3:
    resolution: {integrity: sha512-7RUKfXgSMMkzt6ZuXmqapOurLGPPfgj6l9uRZ7lRGolvk0y2yocc35LdcxKC5PQZdn2DMqioAQ2NoWcrTKmm6g==}
    dependencies:
      '@types/estree': 1.0.1

  /esutils@2.0.3:
    resolution: {integrity: sha512-kVscqXk4OCp68SZ0dkgEKVi6/8ij300KBWTJq32P/dYeWTSwK41WyTxalN1eRmA5Z9UU/LX9D7FWSmV9SAYx6g==}
    engines: {node: '>=0.10.0'}
    dev: true

  /etag@1.8.1:
    resolution: {integrity: sha512-aIL5Fx7mawVa300al2BnEE4iNvo1qETxLrPI/o05L7z6go7fCw1J6EQmbK4FmJ2AS7kgVF/KEZWufBfdClMcPg==}
    engines: {node: '>= 0.6'}
    dev: true

  /execa@4.1.0:
    resolution: {integrity: sha512-j5W0//W7f8UxAn8hXVnwG8tLwdiUy4FJLcSupCg6maBYZDpyBvTApK7KyuI4bKj8KOh1r2YH+6ucuYtJv1bTZA==}
    engines: {node: '>=10'}
    dependencies:
      cross-spawn: 7.0.3
      get-stream: 5.2.0
      human-signals: 1.1.1
      is-stream: 2.0.1
      merge-stream: 2.0.0
      npm-run-path: 4.0.1
      onetime: 5.1.2
      signal-exit: 3.0.7
      strip-final-newline: 2.0.0
    dev: true

  /execa@5.1.1:
    resolution: {integrity: sha512-8uSpZZocAZRBAPIEINJj3Lo9HyGitllczc27Eh5YYojjMFMn8yHMDMaUHE2Jqfq05D/wucwI4JGURyXt1vchyg==}
    engines: {node: '>=10'}
    dependencies:
      cross-spawn: 7.0.3
      get-stream: 6.0.1
      human-signals: 2.1.0
      is-stream: 2.0.1
      merge-stream: 2.0.0
      npm-run-path: 4.0.1
      onetime: 5.1.2
      signal-exit: 3.0.7
      strip-final-newline: 2.0.0
    dev: true

  /execa@7.1.1:
    resolution: {integrity: sha512-wH0eMf/UXckdUYnO21+HDztteVv05rq2GXksxT4fCGeHkBhw1DROXh40wcjMcRqDOWE7iPJ4n3M7e2+YFP+76Q==}
    engines: {node: ^14.18.0 || ^16.14.0 || >=18.0.0}
    dependencies:
      cross-spawn: 7.0.3
      get-stream: 6.0.1
      human-signals: 4.3.1
      is-stream: 3.0.0
      merge-stream: 2.0.0
      npm-run-path: 5.1.0
      onetime: 6.0.0
      signal-exit: 3.0.7
      strip-final-newline: 3.0.0
    dev: true

  /exit-hook@2.2.1:
    resolution: {integrity: sha512-eNTPlAD67BmP31LDINZ3U7HSF8l57TxOY2PmBJ1shpCvpnxBF93mWCE8YHBnXs8qiUZJc9WDcWIeC3a2HIAMfw==}
    engines: {node: '>=6'}
    dev: true

  /expand-template@2.0.3:
    resolution: {integrity: sha512-XYfuKMvj4O35f/pOXLObndIRvyQ+/+6AhODh+OKWj9S9498pHHn/IMszH+gt0fBCRWMNfk1ZSp5x3AifmnI2vg==}
    engines: {node: '>=6'}
    dev: true

  /expand-tilde@2.0.2:
    resolution: {integrity: sha512-A5EmesHW6rfnZ9ysHQjPdJRni0SRar0tjtG5MNtm9n5TUvsYU8oozprtRD4AqHxcZWWlVuAmQo2nWKfN9oyjTw==}
    engines: {node: '>=0.10.0'}
    dependencies:
      homedir-polyfill: 1.0.3
    dev: true

  /express@4.18.2:
    resolution: {integrity: sha512-5/PsL6iGPdfQ/lKM1UuielYgv3BUoJfz1aUwU9vHZ+J7gyvwdQXFEBIEIaxeGf0GIcreATNyBExtalisDbuMqQ==}
    engines: {node: '>= 0.10.0'}
    dependencies:
      accepts: 1.3.8
      array-flatten: 1.1.1
      body-parser: 1.20.1
      content-disposition: 0.5.4
      content-type: 1.0.5
      cookie: 0.5.0
      cookie-signature: 1.0.6
      debug: 2.6.9
      depd: 2.0.0
      encodeurl: 1.0.2
      escape-html: 1.0.3
      etag: 1.8.1
      finalhandler: 1.2.0
      fresh: 0.5.2
      http-errors: 2.0.0
      merge-descriptors: 1.0.1
      methods: 1.1.2
      on-finished: 2.4.1
      parseurl: 1.3.3
      path-to-regexp: 0.1.7
      proxy-addr: 2.0.7
      qs: 6.11.0
      range-parser: 1.2.1
      safe-buffer: 5.2.1
      send: 0.18.0
      serve-static: 1.15.0
      setprototypeof: 1.2.0
      statuses: 2.0.1
      type-is: 1.6.18
      utils-merge: 1.0.1
      vary: 1.1.2
    transitivePeerDependencies:
      - supports-color
    dev: true

  /ext@1.7.0:
    resolution: {integrity: sha512-6hxeJYaL110a9b5TEJSj0gojyHQAmA2ch5Os+ySCiA1QGdS697XWY1pzsrSjqA9LDEEgdB/KypIlR59RcLuHYw==}
    dependencies:
      type: 2.7.2

  /extend-shallow@2.0.1:
    resolution: {integrity: sha512-zCnTtlxNoAiDc3gqY2aYAWFx7XWWiasuF2K8Me5WbN8otHKTUKBwjPtNpRs/rbUZm7KxWAaNj7P1a/p52GbVug==}
    engines: {node: '>=0.10.0'}
    dependencies:
      is-extendable: 0.1.1
    dev: true

  /extend@3.0.2:
    resolution: {integrity: sha512-fjquC59cD7CyW6urNXK0FBufkZcoiGG80wTuPujX590cB5Ttln20E2UB4S/WARVqhXffZl2LNgS+gQdPIIim/g==}

  /external-editor@3.1.0:
    resolution: {integrity: sha512-hMQ4CX1p1izmuLYyZqLMO/qGNw10wSv9QDCPfzXfyFrOaCSSoRfqE1Kf1s5an66J5JZC62NewG+mK49jOCtQew==}
    engines: {node: '>=4'}
    dependencies:
      chardet: 0.7.0
      iconv-lite: 0.4.24
      tmp: 0.0.33
    dev: true

  /extract-zip@2.0.1:
    resolution: {integrity: sha512-GDhU9ntwuKyGXdZBUgTIe+vXnWj0fppUEtMDL0+idd5Sta8TGpHssn/eusA9mrPr9qNDym6SxAYZjNvCn/9RBg==}
    engines: {node: '>= 10.17.0'}
    hasBin: true
    dependencies:
      debug: 4.3.4
      get-stream: 5.2.0
      yauzl: 2.10.0
    optionalDependencies:
      '@types/yauzl': 2.10.0
    transitivePeerDependencies:
      - supports-color
    dev: true

  /fast-deep-equal@3.1.3:
    resolution: {integrity: sha512-f3qQ9oQy9j2AhBe/H9VC91wLmKBCCU/gDOnKNAYG5hswO7BLKj09Hc5HYNz9cGI++xlpDCIgDaitVs03ATR84Q==}
    dev: true

  /fast-glob@3.2.12:
    resolution: {integrity: sha512-DVj4CQIYYow0BlaelwK1pHl5n5cRSJfM60UA0zK891sVInoPri2Ekj7+e1CT3/3qxXenpI+nBBmQAcJPJgaj4w==}
    engines: {node: '>=8.6.0'}
    dependencies:
      '@nodelib/fs.stat': 2.0.5
      '@nodelib/fs.walk': 1.2.8
      glob-parent: 5.1.2
      merge2: 1.4.1
      micromatch: 4.0.5
    dev: true

  /fast-json-stable-stringify@2.1.0:
    resolution: {integrity: sha512-lhd/wF+Lk98HZoTCtlVraHtfh5XYijIjalXck7saUtuanSDyLMxnHhSXEDJqHxD7msR8D0uCmqlkwjCV8xvwHw==}
    dev: true

  /fast-levenshtein@2.0.6:
    resolution: {integrity: sha512-DCXu6Ifhqcks7TZKY3Hxp3y6qphY5SJZmrWMDrKcERSOXWQdMhU9Ig/PYrzyw/ul9jOIyh0N4M0tbC5hodg8dw==}
    dev: true

  /fastq@1.15.0:
    resolution: {integrity: sha512-wBrocU2LCXXa+lWBt8RoIRD89Fi8OdABODa/kEnyeyjS5aZO5/GNvI5sEINADqP/h8M29UHTHUb53sUu5Ihqdw==}
    dependencies:
      reusify: 1.0.4
    dev: true

  /fault@2.0.1:
    resolution: {integrity: sha512-WtySTkS4OKev5JtpHXnib4Gxiurzh5NCGvWrFaZ34m6JehfTUhKZvn9njTfw48t6JumVQOmrKqpmGcdwxnhqBQ==}
    dependencies:
      format: 0.2.2
    dev: true

  /fd-slicer@1.1.0:
    resolution: {integrity: sha512-cE1qsB/VwyQozZ+q1dGxR8LBYNZeofhEdUNGSMbQD3Gw2lAzX9Zb3uIU6Ebc/Fmyjo9AWWfnn0AUCHqtevs/8g==}
    dependencies:
      pend: 1.2.0
    dev: true

  /fflate@0.8.0:
    resolution: {integrity: sha512-FAdS4qMuFjsJj6XHbBaZeXOgaypXp8iw/Tpyuq/w3XA41jjLHT8NPA+n7czH/DDhdncq0nAyDZmPeWXh2qmdIg==}
    dev: true

  /figures@3.2.0:
    resolution: {integrity: sha512-yaduQFRKLXYOGgEn6AZau90j3ggSOyiqXU0F9JZfeXYhNa+Jk4X+s45A2zg5jns87GAFa34BBm2kXw4XpNcbdg==}
    engines: {node: '>=8'}
    dependencies:
      escape-string-regexp: 1.0.5
    dev: true

  /file-entry-cache@6.0.1:
    resolution: {integrity: sha512-7Gps/XWymbLk2QLYK4NzpMOrYjMhdIxXuIvy2QBsLE6ljuodKvdkWs/cpyJJ3CVIVpH0Oi1Hvg1ovbMzLdFBBg==}
    engines: {node: ^10.12.0 || >=12.0.0}
    dependencies:
      flat-cache: 3.0.4
    dev: true

  /file-uri-to-path@1.0.0:
    resolution: {integrity: sha512-0Zt+s3L7Vf1biwWZ29aARiVYLx7iMGnEUl9x33fbB/j3jR81u/O2LbqK+Bm1CDSNDKVtJ/YjwY7TUd5SkeLQLw==}
    dev: true

  /file-uri-to-path@2.0.0:
    resolution: {integrity: sha512-hjPFI8oE/2iQPVe4gbrJ73Pp+Xfub2+WI2LlXDbsaJBwT5wuMh35WNWVYYTpnz895shtwfyutMFLFywpQAFdLg==}
    engines: {node: '>= 6'}
    dev: true

  /fill-range@7.0.1:
    resolution: {integrity: sha512-qOo9F+dMUmC2Lcb4BbVvnKJxTPjCm+RRpe4gDuGrzkL7mEVl/djYSu2OdQ2Pa302N4oqkSg9ir6jaLWJ2USVpQ==}
    engines: {node: '>=8'}
    dependencies:
      to-regex-range: 5.0.1
    dev: true

  /finalhandler@1.2.0:
    resolution: {integrity: sha512-5uXcUVftlQMFnWC9qu/svkWv3GTd2PfUhK/3PLkYNAe7FbqJMt3515HaxE6eRL74GdsriiwujiawdaB1BpEISg==}
    engines: {node: '>= 0.8'}
    dependencies:
      debug: 2.6.9
      encodeurl: 1.0.2
      escape-html: 1.0.3
      on-finished: 2.4.1
      parseurl: 1.3.3
      statuses: 2.0.1
      unpipe: 1.0.0
    transitivePeerDependencies:
      - supports-color
    dev: true

  /find-node-modules@2.1.3:
    resolution: {integrity: sha512-UC2I2+nx1ZuOBclWVNdcnbDR5dlrOdVb7xNjmT/lHE+LsgztWks3dG7boJ37yTS/venXw84B/mAW9uHVoC5QRg==}
    dependencies:
      findup-sync: 4.0.0
      merge: 2.1.1
    dev: true

  /find-root@1.1.0:
    resolution: {integrity: sha512-NKfW6bec6GfKc0SGx1e07QZY9PE99u0Bft/0rzSD5k3sO/vwkVUpDUKVm5Gpp5Ue3YfShPFTX2070tDs5kB9Ng==}
    dev: true

  /find-up@4.1.0:
    resolution: {integrity: sha512-PpOwAdQ/YlXQ2vj8a3h8IipDuYRi3wceVQQGYWxNINccq40Anw7BlsEXCMbt1Zt+OLA6Fq9suIpIWD0OsnISlw==}
    engines: {node: '>=8'}
    dependencies:
      locate-path: 5.0.0
      path-exists: 4.0.0
    dev: true

  /find-up@5.0.0:
    resolution: {integrity: sha512-78/PXT1wlLLDgTzDs7sjq9hzz0vXD+zn+7wypEe4fXQxCmdmqfGsEPQxmiCSQI3ajFV91bVSsvNtrJRiW6nGng==}
    engines: {node: '>=10'}
    dependencies:
      locate-path: 6.0.0
      path-exists: 4.0.0
    dev: true

  /findup-sync@4.0.0:
    resolution: {integrity: sha512-6jvvn/12IC4quLBL1KNokxC7wWTvYncaVUYSoxWw7YykPLuRrnv4qdHcSOywOI5RpkOVGeQRtWM8/q+G6W6qfQ==}
    engines: {node: '>= 8'}
    dependencies:
      detect-file: 1.0.0
      is-glob: 4.0.3
      micromatch: 4.0.5
      resolve-dir: 1.0.1
    dev: true

  /flat-cache@3.0.4:
    resolution: {integrity: sha512-dm9s5Pw7Jc0GvMYbshN6zchCA9RgQlzzEZX3vylR9IqFfS8XciblUXOKfW6SiuJ0e13eDYZoZV5wdrev7P3Nwg==}
    engines: {node: ^10.12.0 || >=12.0.0}
    dependencies:
      flatted: 3.2.7
      rimraf: 3.0.2
    dev: true

  /flatted@3.2.7:
    resolution: {integrity: sha512-5nqDSxl8nn5BSNxyR3n4I6eDmbolI6WT+QqR547RwxQapgjQBmtktdP+HTBb/a/zLsbzERTONyUB5pefh5TtjQ==}
    dev: true

  /follow-redirects@1.15.2:
    resolution: {integrity: sha512-VQLG33o04KaQ8uYi2tVNbdrWp1QWxNNea+nmIB4EVM28v0hmP17z7aG1+wAkNzVq4KeXTq3221ye5qTJP91JwA==}
    engines: {node: '>=4.0'}
    peerDependencies:
      debug: '*'
    peerDependenciesMeta:
      debug:
        optional: true
    dev: false

  /for-each@0.3.3:
    resolution: {integrity: sha512-jqYfLp7mo9vIyQf8ykW2v7A+2N4QjeCeI5+Dz9XraiO1ign81wjiH7Fb9vSOWvQfNtmSa4H2RoQTrrXivdUZmw==}
    dependencies:
      is-callable: 1.2.7

  /form-data@4.0.0:
    resolution: {integrity: sha512-ETEklSGi5t0QMZuiXoA/Q6vcnxcLQP5vdugSpuAyi6SVGi2clPPp+xgEhuMaHC+zGgn31Kd235W35f7Hykkaww==}
    engines: {node: '>= 6'}
    dependencies:
      asynckit: 0.4.0
      combined-stream: 1.0.8
      mime-types: 2.1.35
    dev: false

  /format@0.2.2:
    resolution: {integrity: sha512-wzsgA6WOq+09wrU1tsJ09udeR/YZRaeArL9e1wPbFg3GG2yDnC2ldKpxs4xunpFF9DgqCqOIra3bc1HWrJ37Ww==}
    engines: {node: '>=0.4.x'}
    dev: true

  /forwarded@0.2.0:
    resolution: {integrity: sha512-buRG0fpBtRHSTCOASe6hD258tEubFoRLb4ZNA6NxMVHNw2gOcwHo9wyablzMzOA5z9xA9L1KNjk/Nt6MT9aYow==}
    engines: {node: '>= 0.6'}
    dev: true

  /fraction.js@4.2.0:
    resolution: {integrity: sha512-MhLuK+2gUcnZe8ZHlaaINnQLl0xRIGRfcGk2yl8xoQAfHrSsL3rYu6FCmBdkdbhc9EPlwyGHewaRsvwRMJtAlA==}
    dev: true

  /fresh@0.5.2:
    resolution: {integrity: sha512-zJ2mQYM18rEFOudeV4GShTGIQ7RbzA7ozbU9I/XBpm7kqgMywgmylMwXHxZJmkVoYkna9d2pVXVXPdYTP9ej8Q==}
    engines: {node: '>= 0.6'}
    dev: true

  /fs-constants@1.0.0:
    resolution: {integrity: sha512-y6OAwoSIf7FyjMIv94u+b5rdheZEjzR63GTyZJm5qh4Bi+2YgwLCcI/fPFZkL5PSixOt6ZNKm+w+Hfp/Bciwow==}
    dev: true

  /fs-extra@11.1.1:
    resolution: {integrity: sha512-MGIE4HOvQCeUCzmlHs0vXpih4ysz4wg9qiSAu6cd42lVwPbTM1TjV7RusoyQqMmk/95gdQZX72u+YW+c3eEpFQ==}
    engines: {node: '>=14.14'}
    dependencies:
      graceful-fs: 4.2.11
      jsonfile: 6.1.0
      universalify: 2.0.0
    dev: true

  /fs-extra@7.0.1:
    resolution: {integrity: sha512-YJDaCJZEnBmcbw13fvdAM9AwNOJwOzrE4pqMqBq5nFiEqXUqHwlK4B+3pUw6JNvfSPtX05xFHtYy/1ni01eGCw==}
    engines: {node: '>=6 <7 || >=8'}
    dependencies:
      graceful-fs: 4.2.11
      jsonfile: 4.0.0
      universalify: 0.1.2
    dev: true

  /fs-extra@8.1.0:
    resolution: {integrity: sha512-yhlQgA6mnOJUKOsRUFsgJdQCvkKhcz8tlZG5HBQfReYZy46OwLcY+Zia0mtdHsOo9y/hP+CxMN0TU9QxoOtG4g==}
    engines: {node: '>=6 <7 || >=8'}
    dependencies:
      graceful-fs: 4.2.11
      jsonfile: 4.0.0
      universalify: 0.1.2
    dev: true

  /fs-extra@9.1.0:
    resolution: {integrity: sha512-hcg3ZmepS30/7BSFqRvoo3DOMQu7IjqxO5nCDt+zM9XWjb33Wg7ziNT+Qvqbuc3+gWpzO02JubVyk2G4Zvo1OQ==}
    engines: {node: '>=10'}
    dependencies:
      at-least-node: 1.0.0
      graceful-fs: 4.2.11
      jsonfile: 6.1.0
      universalify: 2.0.0
    dev: true

  /fs.realpath@1.0.0:
    resolution: {integrity: sha512-OO0pH2lK6a0hZnAdau5ItzHPI6pUlvI7jMVnxUQRtw4owF2wk8lOSabtGDCTP4Ggrg2MbGnWO9X8K1t4+fGMDw==}
    dev: true

  /fsevents@2.3.2:
    resolution: {integrity: sha512-xiqMQR4xAeHTuB9uWm+fFRcIOgKBMiOBP+eXiyT7jsgVCq1bkVygt00oASowB7EdtpOHaaPgKt812P9ab+DDKA==}
    engines: {node: ^8.16.0 || ^10.6.0 || >=11.0.0}
    os: [darwin]
    requiresBuild: true
    dev: true
    optional: true

  /ftp@0.3.10:
    resolution: {integrity: sha512-faFVML1aBx2UoDStmLwv2Wptt4vw5x03xxX172nhA5Y5HBshW5JweqQ2W4xL4dezQTG8inJsuYcpPHHU3X5OTQ==}
    engines: {node: '>=0.8.0'}
    dependencies:
      readable-stream: 1.1.14
      xregexp: 2.0.0
    dev: true

  /function-bind@1.1.1:
    resolution: {integrity: sha512-yIovAzMX49sF8Yl58fSCWJ5svSLuaibPxXQJFLmBObTuCr0Mf1KiPopGM9NiFjiYBCbfaa2Fh6breQ6ANVTI0A==}

  /function.prototype.name@1.1.5:
    resolution: {integrity: sha512-uN7m/BzVKQnCUF/iW8jYea67v++2u7m5UgENbHRtdDVclOUP+FMPlCNdmk0h/ysGyo2tavMJEDqJAkJdRa1vMA==}
    engines: {node: '>= 0.4'}
    dependencies:
      call-bind: 1.0.2
      define-properties: 1.2.0
      es-abstract: 1.21.2
      functions-have-names: 1.2.3

  /functions-have-names@1.2.3:
    resolution: {integrity: sha512-xckBUXyTIqT97tq2x2AMb+g163b5JFysYk0x4qxNFwbfQkmNZoiRHb6sPzI9/QV33WeuvVYBUIiD4NzNIyqaRQ==}

  /get-caller-file@2.0.5:
    resolution: {integrity: sha512-DyFP3BM/3YHTQOCUL/w0OZHR0lpKeGrxotcHWcqNEdnltqFwXVfhEBQ94eIo34AfQpo0rGki4cyIiftY06h2Fg==}
    engines: {node: 6.* || 8.* || >= 10.*}
    dev: true

  /get-intrinsic@1.2.1:
    resolution: {integrity: sha512-2DcsyfABl+gVHEfCOaTrWgyt+tb6MSEGmKq+kI5HwLbIYgjgmMcV8KQ41uaKz1xxUcn9tJtgFbQUEVcEbd0FYw==}
    dependencies:
      function-bind: 1.1.1
      has: 1.0.3
      has-proto: 1.0.1
      has-symbols: 1.0.3

  /get-source@2.0.12:
    resolution: {integrity: sha512-X5+4+iD+HoSeEED+uwrQ07BOQr0kEDFMVqqpBuI+RaZBpBpHCuXxo70bjar6f0b0u/DQJsJ7ssurpP0V60Az+w==}
    dependencies:
      data-uri-to-buffer: 2.0.2
      source-map: 0.6.1
    dev: true

  /get-stream@5.2.0:
    resolution: {integrity: sha512-nBF+F1rAZVCu/p7rjzgA+Yb4lfYXrpl7a6VmJrU8wF9I1CKvP/QwPNZHnOlwbTkY6dvtFIzFMSyQXbLoTQPRpA==}
    engines: {node: '>=8'}
    dependencies:
      pump: 3.0.0
    dev: true

  /get-stream@6.0.1:
    resolution: {integrity: sha512-ts6Wi+2j3jQjqi70w5AlN8DFnkSwC+MqmxEzdEALB2qXZYV3X/b1CTfgPLGJNMeAWxdPfU8FO1ms3NUfaHCPYg==}
    engines: {node: '>=10'}
    dev: true

  /get-symbol-description@1.0.0:
    resolution: {integrity: sha512-2EmdH1YvIQiZpltCNgkuiUnyukzxM/R6NDJX31Ke3BG1Nq5b0S2PhX59UKi9vZpPDQVdqn+1IcaAwnzTT5vCjw==}
    engines: {node: '>= 0.4'}
    dependencies:
      call-bind: 1.0.2
      get-intrinsic: 1.2.1

  /get-uri@3.0.2:
    resolution: {integrity: sha512-+5s0SJbGoyiJTZZ2JTpFPLMPSch72KEqGOTvQsBqg0RBWvwhWUSYZFAtz3TPW0GXJuLBJPts1E241iHg+VRfhg==}
    engines: {node: '>= 6'}
    dependencies:
      '@tootallnate/once': 1.1.2
      data-uri-to-buffer: 3.0.1
      debug: 4.3.4
      file-uri-to-path: 2.0.0
      fs-extra: 8.1.0
      ftp: 0.3.10
    transitivePeerDependencies:
      - supports-color
    dev: true

  /get-uri@6.0.1:
    resolution: {integrity: sha512-7ZqONUVqaabogsYNWlYj0t3YZaL6dhuEueZXGF+/YVmf6dHmaFg8/6psJKqhx9QykIDKzpGcy2cn4oV4YC7V/Q==}
    engines: {node: '>= 14'}
    dependencies:
      basic-ftp: 5.0.3
      data-uri-to-buffer: 5.0.1
      debug: 4.3.4
      fs-extra: 8.1.0
    transitivePeerDependencies:
      - supports-color
    dev: true

  /github-from-package@0.0.0:
    resolution: {integrity: sha512-SyHy3T1v2NUXn29OsWdxmK6RwHD+vkj3v8en8AOBZ1wBQ/hCAQ5bAQTD02kW4W9tUp/3Qh6J8r9EvntiyCmOOw==}
    dev: true

  /github-slugger@2.0.0:
    resolution: {integrity: sha512-IaOQ9puYtjrkq7Y0Ygl9KDZnrf/aiUJYUpVf89y8kyaxbRG7Y1SrX/jaumrv81vc61+kiMempujsM3Yw7w5qcw==}
    dev: true

  /glob-parent@5.1.2:
    resolution: {integrity: sha512-AOIgSQCepiJYwP3ARnGx+5VnTu2HBYdzbGP45eLw1vr3zB3vZLeyed1sC9hnbcOc9/SrMyM5RPQrkGz4aS9Zow==}
    engines: {node: '>= 6'}
    dependencies:
      is-glob: 4.0.3
    dev: true

  /glob-parent@6.0.2:
    resolution: {integrity: sha512-XxwI8EOhVQgWp6iDL+3b0r86f4d6AX6zSU55HfB4ydCEuXLXc5FcYeOu+nnGftS4TEju/11rt4KJPTMgbfmv4A==}
    engines: {node: '>=10.13.0'}
    dependencies:
      is-glob: 4.0.3
    dev: true

  /glob-to-regexp@0.4.1:
    resolution: {integrity: sha512-lkX1HJXwyMcprw/5YUZc2s7DrpAiHB21/V+E1rHUrVNokkvB6bqMzT0VfV6/86ZNabt1k14YOIaT7nDvOX3Iiw==}
    dev: true

  /glob@7.1.6:
    resolution: {integrity: sha512-LwaxwyZ72Lk7vZINtNNrywX0ZuLyStrdDtabefZKAY5ZGJhVtgdznluResxNmPitE0SAO+O26sWTHeKSI2wMBA==}
    dependencies:
      fs.realpath: 1.0.0
      inflight: 1.0.6
      inherits: 2.0.4
      minimatch: 3.1.2
      once: 1.4.0
      path-is-absolute: 1.0.1
    dev: true

  /glob@7.2.3:
    resolution: {integrity: sha512-nFR0zLpU2YCaRxwoCJvL6UvCH2JFyFVIvwTLsIf21AuHlMskA1hhTdk+LlYJtOlYt9v6dvszD2BGRqBL+iQK9Q==}
    dependencies:
      fs.realpath: 1.0.0
      inflight: 1.0.6
      inherits: 2.0.4
      minimatch: 3.1.2
      once: 1.4.0
      path-is-absolute: 1.0.1
    dev: true

  /global-dirs@0.1.1:
    resolution: {integrity: sha512-NknMLn7F2J7aflwFOlGdNIuCDpN3VGoSoB+aap3KABFWbHVn1TCgFC+np23J8W2BiZbjfEw3BFBycSMv1AFblg==}
    engines: {node: '>=4'}
    dependencies:
      ini: 1.3.8
    dev: true
    optional: true

  /global-modules@1.0.0:
    resolution: {integrity: sha512-sKzpEkf11GpOFuw0Zzjzmt4B4UZwjOcG757PPvrfhxcLFbq0wpsgpOqxpxtxFiCG4DtG93M6XRVbF2oGdev7bg==}
    engines: {node: '>=0.10.0'}
    dependencies:
      global-prefix: 1.0.2
      is-windows: 1.0.2
      resolve-dir: 1.0.1
    dev: true

  /global-prefix@1.0.2:
    resolution: {integrity: sha512-5lsx1NUDHtSjfg0eHlmYvZKv8/nVqX4ckFbM+FrGcQ+04KWcWFo9P5MxPZYSzUvyzmdTbI7Eix8Q4IbELDqzKg==}
    engines: {node: '>=0.10.0'}
    dependencies:
      expand-tilde: 2.0.2
      homedir-polyfill: 1.0.3
      ini: 1.3.8
      is-windows: 1.0.2
      which: 1.3.1
    dev: true

  /globals@13.20.0:
    resolution: {integrity: sha512-Qg5QtVkCy/kv3FUSlu4ukeZDVf9ee0iXLAUYX13gbR17bnejFTzr4iS9bY7kwCf1NztRNm1t91fjOiyx4CSwPQ==}
    engines: {node: '>=8'}
    dependencies:
      type-fest: 0.20.2
    dev: true

  /globalthis@1.0.3:
    resolution: {integrity: sha512-sFdI5LyBiNTHjRd7cGPWapiHWMOXKyuBNX/cWJ3NfzrZQVa8GI/8cofCl74AOVqq9W5kNmguTIzJ/1s2gyI9wA==}
    engines: {node: '>= 0.4'}
    dependencies:
      define-properties: 1.2.0

  /globby@11.1.0:
    resolution: {integrity: sha512-jhIXaOzy1sb8IyocaruWSn1TjmnBVs8Ayhcy83rmxNJ8q2uWKCAj3CnJY+KpGSXCueAPc0i05kVvVKtP1t9S3g==}
    engines: {node: '>=10'}
    dependencies:
      array-union: 2.1.0
      dir-glob: 3.0.1
      fast-glob: 3.2.12
      ignore: 5.2.4
      merge2: 1.4.1
      slash: 3.0.0
    dev: true

  /globrex@0.1.2:
    resolution: {integrity: sha512-uHJgbwAMwNFf5mLst7IWLNg14x1CkeqglJb/K3doi4dw6q2IvAAmM/Y81kevy83wP+Sst+nutFTYOGg3d1lsxg==}
    dev: true

  /gopd@1.0.1:
    resolution: {integrity: sha512-d65bNlIadxvpb/A2abVdlqKqV563juRnZ1Wtk6s1sIR8uNsXR70xqIzVqxVf1eTqDunwT2MkczEeaezCKTZhwA==}
    dependencies:
      get-intrinsic: 1.2.1

  /graceful-fs@4.2.11:
    resolution: {integrity: sha512-RbJ5/jmFcNNCcDV5o9eTnBLJ/HszWV0P73bc+Ff4nS/rJj+YaS6IGyiOL0VoBYX+l1Wrl3k63h/KrH+nhJ0XvQ==}
    dev: true

  /grapheme-splitter@1.0.4:
    resolution: {integrity: sha512-bzh50DW9kTPM00T8y4o8vQg89Di9oLJVLW/KaOGIXJWP/iqCN6WKYkbNOF04vFLJhwcpYUh9ydh/+5vpOqV4YQ==}
    dev: true

  /graphemer@1.4.0:
    resolution: {integrity: sha512-EtKwoO6kxCL9WO5xipiHTZlSzBm7WLT627TqC/uVRd0HKmq8NXyebnNYxDoBi7wt8eTWrUrKXCOVaFq9x1kgag==}
    dev: true

  /gray-matter@4.0.3:
    resolution: {integrity: sha512-5v6yZd4JK3eMI3FqqCouswVqwugaA9r4dNZB1wwcmrD02QkV5H0y7XBQW8QwQqEaZY1pM9aqORSORhJRdNK44Q==}
    engines: {node: '>=6.0'}
    dependencies:
      js-yaml: 3.14.1
      kind-of: 6.0.3
      section-matter: 1.0.0
      strip-bom-string: 1.0.0
    dev: true

  /has-bigints@1.0.2:
    resolution: {integrity: sha512-tSvCKtBr9lkF0Ex0aQiP9N+OpV4zi2r/Nee5VkRDbaqv35RLYMzbwQfFSZZH0kR+Rd6302UJZ2p/bJCEoR3VoQ==}

  /has-flag@3.0.0:
    resolution: {integrity: sha512-sKJf1+ceQBr4SMkvQnBDNDtf4TXpVhVGateu0t918bl30FnbE2m4vNLX+VWe/dpjlb+HugGYzW7uQXH98HPEYw==}
    engines: {node: '>=4'}
    dev: true

  /has-flag@4.0.0:
    resolution: {integrity: sha512-EykJT/Q1KjTWctppgIAgfSO0tKVuZUjhgMr17kqTumMl6Afv3EISleU7qZUzoXDFTAHTDC4NOoG/ZxU3EvlMPQ==}
    engines: {node: '>=8'}
    dev: true

  /has-property-descriptors@1.0.0:
    resolution: {integrity: sha512-62DVLZGoiEBDHQyqG4w9xCuZ7eJEwNmJRWw2VY84Oedb7WFcA27fiEVe8oUQx9hAUJ4ekurquucTGwsyO1XGdQ==}
    dependencies:
      get-intrinsic: 1.2.1

  /has-proto@1.0.1:
    resolution: {integrity: sha512-7qE+iP+O+bgF9clE5+UoBFzE65mlBiVj3tKCrlNQ0Ogwm0BjpT/gK4SlLYDMybDh5I3TCTKnPPa0oMG7JDYrhg==}
    engines: {node: '>= 0.4'}

  /has-symbols@1.0.3:
    resolution: {integrity: sha512-l3LCuF6MgDNwTDKkdYGEihYjt5pRPbEg46rtlmnSPlUbgmB8LOIrKJbYYFBSbnPaJexMKtiPO8hmeRjRz2Td+A==}
    engines: {node: '>= 0.4'}

  /has-tostringtag@1.0.0:
    resolution: {integrity: sha512-kFjcSNhnlGV1kyoGk7OXKSawH5JOb/LzUc5w9B02hOTO0dfFRjbHQKvg1d6cf3HbeUmtU9VbbV3qzZ2Teh97WQ==}
    engines: {node: '>= 0.4'}
    dependencies:
      has-symbols: 1.0.3

  /has@1.0.3:
    resolution: {integrity: sha512-f2dvO0VU6Oej7RkWJGrehjbzMAjFp5/VKPp5tTpWIV4JHHZK1/BxbFRtf/siA2SWTe09caDmVtYYzWEIbBS4zw==}
    engines: {node: '>= 0.4.0'}
    dependencies:
      function-bind: 1.1.1

  /hash-obj@4.0.0:
    resolution: {integrity: sha512-FwO1BUVWkyHasWDW4S8o0ssQXjvyghLV2rfVhnN36b2bbcj45eGiuzdn9XOvOpjV3TKQD7Gm2BWNXdE9V4KKYg==}
    engines: {node: '>=12'}
    dependencies:
      is-obj: 3.0.0
      sort-keys: 5.0.0
      type-fest: 1.4.0
    dev: true

  /hast-util-has-property@2.0.0:
    resolution: {integrity: sha512-4Qf++8o5v14us4Muv3HRj+Er6wTNGA/N9uCaZMty4JWvyFKLdhULrv4KE1b65AthsSO9TXSZnjuxS8ecIyhb0w==}
    dev: true

  /hast-util-heading-rank@2.1.1:
    resolution: {integrity: sha512-iAuRp+ESgJoRFJbSyaqsfvJDY6zzmFoEnL1gtz1+U8gKtGGj1p0CVlysuUAUjq95qlZESHINLThwJzNGmgGZxA==}
    dependencies:
      '@types/hast': 2.3.4
    dev: true

  /hast-util-is-element@2.1.2:
    resolution: {integrity: sha512-thjnlGAnwP8ef/GSO1Q8BfVk2gundnc2peGQqEg2kUt/IqesiGg/5mSwN2fE7nLzy61pg88NG6xV+UrGOrx9EA==}
    dependencies:
      '@types/hast': 2.3.4
      '@types/unist': 2.0.6
    dev: true

  /hast-util-parse-selector@3.1.1:
    resolution: {integrity: sha512-jdlwBjEexy1oGz0aJ2f4GKMaVKkA9jwjr4MjAAI22E5fM/TXVZHuS5OpONtdeIkRKqAaryQ2E9xNQxijoThSZA==}
    dependencies:
      '@types/hast': 2.3.4
    dev: true

  /hast-util-to-estree@2.3.3:
    resolution: {integrity: sha512-ihhPIUPxN0v0w6M5+IiAZZrn0LH2uZomeWwhn7uP7avZC6TE7lIiEh2yBMPr5+zi1aUCXq6VoYRgs2Bw9xmycQ==}
    dependencies:
      '@types/estree': 1.0.1
      '@types/estree-jsx': 1.0.0
      '@types/hast': 2.3.4
      '@types/unist': 2.0.6
      comma-separated-tokens: 2.0.3
      estree-util-attach-comments: 2.1.1
      estree-util-is-identifier-name: 2.1.0
      hast-util-whitespace: 2.0.1
      mdast-util-mdx-expression: 1.3.2
      mdast-util-mdxjs-esm: 1.3.1
      property-information: 6.2.0
      space-separated-tokens: 2.0.2
      style-to-object: 0.4.1
      unist-util-position: 4.0.4
      zwitch: 2.0.4
    transitivePeerDependencies:
      - supports-color

  /hast-util-to-string@2.0.0:
    resolution: {integrity: sha512-02AQ3vLhuH3FisaMM+i/9sm4OXGSq1UhOOCpTLLQtHdL3tZt7qil69r8M8iDkZYyC0HCFylcYoP+8IO7ddta1A==}
    dependencies:
      '@types/hast': 2.3.4
    dev: true

  /hast-util-whitespace@2.0.1:
    resolution: {integrity: sha512-nAxA0v8+vXSBDt3AnRUNjyRIQ0rD+ntpbAp4LnPkumc5M9yUbSMa4XDU9Q6etY4f1Wp4bNgvc1yjiZtsTTrSng==}

  /hastscript@7.2.0:
    resolution: {integrity: sha512-TtYPq24IldU8iKoJQqvZOuhi5CyCQRAbvDOX0x1eW6rsHSxa/1i2CCiptNTotGHJ3VoHRGmqiv6/D3q113ikkw==}
    dependencies:
      '@types/hast': 2.3.4
      comma-separated-tokens: 2.0.3
      hast-util-parse-selector: 3.1.1
      property-information: 6.2.0
      space-separated-tokens: 2.0.2
    dev: true

  /hoist-non-react-statics@3.3.2:
    resolution: {integrity: sha512-/gGivxi8JPKWNm/W0jSmzcMPpfpPLc3dY/6GxhX2hQ9iGj3aDfklV4ET7NjKpSinLpJ5vafa9iiGIEZg10SfBw==}
    dependencies:
      react-is: 16.13.1
    dev: true

  /homedir-polyfill@1.0.3:
    resolution: {integrity: sha512-eSmmWE5bZTK2Nou4g0AI3zZ9rswp7GRKoKXS1BLUkvPviOqs4YTN1djQIqrXy9k5gEtdLPy86JjRwsNM9tnDcA==}
    engines: {node: '>=0.10.0'}
    dependencies:
      parse-passwd: 1.0.0
    dev: true

  /http-cache-semantics@4.1.1:
    resolution: {integrity: sha512-er295DKPVsV82j5kw1Gjt+ADA/XYHsajl82cGNQG2eyoPkvgUhX+nDIyelzhIWbbsXP39EHcI6l5tYs2FYqYXQ==}
    dev: true

  /http-errors@2.0.0:
    resolution: {integrity: sha512-FtwrG/euBzaEjYeRqOgly7G0qviiXoJWnvEH2Z1plBdXgbyjv34pHTSb9zoeHMyDy33+DWy5Wt9Wo+TURtOYSQ==}
    engines: {node: '>= 0.8'}
    dependencies:
      depd: 2.0.0
      inherits: 2.0.4
      setprototypeof: 1.2.0
      statuses: 2.0.1
      toidentifier: 1.0.1
    dev: true

  /http-proxy-agent@4.0.1:
    resolution: {integrity: sha512-k0zdNgqWTGA6aeIRVpvfVob4fL52dTfaehylg0Y4UvSySvOq/Y+BOyPrgpUrA7HylqvU8vIZGsRuXmspskV0Tg==}
    engines: {node: '>= 6'}
    dependencies:
      '@tootallnate/once': 1.1.2
      agent-base: 6.0.2
      debug: 4.3.4
    transitivePeerDependencies:
      - supports-color
    dev: true

  /http-proxy-agent@7.0.0:
    resolution: {integrity: sha512-+ZT+iBxVUQ1asugqnD6oWoRiS25AkjNfG085dKJGtGxkdwLQrMKU5wJr2bOOFAXzKcTuqq+7fZlTMgG3SRfIYQ==}
    engines: {node: '>= 14'}
    dependencies:
      agent-base: 7.1.0
      debug: 4.3.4
    transitivePeerDependencies:
      - supports-color
    dev: true

  /https-proxy-agent@5.0.1:
    resolution: {integrity: sha512-dFcAjpTQFgoLMzC2VwU+C/CbS7uRL0lWmxDITmqm7C+7F0Odmj6s9l6alZc6AELXhrnggM2CeWSXHGOdX2YtwA==}
    engines: {node: '>= 6'}
    dependencies:
      agent-base: 6.0.2
      debug: 4.3.4
    transitivePeerDependencies:
      - supports-color
    dev: true

  /https-proxy-agent@7.0.0:
    resolution: {integrity: sha512-0euwPCRyAPSgGdzD1IVN9nJYHtBhJwb6XPfbpQcYbPCwrBidX6GzxmchnaF4sfF/jPb74Ojx5g4yTg3sixlyPw==}
    engines: {node: '>= 14'}
    dependencies:
      agent-base: 7.1.0
      debug: 4.3.4
    transitivePeerDependencies:
      - supports-color
    dev: true

  /human-signals@1.1.1:
    resolution: {integrity: sha512-SEQu7vl8KjNL2eoGBLF3+wAjpsNfA9XMlXAYj/3EdaNfAlxKthD1xjEQfGOUhllCGGJVNY34bRr6lPINhNjyZw==}
    engines: {node: '>=8.12.0'}
    dev: true

  /human-signals@2.1.0:
    resolution: {integrity: sha512-B4FFZ6q/T2jhhksgkbEW3HBvWIfDW85snkQgawt07S7J5QXTk6BkNV+0yAeZrM5QpMAdYlocGoljn0sJ/WQkFw==}
    engines: {node: '>=10.17.0'}
    dev: true

  /human-signals@4.3.1:
    resolution: {integrity: sha512-nZXjEF2nbo7lIw3mgYjItAfgQXog3OjJogSbKa2CQIIvSGWcKgeJnQlNXip6NglNzYH45nSRiEVimMvYL8DDqQ==}
    engines: {node: '>=14.18.0'}
    dev: true

  /iconv-lite@0.4.24:
    resolution: {integrity: sha512-v3MXnZAcvnywkTUEZomIActle7RXXeedOR31wwl7VlyoXO4Qi9arvSenNQWne1TcRwhCL1HwLI21bEqdpj8/rA==}
    engines: {node: '>=0.10.0'}
    dependencies:
      safer-buffer: 2.1.2
    dev: true

  /iconv-lite@0.6.3:
    resolution: {integrity: sha512-4fCk79wshMdzMp2rH06qWrJE4iolqLhCUH+OiuIgU++RB0+94NlDL81atO7GX55uUKueo0txHNtvEyI6D7WdMw==}
    engines: {node: '>=0.10.0'}
    dependencies:
      safer-buffer: 2.1.2
    dev: true

  /ieee754@1.2.1:
    resolution: {integrity: sha512-dcyqhDvX1C46lXZcVqCpK+FtMRQVdIMN6/Df5js2zouUsqG7I6sFxitIC+7KYK29KdXOLHdu9zL4sFnoVQnqaA==}
    dev: true

  /ignore@5.2.0:
    resolution: {integrity: sha512-CmxgYGiEPCLhfLnpPp1MoRmifwEIOgjcHXxOBjv7mY96c+eWScsOP9c112ZyLdWHi0FxHjI+4uVhKYp/gcdRmQ==}
    engines: {node: '>= 4'}
    dev: true

  /ignore@5.2.4:
    resolution: {integrity: sha512-MAb38BcSbH0eHNBxn7ql2NH/kX33OkB3lZ1BNdh7ENeRChHTYsTvWrMubiIAMNS2llXEEgZ1MUOBtXChP3kaFQ==}
    engines: {node: '>= 4'}
    dev: true

  /image-size@1.0.2:
    resolution: {integrity: sha512-xfOoWjceHntRb3qFCrh5ZFORYH8XCdYpASltMhZ/Q0KZiOwjdE/Yl2QCiWdwD+lygV5bMCvauzgu5PxBX/Yerg==}
    engines: {node: '>=14.0.0'}
    hasBin: true
    dependencies:
      queue: 6.0.2
    dev: true

  /import-fresh@3.3.0:
    resolution: {integrity: sha512-veYYhQa+D1QBKznvhUHxb8faxlrwUnxseDAbAp457E0wLNio2bOSKnjYDhMj+YiAq61xrMGhQk9iXVk5FzgQMw==}
    engines: {node: '>=6'}
    dependencies:
      parent-module: 1.0.1
      resolve-from: 4.0.0
    dev: true

  /import-lazy@4.0.0:
    resolution: {integrity: sha512-rKtvo6a868b5Hu3heneU+L4yEQ4jYKLtjpnPeUdK7h0yzXGmyBTypknlkCvHFBqfX9YlorEiMM6Dnq/5atfHkw==}
    engines: {node: '>=8'}
    dev: true

  /imurmurhash@0.1.4:
    resolution: {integrity: sha512-JmXMZ6wuvDmLiHEml9ykzqO6lwFbof0GG4IkcGaENdCRDDmMVnny7s5HsIgHCbaq0w2MyPhDqkhTUgS2LU2PHA==}
    engines: {node: '>=0.8.19'}
    dev: true

  /indent-string@5.0.0:
    resolution: {integrity: sha512-m6FAo/spmsW2Ab2fU35JTYwtOKa2yAwXSwgjSv1TJzh4Mh7mC3lzAOVLBprb72XsTrgkEIsl7YrFNAiDiRhIGg==}
    engines: {node: '>=12'}
    dev: true

  /inflight@1.0.6:
    resolution: {integrity: sha512-k92I/b08q4wvFscXCLvqfsHCrjrF7yiXsQuIVvVE7N82W3+aqpzuUdBbfhWcy/FZR3/4IgflMgKLOsvPDrGCJA==}
    dependencies:
      once: 1.4.0
      wrappy: 1.0.2
    dev: true

  /inherits@2.0.4:
    resolution: {integrity: sha512-k/vGaX4/Yla3WzyMCvTQOXYeIHvqOKtnqBduzTHpzpQZzAskKMhZ2K+EnBiSM9zGSoIFeMpXKxa4dYeZIQqewQ==}
    dev: true

  /ini@1.3.8:
    resolution: {integrity: sha512-JV/yugV2uzW5iMRSiZAyDtQd+nxtUnjeLt0acNdw98kKLrvuRVyB80tsREOE7yvGVgalhZ6RNXCmEHkUKBKxew==}
    dev: true

  /inline-style-parser@0.1.1:
    resolution: {integrity: sha512-7NXolsK4CAS5+xvdj5OMMbI962hU/wvwoxk+LWR9Ek9bVtyuuYScDN6eS0rUm6TxApFpw7CX1o4uJzcd4AyD3Q==}

  /inquirer@7.3.3:
    resolution: {integrity: sha512-JG3eIAj5V9CwcGvuOmoo6LB9kbAYT8HXffUl6memuszlwDC/qvFAJw49XJ5NROSFNPxp3iQg1GqkFhaY/CR0IA==}
    engines: {node: '>=8.0.0'}
    dependencies:
      ansi-escapes: 4.3.2
      chalk: 4.1.2
      cli-cursor: 3.1.0
      cli-width: 3.0.0
      external-editor: 3.1.0
      figures: 3.2.0
      lodash: 4.17.21
      mute-stream: 0.0.8
      run-async: 2.4.1
      rxjs: 6.6.7
      string-width: 4.2.3
      strip-ansi: 6.0.1
      through: 2.3.8
    dev: true

  /inquirer@8.2.5:
    resolution: {integrity: sha512-QAgPDQMEgrDssk1XiwwHoOGYF9BAbUcc1+j+FhEvaOt8/cKRqyLn0U5qA6F74fGhTMGxf92pOvPBeh29jQJDTQ==}
    engines: {node: '>=12.0.0'}
    dependencies:
      ansi-escapes: 4.3.2
      chalk: 4.1.2
      cli-cursor: 3.1.0
      cli-width: 3.0.0
      external-editor: 3.1.0
      figures: 3.2.0
      lodash: 4.17.21
      mute-stream: 0.0.8
      ora: 5.4.1
      run-async: 2.4.1
      rxjs: 7.8.0
      string-width: 4.2.3
      strip-ansi: 6.0.1
      through: 2.3.8
      wrap-ansi: 7.0.0
    dev: true

  /install@0.13.0:
    resolution: {integrity: sha512-zDml/jzr2PKU9I8J/xyZBQn8rPCAY//UOYNmR01XwNwyfhEWObo2SWfSl1+0tm1u6PhxLwDnfsT/6jB7OUxqFA==}
    engines: {node: '>= 0.10'}
    dev: true

  /internal-slot@1.0.5:
    resolution: {integrity: sha512-Y+R5hJrzs52QCG2laLn4udYVnxsfny9CpOhNhUvk/SSSVyF6T27FzRbF0sroPidSu3X8oEAkOn2K804mjpt6UQ==}
    engines: {node: '>= 0.4'}
    dependencies:
      get-intrinsic: 1.2.1
      has: 1.0.3
      side-channel: 1.0.4

  /ip@1.1.8:
    resolution: {integrity: sha512-PuExPYUiu6qMBQb4l06ecm6T6ujzhmh+MeJcW9wa89PoAz5pvd4zPgN5WJV104mb6S2T1AwNIAaB70JNrLQWhg==}
    dev: true

  /ip@2.0.0:
    resolution: {integrity: sha512-WKa+XuLG1A1R0UWhl2+1XQSi+fZWMsYKffMZTTYsiZaUD8k2yDAj5atimTUD2TZkyCkNEeYE5NhFZmupOGtjYQ==}
    dev: true

  /ipaddr.js@1.9.1:
    resolution: {integrity: sha512-0KI/607xoxSToH7GjN1FfSbLoU0+btTicjsQSWQlh/hZykN8KpmMf7uYwPW3R+akZ6R/w18ZlXSHBYXiYUPO3g==}
    engines: {node: '>= 0.10'}
    dev: true

  /is-alphabetical@2.0.1:
    resolution: {integrity: sha512-FWyyY60MeTNyeSRpkM2Iry0G9hpr7/9kD40mD/cGQEuilcZYS4okz8SN2Q6rLCJ8gbCt6fN+rC+6tMGS99LaxQ==}

  /is-alphanumerical@2.0.1:
    resolution: {integrity: sha512-hmbYhX/9MUMF5uh7tOXyK/n0ZvWpad5caBA17GsC6vyuCqaWliRG5K1qS9inmUhEMaOBIW7/whAnSwveW/LtZw==}
    dependencies:
      is-alphabetical: 2.0.1
      is-decimal: 2.0.1

  /is-array-buffer@3.0.2:
    resolution: {integrity: sha512-y+FyyR/w8vfIRq4eQcM1EYgSTnmHXPqaF+IgzgraytCFq5Xh8lllDVmAZolPJiZttZLeFSINPYMaEJ7/vWUa1w==}
    dependencies:
      call-bind: 1.0.2
      get-intrinsic: 1.2.1
      is-typed-array: 1.1.10

  /is-arrayish@0.2.1:
    resolution: {integrity: sha512-zz06S8t0ozoDXMG+ube26zeCTNXcKIPJZJi8hBrF4idCLms4CG9QtK7qBl1boi5ODzFpjswb5JPmHCbMpjaYzg==}
    dev: true

  /is-bigint@1.0.4:
    resolution: {integrity: sha512-zB9CruMamjym81i2JZ3UMn54PKGsQzsJeo6xvN3HJJ4CAsQNB6iRutp2To77OfCNuoxspsIhzaPoO1zyCEhFOg==}
    dependencies:
      has-bigints: 1.0.2

  /is-binary-path@2.1.0:
    resolution: {integrity: sha512-ZMERYes6pDydyuGidse7OsHxtbI7WVeUEozgR/g7rd0xUimYNlvZRE/K2MgZTjWy725IfelLeVcEM97mmtRGXw==}
    engines: {node: '>=8'}
    dependencies:
      binary-extensions: 2.2.0
    dev: true

  /is-boolean-object@1.1.2:
    resolution: {integrity: sha512-gDYaKHJmnj4aWxyj6YHyXVpdQawtVLHU5cb+eztPGczf6cjuTdwve5ZIEfgXqH4e57An1D1AKf8CZ3kYrQRqYA==}
    engines: {node: '>= 0.4'}
    dependencies:
      call-bind: 1.0.2
      has-tostringtag: 1.0.0

  /is-buffer@2.0.5:
    resolution: {integrity: sha512-i2R6zNFDwgEHJyQUtJEk0XFi1i0dPFn/oqjK3/vPCcDeJvW5NQ83V8QbicfF1SupOaB0h8ntgBC2YiE7dfyctQ==}
    engines: {node: '>=4'}

  /is-callable@1.2.7:
    resolution: {integrity: sha512-1BC0BVFhS/p0qtw6enp8e+8OD0UrK0oFLztSjNzhcKA3WDuJxxAPXzPuPtKkjEY9UUoEWlX/8fgKeu2S8i9JTA==}
    engines: {node: '>= 0.4'}

  /is-core-module@2.12.1:
    resolution: {integrity: sha512-Q4ZuBAe2FUsKtyQJoQHlvP8OvBERxO3jEmy1I7hcRXcJBGGHFh/aJBswbXuS9sgrDH2QUO8ilkwNPHvHMd8clg==}
    dependencies:
      has: 1.0.3
    dev: true

  /is-date-object@1.0.5:
    resolution: {integrity: sha512-9YQaSxsAiSwcvS33MBk3wTCVnWK+HhF8VZR2jRxehM16QcVOdHqPn4VPHmRK4lSr38n9JriurInLcP90xsYNfQ==}
    engines: {node: '>= 0.4'}
    dependencies:
      has-tostringtag: 1.0.0

  /is-decimal@2.0.1:
    resolution: {integrity: sha512-AAB9hiomQs5DXWcRB1rqsxGUstbRroFOPPVAomNk/3XHR5JyEZChOyTWe2oayKnsSsr/kcGqF+z6yuH6HHpN0A==}

  /is-docker@2.2.1:
    resolution: {integrity: sha512-F+i2BKsFrH66iaUFc0woD8sLy8getkwTwtOBjvs56Cx4CgJDeKQeqfz8wAYiSb8JOprWhHH5p77PbmYCvvUuXQ==}
    engines: {node: '>=8'}
    hasBin: true
    dev: true

  /is-docker@3.0.0:
    resolution: {integrity: sha512-eljcgEDlEns/7AXFosB5K/2nCM4P7FQPkGc/DWLy5rmFEWvZayGrik1d9/QIY5nJ4f9YsVvBkA6kJpHn9rISdQ==}
    engines: {node: ^12.20.0 || ^14.13.1 || >=16.0.0}
    hasBin: true
    dev: true

  /is-extendable@0.1.1:
    resolution: {integrity: sha512-5BMULNob1vgFX6EjQw5izWDxrecWK9AM72rugNr0TFldMOi0fj6Jk+zeKIt0xGj4cEfQIJth4w3OKWOJ4f+AFw==}
    engines: {node: '>=0.10.0'}
    dev: true

  /is-extglob@2.1.1:
    resolution: {integrity: sha512-SbKbANkN603Vi4jEZv49LeVJMn4yGwsbzZworEoyEiutsN3nJYdbO36zfhGJ6QEDpOZIFkDtnq5JRxmvl3jsoQ==}
    engines: {node: '>=0.10.0'}
    dev: true

  /is-fullwidth-code-point@3.0.0:
    resolution: {integrity: sha512-zymm5+u+sCsSWyD9qNaejV3DFvhCKclKdizYaJUuHA83RLjb7nSuGnddCHGv0hk+KY7BMAlsWeK4Ueg6EV6XQg==}
    engines: {node: '>=8'}
    dev: true

  /is-glob@4.0.3:
    resolution: {integrity: sha512-xelSayHH36ZgE7ZWhli7pW34hNbNl8Ojv5KVmkJD4hBdD3th8Tfk9vYasLM+mXWOZhFkgZfxhLSnrwRr4elSSg==}
    engines: {node: '>=0.10.0'}
    dependencies:
      is-extglob: 2.1.1
    dev: true

  /is-hexadecimal@2.0.1:
    resolution: {integrity: sha512-DgZQp241c8oO6cA1SbTEWiXeoxV42vlcJxgH+B3hi1AiqqKruZR3ZGF8In3fj4+/y/7rHvlOZLZtgJ/4ttYGZg==}

  /is-inside-container@1.0.0:
    resolution: {integrity: sha512-KIYLCCJghfHZxqjYBE7rEy0OBuTd5xCHS7tHVgvCLkx7StIoaxwNW3hCALgEUjFfeRk+MG/Qxmp/vtETEF3tRA==}
    engines: {node: '>=14.16'}
    hasBin: true
    dependencies:
      is-docker: 3.0.0
    dev: true

  /is-interactive@1.0.0:
    resolution: {integrity: sha512-2HvIEKRoqS62guEC+qBjpvRubdX910WCMuJTZ+I9yvqKU2/12eSL549HMwtabb4oupdj2sMP50k+XJfB/8JE6w==}
    engines: {node: '>=8'}
    dev: true

  /is-interactive@2.0.0:
    resolution: {integrity: sha512-qP1vozQRI+BMOPcjFzrjXuQvdak2pHNUMZoeG2eRbiSqyvbEf/wQtEOTOX1guk6E3t36RkaqiSt8A/6YElNxLQ==}
    engines: {node: '>=12'}
    dev: true

  /is-negative-zero@2.0.2:
    resolution: {integrity: sha512-dqJvarLawXsFbNDeJW7zAz8ItJ9cd28YufuuFzh0G8pNHjJMnY08Dv7sYX2uF5UpQOwieAeOExEYAWWfu7ZZUA==}
    engines: {node: '>= 0.4'}

  /is-number-object@1.0.7:
    resolution: {integrity: sha512-k1U0IRzLMo7ZlYIfzRu23Oh6MiIFasgpb9X76eqfFZAqwH44UI4KTBvBYIZ1dSL9ZzChTB9ShHfLkR4pdW5krQ==}
    engines: {node: '>= 0.4'}
    dependencies:
      has-tostringtag: 1.0.0

  /is-number@7.0.0:
    resolution: {integrity: sha512-41Cifkg6e8TylSpdtTpeLVMqvSBEVzTttHvERD741+pnZ8ANv0004MRL43QKPDlK9cGvNp6NZWZUBlbGXYxxng==}
    engines: {node: '>=0.12.0'}
    dev: true

  /is-obj@3.0.0:
    resolution: {integrity: sha512-IlsXEHOjtKhpN8r/tRFj2nDyTmHvcfNeu/nrRIcXE17ROeatXchkojffa1SpdqW4cr/Fj6QkEf/Gn4zf6KKvEQ==}
    engines: {node: '>=12'}
    dev: true

  /is-path-inside@3.0.3:
    resolution: {integrity: sha512-Fd4gABb+ycGAmKou8eMftCupSir5lRxqf4aD/vd0cD2qc4HL07OjCeuHMr8Ro4CoMaeCKDB0/ECBOVWjTwUvPQ==}
    engines: {node: '>=8'}
    dev: true

  /is-plain-obj@4.1.0:
    resolution: {integrity: sha512-+Pgi+vMuUNkJyExiMBt5IlFoMyKnr5zhJ4Uspz58WOhBF5QoIZkFyNHIbBAtHwzVAgk5RtndVNsDRN61/mmDqg==}
    engines: {node: '>=12'}

  /is-plain-object@5.0.0:
    resolution: {integrity: sha512-VRSzKkbMm5jMDoKLbltAkFQ5Qr7VDiTFGXxYFXXowVj387GeGNOCsOH6Msy00SGZ3Fp84b1Naa1psqgcCIEP5Q==}
    engines: {node: '>=0.10.0'}
    dev: true

  /is-reference@3.0.1:
    resolution: {integrity: sha512-baJJdQLiYaJdvFbJqXrcGv3WU3QCzBlUcI5QhbesIm6/xPsvmO+2CDoi/GMOFBQEQm+PXkwOPrp9KK5ozZsp2w==}
    dependencies:
      '@types/estree': 1.0.1

  /is-regex@1.1.4:
    resolution: {integrity: sha512-kvRdxDsxZjhzUX07ZnLydzS1TU/TJlTUHHY4YLL87e37oUA49DfkLqgy+VjFocowy29cKvcSiu+kIv728jTTVg==}
    engines: {node: '>= 0.4'}
    dependencies:
      call-bind: 1.0.2
      has-tostringtag: 1.0.0

  /is-shared-array-buffer@1.0.2:
    resolution: {integrity: sha512-sqN2UDu1/0y6uvXyStCOzyhAjCSlHceFoMKJW8W9EU9cvic/QdsZ0kEU93HEy3IUEFZIiH/3w+AH/UQbPHNdhA==}
    dependencies:
      call-bind: 1.0.2

  /is-stream@2.0.1:
    resolution: {integrity: sha512-hFoiJiTl63nn+kstHGBtewWSKnQLpyb155KHheA1l39uvtO9nWIop1p3udqPcUd/xbF1VLMO4n7OI6p7RbngDg==}
    engines: {node: '>=8'}
    dev: true

  /is-stream@3.0.0:
    resolution: {integrity: sha512-LnQR4bZ9IADDRSkvpqMGvt/tEJWclzklNgSw48V5EAaAeDd6qGvN8ei6k5p0tvxSR171VmGyHuTiAOfxAbr8kA==}
    engines: {node: ^12.20.0 || ^14.13.1 || >=16.0.0}
    dev: true

  /is-string@1.0.7:
    resolution: {integrity: sha512-tE2UXzivje6ofPW7l23cjDOMa09gb7xlAqG6jG5ej6uPV32TlWP3NKPigtaGeHNu9fohccRYvIiZMfOOnOYUtg==}
    engines: {node: '>= 0.4'}
    dependencies:
      has-tostringtag: 1.0.0

  /is-symbol@1.0.4:
    resolution: {integrity: sha512-C/CPBqKWnvdcxqIARxyOh4v1UUEOCHpgDa0WYgpKDFMszcrPcffg5uhwSgPCLD2WWxmq6isisz87tzT01tuGhg==}
    engines: {node: '>= 0.4'}
    dependencies:
      has-symbols: 1.0.3

  /is-typed-array@1.1.10:
    resolution: {integrity: sha512-PJqgEHiWZvMpaFZ3uTc8kHPM4+4ADTlDniuQL7cU/UDA0Ql7F70yGfHph3cLNe+c9toaigv+DFzTJKhc2CtO6A==}
    engines: {node: '>= 0.4'}
    dependencies:
      available-typed-arrays: 1.0.5
      call-bind: 1.0.2
      for-each: 0.3.3
      gopd: 1.0.1
      has-tostringtag: 1.0.0

  /is-typedarray@1.0.0:
    resolution: {integrity: sha512-cyA56iCMHAh5CdzjJIa4aohJyeO1YbwLi3Jc35MmRU6poroFjIGZzUzupGiRPOjgHg9TLu43xbpwXk523fMxKA==}

  /is-unicode-supported@0.1.0:
    resolution: {integrity: sha512-knxG2q4UC3u8stRGyAVJCOdxFmv5DZiRcdlIaAQXAbSfJya+OhopNotLQrstBhququ4ZpuKbDc/8S6mgXgPFPw==}
    engines: {node: '>=10'}
    dev: true

  /is-unicode-supported@1.3.0:
    resolution: {integrity: sha512-43r2mRvz+8JRIKnWJ+3j8JtjRKZ6GmjzfaE/qiBJnikNnYv/6bagRJ1kUhNk8R5EX/GkobD+r+sfxCPJsiKBLQ==}
    engines: {node: '>=12'}
    dev: true

  /is-utf8@0.2.1:
    resolution: {integrity: sha512-rMYPYvCzsXywIsldgLaSoPlw5PfoB/ssr7hY4pLfcodrA5M/eArza1a9VmTiNIBNMjOGr1Ow9mTyU2o69U6U9Q==}
    dev: true

  /is-weakref@1.0.2:
    resolution: {integrity: sha512-qctsuLZmIQ0+vSSMfoVvyFe2+GSEvnmZ2ezTup1SBse9+twCCeial6EEi3Nc2KFcf6+qz2FBPnjXsk8xhKSaPQ==}
    dependencies:
      call-bind: 1.0.2

  /is-windows@1.0.2:
    resolution: {integrity: sha512-eXK1UInq2bPmjyX6e3VHIzMLobc4J94i4AWn+Hpq3OU5KkrRC96OAcR3PRJ/pGu6m8TRnBHP9dkXQVsT/COVIA==}
    engines: {node: '>=0.10.0'}
    dev: true

  /is-wsl@2.2.0:
    resolution: {integrity: sha512-fKzAra0rGJUUBwGBgNkHZuToZcn+TtXHpeCgmkMJMMYx1sQDYaCSyjJBSCa2nH1DGm7s3n1oBnohoVTBaN7Lww==}
    engines: {node: '>=8'}
    dependencies:
      is-docker: 2.2.1
    dev: true

  /isarray@0.0.1:
    resolution: {integrity: sha512-D2S+3GLxWH+uhrNEcoh/fnmYeP8E8/zHl644d/jdA0g2uyXvy3sb0qxotE+ne0LtccHknQzWwZEzhak7oJ0COQ==}
    dev: true

  /isexe@2.0.0:
    resolution: {integrity: sha512-RHxMLp9lnKHGHRng9QFhRCMbYAcVpn69smSGcq3f36xjgVVWThj4qqLbTLlq7Ssj8B+fIQ1EuCEGI2lKsyQeIw==}
    dev: true

  /jiti@1.18.2:
    resolution: {integrity: sha512-QAdOptna2NYiSSpv0O/BwoHBSmz4YhpzJHyi+fnMRTXFjp7B8i/YG5Z8IfusxB1ufjcD2Sre1F3R+nX3fvy7gg==}
    hasBin: true
    dev: true

  /jju@1.4.0:
    resolution: {integrity: sha512-8wb9Yw966OSxApiCt0K3yNJL8pnNeIv+OEq2YMidz4FKP6nonSRoOXc80iXY4JaN2FC11B9qsNmDsm+ZOfMROA==}
    dev: true

  /jose@4.14.4:
    resolution: {integrity: sha512-j8GhLiKmUAh+dsFXlX1aJCbt5KMibuKb+d7j1JaOJG6s2UjX1PQlW+OKB/sD4a/5ZYF4RcmYmLSndOoU3Lt/3g==}

  /js-tokens@4.0.0:
    resolution: {integrity: sha512-RdJUflcE3cUzKiMqQgsCu06FPu9UdIJO0beYbPhHN4k6apgJtifcoCtT9bcxOpYBtpD2kCM6Sbzg4CausW/PKQ==}
    dev: true

  /js-yaml@3.13.1:
    resolution: {integrity: sha512-YfbcO7jXDdyj0DGxYVSlSeQNHbD7XPWvrVWeVUujrQEoZzWJIRrCPoyk6kL6IAjAG2IolMK4T0hNUe0HOUs5Jw==}
    hasBin: true
    dependencies:
      argparse: 1.0.10
      esprima: 4.0.1
    dev: true

  /js-yaml@3.14.1:
    resolution: {integrity: sha512-okMH7OXXJ7YrN9Ok3/SXrnu4iX9yOk+25nqX4imS2npuvTYDmo/QEZoqwZkYaIDk3jVvBOTOIEgEhaLOynBS9g==}
    hasBin: true
    dependencies:
      argparse: 1.0.10
      esprima: 4.0.1
    dev: true

  /js-yaml@4.1.0:
    resolution: {integrity: sha512-wpxZs9NoxZaJESJGIZTyDEaYpl0FKSA+FB9aJiyemKhMwkxQg63h4T1KJgUGHpTqPDNRcmmYLugrRjJlBtWvRA==}
    hasBin: true
    dependencies:
      argparse: 2.0.1
    dev: true

  /json-fixer@1.6.15:
    resolution: {integrity: sha512-TuDuZ5KrgyjoCIppdPXBMqiGfota55+odM+j2cQ5rt/XKyKmqGB3Whz1F8SN8+60yYGy/Nu5lbRZ+rx8kBIvBw==}
    engines: {node: '>=10'}
    dependencies:
      '@babel/runtime': 7.22.3
      chalk: 4.1.2
      pegjs: 0.10.0
    dev: true

  /json-parse-even-better-errors@2.3.1:
    resolution: {integrity: sha512-xyFwyhro/JEof6Ghe2iz2NcXoj2sloNsWr/XsERDK/oiPCfaNhl5ONfp+jQdAZRQQ0IJWNzH9zIZF7li91kh2w==}
    dev: true

  /json-schema-traverse@0.4.1:
    resolution: {integrity: sha512-xbbCH5dCYU5T8LcEhhuh7HJ88HXuW3qsI3Y0zOZFKfZEHcpWiHU/Jxzk629Brsab/mMiHQti9wMP+845RPe3Vg==}
    dev: true

  /json-schema-traverse@1.0.0:
    resolution: {integrity: sha512-NM8/P9n3XjXhIZn1lLhkFaACTOURQXjWhV4BA/RnOv8xvgqtqpAX9IO4mRQxSx1Rlo4tqzeqb0sOlruaOy3dug==}
    dev: true
    optional: true

  /json-stable-stringify-without-jsonify@1.0.1:
    resolution: {integrity: sha512-Bdboy+l7tA3OGW6FjyFHWkP5LuByj1Tk33Ljyq0axyzdk9//JSi2u3fP1QSmd1KNwq6VOKYGlAu87CisVir6Pw==}
    dev: true

  /jsonc-parser@3.2.0:
    resolution: {integrity: sha512-gfFQZrcTc8CnKXp6Y4/CBT3fTc0OVuDofpre4aEeEpSBPV5X5v4+Vmx+8snU7RLPrNHPKSgLxGo9YuQzz20o+w==}
    dev: true

  /jsonfile@4.0.0:
    resolution: {integrity: sha512-m6F1R3z8jjlf2imQHS2Qez5sjKWQzbuuhuJ/FKYFRZvPE3PuHcSMVZzfsLhGVOkfd20obL5SWEBew5ShlquNxg==}
    optionalDependencies:
      graceful-fs: 4.2.11
    dev: true

  /jsonfile@6.1.0:
    resolution: {integrity: sha512-5dgndWOriYSm5cnYaJNhalLNDKOqFwyDB/rr1E9ZsGciGvKPs8R2xYGCacuf3z6K1YKDz182fd+fY3cn3pMqXQ==}
    dependencies:
      universalify: 2.0.0
    optionalDependencies:
      graceful-fs: 4.2.11
    dev: true

  /jsx-ast-utils@3.3.3:
    resolution: {integrity: sha512-fYQHZTZ8jSfmWZ0iyzfwiU4WDX4HpHbMCZ3gPlWYiCl3BoeOTsqKBqnTVfH2rYT7eP5c3sVbeSPHnnJOaTrWiw==}
    engines: {node: '>=4.0'}
    dependencies:
      array-includes: 3.1.6
      object.assign: 4.1.4

  /kind-of@6.0.3:
    resolution: {integrity: sha512-dcS1ul+9tmeD95T+x28/ehLgd9mENa3LsvDTtzm3vyBEO7RPptvAD+t44WVXaUjTBRcrpFeFlC8WCruUR456hw==}
    engines: {node: '>=0.10.0'}
    dev: true

  /kleur@3.0.3:
    resolution: {integrity: sha512-eTIzlVOSUR+JxdDFepEYcBMtZ9Qqdef+rnzWdRZuMbOywu5tO2w2N7rqjoANZ5k9vywhL6Br1VRjUIgTQx4E8w==}
    engines: {node: '>=6'}
    dev: true

  /kleur@4.1.5:
    resolution: {integrity: sha512-o+NO+8WrRiQEE4/7nwRJhN1HWpVmJm511pBHUxPLtp0BUISzlBplORYSmTclCnJvQq2tKu/sgl3xVpkc7ZWuQQ==}
    engines: {node: '>=6'}

  /levn@0.3.0:
    resolution: {integrity: sha512-0OO4y2iOHix2W6ujICbKIaEQXvFQHue65vUG3pb5EUomzPI90z9hsA1VsO/dbIIpC53J8gxM9Q4Oho0jrCM/yA==}
    engines: {node: '>= 0.8.0'}
    dependencies:
      prelude-ls: 1.1.2
      type-check: 0.3.2
    dev: true

  /levn@0.4.1:
    resolution: {integrity: sha512-+bT2uH4E5LGE7h/n3evcS/sQlJXCpIp6ym8OWJ5eV6+67Dsql/LaaT7qJBAt2rzfoa/5QBGBhxDix1dMt2kQKQ==}
    engines: {node: '>= 0.8.0'}
    dependencies:
      prelude-ls: 1.2.1
      type-check: 0.4.0
    dev: true

  /lilconfig@2.1.0:
    resolution: {integrity: sha512-utWOt/GHzuUxnLKxB6dk81RoOeoNeHgbrXiuGk4yyF5qlRz+iIVWu56E2fqGHFrXz0QNUhLB/8nKqvRH66JKGQ==}
    engines: {node: '>=10'}
    dev: true

  /lines-and-columns@1.2.4:
    resolution: {integrity: sha512-7ylylesZQ/PV29jhEDl3Ufjo6ZX7gCqJr5F7PKrqc93v7fzSymt1BpwEU8nAUXs8qzzvqhbjhK5QZg6Mt/HkBg==}
    dev: true

  /locate-path@5.0.0:
    resolution: {integrity: sha512-t7hw9pI+WvuwNJXwk5zVHpyhIqzg2qTlklJOf0mVxGSbe3Fp2VieZcduNYjaLDoy6p9uGpQEGWG87WpMKlNq8g==}
    engines: {node: '>=8'}
    dependencies:
      p-locate: 4.1.0
    dev: true

  /locate-path@6.0.0:
    resolution: {integrity: sha512-iPZK6eYjbxRu3uB4/WZ3EsEIMJFMqAoopl3R+zuq0UjcAm/MO6KCweDgPfP3elTztoKP3KtnVHxTn2NHBSDVUw==}
    engines: {node: '>=10'}
    dependencies:
      p-locate: 5.0.0
    dev: true

  /lodash.get@4.4.2:
    resolution: {integrity: sha512-z+Uw/vLuy6gQe8cfaFWD7p0wVv8fJl3mbzXh33RS+0oW2wvUqiRXiQ69gLWSLpgB5/6sU+r6BlQR0MBILadqTQ==}
    dev: true

  /lodash.isequal@4.5.0:
    resolution: {integrity: sha512-pDo3lu8Jhfjqls6GkMgpahsF9kCyayhgykjyLMNFTKWrpVdAQtYyB4muAMWozBB4ig/dtWAmsMxLEI8wuz+DYQ==}
    dev: true

  /lodash.isplainobject@4.0.6:
    resolution: {integrity: sha512-oSXzaWypCMHkPC3NvBEaPHf0KsA5mvPrOPgQWDsbg8n7orZ290M0BmC/jgRZ4vcJ6DTAhjrsSYgdsW/F+MFOBA==}
    dev: true
    optional: true

  /lodash.map@4.6.0:
    resolution: {integrity: sha512-worNHGKLDetmcEYDvh2stPCrrQRkP20E4l0iIS7F8EvzMqBBi7ltvFN5m1HvTf1P7Jk1txKhvFcmYsCr8O2F1Q==}
    dev: true

  /lodash.merge@4.6.2:
    resolution: {integrity: sha512-0KpjqXRVvrYyCsX1swR/XTK0va6VQkQM6MNo7PqW77ByjAhoARA8EfrP1N4+KlKj8YS0ZUCtRT/YUuhyYDujIQ==}
    dev: true

  /lodash.mergewith@4.6.2:
    resolution: {integrity: sha512-GK3g5RPZWTRSeLSpgP8Xhra+pnjBC56q9FZYe1d5RN3TJ35dbkGy3YqBSMbyCrlbi+CM9Z3Jk5yTL7RCsqboyQ==}
    dev: true
    optional: true

  /lodash.uniq@4.5.0:
    resolution: {integrity: sha512-xfBaXQd9ryd9dlSDvnvI0lvxfLJlYAZzXomUYzLKtUeOQvOP5piqAWuGtrhWeqaXK9hhoM/iyJc5AV+XfsX3HQ==}
    dev: true
    optional: true

  /lodash@4.17.21:
    resolution: {integrity: sha512-v2kDEe57lecTulaDIuNTPy3Ry4gLGJ6Z1O3vE1krgXZNrsQ+LFTGHVxVjcXPs17LhbZVGedAJv8XZ1tvj5FvSg==}
    dev: true

  /log-symbols@4.1.0:
    resolution: {integrity: sha512-8XPvpAA8uyhfteu8pIvQxpJZ7SYYdpUivZpGy6sFsBuKRY/7rQGavedeB8aK+Zkyq6upMFVL/9AW6vOYzfRyLg==}
    engines: {node: '>=10'}
    dependencies:
      chalk: 4.1.2
      is-unicode-supported: 0.1.0
    dev: true

  /log-symbols@5.1.0:
    resolution: {integrity: sha512-l0x2DvrW294C9uDCoQe1VSU4gf529FkSZ6leBl4TiqZH/e+0R7hSfHQBNut2mNygDgHwvYHfFLn6Oxb3VWj2rA==}
    engines: {node: '>=12'}
    dependencies:
      chalk: 5.2.0
      is-unicode-supported: 1.3.0
    dev: true

  /long@4.0.0:
    resolution: {integrity: sha512-XsP+KhQif4bjX1kbuSiySJFNAehNxgLb6hPRGJ9QsUr8ajHkuXGdrHmFUTUUXhDwVX2R5bY4JNZEwbUiMhV+MA==}
    dev: true

  /longest-streak@3.1.0:
    resolution: {integrity: sha512-9Ri+o0JYgehTaVBBDoMqIl8GXtbWg711O3srftcHhZ0dqnETqLaoIK0x17fUw9rFSlK/0NlsKe0Ahhyl5pXE2g==}

  /longest@2.0.1:
    resolution: {integrity: sha512-Ajzxb8CM6WAnFjgiloPsI3bF+WCxcvhdIG3KNA2KN962+tdBsHcuQ4k4qX/EcS/2CRkcc0iAkR956Nib6aXU/Q==}
    engines: {node: '>=0.10.0'}
    dev: true

  /loose-envify@1.4.0:
    resolution: {integrity: sha512-lyuxPGr/Wfhrlem2CL/UcnUc1zcqKAImBDzukY7Y5F/yQiNdko6+fRLevlw1HgMySw7f611UIY408EtxRSoK3Q==}
    hasBin: true
    dependencies:
      js-tokens: 4.0.0
    dev: true

  /lru-cache@5.1.1:
    resolution: {integrity: sha512-KpNARQA3Iwv+jTA0utUVVbrh+Jlrr1Fv0e56GGzAFOXN7dk/FviaDW8LHmK52DlcH4WP2n6gI8vN1aesBFgo9w==}
    dependencies:
      yallist: 3.1.1
    dev: true

  /lru-cache@6.0.0:
    resolution: {integrity: sha512-Jo6dJ04CmSjuznwJSS3pUeWmd/H0ffTlkXXgwZi+eq1UCmqQwCh+eLsYOYCwY991i2Fah4h1BEMCx4qThGbsiA==}
    engines: {node: '>=10'}
    dependencies:
      yallist: 4.0.0
    dev: true

  /lru-cache@7.18.3:
    resolution: {integrity: sha512-jumlc0BIUrS3qJGgIkWZsyfAM7NCWiBcCDhnd+3NNM5KbBmLTgHVfWBcg6W+rLUsIpzpERPsvwUP7CckAQSOoA==}
    engines: {node: '>=12'}
    dev: true

  /magic-string@0.25.9:
    resolution: {integrity: sha512-RmF0AsMzgt25qzqqLc1+MbHmhdx0ojF2Fvs4XnOqz2ZOBXzzkEwc/dJQZCYHAn7v1jbVOjAZfK8msRn4BxO4VQ==}
    dependencies:
      sourcemap-codec: 1.4.8
    dev: true

  /make-error@1.3.6:
    resolution: {integrity: sha512-s8UhlNe7vPKomQhC1qFelMokr/Sc3AgNbso3n74mVPA5LTZwkB9NlXf4XPamLxJE8h0gh73rM94xvwRT2CVInw==}
    dev: true
    optional: true

  /markdown-extensions@1.1.1:
    resolution: {integrity: sha512-WWC0ZuMzCyDHYCasEGs4IPvLyTGftYwh6wIEOULOF0HXcqZlhwRzrK0w2VUlxWA98xnvb/jszw4ZSkJ6ADpM6Q==}
    engines: {node: '>=0.10.0'}

  /markdown-table@3.0.2:
    resolution: {integrity: sha512-y8j3a5/DkJCmS5x4dMCQL+OR0+2EAq3DOtio1COSHsmW2BGXnNCK3v12hJt1LrUz5iZH5g0LmuYOjDdI+czghA==}
    dev: true

  /marked@4.3.0:
    resolution: {integrity: sha512-PRsaiG84bK+AMvxziE/lCFss8juXjNaWzVbN5tXAm4XjeaS9NAHhop+PjQxz2A9h8Q4M/xGmzP8vqNwy6JeK0A==}
    engines: {node: '>= 12'}
    hasBin: true
    dev: true

  /mdast-util-definitions@5.1.2:
    resolution: {integrity: sha512-8SVPMuHqlPME/z3gqVwWY4zVXn8lqKv/pAhC57FuJ40ImXyBpmO5ukh98zB2v7Blql2FiHjHv9LVztSIqjY+MA==}
    dependencies:
      '@types/mdast': 3.0.11
      '@types/unist': 2.0.6
      unist-util-visit: 4.1.2

  /mdast-util-find-and-replace@2.2.1:
    resolution: {integrity: sha512-SobxkQXFAdd4b5WmEakmkVoh18icjQRxGy5OWTCzgsLRm1Fu/KCtwD1HIQSsmq5ZRjVH0Ehwg6/Fn3xIUk+nKw==}
    dependencies:
      escape-string-regexp: 5.0.0
      unist-util-is: 5.2.0
      unist-util-visit-parents: 5.1.3
    dev: true

  /mdast-util-from-markdown@1.2.0:
    resolution: {integrity: sha512-iZJyyvKD1+K7QX1b5jXdE7Sc5dtoTry1vzV28UZZe8Z1xVnB/czKntJ7ZAkG0tANqRnBF6p3p7GpU1y19DTf2Q==}
    dependencies:
      '@types/mdast': 3.0.11
      '@types/unist': 2.0.6
      decode-named-character-reference: 1.0.2
      mdast-util-to-string: 3.1.1
      micromark: 3.1.0
      micromark-util-decode-numeric-character-reference: 1.0.0
      micromark-util-decode-string: 1.0.2
      micromark-util-normalize-identifier: 1.0.0
      micromark-util-symbol: 1.0.1
      micromark-util-types: 1.0.2
      unist-util-stringify-position: 3.0.3
      uvu: 0.5.6
    transitivePeerDependencies:
      - supports-color
    dev: true

  /mdast-util-from-markdown@1.3.1:
    resolution: {integrity: sha512-4xTO/M8c82qBcnQc1tgpNtubGUW/Y1tBQ1B0i5CtSoelOLKFYlElIr3bvgREYYO5iRqbMY1YuqZng0GVOI8Qww==}
    dependencies:
      '@types/mdast': 3.0.11
      '@types/unist': 2.0.6
      decode-named-character-reference: 1.0.2
      mdast-util-to-string: 3.2.0
      micromark: 3.2.0
      micromark-util-decode-numeric-character-reference: 1.1.0
      micromark-util-decode-string: 1.1.0
      micromark-util-normalize-identifier: 1.1.0
      micromark-util-symbol: 1.1.0
      micromark-util-types: 1.1.0
      unist-util-stringify-position: 3.0.3
      uvu: 0.5.6
    transitivePeerDependencies:
      - supports-color

  /mdast-util-frontmatter@1.0.0:
    resolution: {integrity: sha512-7itKvp0arEVNpCktOET/eLFAYaZ+0cNjVtFtIPxgQ5tV+3i+D4SDDTjTzPWl44LT59PC+xdx+glNTawBdF98Mw==}
    dependencies:
      micromark-extension-frontmatter: 1.0.0
    dev: true

  /mdast-util-gfm-autolink-literal@1.0.2:
    resolution: {integrity: sha512-FzopkOd4xTTBeGXhXSBU0OCDDh5lUj2rd+HQqG92Ld+jL4lpUfgX2AT2OHAVP9aEeDKp7G92fuooSZcYJA3cRg==}
    dependencies:
      '@types/mdast': 3.0.11
      ccount: 2.0.1
      mdast-util-find-and-replace: 2.2.1
      micromark-util-character: 1.1.0
    dev: true

  /mdast-util-gfm-footnote@1.0.1:
    resolution: {integrity: sha512-p+PrYlkw9DeCRkTVw1duWqPRHX6Ywh2BNKJQcZbCwAuP/59B0Lk9kakuAd7KbQprVO4GzdW8eS5++A9PUSqIyw==}
    dependencies:
      '@types/mdast': 3.0.11
      mdast-util-to-markdown: 1.3.0
      micromark-util-normalize-identifier: 1.0.0
    dev: true

  /mdast-util-gfm-strikethrough@1.0.2:
    resolution: {integrity: sha512-T/4DVHXcujH6jx1yqpcAYYwd+z5lAYMw4Ls6yhTfbMMtCt0PHY4gEfhW9+lKsLBtyhUGKRIzcUA2FATVqnvPDA==}
    dependencies:
      '@types/mdast': 3.0.11
      mdast-util-to-markdown: 1.3.0
    dev: true

  /mdast-util-gfm-table@1.0.6:
    resolution: {integrity: sha512-uHR+fqFq3IvB3Rd4+kzXW8dmpxUhvgCQZep6KdjsLK4O6meK5dYZEayLtIxNus1XO3gfjfcIFe8a7L0HZRGgag==}
    dependencies:
      '@types/mdast': 3.0.11
      markdown-table: 3.0.2
      mdast-util-from-markdown: 1.2.0
      mdast-util-to-markdown: 1.3.0
    transitivePeerDependencies:
      - supports-color
    dev: true

  /mdast-util-gfm-task-list-item@1.0.1:
    resolution: {integrity: sha512-KZ4KLmPdABXOsfnM6JHUIjxEvcx2ulk656Z/4Balw071/5qgnhz+H1uGtf2zIGnrnvDC8xR4Fj9uKbjAFGNIeA==}
    dependencies:
      '@types/mdast': 3.0.11
      mdast-util-to-markdown: 1.3.0
    dev: true

  /mdast-util-gfm@2.0.1:
    resolution: {integrity: sha512-42yHBbfWIFisaAfV1eixlabbsa6q7vHeSPY+cg+BBjX51M8xhgMacqH9g6TftB/9+YkcI0ooV4ncfrJslzm/RQ==}
    dependencies:
      mdast-util-from-markdown: 1.2.0
      mdast-util-gfm-autolink-literal: 1.0.2
      mdast-util-gfm-footnote: 1.0.1
      mdast-util-gfm-strikethrough: 1.0.2
      mdast-util-gfm-table: 1.0.6
      mdast-util-gfm-task-list-item: 1.0.1
      mdast-util-to-markdown: 1.3.0
    transitivePeerDependencies:
      - supports-color
    dev: true

  /mdast-util-mdx-expression@1.3.2:
    resolution: {integrity: sha512-xIPmR5ReJDu/DHH1OoIT1HkuybIfRGYRywC+gJtI7qHjCJp/M9jrmBEJW22O8lskDWm562BX2W8TiAwRTb0rKA==}
    dependencies:
      '@types/estree-jsx': 1.0.0
      '@types/hast': 2.3.4
      '@types/mdast': 3.0.11
      mdast-util-from-markdown: 1.3.1
      mdast-util-to-markdown: 1.5.0
    transitivePeerDependencies:
      - supports-color

  /mdast-util-mdx-jsx@2.1.4:
    resolution: {integrity: sha512-DtMn9CmVhVzZx3f+optVDF8yFgQVt7FghCRNdlIaS3X5Bnym3hZwPbg/XW86vdpKjlc1PVj26SpnLGeJBXD3JA==}
    dependencies:
      '@types/estree-jsx': 1.0.0
      '@types/hast': 2.3.4
      '@types/mdast': 3.0.11
      '@types/unist': 2.0.6
      ccount: 2.0.1
      mdast-util-from-markdown: 1.3.1
      mdast-util-to-markdown: 1.5.0
      parse-entities: 4.0.1
      stringify-entities: 4.0.3
      unist-util-remove-position: 4.0.2
      unist-util-stringify-position: 3.0.3
      vfile-message: 3.1.4
    transitivePeerDependencies:
      - supports-color

  /mdast-util-mdx@2.0.1:
    resolution: {integrity: sha512-38w5y+r8nyKlGvNjSEqWrhG0w5PmnRA+wnBvm+ulYCct7nsGYhFVb0lljS9bQav4psDAS1eGkP2LMVcZBi/aqw==}
    dependencies:
      mdast-util-from-markdown: 1.3.1
      mdast-util-mdx-expression: 1.3.2
      mdast-util-mdx-jsx: 2.1.4
      mdast-util-mdxjs-esm: 1.3.1
      mdast-util-to-markdown: 1.5.0
    transitivePeerDependencies:
      - supports-color

  /mdast-util-mdxjs-esm@1.3.1:
    resolution: {integrity: sha512-SXqglS0HrEvSdUEfoXFtcg7DRl7S2cwOXc7jkuusG472Mmjag34DUDeOJUZtl+BVnyeO1frIgVpHlNRWc2gk/w==}
    dependencies:
      '@types/estree-jsx': 1.0.0
      '@types/hast': 2.3.4
      '@types/mdast': 3.0.11
      mdast-util-from-markdown: 1.3.1
      mdast-util-to-markdown: 1.5.0
    transitivePeerDependencies:
      - supports-color

  /mdast-util-phrasing@3.0.1:
    resolution: {integrity: sha512-WmI1gTXUBJo4/ZmSk79Wcb2HcjPJBzM1nlI/OUWA8yk2X9ik3ffNbBGsU+09BFmXaL1IBb9fiuvq6/KMiNycSg==}
    dependencies:
      '@types/mdast': 3.0.11
      unist-util-is: 5.2.1

  /mdast-util-to-hast@12.3.0:
    resolution: {integrity: sha512-pits93r8PhnIoU4Vy9bjW39M2jJ6/tdHyja9rrot9uujkN7UTU9SDnE6WNJz/IGyQk3XHX6yNNtrBH6cQzm8Hw==}
    dependencies:
      '@types/hast': 2.3.4
      '@types/mdast': 3.0.11
      mdast-util-definitions: 5.1.2
      micromark-util-sanitize-uri: 1.2.0
      trim-lines: 3.0.1
      unist-util-generated: 2.0.1
      unist-util-position: 4.0.4
      unist-util-visit: 4.1.2

  /mdast-util-to-markdown@1.3.0:
    resolution: {integrity: sha512-6tUSs4r+KK4JGTTiQ7FfHmVOaDrLQJPmpjD6wPMlHGUVXoG9Vjc3jIeP+uyBWRf8clwB2blM+W7+KrlMYQnftA==}
    dependencies:
      '@types/mdast': 3.0.11
      '@types/unist': 2.0.6
      longest-streak: 3.1.0
      mdast-util-to-string: 3.1.1
      micromark-util-decode-string: 1.0.2
      unist-util-visit: 4.1.2
      zwitch: 2.0.4
    dev: true

  /mdast-util-to-markdown@1.5.0:
    resolution: {integrity: sha512-bbv7TPv/WC49thZPg3jXuqzuvI45IL2EVAr/KxF0BSdHsU0ceFHOmwQn6evxAh1GaoK/6GQ1wp4R4oW2+LFL/A==}
    dependencies:
      '@types/mdast': 3.0.11
      '@types/unist': 2.0.6
      longest-streak: 3.1.0
      mdast-util-phrasing: 3.0.1
      mdast-util-to-string: 3.2.0
      micromark-util-decode-string: 1.1.0
      unist-util-visit: 4.1.2
      zwitch: 2.0.4

  /mdast-util-to-string@3.1.1:
    resolution: {integrity: sha512-tGvhT94e+cVnQt8JWE9/b3cUQZWS732TJxXHktvP+BYo62PpYD53Ls/6cC60rW21dW+txxiM4zMdc6abASvZKA==}
    dependencies:
      '@types/mdast': 3.0.11
    dev: true

  /mdast-util-to-string@3.2.0:
    resolution: {integrity: sha512-V4Zn/ncyN1QNSqSBxTrMOLpjr+IKdHl2v3KVLoWmDPscP4r9GcCi71gjgvUV1SFSKh92AjAG4peFuBl2/YgCJg==}
    dependencies:
      '@types/mdast': 3.0.11

  /media-typer@0.3.0:
    resolution: {integrity: sha512-dq+qelQ9akHpcOl/gUVRTxVIOkAJ1wR3QAvb4RsVjS8oVoFjDGTc679wJYmUmknUF5HwMLOgb5O+a3KxfWapPQ==}
    engines: {node: '>= 0.6'}
    dev: true

  /merge-descriptors@1.0.1:
    resolution: {integrity: sha512-cCi6g3/Zr1iqQi6ySbseM1Xvooa98N0w31jzUYrXPX2xqObmFGHJ0tQ5u74H3mVh7wLouTseZyYIq39g8cNp1w==}
    dev: true

  /merge-stream@2.0.0:
    resolution: {integrity: sha512-abv/qOcuPfk3URPfDzmZU1LKmuw8kT+0nIHvKrKgFrwifol/doWcdA4ZqsWQ8ENrFKkd67Mfpo/LovbIUsbt3w==}
    dev: true

  /merge2@1.4.1:
    resolution: {integrity: sha512-8q7VEgMJW4J8tcfVPy8g09NcQwZdbwFEqhe/WZkoIzjn/3TGDwtOCYtXGxA3O8tPzpczCCDgv+P2P5y00ZJOOg==}
    engines: {node: '>= 8'}
    dev: true

  /merge@2.1.1:
    resolution: {integrity: sha512-jz+Cfrg9GWOZbQAnDQ4hlVnQky+341Yk5ru8bZSe6sIDTCIg8n9i/u7hSQGSVOF3C7lH6mGtqjkiT9G4wFLL0w==}
    dev: true

  /methods@1.1.2:
    resolution: {integrity: sha512-iclAHeNqNm68zFtnZ0e+1L2yUIdvzNoauKU4WBA3VvH/vPFieF7qfRlwUZU+DA9P9bPXIS90ulxoUoCH23sV2w==}
    engines: {node: '>= 0.6'}
    dev: true

  /micromark-core-commonmark@1.0.6:
    resolution: {integrity: sha512-K+PkJTxqjFfSNkfAhp4GB+cZPfQd6dxtTXnf+RjZOV7T4EEXnvgzOcnp+eSTmpGk9d1S9sL6/lqrgSNn/s0HZA==}
    dependencies:
      decode-named-character-reference: 1.0.2
      micromark-factory-destination: 1.0.0
      micromark-factory-label: 1.0.2
      micromark-factory-space: 1.0.0
      micromark-factory-title: 1.0.2
      micromark-factory-whitespace: 1.0.0
      micromark-util-character: 1.1.0
      micromark-util-chunked: 1.0.0
      micromark-util-classify-character: 1.0.0
      micromark-util-html-tag-name: 1.1.0
      micromark-util-normalize-identifier: 1.0.0
      micromark-util-resolve-all: 1.0.0
      micromark-util-subtokenize: 1.0.2
      micromark-util-symbol: 1.0.1
      micromark-util-types: 1.0.2
      uvu: 0.5.6
    dev: true

  /micromark-core-commonmark@1.1.0:
    resolution: {integrity: sha512-BgHO1aRbolh2hcrzL2d1La37V0Aoz73ymF8rAcKnohLy93titmv62E0gP8Hrx9PKcKrqCZ1BbLGbP3bEhoXYlw==}
    dependencies:
      decode-named-character-reference: 1.0.2
      micromark-factory-destination: 1.1.0
      micromark-factory-label: 1.1.0
      micromark-factory-space: 1.1.0
      micromark-factory-title: 1.1.0
      micromark-factory-whitespace: 1.1.0
      micromark-util-character: 1.2.0
      micromark-util-chunked: 1.1.0
      micromark-util-classify-character: 1.1.0
      micromark-util-html-tag-name: 1.2.0
      micromark-util-normalize-identifier: 1.1.0
      micromark-util-resolve-all: 1.1.0
      micromark-util-subtokenize: 1.1.0
      micromark-util-symbol: 1.1.0
      micromark-util-types: 1.1.0
      uvu: 0.5.6

  /micromark-extension-frontmatter@1.0.0:
    resolution: {integrity: sha512-EXjmRnupoX6yYuUJSQhrQ9ggK0iQtQlpi6xeJzVD5xscyAI+giqco5fdymayZhJMbIFecjnE2yz85S9NzIgQpg==}
    dependencies:
      fault: 2.0.1
      micromark-util-character: 1.1.0
      micromark-util-symbol: 1.0.1
    dev: true

  /micromark-extension-gfm-autolink-literal@1.0.3:
    resolution: {integrity: sha512-i3dmvU0htawfWED8aHMMAzAVp/F0Z+0bPh3YrbTPPL1v4YAlCZpy5rBO5p0LPYiZo0zFVkoYh7vDU7yQSiCMjg==}
    dependencies:
      micromark-util-character: 1.1.0
      micromark-util-sanitize-uri: 1.1.0
      micromark-util-symbol: 1.0.1
      micromark-util-types: 1.0.2
      uvu: 0.5.6
    dev: true

  /micromark-extension-gfm-footnote@1.0.4:
    resolution: {integrity: sha512-E/fmPmDqLiMUP8mLJ8NbJWJ4bTw6tS+FEQS8CcuDtZpILuOb2kjLqPEeAePF1djXROHXChM/wPJw0iS4kHCcIg==}
    dependencies:
      micromark-core-commonmark: 1.0.6
      micromark-factory-space: 1.0.0
      micromark-util-character: 1.1.0
      micromark-util-normalize-identifier: 1.0.0
      micromark-util-sanitize-uri: 1.1.0
      micromark-util-symbol: 1.0.1
      micromark-util-types: 1.0.2
      uvu: 0.5.6
    dev: true

  /micromark-extension-gfm-strikethrough@1.0.4:
    resolution: {integrity: sha512-/vjHU/lalmjZCT5xt7CcHVJGq8sYRm80z24qAKXzaHzem/xsDYb2yLL+NNVbYvmpLx3O7SYPuGL5pzusL9CLIQ==}
    dependencies:
      micromark-util-chunked: 1.0.0
      micromark-util-classify-character: 1.0.0
      micromark-util-resolve-all: 1.0.0
      micromark-util-symbol: 1.0.1
      micromark-util-types: 1.0.2
      uvu: 0.5.6
    dev: true

  /micromark-extension-gfm-table@1.0.5:
    resolution: {integrity: sha512-xAZ8J1X9W9K3JTJTUL7G6wSKhp2ZYHrFk5qJgY/4B33scJzE2kpfRL6oiw/veJTbt7jiM/1rngLlOKPWr1G+vg==}
    dependencies:
      micromark-factory-space: 1.0.0
      micromark-util-character: 1.1.0
      micromark-util-symbol: 1.0.1
      micromark-util-types: 1.0.2
      uvu: 0.5.6
    dev: true

  /micromark-extension-gfm-tagfilter@1.0.1:
    resolution: {integrity: sha512-Ty6psLAcAjboRa/UKUbbUcwjVAv5plxmpUTy2XC/3nJFL37eHej8jrHrRzkqcpipJliuBH30DTs7+3wqNcQUVA==}
    dependencies:
      micromark-util-types: 1.0.2
    dev: true

  /micromark-extension-gfm-task-list-item@1.0.3:
    resolution: {integrity: sha512-PpysK2S1Q/5VXi72IIapbi/jliaiOFzv7THH4amwXeYXLq3l1uo8/2Be0Ac1rEwK20MQEsGH2ltAZLNY2KI/0Q==}
    dependencies:
      micromark-factory-space: 1.0.0
      micromark-util-character: 1.1.0
      micromark-util-symbol: 1.0.1
      micromark-util-types: 1.0.2
      uvu: 0.5.6
    dev: true

  /micromark-extension-gfm@2.0.1:
    resolution: {integrity: sha512-p2sGjajLa0iYiGQdT0oelahRYtMWvLjy8J9LOCxzIQsllMCGLbsLW+Nc+N4vi02jcRJvedVJ68cjelKIO6bpDA==}
    dependencies:
      micromark-extension-gfm-autolink-literal: 1.0.3
      micromark-extension-gfm-footnote: 1.0.4
      micromark-extension-gfm-strikethrough: 1.0.4
      micromark-extension-gfm-table: 1.0.5
      micromark-extension-gfm-tagfilter: 1.0.1
      micromark-extension-gfm-task-list-item: 1.0.3
      micromark-util-combine-extensions: 1.0.0
      micromark-util-types: 1.0.2
    dev: true

  /micromark-extension-mdx-expression@1.0.8:
    resolution: {integrity: sha512-zZpeQtc5wfWKdzDsHRBY003H2Smg+PUi2REhqgIhdzAa5xonhP03FcXxqFSerFiNUr5AWmHpaNPQTBVOS4lrXw==}
    dependencies:
      '@types/estree': 1.0.1
      micromark-factory-mdx-expression: 1.0.9
      micromark-factory-space: 1.1.0
      micromark-util-character: 1.2.0
      micromark-util-events-to-acorn: 1.2.3
      micromark-util-symbol: 1.1.0
      micromark-util-types: 1.1.0
      uvu: 0.5.6

  /micromark-extension-mdx-jsx@1.0.5:
    resolution: {integrity: sha512-gPH+9ZdmDflbu19Xkb8+gheqEDqkSpdCEubQyxuz/Hn8DOXiXvrXeikOoBA71+e8Pfi0/UYmU3wW3H58kr7akA==}
    dependencies:
      '@types/acorn': 4.0.6
      '@types/estree': 1.0.1
      estree-util-is-identifier-name: 2.1.0
      micromark-factory-mdx-expression: 1.0.9
      micromark-factory-space: 1.1.0
      micromark-util-character: 1.2.0
      micromark-util-symbol: 1.1.0
      micromark-util-types: 1.1.0
      uvu: 0.5.6
      vfile-message: 3.1.4

  /micromark-extension-mdx-md@1.0.1:
    resolution: {integrity: sha512-7MSuj2S7xjOQXAjjkbjBsHkMtb+mDGVW6uI2dBL9snOBCbZmoNgDAeZ0nSn9j3T42UE/g2xVNMn18PJxZvkBEA==}
    dependencies:
      micromark-util-types: 1.1.0

  /micromark-extension-mdxjs-esm@1.0.5:
    resolution: {integrity: sha512-xNRBw4aoURcyz/S69B19WnZAkWJMxHMT5hE36GtDAyhoyn/8TuAeqjFJQlwk+MKQsUD7b3l7kFX+vlfVWgcX1w==}
    dependencies:
      '@types/estree': 1.0.1
      micromark-core-commonmark: 1.1.0
      micromark-util-character: 1.2.0
      micromark-util-events-to-acorn: 1.2.3
      micromark-util-symbol: 1.1.0
      micromark-util-types: 1.1.0
      unist-util-position-from-estree: 1.1.2
      uvu: 0.5.6
      vfile-message: 3.1.4

  /micromark-extension-mdxjs@1.0.1:
    resolution: {integrity: sha512-7YA7hF6i5eKOfFUzZ+0z6avRG52GpWR8DL+kN47y3f2KhxbBZMhmxe7auOeaTBrW2DenbbZTf1ea9tA2hDpC2Q==}
    dependencies:
      acorn: 8.8.2
      acorn-jsx: 5.3.2(acorn@8.8.2)
      micromark-extension-mdx-expression: 1.0.8
      micromark-extension-mdx-jsx: 1.0.5
      micromark-extension-mdx-md: 1.0.1
      micromark-extension-mdxjs-esm: 1.0.5
      micromark-util-combine-extensions: 1.1.0
      micromark-util-types: 1.1.0

  /micromark-factory-destination@1.0.0:
    resolution: {integrity: sha512-eUBA7Rs1/xtTVun9TmV3gjfPz2wEwgK5R5xcbIM5ZYAtvGF6JkyaDsj0agx8urXnO31tEO6Ug83iVH3tdedLnw==}
    dependencies:
      micromark-util-character: 1.1.0
      micromark-util-symbol: 1.0.1
      micromark-util-types: 1.0.2
    dev: true

  /micromark-factory-destination@1.1.0:
    resolution: {integrity: sha512-XaNDROBgx9SgSChd69pjiGKbV+nfHGDPVYFs5dOoDd7ZnMAE+Cuu91BCpsY8RT2NP9vo/B8pds2VQNCLiu0zhg==}
    dependencies:
      micromark-util-character: 1.2.0
      micromark-util-symbol: 1.1.0
      micromark-util-types: 1.1.0

  /micromark-factory-label@1.0.2:
    resolution: {integrity: sha512-CTIwxlOnU7dEshXDQ+dsr2n+yxpP0+fn271pu0bwDIS8uqfFcumXpj5mLn3hSC8iw2MUr6Gx8EcKng1dD7i6hg==}
    dependencies:
      micromark-util-character: 1.1.0
      micromark-util-symbol: 1.0.1
      micromark-util-types: 1.0.2
      uvu: 0.5.6
    dev: true

  /micromark-factory-label@1.1.0:
    resolution: {integrity: sha512-OLtyez4vZo/1NjxGhcpDSbHQ+m0IIGnT8BoPamh+7jVlzLJBH98zzuCoUeMxvM6WsNeh8wx8cKvqLiPHEACn0w==}
    dependencies:
      micromark-util-character: 1.2.0
      micromark-util-symbol: 1.1.0
      micromark-util-types: 1.1.0
      uvu: 0.5.6

  /micromark-factory-mdx-expression@1.0.9:
    resolution: {integrity: sha512-jGIWzSmNfdnkJq05c7b0+Wv0Kfz3NJ3N4cBjnbO4zjXIlxJr+f8lk+5ZmwFvqdAbUy2q6B5rCY//g0QAAaXDWA==}
    dependencies:
      '@types/estree': 1.0.1
      micromark-util-character: 1.2.0
      micromark-util-events-to-acorn: 1.2.3
      micromark-util-symbol: 1.1.0
      micromark-util-types: 1.1.0
      unist-util-position-from-estree: 1.1.2
      uvu: 0.5.6
      vfile-message: 3.1.4

  /micromark-factory-space@1.0.0:
    resolution: {integrity: sha512-qUmqs4kj9a5yBnk3JMLyjtWYN6Mzfcx8uJfi5XAveBniDevmZasdGBba5b4QsvRcAkmvGo5ACmSUmyGiKTLZew==}
    dependencies:
      micromark-util-character: 1.1.0
      micromark-util-types: 1.0.2
    dev: true

  /micromark-factory-space@1.1.0:
    resolution: {integrity: sha512-cRzEj7c0OL4Mw2v6nwzttyOZe8XY/Z8G0rzmWQZTBi/jjwyw/U4uqKtUORXQrR5bAZZnbTI/feRV/R7hc4jQYQ==}
    dependencies:
      micromark-util-character: 1.2.0
      micromark-util-types: 1.1.0

  /micromark-factory-title@1.0.2:
    resolution: {integrity: sha512-zily+Nr4yFqgMGRKLpTVsNl5L4PMu485fGFDOQJQBl2NFpjGte1e86zC0da93wf97jrc4+2G2GQudFMHn3IX+A==}
    dependencies:
      micromark-factory-space: 1.0.0
      micromark-util-character: 1.1.0
      micromark-util-symbol: 1.0.1
      micromark-util-types: 1.0.2
      uvu: 0.5.6
    dev: true

  /micromark-factory-title@1.1.0:
    resolution: {integrity: sha512-J7n9R3vMmgjDOCY8NPw55jiyaQnH5kBdV2/UXCtZIpnHH3P6nHUKaH7XXEYuWwx/xUJcawa8plLBEjMPU24HzQ==}
    dependencies:
      micromark-factory-space: 1.1.0
      micromark-util-character: 1.2.0
      micromark-util-symbol: 1.1.0
      micromark-util-types: 1.1.0

  /micromark-factory-whitespace@1.0.0:
    resolution: {integrity: sha512-Qx7uEyahU1lt1RnsECBiuEbfr9INjQTGa6Err+gF3g0Tx4YEviPbqqGKNv/NrBaE7dVHdn1bVZKM/n5I/Bak7A==}
    dependencies:
      micromark-factory-space: 1.0.0
      micromark-util-character: 1.1.0
      micromark-util-symbol: 1.0.1
      micromark-util-types: 1.0.2
    dev: true

  /micromark-factory-whitespace@1.1.0:
    resolution: {integrity: sha512-v2WlmiymVSp5oMg+1Q0N1Lxmt6pMhIHD457whWM7/GUlEks1hI9xj5w3zbc4uuMKXGisksZk8DzP2UyGbGqNsQ==}
    dependencies:
      micromark-factory-space: 1.1.0
      micromark-util-character: 1.2.0
      micromark-util-symbol: 1.1.0
      micromark-util-types: 1.1.0

  /micromark-util-character@1.1.0:
    resolution: {integrity: sha512-agJ5B3unGNJ9rJvADMJ5ZiYjBRyDpzKAOk01Kpi1TKhlT1APx3XZk6eN7RtSz1erbWHC2L8T3xLZ81wdtGRZzg==}
    dependencies:
      micromark-util-symbol: 1.0.1
      micromark-util-types: 1.0.2
    dev: true

  /micromark-util-character@1.2.0:
    resolution: {integrity: sha512-lXraTwcX3yH/vMDaFWCQJP1uIszLVebzUa3ZHdrgxr7KEU/9mL4mVgCpGbyhvNLNlauROiNUq7WN5u7ndbY6xg==}
    dependencies:
      micromark-util-symbol: 1.1.0
      micromark-util-types: 1.1.0

  /micromark-util-chunked@1.0.0:
    resolution: {integrity: sha512-5e8xTis5tEZKgesfbQMKRCyzvffRRUX+lK/y+DvsMFdabAicPkkZV6gO+FEWi9RfuKKoxxPwNL+dFF0SMImc1g==}
    dependencies:
      micromark-util-symbol: 1.0.1
    dev: true

  /micromark-util-chunked@1.1.0:
    resolution: {integrity: sha512-Ye01HXpkZPNcV6FiyoW2fGZDUw4Yc7vT0E9Sad83+bEDiCJ1uXu0S3mr8WLpsz3HaG3x2q0HM6CTuPdcZcluFQ==}
    dependencies:
      micromark-util-symbol: 1.1.0

  /micromark-util-classify-character@1.0.0:
    resolution: {integrity: sha512-F8oW2KKrQRb3vS5ud5HIqBVkCqQi224Nm55o5wYLzY/9PwHGXC01tr3d7+TqHHz6zrKQ72Okwtvm/xQm6OVNZA==}
    dependencies:
      micromark-util-character: 1.1.0
      micromark-util-symbol: 1.0.1
      micromark-util-types: 1.0.2
    dev: true

  /micromark-util-classify-character@1.1.0:
    resolution: {integrity: sha512-SL0wLxtKSnklKSUplok1WQFoGhUdWYKggKUiqhX+Swala+BtptGCu5iPRc+xvzJ4PXE/hwM3FNXsfEVgoZsWbw==}
    dependencies:
      micromark-util-character: 1.2.0
      micromark-util-symbol: 1.1.0
      micromark-util-types: 1.1.0

  /micromark-util-combine-extensions@1.0.0:
    resolution: {integrity: sha512-J8H058vFBdo/6+AsjHp2NF7AJ02SZtWaVUjsayNFeAiydTxUwViQPxN0Hf8dp4FmCQi0UUFovFsEyRSUmFH3MA==}
    dependencies:
      micromark-util-chunked: 1.0.0
      micromark-util-types: 1.0.2
    dev: true

  /micromark-util-combine-extensions@1.1.0:
    resolution: {integrity: sha512-Q20sp4mfNf9yEqDL50WwuWZHUrCO4fEyeDCnMGmG5Pr0Cz15Uo7KBs6jq+dq0EgX4DPwwrh9m0X+zPV1ypFvUA==}
    dependencies:
      micromark-util-chunked: 1.1.0
      micromark-util-types: 1.1.0

  /micromark-util-decode-numeric-character-reference@1.0.0:
    resolution: {integrity: sha512-OzO9AI5VUtrTD7KSdagf4MWgHMtET17Ua1fIpXTpuhclCqD8egFWo85GxSGvxgkGS74bEahvtM0WP0HjvV0e4w==}
    dependencies:
      micromark-util-symbol: 1.0.1
    dev: true

  /micromark-util-decode-numeric-character-reference@1.1.0:
    resolution: {integrity: sha512-m9V0ExGv0jB1OT21mrWcuf4QhP46pH1KkfWy9ZEezqHKAxkj4mPCy3nIH1rkbdMlChLHX531eOrymlwyZIf2iw==}
    dependencies:
      micromark-util-symbol: 1.1.0

  /micromark-util-decode-string@1.0.2:
    resolution: {integrity: sha512-DLT5Ho02qr6QWVNYbRZ3RYOSSWWFuH3tJexd3dgN1odEuPNxCngTCXJum7+ViRAd9BbdxCvMToPOD/IvVhzG6Q==}
    dependencies:
      decode-named-character-reference: 1.0.2
      micromark-util-character: 1.1.0
      micromark-util-decode-numeric-character-reference: 1.0.0
      micromark-util-symbol: 1.0.1
    dev: true

  /micromark-util-decode-string@1.1.0:
    resolution: {integrity: sha512-YphLGCK8gM1tG1bd54azwyrQRjCFcmgj2S2GoJDNnh4vYtnL38JS8M4gpxzOPNyHdNEpheyWXCTnnTDY3N+NVQ==}
    dependencies:
      decode-named-character-reference: 1.0.2
      micromark-util-character: 1.2.0
      micromark-util-decode-numeric-character-reference: 1.1.0
      micromark-util-symbol: 1.1.0

  /micromark-util-encode@1.0.1:
    resolution: {integrity: sha512-U2s5YdnAYexjKDel31SVMPbfi+eF8y1U4pfiRW/Y8EFVCy/vgxk/2wWTxzcqE71LHtCuCzlBDRU2a5CQ5j+mQA==}
    dev: true

  /micromark-util-encode@1.1.0:
    resolution: {integrity: sha512-EuEzTWSTAj9PA5GOAs992GzNh2dGQO52UvAbtSOMvXTxv3Criqb6IOzJUBCmEqrrXSblJIJBbFFv6zPxpreiJw==}

  /micromark-util-events-to-acorn@1.2.3:
    resolution: {integrity: sha512-ij4X7Wuc4fED6UoLWkmo0xJQhsktfNh1J0m8g4PbIMPlx+ek/4YdW5mvbye8z/aZvAPUoxgXHrwVlXAPKMRp1w==}
    dependencies:
      '@types/acorn': 4.0.6
      '@types/estree': 1.0.1
      '@types/unist': 2.0.6
      estree-util-visit: 1.2.1
      micromark-util-symbol: 1.1.0
      micromark-util-types: 1.1.0
      uvu: 0.5.6
      vfile-message: 3.1.4

  /micromark-util-html-tag-name@1.1.0:
    resolution: {integrity: sha512-BKlClMmYROy9UiV03SwNmckkjn8QHVaWkqoAqzivabvdGcwNGMMMH/5szAnywmsTBUzDsU57/mFi0sp4BQO6dA==}
    dev: true

  /micromark-util-html-tag-name@1.2.0:
    resolution: {integrity: sha512-VTQzcuQgFUD7yYztuQFKXT49KghjtETQ+Wv/zUjGSGBioZnkA4P1XXZPT1FHeJA6RwRXSF47yvJ1tsJdoxwO+Q==}

  /micromark-util-normalize-identifier@1.0.0:
    resolution: {integrity: sha512-yg+zrL14bBTFrQ7n35CmByWUTFsgst5JhA4gJYoty4Dqzj4Z4Fr/DHekSS5aLfH9bdlfnSvKAWsAgJhIbogyBg==}
    dependencies:
      micromark-util-symbol: 1.0.1
    dev: true

  /micromark-util-normalize-identifier@1.1.0:
    resolution: {integrity: sha512-N+w5vhqrBihhjdpM8+5Xsxy71QWqGn7HYNUvch71iV2PM7+E3uWGox1Qp90loa1ephtCxG2ftRV/Conitc6P2Q==}
    dependencies:
      micromark-util-symbol: 1.1.0

  /micromark-util-resolve-all@1.0.0:
    resolution: {integrity: sha512-CB/AGk98u50k42kvgaMM94wzBqozSzDDaonKU7P7jwQIuH2RU0TeBqGYJz2WY1UdihhjweivStrJ2JdkdEmcfw==}
    dependencies:
      micromark-util-types: 1.0.2
    dev: true

  /micromark-util-resolve-all@1.1.0:
    resolution: {integrity: sha512-b/G6BTMSg+bX+xVCshPTPyAu2tmA0E4X98NSR7eIbeC6ycCqCeE7wjfDIgzEbkzdEVJXRtOG4FbEm/uGbCRouA==}
    dependencies:
      micromark-util-types: 1.1.0

  /micromark-util-sanitize-uri@1.1.0:
    resolution: {integrity: sha512-RoxtuSCX6sUNtxhbmsEFQfWzs8VN7cTctmBPvYivo98xb/kDEoTCtJQX5wyzIYEmk/lvNFTat4hL8oW0KndFpg==}
    dependencies:
      micromark-util-character: 1.1.0
      micromark-util-encode: 1.0.1
      micromark-util-symbol: 1.0.1
    dev: true

  /micromark-util-sanitize-uri@1.2.0:
    resolution: {integrity: sha512-QO4GXv0XZfWey4pYFndLUKEAktKkG5kZTdUNaTAkzbuJxn2tNBOr+QtxR2XpWaMhbImT2dPzyLrPXLlPhph34A==}
    dependencies:
      micromark-util-character: 1.2.0
      micromark-util-encode: 1.1.0
      micromark-util-symbol: 1.1.0

  /micromark-util-subtokenize@1.0.2:
    resolution: {integrity: sha512-d90uqCnXp/cy4G881Ub4psE57Sf8YD0pim9QdjCRNjfas2M1u6Lbt+XZK9gnHL2XFhnozZiEdCa9CNfXSfQ6xA==}
    dependencies:
      micromark-util-chunked: 1.0.0
      micromark-util-symbol: 1.0.1
      micromark-util-types: 1.0.2
      uvu: 0.5.6
    dev: true

  /micromark-util-subtokenize@1.1.0:
    resolution: {integrity: sha512-kUQHyzRoxvZO2PuLzMt2P/dwVsTiivCK8icYTeR+3WgbuPqfHgPPy7nFKbeqRivBvn/3N3GBiNC+JRTMSxEC7A==}
    dependencies:
      micromark-util-chunked: 1.1.0
      micromark-util-symbol: 1.1.0
      micromark-util-types: 1.1.0
      uvu: 0.5.6

  /micromark-util-symbol@1.0.1:
    resolution: {integrity: sha512-oKDEMK2u5qqAptasDAwWDXq0tG9AssVwAx3E9bBF3t/shRIGsWIRG+cGafs2p/SnDSOecnt6hZPCE2o6lHfFmQ==}
    dev: true

  /micromark-util-symbol@1.1.0:
    resolution: {integrity: sha512-uEjpEYY6KMs1g7QfJ2eX1SQEV+ZT4rUD3UcF6l57acZvLNK7PBZL+ty82Z1qhK1/yXIY4bdx04FKMgR0g4IAag==}

  /micromark-util-types@1.0.2:
    resolution: {integrity: sha512-DCfg/T8fcrhrRKTPjRrw/5LLvdGV7BHySf/1LOZx7TzWZdYRjogNtyNq885z3nNallwr3QUKARjqvHqX1/7t+w==}
    dev: true

  /micromark-util-types@1.1.0:
    resolution: {integrity: sha512-ukRBgie8TIAcacscVHSiddHjO4k/q3pnedmzMQ4iwDcK0FtFCohKOlFbaOL/mPgfnPsL3C1ZyxJa4sbWrBl3jg==}

  /micromark@3.1.0:
    resolution: {integrity: sha512-6Mj0yHLdUZjHnOPgr5xfWIMqMWS12zDN6iws9SLuSz76W8jTtAv24MN4/CL7gJrl5vtxGInkkqDv/JIoRsQOvA==}
    dependencies:
      '@types/debug': 4.1.7
      debug: 4.3.4
      decode-named-character-reference: 1.0.2
      micromark-core-commonmark: 1.0.6
      micromark-factory-space: 1.0.0
      micromark-util-character: 1.1.0
      micromark-util-chunked: 1.0.0
      micromark-util-combine-extensions: 1.0.0
      micromark-util-decode-numeric-character-reference: 1.0.0
      micromark-util-encode: 1.0.1
      micromark-util-normalize-identifier: 1.0.0
      micromark-util-resolve-all: 1.0.0
      micromark-util-sanitize-uri: 1.1.0
      micromark-util-subtokenize: 1.0.2
      micromark-util-symbol: 1.0.1
      micromark-util-types: 1.0.2
      uvu: 0.5.6
    transitivePeerDependencies:
      - supports-color
    dev: true

  /micromark@3.2.0:
    resolution: {integrity: sha512-uD66tJj54JLYq0De10AhWycZWGQNUvDI55xPgk2sQM5kn1JYlhbCMTtEeT27+vAhW2FBQxLlOmS3pmA7/2z4aA==}
    dependencies:
      '@types/debug': 4.1.8
      debug: 4.3.4
      decode-named-character-reference: 1.0.2
      micromark-core-commonmark: 1.1.0
      micromark-factory-space: 1.1.0
      micromark-util-character: 1.2.0
      micromark-util-chunked: 1.1.0
      micromark-util-combine-extensions: 1.1.0
      micromark-util-decode-numeric-character-reference: 1.1.0
      micromark-util-encode: 1.1.0
      micromark-util-normalize-identifier: 1.1.0
      micromark-util-resolve-all: 1.1.0
      micromark-util-sanitize-uri: 1.2.0
      micromark-util-subtokenize: 1.1.0
      micromark-util-symbol: 1.1.0
      micromark-util-types: 1.1.0
      uvu: 0.5.6
    transitivePeerDependencies:
      - supports-color

  /micromatch@4.0.5:
    resolution: {integrity: sha512-DMy+ERcEW2q8Z2Po+WNXuw3c5YaUSFjAO5GsJqfEl7UjvtIuFKO6ZrKvcItdy98dwFI2N1tg3zNIdKaQT+aNdA==}
    engines: {node: '>=8.6'}
    dependencies:
      braces: 3.0.2
      picomatch: 2.3.1
    dev: true

  /mime-db@1.52.0:
    resolution: {integrity: sha512-sPU4uV7dYlvtWJxwwxHD0PuihVNiE7TyAbQ5SWxDCB9mUYvOgroQOwYQQOKPJ8CIbE+1ETVlOoK1UC2nU3gYvg==}
    engines: {node: '>= 0.6'}

  /mime-types@2.1.35:
    resolution: {integrity: sha512-ZDY+bPm5zTTF+YpCrAU9nK0UgICYPT0QtT1NZWFv4s++TNkcgVaT0g6+4R2uI4MjQjzysHB1zxuWL50hzaeXiw==}
    engines: {node: '>= 0.6'}
    dependencies:
      mime-db: 1.52.0

  /mime@1.6.0:
    resolution: {integrity: sha512-x0Vn8spI+wuJ1O6S7gnbaQg8Pxh4NNHb7KSINmEWKiPE4RKOplvijn+NkmYmmRgP68mc70j2EbeTFRsrswaQeg==}
    engines: {node: '>=4'}
    hasBin: true
    dev: true

  /mime@3.0.0:
    resolution: {integrity: sha512-jSCU7/VB1loIWBZe14aEYHU/+1UMEHoaO7qxCOVJOw9GgH72VAWppxNcjU+x9a2k3GSIBXNKxXQFqRvvZ7vr3A==}
    engines: {node: '>=10.0.0'}
    hasBin: true
    dev: true

  /mimic-fn@2.1.0:
    resolution: {integrity: sha512-OqbOk5oEQeAZ8WXWydlu9HJjz9WVdEIvamMCcXmuqUYjTknH/sqsWvhQ3vgwKFRR1HpjvNBKQ37nbJgYzGqGcg==}
    engines: {node: '>=6'}
    dev: true

  /mimic-fn@4.0.0:
    resolution: {integrity: sha512-vqiC06CuhBTUdZH+RYl8sFrL096vA45Ok5ISO6sE/Mr1jRbGH4Csnhi8f3wKVl7x8mO4Au7Ir9D3Oyv1VYMFJw==}
    engines: {node: '>=12'}
    dev: true

  /mimic-response@3.1.0:
    resolution: {integrity: sha512-z0yWI+4FDrrweS8Zmt4Ej5HdJmky15+L2e6Wgn3+iK5fWzb6T3fhNFq2+MeTRb064c6Wr4N/wv0DzQTjNzHNGQ==}
    engines: {node: '>=10'}
    dev: true

  /min-indent@1.0.1:
    resolution: {integrity: sha512-I9jwMn07Sy/IwOj3zVkVik2JTvgpaykDZEigL6Rx6N9LbMywwUSMtxET+7lVoDLLd3O3IXwJwvuuns8UB/HeAg==}
    engines: {node: '>=4'}
    dev: true

  /miniflare@3.0.1:
    resolution: {integrity: sha512-aLOB8d26lOTn493GOv1LmpGHVLSxmeT4MixPG/k3Ze10j0wDKnMj8wsFgbZ6Q4cr1N4faf8O3IbNRJuQ+rLoJA==}
    engines: {node: '>=16.13'}
    dependencies:
      acorn: 8.8.2
      acorn-walk: 8.2.0
      better-sqlite3: 8.4.0
      capnp-ts: 0.7.0
      exit-hook: 2.2.1
      glob-to-regexp: 0.4.1
      http-cache-semantics: 4.1.1
      kleur: 4.1.5
      source-map-support: 0.5.21
      stoppable: 1.1.0
      undici: 5.22.1
      workerd: 1.20230518.0
      ws: 8.13.0
      youch: 3.2.3
      zod: 3.21.4
    transitivePeerDependencies:
      - bufferutil
      - supports-color
      - utf-8-validate
    dev: true

  /minimatch@3.1.2:
    resolution: {integrity: sha512-J7p63hRiAjw1NDEww1W7i37+ByIrOWO5XQQAzZ3VOcL0PNybwpfmV/N05zFAzwQ9USyEcX6t3UO+K5aqBQOIHw==}
    dependencies:
      brace-expansion: 1.1.11
    dev: true

  /minimist@1.2.7:
    resolution: {integrity: sha512-bzfL1YUZsP41gmu/qjrEk0Q6i2ix/cVeAhbCbqH9u3zYutS1cLg00qhrD0M2MVdCcx4Sc0UpP2eBWo9rotpq6g==}
    dev: true

  /minimist@1.2.8:
    resolution: {integrity: sha512-2yyAR8qBkN3YuheJanUpWC5U3bb5osDywNB8RzDVlDwDHbocAJveqqj1u8+SVD7jkWT4yvsHCpWqqWqAxb0zCA==}
    dev: true

  /mitt@3.0.0:
    resolution: {integrity: sha512-7dX2/10ITVyqh4aOSVI9gdape+t9l2/8QxHrFmUXu4EEUpdlxl6RudZUPZoc+zuY2hk1j7XxVroIVIan/pD/SQ==}
    dev: true

  /mkdirp-classic@0.5.3:
    resolution: {integrity: sha512-gKLcREMhtuZRwRAfqP3RFW+TK4JqApVBtOIftVgjuABpAtpxhPGaDcfvbhNvD0B8iD1oUr/txX35NjcaY6Ns/A==}
    dev: true

  /monaco-editor@0.38.0:
    resolution: {integrity: sha512-11Fkh6yzEmwx7O0YoLxeae0qEGFwmyPRlVxpg7oF9czOOCB/iCjdJrG5I67da5WiXK3YJCxoz9TJFE8Tfq/v9A==}
    dev: true

  /mri@1.2.0:
    resolution: {integrity: sha512-tzzskb3bG8LvYGFF/mDTpq3jpI6Q9wc3LEmBaghu+DdCssd1FakN7Bc0hVNmEyGq1bq3RgfkCb3cmQLpNPOroA==}
    engines: {node: '>=4'}

  /mrmime@1.0.1:
    resolution: {integrity: sha512-hzzEagAgDyoU1Q6yg5uI+AorQgdvMCur3FcKf7NhMKWsaYg+RnbTyHRa/9IlLF9rf455MOCtcqqrQQ83pPP7Uw==}
    engines: {node: '>=10'}
    dev: true

  /ms@2.0.0:
    resolution: {integrity: sha512-Tpp60P6IUJDTuOq/5Z8cdskzJujfwqfOTkrwIwj7IRISpnkJnT6SyJ4PCPnGMoFjC9ddhal5KVIYtAt97ix05A==}

  /ms@2.1.2:
    resolution: {integrity: sha512-sGkPx+VjMtmA6MX27oA4FBFELFCZZ4S4XqeGOXCv68tT+jb3vk/RyaKWP0PTKyWtmLSM0b+adUTEvbs1PEaH2w==}

  /ms@2.1.3:
    resolution: {integrity: sha512-6FlzubTLZG3J2a/NVCAleEhjzq5oxgHyaCU9yYXvcLsvoVaHJq/s5xXI6/XXP6tz7R9xAOtHnSO/tXtF3WRTlA==}
    dev: true

  /multimatch@4.0.0:
    resolution: {integrity: sha512-lDmx79y1z6i7RNx0ZGCPq1bzJ6ZoDDKbvh7jxr9SJcWLkShMzXrHbYVpTdnhNM5MXpDUxCQ4DgqVttVXlBgiBQ==}
    engines: {node: '>=8'}
    dependencies:
      '@types/minimatch': 3.0.5
      array-differ: 3.0.0
      array-union: 2.1.0
      arrify: 2.0.1
      minimatch: 3.1.2
    dev: true

  /mustache@4.2.0:
    resolution: {integrity: sha512-71ippSywq5Yb7/tVYyGbkBggbU8H3u5Rz56fH60jGFgr8uHwxs+aSKeqmluIVzM0m0kB7xQjKS6qPfd0b2ZoqQ==}
    hasBin: true
    dev: true

  /mute-stream@0.0.8:
    resolution: {integrity: sha512-nnbWWOkoWyUsTjKrhgD0dcz22mdkSnpYqbEjIm2nhwhuxlSkpywJmBo8h0ZqJdkp73mb90SssHkN4rsRaBAfAA==}
    dev: true

  /mz@2.7.0:
    resolution: {integrity: sha512-z81GNO7nnYMEhrGh9LeymoE4+Yr0Wn5McHIZMK5cfQCl+NDX08sCZgUc9/6MHni9IWuFLm1Z3HTCXu2z9fN62Q==}
    dependencies:
      any-promise: 1.3.0
      object-assign: 4.1.1
      thenify-all: 1.6.0
    dev: true

  /nanoid@3.3.6:
    resolution: {integrity: sha512-BGcqMMJuToF7i1rt+2PWSNVnWIkGCU78jBG3RxO/bZlnZPK2Cmi2QaffxGO/2RvWi9sL+FAiRiXMgsyxQ1DIDA==}
    engines: {node: ^10 || ^12 || ^13.7 || ^14 || >=15.0.1}
    hasBin: true
    dev: true

  /napi-build-utils@1.0.2:
    resolution: {integrity: sha512-ONmRUqK7zj7DWX0D9ADe03wbwOBZxNAfF20PlGfCWQcD3+/MakShIHrMqx9YwPTfxDdF1zLeL+RGZiR9kGMLdg==}
    dev: true

  /natural-compare-lite@1.4.0:
    resolution: {integrity: sha512-Tj+HTDSJJKaZnfiuw+iaF9skdPpTo2GtEly5JHnWV/hfv2Qj/9RKsGISQtLh2ox3l5EAGw487hnBee0sIJ6v2g==}
    dev: true

  /natural-compare@1.4.0:
    resolution: {integrity: sha512-OWND8ei3VtNC9h7V60qff3SVobHr996CTwgxubgyQYEpg290h9J0buyECNNJexkFm5sOajh5G116RYA1c8ZMSw==}
    dev: true

  /negotiator@0.6.3:
    resolution: {integrity: sha512-+EUsqGPLsM+j/zdChZjsnX51g4XrHFOIXwfnCVPGlQk/k5giakcKsuxCObBRu6DSm9opw/O6slWbJdghQM4bBg==}
    engines: {node: '>= 0.6'}
    dev: true

  /netmask@2.0.2:
    resolution: {integrity: sha512-dBpDMdxv9Irdq66304OLfEmQ9tbNRFnFTuZiLo+bD+r332bBmMJ8GBLXklIXXgxd3+v9+KUnZaUR5PJMa75Gsg==}
    engines: {node: '>= 0.4.0'}
    dev: true

  /next-tick@1.1.0:
    resolution: {integrity: sha512-CXdUiJembsNjuToQvxayPZF9Vqht7hewsvy2sOWafLvi2awflj9mOC6bHIg50orX8IJvWKY9wYQ/zB2kogPslQ==}

  /node-abi@3.43.0:
    resolution: {integrity: sha512-QB0MMv+tn9Ur2DtJrc8y09n0n6sw88CyDniWSX2cHW10goQXYPK9ZpFJOktDS4ron501edPX6h9i7Pg+RnH5nQ==}
    engines: {node: '>=10'}
    dependencies:
      semver: 7.5.1
    dev: true

  /node-fetch@2.6.11:
    resolution: {integrity: sha512-4I6pdBY1EthSqDmJkiNk3JIT8cswwR9nfeW/cPdUagJYEQG7R95WRH74wpz7ma8Gh/9dI9FP+OU+0E4FvtA55w==}
    engines: {node: 4.x || >=6.0.0}
    peerDependencies:
      encoding: ^0.1.0
    peerDependenciesMeta:
      encoding:
        optional: true
    dependencies:
      whatwg-url: 5.0.0

  /node-fetch@2.6.9:
    resolution: {integrity: sha512-DJm/CJkZkRjKKj4Zi4BsKVZh3ValV5IR5s7LVZnW+6YMh0W1BfNA8XSs6DLMGYlId5F3KnA70uu2qepcR08Qqg==}
    engines: {node: 4.x || >=6.0.0}
    peerDependencies:
      encoding: ^0.1.0
    peerDependenciesMeta:
      encoding:
        optional: true
    dependencies:
      whatwg-url: 5.0.0
    dev: true

  /node-forge@1.3.1:
    resolution: {integrity: sha512-dPEtOeMvF9VMcYV/1Wb8CPoVAXtp6MKMlcbAt4ddqmGqUJ6fQZFXkNZNkNlfevtNkGtaSoXf/vNNNSvgrdXwtA==}
    engines: {node: '>= 6.13.0'}
    dev: true

  /node-gyp-build@4.6.0:
    resolution: {integrity: sha512-NTZVKn9IylLwUzaKjkas1e4u2DLNcV4rdYagA4PWdPwW87Bi7z+BznyKSRwS/761tV/lzCGXplWsiaMjLqP2zQ==}
    hasBin: true

  /node-releases@2.0.10:
    resolution: {integrity: sha512-5GFldHPXVG/YZmFzJvKK2zDSzPKhEp0+ZR5SVaoSag9fsL5YgHbUHDfnG5494ISANDcK4KwPXAx2xqVEydmd7w==}
    dev: true

  /normalize-path@3.0.0:
    resolution: {integrity: sha512-6eZs5Ls3WtCisHWp9S2GUy8dqkpGi4BVSz3GaqiE6ezub0512ESztXUwUB6C6IKbQkY2Pnb/mD4WYojCRwcwLA==}
    engines: {node: '>=0.10.0'}
    dev: true

  /normalize-range@0.1.2:
    resolution: {integrity: sha512-bdok/XvKII3nUpklnV6P2hxtMNrCboOjAcyBuQnWEhO665FwrSNRxU+AqpsyvO6LgGYPspN+lu5CLtw4jPRKNA==}
    engines: {node: '>=0.10.0'}
    dev: true

  /npm-run-path@4.0.1:
    resolution: {integrity: sha512-S48WzZW777zhNIrn7gxOlISNAqi9ZC/uQFnRdbeIHhZhCA6UqpkOT8T1G7BvfdgP4Er8gF4sUbaS0i7QvIfCWw==}
    engines: {node: '>=8'}
    dependencies:
      path-key: 3.1.1
    dev: true

  /npm-run-path@5.1.0:
    resolution: {integrity: sha512-sJOdmRGrY2sjNTRMbSvluQqg+8X7ZK61yvzBEIDhz4f8z1TZFYABsqjjCBd/0PUNE9M6QDgHJXQkGUEm7Q+l9Q==}
    engines: {node: ^12.20.0 || ^14.13.1 || >=16.0.0}
    dependencies:
      path-key: 4.0.0
    dev: true

  /oauth4webapi@2.3.0:
    resolution: {integrity: sha512-JGkb5doGrwzVDuHwgrR4nHJayzN4h59VCed6EW8Tql6iHDfZIabCJvg6wtbn5q6pyB2hZruI3b77Nudvq7NmvA==}
    dev: true

  /object-assign@4.1.1:
    resolution: {integrity: sha512-rJgTQnkUnH1sFw8yT6VSU3zD3sWmu6sZhIseY8VX+GRu3P6F7Fu+JNDoXfklElbLJSnc3FUQHVe4cU5hj+BcUg==}
    engines: {node: '>=0.10.0'}
    dev: true

  /object-hash@3.0.0:
    resolution: {integrity: sha512-RSn9F68PjH9HqtltsSnqYC1XXoWe9Bju5+213R98cNGttag9q9yAOTzdbsqvIa7aNm5WffBZFpWYr2aWrklWAw==}
    engines: {node: '>= 6'}
    dev: true

  /object-inspect@1.12.3:
    resolution: {integrity: sha512-geUvdk7c+eizMNUDkRpW1wJwgfOiOeHbxBR/hLXK1aT6zmVSO0jsQcs7fj6MGw89jC/cjGfLcNOrtMYtGqm81g==}

  /object-keys@1.1.1:
    resolution: {integrity: sha512-NuAESUOUMrlIXOfHKzD6bpPu3tYt3xvjNdRIQ+FeT0lNb4K8WR70CaDxhuNguS2XG+GjkyMwOzsN5ZktImfhLA==}
    engines: {node: '>= 0.4'}

  /object.assign@4.1.4:
    resolution: {integrity: sha512-1mxKf0e58bvyjSCtKYY4sRe9itRk3PJpquJOjeIkz885CczcI4IvJJDLPS72oowuSh+pBxUFROpX+TU++hxhZQ==}
    engines: {node: '>= 0.4'}
    dependencies:
      call-bind: 1.0.2
      define-properties: 1.2.0
      has-symbols: 1.0.3
      object-keys: 1.1.1

  /on-finished@2.4.1:
    resolution: {integrity: sha512-oVlzkg3ENAhCk2zdv7IJwd/QUD4z2RxRwpkcGY8psCVcCYZNq4wYnVWALHM+brtuJjePWiYF/ClmuDr8Ch5+kg==}
    engines: {node: '>= 0.8'}
    dependencies:
      ee-first: 1.1.1
    dev: true

  /once@1.4.0:
    resolution: {integrity: sha512-lNaJgI+2Q5URQBkccEKHTQOPaXdUxnZZElQTZY0MFUAuaEqe1E+Nyvgdz/aIyNi6Z9MzO5dv1H8n58/GELp3+w==}
    dependencies:
      wrappy: 1.0.2
    dev: true

  /onetime@5.1.2:
    resolution: {integrity: sha512-kbpaSSGJTWdAY5KPVeMOKXSrPtr8C8C7wodJbcsd51jRnmD+GZu8Y0VoU6Dm5Z4vWr0Ig/1NKuWRKf7j5aaYSg==}
    engines: {node: '>=6'}
    dependencies:
      mimic-fn: 2.1.0
    dev: true

  /onetime@6.0.0:
    resolution: {integrity: sha512-1FlR+gjXK7X+AsAHso35MnyN5KqGwJRi/31ft6x0M194ht7S+rWAvd7PHss9xSKMzE0asv1pyIHaJYq+BbacAQ==}
    engines: {node: '>=12'}
    dependencies:
      mimic-fn: 4.0.0
    dev: true

  /open@9.1.0:
    resolution: {integrity: sha512-OS+QTnw1/4vrf+9hh1jc1jnYjzSG4ttTBB8UxOwAnInG3Uo4ssetzC1ihqaIHjLJnA5GGlRl6QlZXOTQhRBUvg==}
    engines: {node: '>=14.16'}
    dependencies:
      default-browser: 4.0.0
      define-lazy-prop: 3.0.0
      is-inside-container: 1.0.0
      is-wsl: 2.2.0
    dev: true

  /openai@3.2.1:
    resolution: {integrity: sha512-762C9BNlJPbjjlWZi4WYK9iM2tAVAv0uUp1UmI34vb0CN5T2mjB/qM6RYBmNKMh/dN9fC+bxqPwWJZUTWW052A==}
    dependencies:
      axios: 0.26.1
      form-data: 4.0.0
    transitivePeerDependencies:
      - debug
    dev: false

  /optionator@0.8.3:
    resolution: {integrity: sha512-+IW9pACdk3XWmmTXG8m3upGUJst5XRGzxMRjXzAuJ1XnIFNvfhjjIuYkDvysnPQ7qzqVzLt78BCruntqRhWQbA==}
    engines: {node: '>= 0.8.0'}
    dependencies:
      deep-is: 0.1.4
      fast-levenshtein: 2.0.6
      levn: 0.3.0
      prelude-ls: 1.1.2
      type-check: 0.3.2
      word-wrap: 1.2.3
    dev: true

  /optionator@0.9.1:
    resolution: {integrity: sha512-74RlY5FCnhq4jRxVUPKDaRwrVNXMqsGsiW6AJw4XK8hmtm10wC0ypZBLw5IIp85NZMr91+qd1RvvENwg7jjRFw==}
    engines: {node: '>= 0.8.0'}
    dependencies:
      deep-is: 0.1.4
      fast-levenshtein: 2.0.6
      levn: 0.4.1
      prelude-ls: 1.2.1
      type-check: 0.4.0
      word-wrap: 1.2.3
    dev: true

  /ora@5.4.1:
    resolution: {integrity: sha512-5b6Y85tPxZZ7QytO+BQzysW31HJku27cRIlkbAXaNx+BdcVi+LlRFmVXzeF6a7JCwJpyw5c4b+YSVImQIrBpuQ==}
    engines: {node: '>=10'}
    dependencies:
      bl: 4.1.0
      chalk: 4.1.2
      cli-cursor: 3.1.0
      cli-spinners: 2.9.0
      is-interactive: 1.0.0
      is-unicode-supported: 0.1.0
      log-symbols: 4.1.0
      strip-ansi: 6.0.1
      wcwidth: 1.0.1
    dev: true

  /ora@6.3.1:
    resolution: {integrity: sha512-ERAyNnZOfqM+Ao3RAvIXkYh5joP220yf59gVe2X/cI6SiCxIdi4c9HZKZD8R6q/RDXEje1THBju6iExiSsgJaQ==}
    engines: {node: ^12.20.0 || ^14.13.1 || >=16.0.0}
    dependencies:
      chalk: 5.2.0
      cli-cursor: 4.0.0
      cli-spinners: 2.9.0
      is-interactive: 2.0.0
      is-unicode-supported: 1.3.0
      log-symbols: 5.1.0
      stdin-discarder: 0.1.0
      strip-ansi: 7.1.0
      wcwidth: 1.0.1
    dev: true

  /os-tmpdir@1.0.2:
    resolution: {integrity: sha512-D2FR03Vir7FIu45XBY20mTb+/ZSWB00sjU9jdQXt83gDrI4Ztz5Fs7/yy74g2N5SVQY4xY1qDr4rNddwYRVX0g==}
    engines: {node: '>=0.10.0'}
    dev: true

  /p-limit@2.3.0:
    resolution: {integrity: sha512-//88mFWSJx8lxCzwdAABTJL2MyWB12+eIY7MDL2SqLmAkeKU9qxRvWuSyTjm3FUmpBEMuFfckAIqEaVGUDxb6w==}
    engines: {node: '>=6'}
    dependencies:
      p-try: 2.2.0
    dev: true

  /p-limit@3.1.0:
    resolution: {integrity: sha512-TYOanM3wGwNGsZN2cVTYPArw454xnXj5qmWF1bEoAc4+cU/ol7GVh7odevjp1FNHduHc3KZMcFduxU5Xc6uJRQ==}
    engines: {node: '>=10'}
    dependencies:
      yocto-queue: 0.1.0
    dev: true

  /p-locate@4.1.0:
    resolution: {integrity: sha512-R79ZZ/0wAxKGu3oYMlz8jy/kbhsNrS7SKZ7PxEHBgJ5+F2mtFW2fK2cOtBh1cHYkQsbzFV7I+EoRKe6Yt0oK7A==}
    engines: {node: '>=8'}
    dependencies:
      p-limit: 2.3.0
    dev: true

  /p-locate@5.0.0:
    resolution: {integrity: sha512-LaNjtRWUBY++zB5nE/NwcaoMylSPk+S+ZHNB1TzdbMJMny6dynpAGt7X/tl/QYq3TIeE6nxHppbo2LGymrG5Pw==}
    engines: {node: '>=10'}
    dependencies:
      p-limit: 3.1.0
    dev: true

  /p-try@2.2.0:
    resolution: {integrity: sha512-R4nPAVTAU0B9D35/Gk3uJf/7XYbQcyohSKdvAxIRSNghFl4e71hVoGnBNQz9cWaXxO2I10KTC+3jMdvvoKw6dQ==}
    engines: {node: '>=6'}
    dev: true

  /pac-proxy-agent@5.0.0:
    resolution: {integrity: sha512-CcFG3ZtnxO8McDigozwE3AqAw15zDvGH+OjXO4kzf7IkEKkQ4gxQ+3sdF50WmhQ4P/bVusXcqNE2S3XrNURwzQ==}
    engines: {node: '>= 8'}
    dependencies:
      '@tootallnate/once': 1.1.2
      agent-base: 6.0.2
      debug: 4.3.4
      get-uri: 3.0.2
      http-proxy-agent: 4.0.1
      https-proxy-agent: 5.0.1
      pac-resolver: 5.0.1
      raw-body: 2.5.1
      socks-proxy-agent: 5.0.1
    transitivePeerDependencies:
      - supports-color
    dev: true

  /pac-proxy-agent@6.0.3:
    resolution: {integrity: sha512-5Hr1KgPDoc21Vn3rsXBirwwDnF/iac1jN/zkpsOYruyT+ZgsUhUOgVwq3v9+ukjZd/yGm/0nzO1fDfl7rkGoHQ==}
    engines: {node: '>= 14'}
    dependencies:
      agent-base: 7.1.0
      debug: 4.3.4
      get-uri: 6.0.1
      http-proxy-agent: 7.0.0
      https-proxy-agent: 7.0.0
      pac-resolver: 6.0.1
      socks-proxy-agent: 8.0.1
    transitivePeerDependencies:
      - supports-color
    dev: true

  /pac-resolver@5.0.1:
    resolution: {integrity: sha512-cy7u00ko2KVgBAjuhevqpPeHIkCIqPe1v24cydhWjmeuzaBfmUWFCZJ1iAh5TuVzVZoUzXIW7K8sMYOZ84uZ9Q==}
    engines: {node: '>= 8'}
    dependencies:
      degenerator: 3.0.2
      ip: 1.1.8
      netmask: 2.0.2
    dev: true

  /pac-resolver@6.0.1:
    resolution: {integrity: sha512-dg497MhVT7jZegPRuOScQ/z0aV/5WR0gTdRu1md+Irs9J9o+ls5jIuxjo1WfaTG+eQQkxyn5HMGvWK+w7EIBkQ==}
    engines: {node: '>= 14'}
    dependencies:
      degenerator: 4.0.2
      ip: 1.1.8
      netmask: 2.0.2
    dev: true

  /parent-module@1.0.1:
    resolution: {integrity: sha512-GQ2EWRpQV8/o+Aw8YqtfZZPfNRWZYkbidE9k5rpl/hC3vtHHBfGm2Ifi6qWV+coDGkrUKZAxE3Lot5kcsRlh+g==}
    engines: {node: '>=6'}
    dependencies:
      callsites: 3.1.0
    dev: true

  /parse-entities@4.0.1:
    resolution: {integrity: sha512-SWzvYcSJh4d/SGLIOQfZ/CoNv6BTlI6YEQ7Nj82oDVnRpwe/Z/F1EMx42x3JAOwGBlCjeCH0BRJQbQ/opHL17w==}
    dependencies:
      '@types/unist': 2.0.6
      character-entities: 2.0.2
      character-entities-legacy: 3.0.0
      character-reference-invalid: 2.0.1
      decode-named-character-reference: 1.0.2
      is-alphanumerical: 2.0.1
      is-decimal: 2.0.1
      is-hexadecimal: 2.0.1

  /parse-json@5.2.0:
    resolution: {integrity: sha512-ayCKvm/phCGxOkYRSCM82iDwct8/EonSEgCSxWxD7ve6jHggsFl4fZVQBPRNgQoKiuV/odhFrGzQXZwbifC8Rg==}
    engines: {node: '>=8'}
    dependencies:
      '@babel/code-frame': 7.21.4
      error-ex: 1.3.2
      json-parse-even-better-errors: 2.3.1
      lines-and-columns: 1.2.4
    dev: true

  /parse-numeric-range@1.3.0:
    resolution: {integrity: sha512-twN+njEipszzlMJd4ONUYgSfZPDxgHhT9Ahed5uTigpQn90FggW4SA/AIPq/6a149fTbE9qBEcSwE3FAEp6wQQ==}
    dev: true

  /parse-passwd@1.0.0:
    resolution: {integrity: sha512-1Y1A//QUXEZK7YKz+rD9WydcE1+EuPr6ZBgKecAB8tmoW6UFv0NREVJe1p+jRxtThkcbbKkfwIbWJe/IeE6m2Q==}
    engines: {node: '>=0.10.0'}
    dev: true

  /parseurl@1.3.3:
    resolution: {integrity: sha512-CiyeOxFT/JZyN5m0z9PfXw4SCBJ6Sygz1Dpl0wqjlhDEGGBP1GnsUVEL0p63hoG1fcj3fHynXi9NYO4nWOL+qQ==}
    engines: {node: '>= 0.8'}
    dev: true

  /path-browserify@1.0.1:
    resolution: {integrity: sha512-b7uo2UCUOYZcnF/3ID0lulOJi/bafxa1xPe7ZPsammBSpjSWQkjNxlt635YGS2MiR9GjvuXCtz2emr3jbsz98g==}
    dev: true

  /path-exists@4.0.0:
    resolution: {integrity: sha512-ak9Qy5Q7jYb2Wwcey5Fpvg2KoAc/ZIhLSLOSBmRmygPsGwkVVt0fZa0qrtMz+m6tJTAHfZQ8FnmB4MG4LWy7/w==}
    engines: {node: '>=8'}
    dev: true

  /path-is-absolute@1.0.1:
    resolution: {integrity: sha512-AVbw3UJ2e9bq64vSaS9Am0fje1Pa8pbGqTTsmXfaIiMpnr5DlDhfJOuLj9Sf95ZPVDAUerDfEk88MPmPe7UCQg==}
    engines: {node: '>=0.10.0'}
    dev: true

  /path-key@3.1.1:
    resolution: {integrity: sha512-ojmeN0qd+y0jszEtoY48r0Peq5dwMEkIlCOu6Q5f41lfkswXuKtYrhgoTpLnyIcHm24Uhqx+5Tqm2InSwLhE6Q==}
    engines: {node: '>=8'}
    dev: true

  /path-key@4.0.0:
    resolution: {integrity: sha512-haREypq7xkM7ErfgIyA0z+Bj4AGKlMSdlQE2jvJo6huWD1EdkKYV+G/T4nq0YEF2vgTT8kqMFKo1uHn950r4SQ==}
    engines: {node: '>=12'}
    dev: true

  /path-parse@1.0.7:
    resolution: {integrity: sha512-LDJzPVEEEPR+y48z93A0Ed0yXb8pAByGWo/k5YYdYgpY2/2EsOsksJrq7lOHxryrVOn1ejG6oAp8ahvOIQD8sw==}
    dev: true

  /path-to-regexp@0.1.7:
    resolution: {integrity: sha512-5DFkuoqlv1uYQKxy8omFBeJPQcdoE07Kv2sferDCrAq1ohOU+MSDswDIbnx3YAM60qIOnYa53wBhXW0EbMonrQ==}
    dev: true

  /path-to-regexp@6.2.1:
    resolution: {integrity: sha512-JLyh7xT1kizaEvcaXOQwOc2/Yhw6KZOvPf1S8401UyLk86CU79LN3vl7ztXGm/pZ+YjoyAJ4rxmHwbkBXJX+yw==}
    dev: true

  /path-type@4.0.0:
    resolution: {integrity: sha512-gDKb8aZMDeD/tZWs9P6+q0J9Mwkdl6xMV8TjnGP3qJVJ06bdMgkbBlLU8IdfOsIsFz2BW1rNVT3XuNEl8zPAvw==}
    engines: {node: '>=8'}
    dev: true

  /pegjs@0.10.0:
    resolution: {integrity: sha512-qI5+oFNEGi3L5HAxDwN2LA4Gg7irF70Zs25edhjld9QemOgp0CbvMtbFcMvFtEo1OityPrcCzkQFB8JP/hxgow==}
    engines: {node: '>=0.10'}
    hasBin: true
    dev: true

  /pend@1.2.0:
    resolution: {integrity: sha512-F3asv42UuXchdzt+xXqfW1OGlVBe+mxa2mqI0pg5yAHZPvFmY3Y6drSf/GQ1A86WgWEN9Kzh/WrgKa6iGcHXLg==}
    dev: true

  /periscopic@3.1.0:
    resolution: {integrity: sha512-vKiQ8RRtkl9P+r/+oefh25C3fhybptkHKCZSPlcXiJux2tJF55GnEj3BVn4A5gKfq9NWWXXrxkHBwVPUfH0opw==}
    dependencies:
      '@types/estree': 1.0.1
      estree-walker: 3.0.3
      is-reference: 3.0.1

  /picocolors@1.0.0:
    resolution: {integrity: sha512-1fygroTLlHu66zi26VoTDv8yRgm0Fccecssto+MhsZ0D/DGW2sm8E8AjW7NU5VVTRt5GxbeZ5qBuJr+HyLYkjQ==}
    dev: true

  /picomatch@2.3.1:
    resolution: {integrity: sha512-JU3teHTNjmE2VCGFzuY8EXzCDVwEqB2a8fsIvwaStHhAWJEeVd1o1QD80CU6+ZdEXXSLbSsuLwJjkCBWqRQUVA==}
    engines: {node: '>=8.6'}
    dev: true

  /pify@2.3.0:
    resolution: {integrity: sha512-udgsAY+fTnvv7kI7aaxbqwWNb0AHiB0qBO89PZKPkoTmGOgdbrHDKD+0B2X4uTfJ/FT1R09r9gTsjUjNJotuog==}
    engines: {node: '>=0.10.0'}
    dev: true

  /pify@5.0.0:
    resolution: {integrity: sha512-eW/gHNMlxdSP6dmG6uJip6FXN0EQBwm2clYYd8Wul42Cwu/DK8HEftzsapcNdYe2MfLiIwZqsDk2RDEsTE79hA==}
    engines: {node: '>=10'}
    dev: true

  /pirates@4.0.5:
    resolution: {integrity: sha512-8V9+HQPupnaXMA23c5hvl69zXvTwTzyAYasnkb0Tts4XvO4CliqONMOnvlq26rkhLC3nWDFBJf73LU1e1VZLaQ==}
    engines: {node: '>= 6'}
    dev: true

  /playwright-core@1.34.3:
    resolution: {integrity: sha512-2pWd6G7OHKemc5x1r1rp8aQcpvDh7goMBZlJv6Co5vCNLVcQJdhxRL09SGaY6HcyHH9aT4tiynZabMofVasBYw==}
    engines: {node: '>=14'}
    hasBin: true
    dev: true

  /postcss-import@15.1.0(postcss@8.4.24):
    resolution: {integrity: sha512-hpr+J05B2FVYUAXHeK1YyI267J/dDDhMU6B6civm8hSY1jYJnBXxzKDKDswzJmtLHryrjhnDjqqp/49t8FALew==}
    engines: {node: '>=14.0.0'}
    peerDependencies:
      postcss: ^8.0.0
    dependencies:
      postcss: 8.4.24
      postcss-value-parser: 4.2.0
      read-cache: 1.0.0
      resolve: 1.22.2
    dev: true

  /postcss-js@4.0.1(postcss@8.4.24):
    resolution: {integrity: sha512-dDLF8pEO191hJMtlHFPRa8xsizHaM82MLfNkUHdUtVEV3tgTp5oj+8qbEqYM57SLfc74KSbw//4SeJma2LRVIw==}
    engines: {node: ^12 || ^14 || >= 16}
    peerDependencies:
      postcss: ^8.4.21
    dependencies:
      camelcase-css: 2.0.1
      postcss: 8.4.24
    dev: true

  /postcss-load-config@4.0.1(postcss@8.4.24):
    resolution: {integrity: sha512-vEJIc8RdiBRu3oRAI0ymerOn+7rPuMvRXslTvZUKZonDHFIczxztIyJ1urxM1x9JXEikvpWWTUUqal5j/8QgvA==}
    engines: {node: '>= 14'}
    peerDependencies:
      postcss: '>=8.0.9'
      ts-node: '>=9.0.0'
    peerDependenciesMeta:
      postcss:
        optional: true
      ts-node:
        optional: true
    dependencies:
      lilconfig: 2.1.0
      postcss: 8.4.24
      yaml: 2.3.1
    dev: true

  /postcss-nested@6.0.1(postcss@8.4.24):
    resolution: {integrity: sha512-mEp4xPMi5bSWiMbsgoPfcP74lsWLHkQbZc3sY+jWYd65CUwXrUaTp0fmNpa01ZcETKlIgUdFN/MpS2xZtqL9dQ==}
    engines: {node: '>=12.0'}
    peerDependencies:
      postcss: ^8.2.14
    dependencies:
      postcss: 8.4.24
      postcss-selector-parser: 6.0.11
    dev: true

  /postcss-selector-parser@6.0.11:
    resolution: {integrity: sha512-zbARubNdogI9j7WY4nQJBiNqQf3sLS3wCP4WfOidu+p28LofJqDH1tcXypGrcmMHhDk2t9wGhCsYe/+szLTy1g==}
    engines: {node: '>=4'}
    dependencies:
      cssesc: 3.0.0
      util-deprecate: 1.0.2
    dev: true

  /postcss-value-parser@4.2.0:
    resolution: {integrity: sha512-1NNCs6uurfkVbeXG4S8JFT9t19m45ICnif8zWLd5oPSZ50QnwMfK+H3jv408d4jw/7Bttv5axS5IiHoLaVNHeQ==}
    dev: true

  /postcss@8.4.24:
    resolution: {integrity: sha512-M0RzbcI0sO/XJNucsGjvWU9ERWxb/ytp1w6dKtxTKgixdtQDq4rmx/g8W1hnaheq9jgwL/oyEdH5Bc4WwJKMqg==}
    engines: {node: ^10 || ^12 || >=14}
    dependencies:
      nanoid: 3.3.6
      picocolors: 1.0.0
      source-map-js: 1.0.2
    dev: true

  /preact-render-to-string@5.2.3(preact@10.11.3):
    resolution: {integrity: sha512-aPDxUn5o3GhWdtJtW0svRC2SS/l8D9MAgo2+AWml+BhDImb27ALf04Q2d+AHqUUOc6RdSXFIBVa2gxzgMKgtZA==}
    peerDependencies:
      preact: '>=10'
    dependencies:
      preact: 10.11.3
      pretty-format: 3.8.0
    dev: true

  /preact@10.11.3:
    resolution: {integrity: sha512-eY93IVpod/zG3uMF22Unl8h9KkrcKIRs2EGar8hwLZZDU1lkjph303V9HZBwufh2s736U6VXuhD109LYqPoffg==}
    dev: true

  /prebuild-install@7.1.1:
    resolution: {integrity: sha512-jAXscXWMcCK8GgCoHOfIr0ODh5ai8mj63L2nWrjuAgXE6tDyYGnx4/8o/rCgU+B4JSyZBKbeZqzhtwtC3ovxjw==}
    engines: {node: '>=10'}
    hasBin: true
    dependencies:
      detect-libc: 2.0.1
      expand-template: 2.0.3
      github-from-package: 0.0.0
      minimist: 1.2.8
      mkdirp-classic: 0.5.3
      napi-build-utils: 1.0.2
      node-abi: 3.43.0
      pump: 3.0.0
      rc: 1.2.8
      simple-get: 4.0.1
      tar-fs: 2.1.1
      tunnel-agent: 0.6.0
    dev: true

  /prelude-ls@1.1.2:
    resolution: {integrity: sha512-ESF23V4SKG6lVSGZgYNpbsiaAkdab6ZgOxe52p7+Kid3W3u3bxR4Vfd/o21dmN7jSt0IwgZ4v5MUd26FEtXE9w==}
    engines: {node: '>= 0.8.0'}
    dev: true

  /prelude-ls@1.2.1:
    resolution: {integrity: sha512-vkcDPrRZo1QZLbn5RLGPpg/WmIQ65qoWWhcGKf/b5eplkkarX0m9z8ppCat4mlOqUsWpyNuYgO3VRyrYHSzX5g==}
    engines: {node: '>= 0.8.0'}
    dev: true

  /prettier@2.8.8:
    resolution: {integrity: sha512-tdN8qQGvNjw4CHbY+XXk0JgCXn9QiF21a55rBe5LJAU+kDyC4WQn4+awm2Xfk2lQMk5fKup9XgzTZtGkjBdP9Q==}
    engines: {node: '>=10.13.0'}
    hasBin: true
    dev: true

  /pretty-format@3.8.0:
    resolution: {integrity: sha512-WuxUnVtlWL1OfZFQFuqvnvs6MiAGk9UNsBostyBOB0Is9wb5uRESevA6rnl/rkksXaGX3GzZhPup5d6Vp1nFew==}
    dev: true

  /pretty-quick@3.1.3(prettier@2.8.8):
    resolution: {integrity: sha512-kOCi2FJabvuh1as9enxYmrnBC6tVMoVOenMaBqRfsvBHB0cbpYHjdQEpSglpASDFEXVwplpcGR4CLEaisYAFcA==}
    engines: {node: '>=10.13'}
    hasBin: true
    peerDependencies:
      prettier: '>=2.0.0'
    dependencies:
      chalk: 3.0.0
      execa: 4.1.0
      find-up: 4.1.0
      ignore: 5.2.0
      mri: 1.2.0
      multimatch: 4.0.0
      prettier: 2.8.8
    dev: true

  /printable-characters@1.0.42:
    resolution: {integrity: sha512-dKp+C4iXWK4vVYZmYSd0KBH5F/h1HoZRsbJ82AVKRO3PEo8L4lBS/vLwhVtpwwuYcoIsVY+1JYKR268yn480uQ==}
    dev: true

  /prism-themes@1.9.0:
    resolution: {integrity: sha512-tX2AYsehKDw1EORwBps+WhBFKc2kxfoFpQAjxBndbZKr4fRmMkv47XN0BghC/K1qwodB1otbe4oF23vUTFDokw==}
    dev: true

  /prismjs@1.29.0:
    resolution: {integrity: sha512-Kx/1w86q/epKcmte75LNrEoT+lX8pBpavuAbvJWRXar7Hz8jrtF+e3vY751p0R8H9HdArwaCTNDDzHg/ScJK1Q==}
    engines: {node: '>=6'}
    dev: true

  /progress@2.0.3:
    resolution: {integrity: sha512-7PiHtLll5LdnKIMw100I+8xJXR5gW2QwWYkT6iJva0bXitZKa/XMrSbdmg3r2Xnaidz9Qumd0VPaMrZlF9V9sA==}
    engines: {node: '>=0.4.0'}
    dev: true

  /prompts@2.4.2:
    resolution: {integrity: sha512-NxNv/kLguCA7p3jE8oL2aEBsrJWgAakBpgmgK6lpPWV+WuOmY6r2/zbAVnP+T8bQlA0nzHXSJSJW0Hq7ylaD2Q==}
    engines: {node: '>= 6'}
    dependencies:
      kleur: 3.0.3
      sisteransi: 1.0.5
    dev: true

  /prop-types@15.8.1:
    resolution: {integrity: sha512-oj87CgZICdulUohogVAR7AjlC0327U4el4L6eAvOqCeudMDVU0NThNaV+b9Df4dXgSP1gXMTnPdhfe/2qDH5cg==}
    dependencies:
      loose-envify: 1.4.0
      object-assign: 4.1.1
      react-is: 16.13.1
    dev: true

  /property-information@6.2.0:
    resolution: {integrity: sha512-kma4U7AFCTwpqq5twzC1YVIDXSqg6qQK6JN0smOw8fgRy1OkMi0CYSzFmsy6dnqSenamAtj0CyXMUJ1Mf6oROg==}

  /proxy-addr@2.0.7:
    resolution: {integrity: sha512-llQsMLSUDUPT44jdrU/O37qlnifitDP+ZwrmmZcoSKyLKvtZxpyV0n2/bD/N4tBAAZ/gJEdZU7KMraoK1+XYAg==}
    engines: {node: '>= 0.10'}
    dependencies:
      forwarded: 0.2.0
      ipaddr.js: 1.9.1
    dev: true

  /proxy-agent@5.0.0:
    resolution: {integrity: sha512-gkH7BkvLVkSfX9Dk27W6TyNOWWZWRilRfk1XxGNWOYJ2TuedAv1yFpCaU9QSBmBe716XOTNpYNOzhysyw8xn7g==}
    engines: {node: '>= 8'}
    dependencies:
      agent-base: 6.0.2
      debug: 4.3.4
      http-proxy-agent: 4.0.1
      https-proxy-agent: 5.0.1
      lru-cache: 5.1.1
      pac-proxy-agent: 5.0.0
      proxy-from-env: 1.1.0
      socks-proxy-agent: 5.0.1
    transitivePeerDependencies:
      - supports-color
    dev: true

  /proxy-agent@6.2.1:
    resolution: {integrity: sha512-OIbBKlRAT+ycCm6wAYIzMwPejzRtjy8F3QiDX0eKOA3e4pe3U9F/IvzcHP42bmgQxVv97juG+J8/gx+JIeCX/Q==}
    engines: {node: '>= 14'}
    dependencies:
      agent-base: 7.1.0
      debug: 4.3.4
      http-proxy-agent: 7.0.0
      https-proxy-agent: 7.0.0
      lru-cache: 7.18.3
      pac-proxy-agent: 6.0.3
      proxy-from-env: 1.1.0
      socks-proxy-agent: 8.0.1
    transitivePeerDependencies:
      - supports-color
    dev: true

  /proxy-from-env@1.1.0:
    resolution: {integrity: sha512-D+zkORCbA9f1tdWRK0RaCR3GPv50cMxcrz4X8k5LTSUD1Dkw47mKJEZQNunItRTkWwgtaUSo1RVFRIG9ZXiFYg==}
    dev: true

  /pump@3.0.0:
    resolution: {integrity: sha512-LwZy+p3SFs1Pytd/jYct4wpv49HiYCqd9Rlc5ZVdk0V+8Yzv6jR5Blk3TRmPL1ft69TxP0IMZGJ+WPFU2BFhww==}
    dependencies:
      end-of-stream: 1.4.4
      once: 1.4.0
    dev: true

  /punycode@2.3.0:
    resolution: {integrity: sha512-rRV+zQD8tVFys26lAGR9WUuS4iUAngJScM+ZRSKtvl5tKeZ2t5bvdNFdNHBW9FWR4guGHlgmsZ1G7BSm2wTbuA==}
    engines: {node: '>=6'}
    dev: true

  /puppeteer-core@20.5.0(typescript@5.0.4):
    resolution: {integrity: sha512-9ddHXUQ7jpliGei87zYTuEZYQvFj6Lzk5R8w4vT4gMmNArkEqC5CX72TnVIJiTUbiTpOXJkvMQaXIHYopjdUtQ==}
    engines: {node: '>=16.3.0'}
    peerDependencies:
      typescript: '>= 4.7.4'
    peerDependenciesMeta:
      typescript:
        optional: true
    dependencies:
      '@puppeteer/browsers': 1.4.1(typescript@5.0.4)
      chromium-bidi: 0.4.11(devtools-protocol@0.0.1120988)
      cross-fetch: 3.1.6
      debug: 4.3.4
      devtools-protocol: 0.0.1120988
      typescript: 5.0.4
      ws: 8.13.0
    transitivePeerDependencies:
      - bufferutil
      - encoding
      - supports-color
      - utf-8-validate
    dev: true

  /puppeteer@20.5.0(typescript@5.0.4):
    resolution: {integrity: sha512-3j0JShJGDT5z8rfDKf+wZQq3IHxw7JaDAdP7py5H5zOIgmqNG0e8R19y4tFzJ8i2WC4H/0bC51rIrTXyDop1FA==}
    requiresBuild: true
    dependencies:
      '@puppeteer/browsers': 1.4.1(typescript@5.0.4)
      cosmiconfig: 8.1.3
      puppeteer-core: 20.5.0(typescript@5.0.4)
    transitivePeerDependencies:
      - bufferutil
      - encoding
      - supports-color
      - typescript
      - utf-8-validate
    dev: true

  /qs@6.11.0:
    resolution: {integrity: sha512-MvjoMCJwEarSbUYk5O+nmoSzSutSsTwF85zcHPQ9OrlFoZOYIjaqBAJIqIXjptyD5vThxGq52Xu/MaJzRkIk4Q==}
    engines: {node: '>=0.6'}
    dependencies:
      side-channel: 1.0.4
    dev: true

  /queue-microtask@1.2.3:
    resolution: {integrity: sha512-NuaNSa6flKT5JaSYQzJok04JzTL1CA6aGhv5rfLW3PgqA+M2ChpZQnAC8h8i4ZFkBS8X5RqkDBHA7r4hej3K9A==}
    dev: true

  /queue@6.0.2:
    resolution: {integrity: sha512-iHZWu+q3IdFZFX36ro/lKBkSvfkztY5Y7HMiPlOUjhupPcG2JMfst2KKEpu5XndviX/3UhFbRngUPNKtgvtZiA==}
    dependencies:
      inherits: 2.0.4
    dev: true

  /qwik-image@0.0.4:
    resolution: {integrity: sha512-RzIQNWIAOh64tFlJ3oF+FOwN93hoizH+SMcRctMY/BP998nhNQg7xe7rL0qtrFQ7pZOAuUQt7iI3Fnm6e7I1zA==}
    dev: false

  /range-parser@1.2.1:
    resolution: {integrity: sha512-Hrgsx+orqoygnmhFbKaHE6c296J+HTAQXoxEF6gNupROmmGJRoyzfG3ccAveqCBrwr/2yxQ5BVd/GTl5agOwSg==}
    engines: {node: '>= 0.6'}
    dev: true

  /raw-body@2.5.1:
    resolution: {integrity: sha512-qqJBtEyVgS0ZmPGdCFPWJ3FreoqvG4MVQln/kCgF7Olq95IbOp0/BWyMwbdtn4VTvkM8Y7khCQ2Xgk/tcrCXig==}
    engines: {node: '>= 0.8'}
    dependencies:
      bytes: 3.1.2
      http-errors: 2.0.0
      iconv-lite: 0.4.24
      unpipe: 1.0.0
    dev: true

  /rc@1.2.8:
    resolution: {integrity: sha512-y3bGgqKj3QBdxLbLkomlohkvsA8gdAiUQlSBJnBhfn+BPxg4bc62d8TcBW15wavDfgexCgccckhcZvywyQYPOw==}
    hasBin: true
    dependencies:
      deep-extend: 0.6.0
      ini: 1.3.8
      minimist: 1.2.8
      strip-json-comments: 2.0.1
    dev: true

  /react-dom@18.2.0(react@18.2.0):
    resolution: {integrity: sha512-6IMTriUmvsjHUjNtEDudZfuDQUoWXVxKHhlEGSk81n4YFS+r/Kl99wXiwlVXtPBtJenozv2P+hxDsw9eA7Xo6g==}
    peerDependencies:
      react: ^18.2.0
    dependencies:
      loose-envify: 1.4.0
      react: 18.2.0
      scheduler: 0.23.0
    dev: true

  /react-is@16.13.1:
    resolution: {integrity: sha512-24e6ynE2H+OKt4kqsOvNd8kBpV65zoxbA4BVsEOB3ARVWQki/DHzaUoC5KuON/BiccDaCCTZBuOcfZs70kR8bQ==}
    dev: true

  /react-is@18.2.0:
    resolution: {integrity: sha512-xWGDIW6x921xtzPkhiULtthJHoJvBbF3q26fzloPCK0hsvxtPVelvftw3zjbHWSkR2km9Z+4uxbDDK/6Zw9B8w==}
    dev: true

  /react-transition-group@4.4.5(react-dom@18.2.0)(react@18.2.0):
    resolution: {integrity: sha512-pZcd1MCJoiKiBR2NRxeCRg13uCXbydPnmB4EOeRrY7480qNWO8IIgQG6zlDkm6uRMsURXPuKq0GWtiM59a5Q6g==}
    peerDependencies:
      react: '>=16.6.0'
      react-dom: '>=16.6.0'
    dependencies:
      '@babel/runtime': 7.22.3
      dom-helpers: 5.2.1
      loose-envify: 1.4.0
      prop-types: 15.8.1
      react: 18.2.0
      react-dom: 18.2.0(react@18.2.0)
    dev: true

  /react@18.2.0:
    resolution: {integrity: sha512-/3IjMdb2L9QbBdWiW5e3P2/npwMBaU9mHCSCUzNln0ZCYbcfTsGbTJrU/kGemdH2IWmB2ioZ+zkxtmq6g09fGQ==}
    engines: {node: '>=0.10.0'}
    dependencies:
      loose-envify: 1.4.0
    dev: true

  /read-cache@1.0.0:
    resolution: {integrity: sha512-Owdv/Ft7IjOgm/i0xvNDZ1LrRANRfew4b2prF3OWMQLxLfu3bS8FVhCsrSCMK4lR56Y9ya+AThoTpDCTxCmpRA==}
    dependencies:
      pify: 2.3.0
    dev: true

  /readable-stream@1.1.14:
    resolution: {integrity: sha512-+MeVjFf4L44XUkhM1eYbD8fyEsxcV81pqMSR5gblfcLCHfZvbrqy4/qYHE+/R5HoBUT11WV5O08Cr1n3YXkWVQ==}
    dependencies:
      core-util-is: 1.0.3
      inherits: 2.0.4
      isarray: 0.0.1
      string_decoder: 0.10.31
    dev: true

  /readable-stream@3.6.2:
    resolution: {integrity: sha512-9u/sniCrY3D5WdsERHzHE4G2YCXqoG5FTHUiCC4SIbr6XcLZBY05ya9EKjYek9O5xOAwjGq+1JdGBAS7Q9ScoA==}
    engines: {node: '>= 6'}
    dependencies:
      inherits: 2.0.4
      string_decoder: 1.3.0
      util-deprecate: 1.0.2
    dev: true

  /readdirp@3.6.0:
    resolution: {integrity: sha512-hOS089on8RduqdbhvQ5Z37A0ESjsqz6qnRcffsMU3495FuTdqSm+7bhJ29JvIOsBDEEnan5DPu9t3To9VRlMzA==}
    engines: {node: '>=8.10.0'}
    dependencies:
      picomatch: 2.3.1
    dev: true

  /redent@4.0.0:
    resolution: {integrity: sha512-tYkDkVVtYkSVhuQ4zBgfvciymHaeuel+zFKXShfDnFP5SyVEP7qo70Rf1jTOTCx3vGNAbnEi/xFkcfQVMIBWag==}
    engines: {node: '>=12'}
    dependencies:
      indent-string: 5.0.0
      strip-indent: 4.0.0
    dev: true

  /refractor@4.8.1:
    resolution: {integrity: sha512-/fk5sI0iTgFYlmVGYVew90AoYnNMP6pooClx/XKqyeeCQXrL0Kvgn8V0VEht5ccdljbzzF1i3Q213gcntkRExg==}
    dependencies:
      '@types/hast': 2.3.4
      '@types/prismjs': 1.26.0
      hastscript: 7.2.0
      parse-entities: 4.0.1
    dev: true

  /regenerator-runtime@0.13.11:
    resolution: {integrity: sha512-kY1AZVr2Ra+t+piVaJ4gxaFaReZVH40AKNo7UCX6W+dEwBo/2oZJzqfuN1qLq1oL45o56cPaTXELwrTh8Fpggg==}
    dev: true

  /regexp.prototype.flags@1.5.0:
    resolution: {integrity: sha512-0SutC3pNudRKgquxGoRGIz946MZVHqbNfPjBdxeOhBrdgDKlRoXmYLQN9xRbrR09ZXWeGAdPuif7egofn6v5LA==}
    engines: {node: '>= 0.4'}
    dependencies:
      call-bind: 1.0.2
      define-properties: 1.2.0
      functions-have-names: 1.2.3

  /rehype-autolink-headings@6.1.1:
    resolution: {integrity: sha512-NMYzZIsHM3sA14nC5rAFuUPIOfg+DFmf9EY1YMhaNlB7+3kK/ZlE6kqPfuxr1tsJ1XWkTrMtMoyHosU70d35mA==}
    dependencies:
      '@types/hast': 2.3.4
      extend: 3.0.2
      hast-util-has-property: 2.0.0
      hast-util-heading-rank: 2.1.1
      hast-util-is-element: 2.1.2
      unified: 10.1.2
      unist-util-visit: 4.1.2
    dev: true

  /rehype-pretty-code@0.9.6(shiki@0.14.2):
    resolution: {integrity: sha512-l94QKT6w00AIJp1FsbVnbKmcEckKdYkJQfstgiSI4GTt/hSdDrnQRz6rP8r01x1rXNFC2exMG4WY0X7fOpVQGw==}
    engines: {node: ^12.16.0 || >=13.2.0}
    peerDependencies:
      shiki: '*'
    dependencies:
      hash-obj: 4.0.0
      parse-numeric-range: 1.3.0
      shiki: 0.14.2
    dev: true

  /remark-frontmatter@4.0.1:
    resolution: {integrity: sha512-38fJrB0KnmD3E33a5jZC/5+gGAC2WKNiPw1/fdXJvijBlhA7RCsvJklrYJakS0HedninvaCYW8lQGf9C918GfA==}
    dependencies:
      '@types/mdast': 3.0.11
      mdast-util-frontmatter: 1.0.0
      micromark-extension-frontmatter: 1.0.0
      unified: 10.1.2
    dev: true

  /remark-gfm@3.0.1:
    resolution: {integrity: sha512-lEFDoi2PICJyNrACFOfDD3JlLkuSbOa5Wd8EPt06HUdptv8Gn0bxYTdbU/XXQ3swAPkEaGxxPN9cbnMHvVu1Ig==}
    dependencies:
      '@types/mdast': 3.0.11
      mdast-util-gfm: 2.0.1
      micromark-extension-gfm: 2.0.1
      unified: 10.1.2
    transitivePeerDependencies:
      - supports-color
    dev: true

  /remark-mdx@2.3.0:
    resolution: {integrity: sha512-g53hMkpM0I98MU266IzDFMrTD980gNF3BJnkyFcmN+dD873mQeD5rdMO3Y2X+x8umQfbSE0PcoEDl7ledSA+2g==}
    dependencies:
      mdast-util-mdx: 2.0.1
      micromark-extension-mdxjs: 1.0.1
    transitivePeerDependencies:
      - supports-color

  /remark-parse@10.0.2:
    resolution: {integrity: sha512-3ydxgHa/ZQzG8LvC7jTXccARYDcRld3VfcgIIFs7bI6vbRSxJJmzgLEIIoYKyrfhaY+ujuWaf/PJiMZXoiCXgw==}
    dependencies:
      '@types/mdast': 3.0.11
      mdast-util-from-markdown: 1.3.1
      unified: 10.1.2
    transitivePeerDependencies:
      - supports-color

  /remark-rehype@10.1.0:
    resolution: {integrity: sha512-EFmR5zppdBp0WQeDVZ/b66CWJipB2q2VLNFMabzDSGR66Z2fQii83G5gTBbgGEnEEA0QRussvrFHxk1HWGJskw==}
    dependencies:
      '@types/hast': 2.3.4
      '@types/mdast': 3.0.11
      mdast-util-to-hast: 12.3.0
      unified: 10.1.2

  /require-directory@2.1.1:
    resolution: {integrity: sha512-fGxEI7+wsG9xrvdjsrlmL22OMTTiHRwAMroiEeMgq8gzoLC/PQr7RsRDSTLUg/bZAZtF+TVIkHc6/4RIKrui+Q==}
    engines: {node: '>=0.10.0'}
    dev: true

  /require-from-string@2.0.2:
    resolution: {integrity: sha512-Xf0nWe6RseziFMu+Ap9biiUbmplq6S9/p+7w7YXP/JBHhrUDDUhwa+vANyubuqfZWTveU//DYVGsDG7RKL/vEw==}
    engines: {node: '>=0.10.0'}
    dev: true
    optional: true

  /require-main-filename@2.0.0:
    resolution: {integrity: sha512-NKN5kMDylKuldxYLSUfrbo5Tuzh4hd+2E8NPPX02mZtn1VuREQToYe/ZdlJy+J3uCpfaiGF05e7B8W0iXbQHmg==}
    dev: true

  /reselect@4.1.8:
    resolution: {integrity: sha512-ab9EmR80F/zQTMNeneUr4cv+jSwPJgIlvEmVwLerwrWVbpLlBuls9XHzIeTFy4cegU2NHBp3va0LKOzU5qFEYQ==}
    dev: true

  /resolve-dir@1.0.1:
    resolution: {integrity: sha512-R7uiTjECzvOsWSfdM0QKFNBVFcK27aHOUwdvK53BcW8zqnGdYp0Fbj82cy54+2A4P2tFM22J5kRfe1R+lM/1yg==}
    engines: {node: '>=0.10.0'}
    dependencies:
      expand-tilde: 2.0.2
      global-modules: 1.0.0
    dev: true

  /resolve-from@4.0.0:
    resolution: {integrity: sha512-pb/MYmXstAkysRFx8piNI1tGFNQIFA3vkE3Gq4EuA1dF6gHp/+vgZqsCGJapvy8N3Q+4o7FwvquPJcnZ7RYy4g==}
    engines: {node: '>=4'}
    dev: true

  /resolve-from@5.0.0:
    resolution: {integrity: sha512-qYg9KP24dD5qka9J47d0aVky0N+b4fTU89LN9iDnjB5waksiC49rvMB0PrUJQGoTmH50XPiqOvAjDfaijGxYZw==}
    engines: {node: '>=8'}
    dev: true
    optional: true

  /resolve-global@1.0.0:
    resolution: {integrity: sha512-zFa12V4OLtT5XUX/Q4VLvTfBf+Ok0SPc1FNGM/z9ctUdiU618qwKpWnd0CHs3+RqROfyEg/DhuHbMWYqcgljEw==}
    engines: {node: '>=8'}
    dependencies:
      global-dirs: 0.1.1
    dev: true
    optional: true

  /resolve@1.19.0:
    resolution: {integrity: sha512-rArEXAgsBG4UgRGcynxWIWKFvh/XZCcS8UJdHhwy91zwAvCZIbcs+vAbflgBnNjYMs/i/i+/Ux6IZhML1yPvxg==}
    dependencies:
      is-core-module: 2.12.1
      path-parse: 1.0.7
    dev: true

  /resolve@1.22.2:
    resolution: {integrity: sha512-Sb+mjNHOULsBv818T40qSPeRiuWLyaGMa5ewydRLFimneixmVy2zdivRl+AF6jaYPC8ERxGDmFSiqui6SfPd+g==}
    hasBin: true
    dependencies:
      is-core-module: 2.12.1
      path-parse: 1.0.7
      supports-preserve-symlinks-flag: 1.0.0
    dev: true

  /restore-cursor@3.1.0:
    resolution: {integrity: sha512-l+sSefzHpj5qimhFSE5a8nufZYAM3sBSVMAPtYkmC+4EH2anSGaEMXSD0izRQbu9nfyQ9y5JrVmp7E8oZrUjvA==}
    engines: {node: '>=8'}
    dependencies:
      onetime: 5.1.2
      signal-exit: 3.0.7
    dev: true

  /restore-cursor@4.0.0:
    resolution: {integrity: sha512-I9fPXU9geO9bHOt9pHHOhOkYerIMsmVaWB0rA2AI9ERh/+x/i7MV5HKBNrg+ljO5eoPVgCcnFuRjJ9uH6I/3eg==}
    engines: {node: ^12.20.0 || ^14.13.1 || >=16.0.0}
    dependencies:
      onetime: 5.1.2
      signal-exit: 3.0.7
    dev: true

  /reusify@1.0.4:
    resolution: {integrity: sha512-U9nH88a3fc/ekCF1l0/UP1IosiuIjyTh7hBvXVMHYgVcfGvt897Xguj2UOLDeI5BG2m7/uwyaLVT6fbtCwTyzw==}
    engines: {iojs: '>=1.0.0', node: '>=0.10.0'}
    dev: true

  /rimraf@3.0.2:
    resolution: {integrity: sha512-JZkJMZkAGFFPP2YqXZXPbMlMBgsxzE8ILs4lMIX/2o0L9UBw9O/Y3o6wFw/i9YLapcUJWwqbi3kdxIPdC62TIA==}
    hasBin: true
    dependencies:
      glob: 7.2.3
    dev: true

  /rollup-plugin-inject@3.0.2:
    resolution: {integrity: sha512-ptg9PQwzs3orn4jkgXJ74bfs5vYz1NCZlSQMBUA0wKcGp5i5pA1AO3fOUEte8enhGUC+iapTCzEWw2jEFFUO/w==}
    deprecated: This package has been deprecated and is no longer maintained. Please use @rollup/plugin-inject.
    dependencies:
      estree-walker: 0.6.1
      magic-string: 0.25.9
      rollup-pluginutils: 2.8.2
    dev: true

  /rollup-plugin-node-polyfills@0.2.1:
    resolution: {integrity: sha512-4kCrKPTJ6sK4/gLL/U5QzVT8cxJcofO0OU74tnB19F40cmuAKSzH5/siithxlofFEjwvw1YAhPmbvGNA6jEroA==}
    dependencies:
      rollup-plugin-inject: 3.0.2
    dev: true

  /rollup-pluginutils@2.8.2:
    resolution: {integrity: sha512-EEp9NhnUkwY8aif6bxgovPHMoMoNr2FulJziTndpt5H9RdwC47GSGuII9XxpSdzVGM0GWrNPHV6ie1LTNJPaLQ==}
    dependencies:
      estree-walker: 0.6.1
    dev: true

  /rollup@3.23.0:
    resolution: {integrity: sha512-h31UlwEi7FHihLe1zbk+3Q7z1k/84rb9BSwmBSr/XjOCEaBJ2YyedQDuM0t/kfOS0IxM+vk1/zI9XxYj9V+NJQ==}
    engines: {node: '>=14.18.0', npm: '>=8.0.0'}
    hasBin: true
    optionalDependencies:
      fsevents: 2.3.2
    dev: true

  /run-applescript@5.0.0:
    resolution: {integrity: sha512-XcT5rBksx1QdIhlFOCtgZkB99ZEouFZ1E2Kc2LHqNW13U3/74YGdkQRmThTwxy4QIyookibDKYZOPqX//6BlAg==}
    engines: {node: '>=12'}
    dependencies:
      execa: 5.1.1
    dev: true

  /run-async@2.4.1:
    resolution: {integrity: sha512-tvVnVv01b8c1RrA6Ep7JkStj85Guv/YrMcwqYQnwjsAS2cTmmPGBBjAjpCW7RrSodNSoE2/qg9O4bceNvUuDgQ==}
    engines: {node: '>=0.12.0'}
    dev: true

  /run-parallel@1.2.0:
    resolution: {integrity: sha512-5l4VyZR86LZ/lDxZTR6jqL8AFE2S0IFLMP26AbjsLVADxHdhB/c0GUsH+y39UfCi3dzz8OlQuPmnaJOMoDHQBA==}
    dependencies:
      queue-microtask: 1.2.3
    dev: true

  /rxjs@6.6.7:
    resolution: {integrity: sha512-hTdwr+7yYNIT5n4AMYp85KA6yw2Va0FLa3Rguvbpa4W3I5xynaBZo41cM3XM+4Q6fRMj3sBYIR1VAmZMXYJvRQ==}
    engines: {npm: '>=2.0.0'}
    dependencies:
      tslib: 1.14.1
    dev: true

  /rxjs@7.8.0:
    resolution: {integrity: sha512-F2+gxDshqmIub1KdvZkaEfGDwLNpPvk9Fs6LD/MyQxNgMds/WH9OdDDXOmxUZpME+iSK3rQCctkL0DYyytUqMg==}
    dependencies:
      tslib: 2.5.0
    dev: true

  /sade@1.8.1:
    resolution: {integrity: sha512-xal3CZX1Xlo/k4ApwCFrHVACi9fBqJ7V+mwhBsuf/1IOKbBy098Fex+Wa/5QMubw09pSZ/u8EY8PWgevJsXp1A==}
    engines: {node: '>=6'}
    dependencies:
      mri: 1.2.0

  /safe-buffer@5.2.1:
    resolution: {integrity: sha512-rp3So07KcdmmKbGvgaNxQSJr7bGVSVk5S9Eq1F+ppbRo70+YeaDxkw5Dd8NPN+GD6bjnYm2VuPuCXmpuYvmCXQ==}
    dev: true

  /safe-regex-test@1.0.0:
    resolution: {integrity: sha512-JBUUzyOgEwXQY1NuPtvcj/qcBDbDmEvWufhlnXZIm75DEHp+afM1r1ujJpJsV/gSM4t59tpDyPi1sd6ZaPFfsA==}
    dependencies:
      call-bind: 1.0.2
      get-intrinsic: 1.2.1
      is-regex: 1.1.4

  /safer-buffer@2.1.2:
    resolution: {integrity: sha512-YZo3K82SD7Riyi0E1EQPojLz7kpepnSQI9IyPbHHg1XXXevb5dJI7tpyN2ADxGcQbHG7vcyRHk0cbwqcQriUtg==}
    dev: true

  /scheduler@0.23.0:
    resolution: {integrity: sha512-CtuThmgHNg7zIZWAXi3AsyIzA3n4xx7aNyjwC2VJldO2LMVDhFK+63xGqq6CsJH4rTAt6/M+N4GhZiDYPx9eUw==}
    dependencies:
      loose-envify: 1.4.0
    dev: true

  /section-matter@1.0.0:
    resolution: {integrity: sha512-vfD3pmTzGpufjScBh50YHKzEu2lxBWhVEHsNGoEXmCmn2hKGfeNLYMzCJpe8cD7gqX7TJluOVpBkAequ6dgMmA==}
    engines: {node: '>=4'}
    dependencies:
      extend-shallow: 2.0.1
      kind-of: 6.0.3
    dev: true

  /selfsigned@2.1.1:
    resolution: {integrity: sha512-GSL3aowiF7wa/WtSFwnUrludWFoNhftq8bUkH9pkzjpN2XSPOAYEgg6e0sS9s0rZwgJzJiQRPU18A6clnoW5wQ==}
    engines: {node: '>=10'}
    dependencies:
      node-forge: 1.3.1
    dev: true

  /semver@7.3.8:
    resolution: {integrity: sha512-NB1ctGL5rlHrPJtFDVIVzTyQylMLu9N9VICA6HSFJo8MCGVTMW6gfpicwKmmK/dAjTOrqu5l63JJOpDSrAis3A==}
    engines: {node: '>=10'}
    hasBin: true
    dependencies:
      lru-cache: 6.0.0
    dev: true

  /semver@7.5.1:
    resolution: {integrity: sha512-Wvss5ivl8TMRZXXESstBA4uR5iXgEN/VC5/sOcuXdVLzcdkz4HWetIoRfG5gb5X+ij/G9rw9YoGn3QoQ8OCSpw==}
    engines: {node: '>=10'}
    hasBin: true
    dependencies:
      lru-cache: 6.0.0
    dev: true

  /send@0.18.0:
    resolution: {integrity: sha512-qqWzuOjSFOuqPjFe4NOsMLafToQQwBSOEpS+FwEt3A2V3vKubTquT3vmLTQpFgMXp8AlFWFuP1qKaJZOtPpVXg==}
    engines: {node: '>= 0.8.0'}
    dependencies:
      debug: 2.6.9
      depd: 2.0.0
      destroy: 1.2.0
      encodeurl: 1.0.2
      escape-html: 1.0.3
      etag: 1.8.1
      fresh: 0.5.2
      http-errors: 2.0.0
      mime: 1.6.0
      ms: 2.1.3
      on-finished: 2.4.1
      range-parser: 1.2.1
      statuses: 2.0.1
    transitivePeerDependencies:
      - supports-color
    dev: true

  /serve-static@1.15.0:
    resolution: {integrity: sha512-XGuRDNjXUijsUL0vl6nSD7cwURuzEgglbOaFuZM9g3kwDXOWVTck0jLzjPzGD+TazWbboZYu52/9/XPdUgne9g==}
    engines: {node: '>= 0.8.0'}
    dependencies:
      encodeurl: 1.0.2
      escape-html: 1.0.3
      parseurl: 1.3.3
      send: 0.18.0
    transitivePeerDependencies:
      - supports-color
    dev: true

  /set-blocking@2.0.0:
    resolution: {integrity: sha512-KiKBS8AnWGEyLzofFfmvKwpdPzqiy16LvQfK3yv/fVH7Bj13/wl3JSR1J+rfgRE9q7xUJK4qvgS8raSOeLUehw==}
    dev: true

  /set-cookie-parser@2.6.0:
    resolution: {integrity: sha512-RVnVQxTXuerk653XfuliOxBP81Sf0+qfQE73LIYKcyMYHG94AuH0kgrQpRDuTZnSmjpysHmzxJXKNfa6PjFhyQ==}
    dev: true

  /setprototypeof@1.2.0:
    resolution: {integrity: sha512-E5LDX7Wrp85Kil5bhZv46j8jOeboKq5JMmYM3gVGdGH8xFpPWXUMsNrlODCrkoxMEeNi/XZIwuRvY4XNwYMJpw==}
    dev: true

  /shebang-command@2.0.0:
    resolution: {integrity: sha512-kHxr2zZpYtdmrN1qDjrrX/Z1rR1kG8Dx+gkpK1G4eXmvXswmcE1hTWBWYUzlraYw1/yZp6YuDY77YtvbN0dmDA==}
    engines: {node: '>=8'}
    dependencies:
      shebang-regex: 3.0.0
    dev: true

  /shebang-regex@3.0.0:
    resolution: {integrity: sha512-7++dFhtcx3353uBaq8DDR4NuxBetBzC7ZQOhmTQInHEd6bSrXdiEyzCvG07Z44UYdLShWUyXt5M/yhz8ekcb1A==}
    engines: {node: '>=8'}
    dev: true

  /shell-quote@1.8.0:
    resolution: {integrity: sha512-QHsz8GgQIGKlRi24yFc6a6lN69Idnx634w49ay6+jA5yFh7a1UY+4Rp6HPx/L/1zcEDPEij8cIsiqR6bQsE5VQ==}
    dev: true

  /shiki@0.14.2:
    resolution: {integrity: sha512-ltSZlSLOuSY0M0Y75KA+ieRaZ0Trf5Wl3gutE7jzLuIcWxLp5i/uEnLoQWNvgKXQ5OMpGkJnVMRLAuzjc0LJ2A==}
    dependencies:
      ansi-sequence-parser: 1.1.0
      jsonc-parser: 3.2.0
      vscode-oniguruma: 1.7.0
      vscode-textmate: 8.0.0
    dev: true

  /side-channel@1.0.4:
    resolution: {integrity: sha512-q5XPytqFEIKHkGdiMIrY10mvLRvnQh42/+GoBlFW3b2LXLE2xxJpZFdm94we0BaoV3RwJyGqg5wS7epxTv0Zvw==}
    dependencies:
      call-bind: 1.0.2
      get-intrinsic: 1.2.1
      object-inspect: 1.12.3

  /signal-exit@3.0.7:
    resolution: {integrity: sha512-wnD2ZE+l+SPC/uoS0vXeE9L1+0wuaMqKlfz9AMUo38JsyLSBWSFcHR1Rri62LZc12vLr1gb3jl7iwQhgwpAbGQ==}
    dev: true

  /simple-concat@1.0.1:
    resolution: {integrity: sha512-cSFtAPtRhljv69IK0hTVZQ+OfE9nePi/rtJmw5UjHeVyVroEqJXP1sFztKUy1qU+xvz3u/sfYJLa947b7nAN2Q==}
    dev: true

  /simple-get@4.0.1:
    resolution: {integrity: sha512-brv7p5WgH0jmQJr1ZDDfKDOSeWWg+OVypG99A/5vYGPqJ6pxiaHLy8nxtFjBA7oMa01ebA9gfh1uMCFqOuXxvA==}
    dependencies:
      decompress-response: 6.0.0
      once: 1.4.0
      simple-concat: 1.0.1
    dev: true

  /sirv@2.0.3:
    resolution: {integrity: sha512-O9jm9BsID1P+0HOi81VpXPoDxYP374pkOLzACAoyUQ/3OUVndNpsz6wMnY2z+yOxzbllCKZrM+9QrWsv4THnyA==}
    engines: {node: '>= 10'}
    dependencies:
      '@polka/url': 1.0.0-next.21
      mrmime: 1.0.1
      totalist: 3.0.1
    dev: true

  /sisteransi@1.0.5:
    resolution: {integrity: sha512-bLGGlR1QxBcynn2d5YmDX4MGjlZvy2MRBDRNHLJ8VI6l6+9FUiyTFNJ0IveOSP0bcXgVDPRcfGqA0pjaqUpfVg==}
    dev: true

  /slash@3.0.0:
    resolution: {integrity: sha512-g9Q1haeby36OSStwb4ntCGGGaKsaVSjQ68fBxoQcutl5fS1vuY18H3wSt3jFyFtrkx+Kz0V1G85A4MyAdDMi2Q==}
    engines: {node: '>=8'}
    dev: true

  /smart-buffer@4.2.0:
    resolution: {integrity: sha512-94hK0Hh8rPqQl2xXc3HsaBoOXKV20MToPkcXvwbISWLEs+64sBq5kFgn2kJDHb1Pry9yrP0dxrCI9RRci7RXKg==}
    engines: {node: '>= 6.0.0', npm: '>= 3.0.0'}
    dev: true

  /snarkdown@2.0.0:
    resolution: {integrity: sha512-MgL/7k/AZdXCTJiNgrO7chgDqaB9FGM/1Tvlcenenb7div6obaDATzs16JhFyHHBGodHT3B7RzRc5qk8pFhg3A==}
    dev: false

  /snoop@1.0.4:
    resolution: {integrity: sha512-VgTDhcpNDEf63CMPWh/J/kr2mTKDYsonG6Kpd9kXCpoMyUMZoe+3NkkbMKIcu7dUwmX4OeeQQ0m/uQfTjMY8bw==}
    dev: true

  /socks-proxy-agent@5.0.1:
    resolution: {integrity: sha512-vZdmnjb9a2Tz6WEQVIurybSwElwPxMZaIc7PzqbJTrezcKNznv6giT7J7tZDZ1BojVaa1jvO/UiUdhDVB0ACoQ==}
    engines: {node: '>= 6'}
    dependencies:
      agent-base: 6.0.2
      debug: 4.3.4
      socks: 2.7.1
    transitivePeerDependencies:
      - supports-color
    dev: true

  /socks-proxy-agent@8.0.1:
    resolution: {integrity: sha512-59EjPbbgg8U3x62hhKOFVAmySQUcfRQ4C7Q/D5sEHnZTQRrQlNKINks44DMR1gwXp0p4LaVIeccX2KHTTcHVqQ==}
    engines: {node: '>= 14'}
    dependencies:
      agent-base: 7.1.0
      debug: 4.3.4
      socks: 2.7.1
    transitivePeerDependencies:
      - supports-color
    dev: true

  /socks@2.7.1:
    resolution: {integrity: sha512-7maUZy1N7uo6+WVEX6psASxtNlKaNVMlGQKkG/63nEDdLOWNbiUMoLK7X4uYoLhQstau72mLgfEWcXcwsaHbYQ==}
    engines: {node: '>= 10.13.0', npm: '>= 3.0.0'}
    dependencies:
      ip: 2.0.0
      smart-buffer: 4.2.0
    dev: true

  /sort-keys@5.0.0:
    resolution: {integrity: sha512-Pdz01AvCAottHTPQGzndktFNdbRA75BgOfeT1hH+AMnJFv8lynkPi42rfeEhpx1saTEI3YNMWxfqu0sFD1G8pw==}
    engines: {node: '>=12'}
    dependencies:
      is-plain-obj: 4.1.0
    dev: true

  /source-map-js@1.0.2:
    resolution: {integrity: sha512-R0XvVJ9WusLiqTCEiGCmICCMplcCkIwwR11mOSD9CR5u+IXYdiseeEuXCVAjS54zqwkLcPNnmU4OeJ6tUrWhDw==}
    engines: {node: '>=0.10.0'}
    dev: true

  /source-map-support@0.5.21:
    resolution: {integrity: sha512-uBHU3L3czsIyYXKX88fdrGovxdSCoTGDRZ6SYXtSRxLZUzHg5P/66Ht6uoUlHu9EZod+inXhKo3qQgwXUT/y1w==}
    dependencies:
      buffer-from: 1.1.2
      source-map: 0.6.1
    dev: true

  /source-map@0.5.7:
    resolution: {integrity: sha512-LbrmJOMUSdEVxIKvdcJzQC+nQhe8FUZQTXQy6+I75skNgn3OoQ0DZA8YnFa7gp8tqtL3KPf1kmo0R5DoApeSGQ==}
    engines: {node: '>=0.10.0'}
    dev: true

  /source-map@0.6.1:
    resolution: {integrity: sha512-UjgapumWlbMhkBgzT7Ykc5YXUT46F0iKu8SGXq0bcwP5dz/h0Plj6enJqjz1Zbq2l5WaqYnrVbwWOWMyF3F47g==}
    engines: {node: '>=0.10.0'}
    dev: true

  /source-map@0.7.4:
    resolution: {integrity: sha512-l3BikUxvPOcn5E74dZiq5BGsTb5yEwhaTSzccU6t4sDOH8NWJCstKO5QT2CvtFoK6F0saL7p9xHAqHOlCPJygA==}
    engines: {node: '>= 8'}

  /sourcemap-codec@1.4.8:
    resolution: {integrity: sha512-9NykojV5Uih4lgo5So5dtw+f0JgJX30KCNI8gwhz2J9A15wD0Ml6tjHKwf6fTSa6fAdVBdZeNOs9eJ71qCk8vA==}
    deprecated: Please use @jridgewell/sourcemap-codec instead
    dev: true

  /space-separated-tokens@2.0.2:
    resolution: {integrity: sha512-PEGlAwrG8yXGXRjW32fGbg66JAlOAwbObuqVoJpv/mRgoWDQfgH1wDPvtzWyUSNAXBGSk8h755YDbbcEy3SH2Q==}

  /spawn-command@0.0.2-1:
    resolution: {integrity: sha512-n98l9E2RMSJ9ON1AKisHzz7V42VDiBQGY6PB1BwRglz99wpVsSuGzQ+jOi6lFXBGVTCrRpltvjm+/XA+tpeJrg==}
    dev: true

  /sprintf-js@1.0.3:
    resolution: {integrity: sha512-D9cPgkvLlV3t3IzL0D0YLvGA9Ahk4PcvVwUbN0dSGr1aP0Nrt4AEnTUbuGvquEC0mA64Gqt1fzirlRs5ibXx8g==}
    dev: true

  /stacktracey@2.1.8:
    resolution: {integrity: sha512-Kpij9riA+UNg7TnphqjH7/CzctQ/owJGNbFkfEeve4Z4uxT5+JapVLFXcsurIfN34gnTWZNJ/f7NMG0E8JDzTw==}
    dependencies:
      as-table: 1.0.55
      get-source: 2.0.12
    dev: true

  /statuses@2.0.1:
    resolution: {integrity: sha512-RwNA9Z/7PrK06rYLIzFMlaF+l73iwpzsqRIFgbMLbTcLD6cOao82TaWefPXQvB2fOC4AjuYSEndS7N/mTCbkdQ==}
    engines: {node: '>= 0.8'}
    dev: true

  /stdin-discarder@0.1.0:
    resolution: {integrity: sha512-xhV7w8S+bUwlPTb4bAOUQhv8/cSS5offJuX8GQGq32ONF0ZtDWKfkdomM3HMRA+LhX6um/FZ0COqlwsjD53LeQ==}
    engines: {node: ^12.20.0 || ^14.13.1 || >=16.0.0}
    dependencies:
      bl: 5.1.0
    dev: true

  /stoppable@1.1.0:
    resolution: {integrity: sha512-KXDYZ9dszj6bzvnEMRYvxgeTHU74QBFL54XKtP3nyMuJ81CFYtABZ3bAzL2EdFUaEwJOBOgENyFj3R7oTzDyyw==}
    engines: {node: '>=4', npm: '>=6'}
    dev: true

  /streamsearch@1.1.0:
    resolution: {integrity: sha512-Mcc5wHehp9aXz1ax6bZUyY5afg9u2rv5cqQI3mRrYkGC8rW2hM02jWuwjtL++LS5qinSyhj2QfLyNsuc+VsExg==}
    engines: {node: '>=10.0.0'}

  /string-argv@0.3.2:
    resolution: {integrity: sha512-aqD2Q0144Z+/RqG52NeHEkZauTAUWJO8c6yTftGJKO3Tja5tUgIfmIl6kExvhtxSDP7fXB6DvzkfMpCd/F3G+Q==}
    engines: {node: '>=0.6.19'}
    dev: true

  /string-width@4.2.3:
    resolution: {integrity: sha512-wKyQRQpjJ0sIp62ErSZdGsjMJWsap5oRNihHhu6G7JVO/9jIB6UyevL+tXuOqrng8j/cxKTWyWUwvSTriiZz/g==}
    engines: {node: '>=8'}
    dependencies:
      emoji-regex: 8.0.0
      is-fullwidth-code-point: 3.0.0
      strip-ansi: 6.0.1
    dev: true

  /string.prototype.trim@1.2.7:
    resolution: {integrity: sha512-p6TmeT1T3411M8Cgg9wBTMRtY2q9+PNy9EV1i2lIXUN/btt763oIfxwN3RR8VU6wHX8j/1CFy0L+YuThm6bgOg==}
    engines: {node: '>= 0.4'}
    dependencies:
      call-bind: 1.0.2
      define-properties: 1.2.0
      es-abstract: 1.21.2

  /string.prototype.trimend@1.0.6:
    resolution: {integrity: sha512-JySq+4mrPf9EsDBEDYMOb/lM7XQLulwg5R/m1r0PXEFqrV0qHvl58sdTilSXtKOflCsK2E8jxf+GKC0T07RWwQ==}
    dependencies:
      call-bind: 1.0.2
      define-properties: 1.2.0
      es-abstract: 1.21.2

  /string.prototype.trimstart@1.0.6:
    resolution: {integrity: sha512-omqjMDaY92pbn5HOX7f9IccLA+U1tA9GvtU4JrodiXFfYB7jPzzHpRzpglLAjtUV6bB557zwClJezTqnAiYnQA==}
    dependencies:
      call-bind: 1.0.2
      define-properties: 1.2.0
      es-abstract: 1.21.2

  /string_decoder@0.10.31:
    resolution: {integrity: sha512-ev2QzSzWPYmy9GuqfIVildA4OdcGLeFZQrq5ys6RtiuF+RQQiZWr8TZNyAcuVXyQRYfEO+MsoB/1BuQVhOJuoQ==}
    dev: true

  /string_decoder@1.3.0:
    resolution: {integrity: sha512-hkRX8U1WjJFd8LsDJ2yQ/wWWxaopEsABU1XfkM8A+j0+85JAGppt16cr1Whg6KIbb4okU6Mql6BOj+uup/wKeA==}
    dependencies:
      safe-buffer: 5.2.1
    dev: true

  /stringify-entities@4.0.3:
    resolution: {integrity: sha512-BP9nNHMhhfcMbiuQKCqMjhDP5yBCAxsPu4pHFFzJ6Alo9dZgY4VLDPutXqIjpRiMoKdp7Av85Gr73Q5uH9k7+g==}
    dependencies:
      character-entities-html4: 2.1.0
      character-entities-legacy: 3.0.0

  /strip-ansi@6.0.1:
    resolution: {integrity: sha512-Y38VPSHcqkFrCpFnQ9vuSXmquuv5oXOKpGeT6aGrr3o3Gc9AlVa6JBfUSOCnbxGGZF+/0ooI7KrPuUSztUdU5A==}
    engines: {node: '>=8'}
    dependencies:
      ansi-regex: 5.0.1
    dev: true

  /strip-ansi@7.1.0:
    resolution: {integrity: sha512-iq6eVVI64nQQTRYq2KtEg2d2uU7LElhTJwsH4YzIHZshxlgZms/wIc4VoDQTlG/IvVIrBKG06CrZnp0qv7hkcQ==}
    engines: {node: '>=12'}
    dependencies:
      ansi-regex: 6.0.1
    dev: true

  /strip-bom-string@1.0.0:
    resolution: {integrity: sha512-uCC2VHvQRYu+lMh4My/sFNmF2klFymLX1wHJeXnbEJERpV/ZsVuonzerjfrGpIGF7LBVa1O7i9kjiWvJiFck8g==}
    engines: {node: '>=0.10.0'}
    dev: true

  /strip-bom@4.0.0:
    resolution: {integrity: sha512-3xurFv5tEgii33Zi8Jtp55wEIILR9eh34FAW00PZf+JnSsTmV/ioewSgQl97JHvgjoRGwPShsWm+IdrxB35d0w==}
    engines: {node: '>=8'}
    dev: true

  /strip-final-newline@2.0.0:
    resolution: {integrity: sha512-BrpvfNAE3dcvq7ll3xVumzjKjZQ5tI1sEUIKr3Uoks0XUl45St3FlatVqef9prk4jRDzhW6WZg+3bk93y6pLjA==}
    engines: {node: '>=6'}
    dev: true

  /strip-final-newline@3.0.0:
    resolution: {integrity: sha512-dOESqjYr96iWYylGObzd39EuNTa5VJxyvVAEm5Jnh7KGo75V43Hk1odPQkNDyXNmUR6k+gEiDVXnjB8HJ3crXw==}
    engines: {node: '>=12'}
    dev: true

  /strip-indent@4.0.0:
    resolution: {integrity: sha512-mnVSV2l+Zv6BLpSD/8V87CW/y9EmmbYzGCIavsnsI6/nwn26DwffM/yztm30Z/I2DY9wdS3vXVCMnHDgZaVNoA==}
    engines: {node: '>=12'}
    dependencies:
      min-indent: 1.0.1
    dev: true

  /strip-json-comments@2.0.1:
    resolution: {integrity: sha512-4gB8na07fecVVkOI6Rs4e7T6NOTki5EmL7TUduTs6bu3EdnSycntVJ4re8kgZA+wx9IueI2Y11bfbgwtzuE0KQ==}
    engines: {node: '>=0.10.0'}
    dev: true

  /strip-json-comments@3.1.1:
    resolution: {integrity: sha512-6fPc+R4ihwqP6N/aIv2f1gMH8lOVtWQHoqC4yK6oSDVVocumAsfCqjkXnqiYMhmMwS/mEHLp7Vehlt3ql6lEig==}
    engines: {node: '>=8'}
    dev: true

  /style-to-object@0.4.1:
    resolution: {integrity: sha512-HFpbb5gr2ypci7Qw+IOhnP2zOU7e77b+rzM+wTzXzfi1PrtBCX0E7Pk4wL4iTLnhzZ+JgEGAhX81ebTg/aYjQw==}
    dependencies:
      inline-style-parser: 0.1.1

  /stylis@4.2.0:
    resolution: {integrity: sha512-Orov6g6BB1sDfYgzWfTHDOxamtX1bE/zo104Dh9e6fqJ3PooipYyfJ0pUmrZO2wAvO8YbEyeFrkV91XTsGMSrw==}
    dev: true

  /sucrase@3.32.0:
    resolution: {integrity: sha512-ydQOU34rpSyj2TGyz4D2p8rbktIOZ8QY9s+DGLvFU1i5pWJE8vkpruCjGCMHsdXwnD7JDcS+noSwM/a7zyNFDQ==}
    engines: {node: '>=8'}
    hasBin: true
    dependencies:
      '@jridgewell/gen-mapping': 0.3.3
      commander: 4.1.1
      glob: 7.1.6
      lines-and-columns: 1.2.4
      mz: 2.7.0
      pirates: 4.0.5
      ts-interface-checker: 0.1.13
    dev: true

  /supports-color@5.5.0:
    resolution: {integrity: sha512-QjVjwdXIt408MIiAqCX4oUKsgU2EqAGzs2Ppkm4aQYbjm+ZEWEcW4SfFNTr4uMNZma0ey4f5lgLrkB0aX0QMow==}
    engines: {node: '>=4'}
    dependencies:
      has-flag: 3.0.0
    dev: true

  /supports-color@7.2.0:
    resolution: {integrity: sha512-qpCAvRl9stuOHveKsn7HncJRvv501qIacKzQlO/+Lwxc9+0q2wLyv4Dfvt80/DPn2pqOBsJdDiogXGR9+OvwRw==}
    engines: {node: '>=8'}
    dependencies:
      has-flag: 4.0.0
    dev: true

  /supports-color@8.1.1:
    resolution: {integrity: sha512-MpUEN2OodtUzxvKQl72cUF7RQ5EiHsGvSsVG0ia9c5RbWGL2CI4C7EpPS8UTBIplnlzZiNuV56w+FuNxy3ty2Q==}
    engines: {node: '>=10'}
    dependencies:
      has-flag: 4.0.0
    dev: true

  /supports-preserve-symlinks-flag@1.0.0:
    resolution: {integrity: sha512-ot0WnXS9fgdkgIcePe6RHNk1WA8+muPa6cSjeR3V8K27q9BB1rTE3R1p7Hv0z1ZyAc8s6Vvv8DIyWf681MAt0w==}
    engines: {node: '>= 0.4'}
    dev: true

  /tailwindcss@3.3.2:
    resolution: {integrity: sha512-9jPkMiIBXvPc2KywkraqsUfbfj+dHDb+JPWtSJa9MLFdrPyazI7q6WX2sUrm7R9eVR7qqv3Pas7EvQFzxKnI6w==}
    engines: {node: '>=14.0.0'}
    hasBin: true
    dependencies:
      '@alloc/quick-lru': 5.2.0
      arg: 5.0.2
      chokidar: 3.5.3
      didyoumean: 1.2.2
      dlv: 1.1.3
      fast-glob: 3.2.12
      glob-parent: 6.0.2
      is-glob: 4.0.3
      jiti: 1.18.2
      lilconfig: 2.1.0
      micromatch: 4.0.5
      normalize-path: 3.0.0
      object-hash: 3.0.0
      picocolors: 1.0.0
      postcss: 8.4.24
      postcss-import: 15.1.0(postcss@8.4.24)
      postcss-js: 4.0.1(postcss@8.4.24)
      postcss-load-config: 4.0.1(postcss@8.4.24)
      postcss-nested: 6.0.1(postcss@8.4.24)
      postcss-selector-parser: 6.0.11
      postcss-value-parser: 4.2.0
      resolve: 1.22.2
      sucrase: 3.32.0
    transitivePeerDependencies:
      - ts-node
    dev: true

  /tar-fs@2.1.1:
    resolution: {integrity: sha512-V0r2Y9scmbDRLCNex/+hYzvp/zyYjvFbHPNgVTKfQvVrb6guiE/fxP+XblDNR011utopbkex2nM4dHNV6GDsng==}
    dependencies:
      chownr: 1.1.4
      mkdirp-classic: 0.5.3
      pump: 3.0.0
      tar-stream: 2.2.0
    dev: true

  /tar-stream@2.2.0:
    resolution: {integrity: sha512-ujeqbceABgwMZxEJnk2HDY2DlnUZ+9oEcb1KzTVfYHio0UE6dG71n60d8D2I4qNvleWrrXpmjpt7vZeF1LnMZQ==}
    engines: {node: '>=6'}
    dependencies:
      bl: 4.1.0
      end-of-stream: 1.4.4
      fs-constants: 1.0.0
      inherits: 2.0.4
      readable-stream: 3.6.2
    dev: true

  /terser@5.17.6:
    resolution: {integrity: sha512-V8QHcs8YuyLkLHsJO5ucyff1ykrLVsR4dNnS//L5Y3NiSXpbK1J+WMVUs67eI0KTxs9JtHhgEQpXQVHlHI92DQ==}
    engines: {node: '>=10'}
    hasBin: true
    dependencies:
      '@jridgewell/source-map': 0.3.3
      acorn: 8.8.2
      commander: 2.20.3
      source-map-support: 0.5.21
    dev: true

  /text-table@0.2.0:
    resolution: {integrity: sha512-N+8UisAXDGk8PFXP4HAzVR9nbfmVJ3zYLAWiTIoqC5v5isinhr+r5uaO8+7r3BMfuNIufIsA7RdpVgacC2cSpw==}
    dev: true

  /thenify-all@1.6.0:
    resolution: {integrity: sha512-RNxQH/qI8/t3thXJDwcstUO4zeqo64+Uy/+sNVRBx4Xn2OX+OZ9oP+iJnNFqplFra2ZUVeKCSa2oVWi3T4uVmA==}
    engines: {node: '>=0.8'}
    dependencies:
      thenify: 3.3.1
    dev: true

  /thenify@3.3.1:
    resolution: {integrity: sha512-RVZSIV5IG10Hk3enotrhvz0T9em6cyHBLkH/YAZuKqd8hRkKhSfCGIcP2KUY0EPxndzANBmNllzWPwak+bheSw==}
    dependencies:
      any-promise: 1.3.0
    dev: true

  /through@2.3.8:
    resolution: {integrity: sha512-w89qg7PI8wAdvX60bMDP+bFoD5Dvhm9oLheFp5O4a2QF0cSBGsBX4qZmadPMvVqlLJBBci+WqGGOAPvcDeNSVg==}
    dev: true

  /titleize@3.0.0:
    resolution: {integrity: sha512-KxVu8EYHDPBdUYdKZdKtU2aj2XfEx9AfjXxE/Aj0vT06w2icA09Vus1rh6eSu1y01akYg6BjIK/hxyLJINoMLQ==}
    engines: {node: '>=12'}
    dev: true

  /tmp@0.0.33:
    resolution: {integrity: sha512-jRCJlojKnZ3addtTOjdIqoRuPEKBvNXcGYqzO6zWZX8KfKEpnGY5jfggJQ3EjKuu8D4bJRr0y+cYJFmYbImXGw==}
    engines: {node: '>=0.6.0'}
    dependencies:
      os-tmpdir: 1.0.2
    dev: true

  /to-fast-properties@2.0.0:
    resolution: {integrity: sha512-/OaKK0xYrs3DmxRYqL/yDc+FxFUVYhDlXMhRmv3z915w2HF1tnN1omB354j8VUGO/hbRzyD6Y3sA7v7GS/ceog==}
    engines: {node: '>=4'}
    dev: true

  /to-regex-range@5.0.1:
    resolution: {integrity: sha512-65P7iz6X5yEr1cwcgvQxbbIw7Uk3gOy5dIdtZ4rDveLqhrdJP+Li/Hx6tyK0NEb+2GCyneCMJiGqrADCSNk8sQ==}
    engines: {node: '>=8.0'}
    dependencies:
      is-number: 7.0.0
    dev: true

  /toidentifier@1.0.1:
    resolution: {integrity: sha512-o5sSPKEkg/DIQNmH43V0/uerLrpzVedkUh8tGNvaeXpfpuwjKenlSox/2O/BTlZUtEe+JG7s5YhEz608PlAHRA==}
    engines: {node: '>=0.6'}
    dev: true

  /totalist@3.0.1:
    resolution: {integrity: sha512-sf4i37nQ2LBx4m3wB74y+ubopq6W/dIzXg0FDGjsYnZHVa1Da8FH853wlL2gtUhg+xJXjfk3kUZS3BRoQeoQBQ==}
    engines: {node: '>=6'}
    dev: true

  /tr46@0.0.3:
    resolution: {integrity: sha512-N3WMsuqV66lT30CrXNbEjx4GEwlow3v6rr4mCcv6prnfwhS01rkgyFdjPNBYd9br7LpXV1+Emh01fHnq2Gdgrw==}

  /tree-kill@1.2.2:
    resolution: {integrity: sha512-L0Orpi8qGpRG//Nd+H90vFB+3iHnue1zSSGmNOOCh1GLJ7rUKVwV2HvijphGQS2UmhUZewS9VgvxYIdgr+fG1A==}
    hasBin: true
    dev: true

  /trim-lines@3.0.1:
    resolution: {integrity: sha512-kRj8B+YHZCc9kQYdWfJB2/oUl9rA99qbowYYBtr4ui4mZyAQ2JpvVBd/6U2YloATfqBhBTSMhTpgBHtU0Mf3Rg==}

  /trough@2.1.0:
    resolution: {integrity: sha512-AqTiAOLcj85xS7vQ8QkAV41hPDIJ71XJB4RCUrzo/1GM2CQwhkJGaf9Hgr7BOugMRpgGUrqRg/DrBDl4H40+8g==}

  /ts-interface-checker@0.1.13:
    resolution: {integrity: sha512-Y/arvbn+rrz3JCKl9C4kVNfTfSm2/mEp5FSz5EsZSANGPSlQrpRI5M4PKF+mJnE52jOO90PnPSc3Ur3bTQw0gA==}
    dev: true

  /ts-node@10.9.1(@types/node@20.2.5)(typescript@5.0.4):
    resolution: {integrity: sha512-NtVysVPkxxrwFGUUxGYhfux8k78pQB3JqYBXlLRZgdGUqTO5wU/UyHop5p70iEbGhB7q5KmiZiU0Y3KlJrScEw==}
    hasBin: true
    peerDependencies:
      '@swc/core': '>=1.2.50'
      '@swc/wasm': '>=1.2.50'
      '@types/node': '*'
      typescript: '>=2.7'
    peerDependenciesMeta:
      '@swc/core':
        optional: true
      '@swc/wasm':
        optional: true
    dependencies:
      '@cspotcode/source-map-support': 0.8.1
      '@tsconfig/node10': 1.0.9
      '@tsconfig/node12': 1.0.11
      '@tsconfig/node14': 1.0.3
      '@tsconfig/node16': 1.0.3
      '@types/node': 20.2.5
      acorn: 8.8.2
      acorn-walk: 8.2.0
      arg: 4.1.3
      create-require: 1.1.1
      diff: 4.0.2
      make-error: 1.3.6
      typescript: 5.0.4
      v8-compile-cache-lib: 3.0.1
      yn: 3.1.1
    dev: true
    optional: true

  /tsconfck@2.1.1(typescript@5.0.4):
    resolution: {integrity: sha512-ZPCkJBKASZBmBUNqGHmRhdhM8pJYDdOXp4nRgj/O0JwUwsMq50lCDRQP/M5GBNAA0elPrq4gAeu4dkaVCuKWww==}
    engines: {node: ^14.13.1 || ^16 || >=18}
    hasBin: true
    peerDependencies:
      typescript: ^4.3.5 || ^5.0.0
    peerDependenciesMeta:
      typescript:
        optional: true
    dependencies:
      typescript: 5.0.4
    dev: true

  /tslib@1.14.1:
    resolution: {integrity: sha512-Xni35NKzjgMrwevysHTCArtLDpPvye8zV/0E4EyYn43P7/7qvQwPh9BGkHewbMulVntbigmcT7rdX3BNo9wRJg==}
    dev: true

  /tslib@2.5.0:
    resolution: {integrity: sha512-336iVw3rtn2BUK7ORdIAHTyxHGRIHVReokCR3XjbckJMK7ms8FysBfhLR8IXnAgy7T0PTPNBWKiH514FOW/WSg==}
    dev: true

  /tslib@2.5.2:
    resolution: {integrity: sha512-5svOrSA2w3iGFDs1HibEVBGbDrAY82bFQ3HZ3ixB+88nsbsWQoKqDRb5UBYAUPEzbBn6dAp5gRNXglySbx1MlA==}
    dev: true

  /tsm@2.2.2:
    resolution: {integrity: sha512-bXkt675NbbqfwRHSSn8kSNEEHvoIUFDM9G6tUENkjEKpAEbrEzieO3PxUiRJylMw8fEGpcf5lSjadzzz12pc2A==}
    engines: {node: '>=12'}
    hasBin: true
    dependencies:
      esbuild: 0.14.54
    dev: true

  /tsm@2.3.0:
    resolution: {integrity: sha512-++0HFnmmR+gMpDtKTnW3XJ4yv9kVGi20n+NfyQWB9qwJvTaIWY9kBmzek2YUQK5APTQ/1DTrXmm4QtFPmW9Rzw==}
    engines: {node: '>=12'}
    hasBin: true
    dependencies:
      esbuild: 0.15.16
    dev: true

  /tsutils@3.21.0(typescript@5.0.4):
    resolution: {integrity: sha512-mHKK3iUXL+3UF6xL5k0PEhKRUBKPBCv/+RkEOpjRWxxx27KKRBmmA60A9pgOUvMi8GKhRMPEmjBRPzs2W7O1OA==}
    engines: {node: '>= 6'}
    peerDependencies:
      typescript: '>=2.8.0 || >= 3.2.0-dev || >= 3.3.0-dev || >= 3.4.0-dev || >= 3.5.0-dev || >= 3.6.0-dev || >= 3.6.0-beta || >= 3.7.0-dev || >= 3.7.0-beta'
    dependencies:
      tslib: 1.14.1
      typescript: 5.0.4
    dev: true

  /tunnel-agent@0.6.0:
    resolution: {integrity: sha512-McnNiV1l8RYeY8tBgEpuodCC1mLUdbSN+CYBL7kJsJNInOP8UjDDEwdk6Mw60vdLLrr5NHKZhMAOSrR2NZuQ+w==}
    dependencies:
      safe-buffer: 5.2.1
    dev: true

  /type-check@0.3.2:
    resolution: {integrity: sha512-ZCmOJdvOWDBYJlzAoFkC+Q0+bUyEOS1ltgp1MGU03fqHG+dbi9tBFU2Rd9QKiDZFAYrhPh2JUf7rZRIuHRKtOg==}
    engines: {node: '>= 0.8.0'}
    dependencies:
      prelude-ls: 1.1.2
    dev: true

  /type-check@0.4.0:
    resolution: {integrity: sha512-XleUoc9uwGXqjWwXaUTZAmzMcFZ5858QA2vvx1Ur5xIcixXIP+8LnFDgRplU30us6teqdlskFfu+ae4K79Ooew==}
    engines: {node: '>= 0.8.0'}
    dependencies:
      prelude-ls: 1.2.1
    dev: true

  /type-fest@0.20.2:
    resolution: {integrity: sha512-Ne+eE4r0/iWnpAxD852z3A+N0Bt5RN//NjJwRd2VFHEmrywxf5vsZlh4R6lixl6B+wz/8d+maTSAkN1FIkI3LQ==}
    engines: {node: '>=10'}
    dev: true

  /type-fest@0.21.3:
    resolution: {integrity: sha512-t0rzBq87m3fVcduHDUFhKmyyX+9eo6WQjZvf51Ea/M0Q7+T374Jp1aUiyUl0GKxp8M/OETVHSDvmkyPgvX+X2w==}
    engines: {node: '>=10'}
    dev: true

  /type-fest@1.4.0:
    resolution: {integrity: sha512-yGSza74xk0UG8k+pLh5oeoYirvIiWo5t0/o3zHHAO2tRDiZcxWP7fywNlXhqb6/r6sWvwi+RsyQMWhVLe4BVuA==}
    engines: {node: '>=10'}
    dev: true

  /type-is@1.6.18:
    resolution: {integrity: sha512-TkRKr9sUTxEH8MdfuCSP7VizJyzRNMjj2J2do2Jr3Kym598JVdEksuzPQCnlFPW4ky9Q+iA+ma9BGm06XQBy8g==}
    engines: {node: '>= 0.6'}
    dependencies:
      media-typer: 0.3.0
      mime-types: 2.1.35
    dev: true

  /type@1.2.0:
    resolution: {integrity: sha512-+5nt5AAniqsCnu2cEQQdpzCAh33kVx8n0VoFidKpB1dVVLAN/F+bgVOqOJqOnEnrhp222clB5p3vUlD+1QAnfg==}

  /type@2.7.2:
    resolution: {integrity: sha512-dzlvlNlt6AXU7EBSfpAscydQ7gXB+pPGsPnfJnZpiNJBDj7IaJzQlBZYGdEi4R9HmPdBv2XmWJ6YUtoTa7lmCw==}

  /typed-array-length@1.0.4:
    resolution: {integrity: sha512-KjZypGq+I/H7HI5HlOoGHkWUUGq+Q0TPhQurLbyrVrvnKTBgzLhIJ7j6J/XTQOi0d1RjyZ0wdas8bKs2p0x3Ng==}
    dependencies:
      call-bind: 1.0.2
      for-each: 0.3.3
      is-typed-array: 1.1.10

  /typedarray-to-buffer@3.1.5:
    resolution: {integrity: sha512-zdu8XMNEDepKKR+XYOXAVPtWui0ly0NtohUscw+UmaHiAWT8hrV1rr//H6V+0DvJ3OQ19S979M0laLfX8rm82Q==}
    dependencies:
      is-typedarray: 1.0.0

  /typescript@5.0.4:
    resolution: {integrity: sha512-cW9T5W9xY37cc+jfEnaUvX91foxtHkza3Nw3wkoF4sSlKn0MONdkdEndig/qPBWXNkmplh3NzayQzCiHM4/hqw==}
    engines: {node: '>=12.20'}
    hasBin: true
    dev: true

  /unbox-primitive@1.0.2:
    resolution: {integrity: sha512-61pPlCD9h51VoreyJ0BReideM3MDKMKnh6+V9L08331ipq6Q8OFXZYiqP6n/tbHx4s5I9uRhcye6BrbkizkBDw==}
    dependencies:
      call-bind: 1.0.2
      has-bigints: 1.0.2
      has-symbols: 1.0.3
      which-boxed-primitive: 1.0.2

  /unbzip2-stream@1.4.3:
    resolution: {integrity: sha512-mlExGW4w71ebDJviH16lQLtZS32VKqsSfk80GCfUlwT/4/hNRFsoscrF/c++9xinkMzECL1uL9DDwXqFWkruPg==}
    dependencies:
      buffer: 5.7.1
      through: 2.3.8
    dev: true

  /undici@5.22.1:
    resolution: {integrity: sha512-Ji2IJhFXZY0x/0tVBXeQwgPlLWw13GVzpsWPQ3rV50IFMMof2I55PZZxtm4P6iNq+L5znYN9nSTAq0ZyE6lSJw==}
    engines: {node: '>=14.0'}
    dependencies:
      busboy: 1.6.0

  /unified@10.1.2:
    resolution: {integrity: sha512-pUSWAi/RAnVy1Pif2kAoeWNBa3JVrx0MId2LASj8G+7AiHWoKZNTomq6LG326T68U7/e263X6fTdcXIy7XnF7Q==}
    dependencies:
      '@types/unist': 2.0.6
      bail: 2.0.2
      extend: 3.0.2
      is-buffer: 2.0.5
      is-plain-obj: 4.1.0
      trough: 2.1.0
      vfile: 5.3.7

  /unist-util-generated@2.0.1:
    resolution: {integrity: sha512-qF72kLmPxAw0oN2fwpWIqbXAVyEqUzDHMsbtPvOudIlUzXYFIeQIuxXQCRCFh22B7cixvU0MG7m3MW8FTq/S+A==}

  /unist-util-is@5.2.0:
    resolution: {integrity: sha512-Glt17jWwZeyqrFqOK0pF1Ded5U3yzJnFr8CG1GMjCWTp9zDo2p+cmD6pWbZU8AgM5WU3IzRv6+rBwhzsGh6hBQ==}
    dev: true

  /unist-util-is@5.2.1:
    resolution: {integrity: sha512-u9njyyfEh43npf1M+yGKDGVPbY/JWEemg5nH05ncKPfi+kBbKBJoTdsogMu33uhytuLlv9y0O7GH7fEdwLdLQw==}
    dependencies:
      '@types/unist': 2.0.6

  /unist-util-position-from-estree@1.1.2:
    resolution: {integrity: sha512-poZa0eXpS+/XpoQwGwl79UUdea4ol2ZuCYguVaJS4qzIOMDzbqz8a3erUCOmubSZkaOuGamb3tX790iwOIROww==}
    dependencies:
      '@types/unist': 2.0.6

  /unist-util-position@4.0.4:
    resolution: {integrity: sha512-kUBE91efOWfIVBo8xzh/uZQ7p9ffYRtUbMRZBNFYwf0RK8koUMx6dGUfwylLOKmaT2cs4wSW96QoYUSXAyEtpg==}
    dependencies:
      '@types/unist': 2.0.6

  /unist-util-remove-position@4.0.2:
    resolution: {integrity: sha512-TkBb0HABNmxzAcfLf4qsIbFbaPDvMO6wa3b3j4VcEzFVaw1LBKwnW4/sRJ/atSLSzoIg41JWEdnE7N6DIhGDGQ==}
    dependencies:
      '@types/unist': 2.0.6
      unist-util-visit: 4.1.2

  /unist-util-stringify-position@3.0.3:
    resolution: {integrity: sha512-k5GzIBZ/QatR8N5X2y+drfpWG8IDBzdnVj6OInRNWm1oXrzydiaAT2OQiA8DPRRZyAKb9b6I2a6PxYklZD0gKg==}
    dependencies:
      '@types/unist': 2.0.6

  /unist-util-visit-parents@5.1.3:
    resolution: {integrity: sha512-x6+y8g7wWMyQhL1iZfhIPhDAs7Xwbn9nRosDXl7qoPTSCy0yNxnKc+hWokFifWQIDGi154rdUqKvbCa4+1kLhg==}
    dependencies:
      '@types/unist': 2.0.6
      unist-util-is: 5.2.1

  /unist-util-visit@4.1.2:
    resolution: {integrity: sha512-MSd8OUGISqHdVvfY9TPhyK2VdUrPgxkUtWSuMHF6XAAFuL4LokseigBnZtPnJMu+FbynTkFNnFlyjxpVKujMRg==}
    dependencies:
      '@types/unist': 2.0.6
      unist-util-is: 5.2.1
      unist-util-visit-parents: 5.1.3

  /universal-user-agent@6.0.0:
    resolution: {integrity: sha512-isyNax3wXoKaulPDZWHQqbmIx1k2tb9fb3GGDBRxCscfYV2Ch7WxPArBsFEG8s/safwXTT7H4QGhaIkTp9447w==}
    dev: true

  /universalify@0.1.2:
    resolution: {integrity: sha512-rBJeI5CXAlmy1pV+617WB9J63U6XcazHHF2f2dbJix4XzpUF0RS3Zbj0FGIOCAva5P/d/GBOYaACQ1w+0azUkg==}
    engines: {node: '>= 4.0.0'}
    dev: true

  /universalify@2.0.0:
    resolution: {integrity: sha512-hAZsKq7Yy11Zu1DE0OzWjw7nnLZmJZYTDZZyEFHZdUhV8FkH5MCfoU1XMaxXovpyW5nq5scPqq0ZDP9Zyl04oQ==}
    engines: {node: '>= 10.0.0'}
    dev: true

  /unpic@3.6.1:
    resolution: {integrity: sha512-4/ZAW3vXkvU2tpyuuAaIrlg58rh55EfzCFDJCxaaua/Ru8Q5f3bABjh5KQtQqRULzV6OaT05PF2pB6h1by98sg==}
    dev: false

  /unpipe@1.0.0:
    resolution: {integrity: sha512-pjy2bYhSsufwWlKwPc+l3cN7+wuJlK6uz0YdJEOlQDbl6jo/YlPi4mb8agUkVC8BF7V8NuzeyPNqRksA3hztKQ==}
    engines: {node: '>= 0.8'}
    dev: true

  /untildify@4.0.0:
    resolution: {integrity: sha512-KK8xQ1mkzZeg9inewmFVDNkg3l5LUhoq9kN6iWYB/CC9YMG8HA+c1Q8HwDe6dEX7kErrEVNVBO3fWsVq5iDgtw==}
    engines: {node: '>=8'}
    dev: true

  /update-browserslist-db@1.0.10(browserslist@4.21.5):
    resolution: {integrity: sha512-OztqDenkfFkbSG+tRxBeAnCVPckDBcvibKd35yDONx6OU8N7sqgwc7rCbkJ/WcYtVRZ4ba68d6byhC21GFh7sQ==}
    hasBin: true
    peerDependencies:
      browserslist: '>= 4.21.0'
    dependencies:
      browserslist: 4.21.5
      escalade: 3.1.1
      picocolors: 1.0.0
    dev: true

  /uri-js@4.4.1:
    resolution: {integrity: sha512-7rKUyy33Q1yc98pQ1DAmLtwX109F7TIfWlW1Ydo8Wl1ii1SeHieeh0HHfPeL2fMXK6z0s8ecKs9frCuLJvndBg==}
    dependencies:
      punycode: 2.3.0
    dev: true

  /utf-8-validate@5.0.10:
    resolution: {integrity: sha512-Z6czzLq4u8fPOyx7TU6X3dvUZVvoJmxSQ+IcrlmagKhilxlhZgxPK6C5Jqbkw1IDUmFTM+cz9QDnnLTwDz/2gQ==}
    engines: {node: '>=6.14.2'}
    requiresBuild: true
    dependencies:
      node-gyp-build: 4.6.0

  /util-deprecate@1.0.2:
    resolution: {integrity: sha512-EPD5q1uXyFxJpCrLnCc1nHnq3gOa6DZBocAIiI2TaSCA7VCJ1UJDMagCzIkXNsUYfD1daK//LTEQ8xiIbrHtcw==}
    dev: true

  /utils-merge@1.0.1:
    resolution: {integrity: sha512-pMZTvIkT1d+TFGvDOqodOclx0QWkkgi6Tdoa8gC8ffGAAqz9pzPTZWAybbsHHoED/ztMtkv/VoYTYyShUn81hA==}
    engines: {node: '>= 0.4.0'}
    dev: true

  /uuid@8.3.2:
    resolution: {integrity: sha512-+NYs2QeMWy+GWFOEm9xnn6HCDp0l7QBD7ml8zLUmJ+93Q5NF0NocErnwkTkXVFNiX3/fpC6afS8Dhb/gz7R7eg==}
    hasBin: true
    dev: true

  /uvu@0.5.6:
    resolution: {integrity: sha512-+g8ENReyr8YsOc6fv/NVJs2vFdHBnBNdfE49rshrTzDWOlUx4Gq7KOS2GD8eqhy2j+Ejq29+SbKH8yjkAqXqoA==}
    engines: {node: '>=8'}
    hasBin: true
    dependencies:
      dequal: 2.0.3
      diff: 5.1.0
      kleur: 4.1.5
      sade: 1.8.1

  /v8-compile-cache-lib@3.0.1:
    resolution: {integrity: sha512-wa7YjyUGfNZngI/vtK0UHAN+lgDCxBPCylVXGp0zu59Fz5aiGtNXaq3DhIov063MorB+VfufLh3JlF2KdTK3xg==}
    dev: true
    optional: true

  /validator@13.9.0:
    resolution: {integrity: sha512-B+dGG8U3fdtM0/aNK4/X8CXq/EcxU2WPrPEkJGslb47qyHsxmbggTWK0yEA4qnYVNF+nxNlN88o14hIcPmSIEA==}
    engines: {node: '>= 0.10'}
    dev: true

  /vary@1.1.2:
    resolution: {integrity: sha512-BNGbWLfd0eUPabhkXUVm0j8uuvREyTh5ovRa/dyow/BqAbZJyC+5fU+IzQOzmAKzYqYRAISoRhdQr3eIZ/PXqg==}
    engines: {node: '>= 0.8'}
    dev: true

  /vfile-message@3.1.4:
    resolution: {integrity: sha512-fa0Z6P8HUrQN4BZaX05SIVXic+7kE3b05PWAtPuYP9QLHsLKYR7/AlLW3NtOrpXRLeawpDLMsVkmk5DG0NXgWw==}
    dependencies:
      '@types/unist': 2.0.6
      unist-util-stringify-position: 3.0.3

  /vfile@5.3.7:
    resolution: {integrity: sha512-r7qlzkgErKjobAmyNIkkSpizsFPYiUPuJb5pNW1RB4JcYVZhs4lIbVqk8XPk033CV/1z8ss5pkax8SuhGpcG8g==}
    dependencies:
      '@types/unist': 2.0.6
      is-buffer: 2.0.5
      unist-util-stringify-position: 3.0.3
      vfile-message: 3.1.4

  /vite-plugin-inspect@0.7.28(rollup@3.23.0)(vite@4.3.9):
    resolution: {integrity: sha512-XRdQGdf+PU6eT0EoL8beUyFQfcCrHr06OyRM71IT8t7rEC9JywdsscehGHEAyFZryfaVBWAI280N63BI2N+1BA==}
    engines: {node: '>=14'}
    peerDependencies:
      vite: ^3.1.0 || ^4.0.0
    dependencies:
      '@antfu/utils': 0.7.4
      '@rollup/pluginutils': 5.0.2(rollup@3.23.0)
      debug: 4.3.4
      fs-extra: 11.1.1
      open: 9.1.0
      picocolors: 1.0.0
      sirv: 2.0.3
      vite: 4.3.9(@types/node@20.2.5)(terser@5.17.6)
    transitivePeerDependencies:
      - rollup
      - supports-color
    dev: true

  /vite-plugin-static-copy@0.15.0(vite@4.3.9):
    resolution: {integrity: sha512-Ww+/Ug9guV45oIfIi/lA2z8v3K+lLHV9zCJqTVO4FTdqrJoZBj68VgGBSH1fi0N4q/EHW32RsL3ympi4Wlsq5w==}
    engines: {node: ^14.18.0 || >=16.0.0}
    peerDependencies:
      vite: ^3.0.0 || ^4.0.0
    dependencies:
      chokidar: 3.5.3
      fast-glob: 3.2.12
      fs-extra: 11.1.1
      picocolors: 1.0.0
      vite: 4.3.9(@types/node@20.2.5)(terser@5.17.6)
    dev: true

  /vite-tsconfig-paths@4.2.0(typescript@5.0.4)(vite@4.3.9):
    resolution: {integrity: sha512-jGpus0eUy5qbbMVGiTxCL1iB9ZGN6Bd37VGLJU39kTDD6ZfULTTb1bcc5IeTWqWJKiWV5YihCaibeASPiGi8kw==}
    peerDependencies:
      vite: '*'
    peerDependenciesMeta:
      vite:
        optional: true
    dependencies:
      debug: 4.3.4
      globrex: 0.1.2
      tsconfck: 2.1.1(typescript@5.0.4)
      vite: 4.3.9(@types/node@20.2.5)(terser@5.17.6)
    transitivePeerDependencies:
      - supports-color
      - typescript
    dev: true

  /vite@4.3.9(@types/node@20.2.5)(terser@5.17.6):
    resolution: {integrity: sha512-qsTNZjO9NoJNW7KnOrgYwczm0WctJ8m/yqYAMAK9Lxt4SoySUfS5S8ia9K7JHpa3KEeMfyF8LoJ3c5NeBJy6pg==}
    engines: {node: ^14.18.0 || >=16.0.0}
    hasBin: true
    peerDependencies:
      '@types/node': '>= 14'
      less: '*'
      sass: '*'
      stylus: '*'
      sugarss: '*'
      terser: ^5.4.0
    peerDependenciesMeta:
      '@types/node':
        optional: true
      less:
        optional: true
      sass:
        optional: true
      stylus:
        optional: true
      sugarss:
        optional: true
      terser:
        optional: true
    dependencies:
      '@types/node': 20.2.5
      esbuild: 0.17.19
      postcss: 8.4.24
      rollup: 3.23.0
      terser: 5.17.6
    optionalDependencies:
      fsevents: 2.3.2
    dev: true

  /vm2@3.9.11:
    resolution: {integrity: sha512-PFG8iJRSjvvBdisowQ7iVF580DXb1uCIiGaXgm7tynMR1uTBlv7UJlB1zdv5KJ+Tmq1f0Upnj3fayoEOPpCBKg==}
    engines: {node: '>=6.0'}
    hasBin: true
    dependencies:
      acorn: 8.8.2
      acorn-walk: 8.2.0
    dev: true

  /vm2@3.9.19:
    resolution: {integrity: sha512-J637XF0DHDMV57R6JyVsTak7nIL8gy5KH4r1HiwWLf/4GBbb5MKL5y7LpmF4A8E2nR6XmzpmMFQ7V7ppPTmUQg==}
    engines: {node: '>=6.0'}
    hasBin: true
    dependencies:
      acorn: 8.8.2
      acorn-walk: 8.2.0
    dev: true

  /vscode-oniguruma@1.7.0:
    resolution: {integrity: sha512-L9WMGRfrjOhgHSdOYgCt/yRMsXzLDJSL7BPrOZt73gU0iWO4mpqzqQzOz5srxqTvMBaR0XZTSrVWo4j55Rc6cA==}
    dev: true

  /vscode-textmate@8.0.0:
    resolution: {integrity: sha512-AFbieoL7a5LMqcnOF04ji+rpXadgOXnZsxQr//r83kLPr7biP7am3g9zbaZIaBGwBRWeSvoMD4mgPdX3e4NWBg==}
    dev: true

  /watchlist@0.3.1:
    resolution: {integrity: sha512-m5r4bzxJ9eg07TT/O0Q49imFPD45ZTuQ3kaHwSpUJj1QwVd3pzit4UYOmySdmAP5Egkz6mB6hcAPuPfhIbNo0g==}
    engines: {node: '>=8'}
    hasBin: true
    dependencies:
      mri: 1.2.0
    dev: true

  /wcwidth@1.0.1:
    resolution: {integrity: sha512-XHPEwS0q6TaxcvG85+8EYkbiCux2XtWG2mkc47Ng2A77BQu9+DqIOJldST4HgPkuea7dvKSj5VgX3P1d4rW8Tg==}
    dependencies:
      defaults: 1.0.4
    dev: true

  /webidl-conversions@3.0.1:
    resolution: {integrity: sha512-2JAn3z8AR6rjK8Sm8orRC0h/bcl/DqL7tRPdGZ4I1CjdF+EaMLmYxBHyXuKL849eucPFhvBoxMsflfOb8kxaeQ==}

  /websocket@1.0.34:
    resolution: {integrity: sha512-PRDso2sGwF6kM75QykIesBijKSVceR6jL2G8NGYyq2XrItNC2P5/qL5XeR056GhA+Ly7JMFvJb9I312mJfmqnQ==}
    engines: {node: '>=4.0.0'}
    dependencies:
      bufferutil: 4.0.7
      debug: 2.6.9
      es5-ext: 0.10.62
      typedarray-to-buffer: 3.1.5
      utf-8-validate: 5.0.10
      yaeti: 0.0.6
    transitivePeerDependencies:
      - supports-color

  /whatwg-url@5.0.0:
    resolution: {integrity: sha512-saE57nupxk6v3HY35+jzBwYa0rKSy0XR8JSxZPwgLr7ys0IBzhGviA1/TUGJLmSVqs8pb9AnvICXEuOHLprYTw==}
    dependencies:
      tr46: 0.0.3
      webidl-conversions: 3.0.1

  /which-boxed-primitive@1.0.2:
    resolution: {integrity: sha512-bwZdv0AKLpplFY2KZRX6TvyuN7ojjr7lwkg6ml0roIy9YeuSr7JS372qlNW18UQYzgYK9ziGcerWqZOmEn9VNg==}
    dependencies:
      is-bigint: 1.0.4
      is-boolean-object: 1.1.2
      is-number-object: 1.0.7
      is-string: 1.0.7
      is-symbol: 1.0.4

  /which-module@2.0.1:
    resolution: {integrity: sha512-iBdZ57RDvnOR9AGBhML2vFZf7h8vmBjhoaZqODJBFWHVtKkDmKuHai3cx5PgVMrX5YDNp27AofYbAwctSS+vhQ==}
    dev: true

  /which-pm-runs@1.1.0:
    resolution: {integrity: sha512-n1brCuqClxfFfq/Rb0ICg9giSZqCS+pLtccdag6C2HyufBrh3fBOiy9nb6ggRMvWOVH5GrdJskj5iGTZNxd7SA==}
    engines: {node: '>=4'}
    dev: true

  /which-typed-array@1.1.9:
    resolution: {integrity: sha512-w9c4xkx6mPidwp7180ckYWfMmvxpjlZuIudNtDf4N/tTAUB8VJbX25qZoAsrtGuYNnGw3pa0AXgbGKRB8/EceA==}
    engines: {node: '>= 0.4'}
    dependencies:
      available-typed-arrays: 1.0.5
      call-bind: 1.0.2
      for-each: 0.3.3
      gopd: 1.0.1
      has-tostringtag: 1.0.0
      is-typed-array: 1.1.10

  /which@1.3.1:
    resolution: {integrity: sha512-HxJdYWq1MTIQbJ3nw0cqssHoTNU267KlrDuGZ1WYlxDStUtKUhOaJmh112/TZmHxxUfuJqPXSOm7tDyas0OSIQ==}
    hasBin: true
    dependencies:
      isexe: 2.0.0
    dev: true

  /which@2.0.2:
    resolution: {integrity: sha512-BLI3Tl1TW3Pvl70l3yq3Y64i+awpwXqsGBYWkkqMtnbXgrMD+yj7rhW0kuEDxzJaYXGjEW5ogapKNMEKNMjibA==}
    engines: {node: '>= 8'}
    hasBin: true
    dependencies:
      isexe: 2.0.0
    dev: true

  /word-wrap@1.2.3:
    resolution: {integrity: sha512-Hz/mrNwitNRh/HUAtM/VT/5VH+ygD6DV7mYKZAtHOrbs8U7lvPS6xf7EJKMF0uW1KJCl0H701g3ZGus+muE5vQ==}
    engines: {node: '>=0.10.0'}
    dev: true

  /workerd@1.20230518.0:
    resolution: {integrity: sha512-VNmK0zoNZXrwEEx77O/oQDVUzzyDjf5kKKK8bty+FmKCd5EQJCpqi8NlRKWLGMyyYrKm86MFz0kAsreTEs7HHA==}
    engines: {node: '>=16'}
    hasBin: true
    requiresBuild: true
    optionalDependencies:
      '@cloudflare/workerd-darwin-64': 1.20230518.0
      '@cloudflare/workerd-darwin-arm64': 1.20230518.0
      '@cloudflare/workerd-linux-64': 1.20230518.0
      '@cloudflare/workerd-linux-arm64': 1.20230518.0
      '@cloudflare/workerd-windows-64': 1.20230518.0
    dev: true

  /wrangler@3.0.1:
    resolution: {integrity: sha512-YamXlRjkMO/V3Fvq7IC9H9GDWIbNGc4IV3l1Z5q45XYTWxUYbkwXyiTAfpmqhyl5wx+XEPKe3k/ubqmW+r63yQ==}
    engines: {node: '>=16.13.0'}
    hasBin: true
    dependencies:
      '@cloudflare/kv-asset-handler': 0.2.0
      '@esbuild-plugins/node-globals-polyfill': 0.1.1(esbuild@0.16.3)
      '@esbuild-plugins/node-modules-polyfill': 0.1.4(esbuild@0.16.3)
      blake3-wasm: 2.1.5
      chokidar: 3.5.3
      esbuild: 0.16.3
      miniflare: 3.0.1
      nanoid: 3.3.6
      path-to-regexp: 6.2.1
      selfsigned: 2.1.1
      source-map: 0.7.4
      xxhash-wasm: 1.0.2
    optionalDependencies:
      fsevents: 2.3.2
    transitivePeerDependencies:
      - bufferutil
      - supports-color
      - utf-8-validate
    dev: true

  /wrap-ansi@6.2.0:
    resolution: {integrity: sha512-r6lPcBGxZXlIcymEu7InxDMhdW0KDxpLgoFLcguasxCaJ/SOIZwINatK9KY/tf+ZrlywOKU0UDj3ATXUBfxJXA==}
    engines: {node: '>=8'}
    dependencies:
      ansi-styles: 4.3.0
      string-width: 4.2.3
      strip-ansi: 6.0.1
    dev: true

  /wrap-ansi@7.0.0:
    resolution: {integrity: sha512-YVGIj2kamLSTxw6NsZjoBxfSwsn0ycdesmc4p+Q21c5zPuZ1pl+NfxVdxPtdHvmNVOQ6XSYG4AUtyt/Fi7D16Q==}
    engines: {node: '>=10'}
    dependencies:
      ansi-styles: 4.3.0
      string-width: 4.2.3
      strip-ansi: 6.0.1
    dev: true

  /wrappy@1.0.2:
    resolution: {integrity: sha512-l4Sp/DRseor9wL6EvV2+TuQn63dMkPjZ/sp9XkghTEbV9KlPS1xUsZ3u7/IQO4wxtcFB4bgpQPRcR3QCvezPcQ==}
    dev: true

  /ws@8.13.0:
    resolution: {integrity: sha512-x9vcZYTrFPC7aSIbj7sRCYo7L/Xb8Iy+pW0ng0wt2vCJv7M9HOMy0UoN3rr+IFC7hb7vXoqS+P9ktyLLLhO+LA==}
    engines: {node: '>=10.0.0'}
    peerDependencies:
      bufferutil: ^4.0.1
      utf-8-validate: '>=5.0.2'
    peerDependenciesMeta:
      bufferutil:
        optional: true
      utf-8-validate:
        optional: true
    dev: true

  /xregexp@2.0.0:
    resolution: {integrity: sha512-xl/50/Cf32VsGq/1R8jJE5ajH1yMCQkpmoS10QbFZWl2Oor4H0Me64Pu2yxvsRWK3m6soJbmGfzSR7BYmDcWAA==}
    dev: true

  /xxhash-wasm@1.0.2:
    resolution: {integrity: sha512-ibF0Or+FivM9lNrg+HGJfVX8WJqgo+kCLDc4vx6xMeTce7Aj+DLttKbxxRR/gNLSAelRc1omAPlJ77N/Jem07A==}
    dev: true

  /y18n@4.0.3:
    resolution: {integrity: sha512-JKhqTOwSrqNA1NY5lSztJ1GrBiUodLMmIZuLiDaMRJ+itFd+ABVE8XBjOvIWL+rSqNDC74LCSFmlb/U4UZ4hJQ==}
    dev: true

  /y18n@5.0.8:
    resolution: {integrity: sha512-0pfFzegeDWJHJIAmTLRP2DwHjdF5s7jo9tuztdQxAhINCdvS+3nGINqPd00AphqJR/0LhANUS6/+7SCb98YOfA==}
    engines: {node: '>=10'}
    dev: true

  /yaeti@0.0.6:
    resolution: {integrity: sha512-MvQa//+KcZCUkBTIC9blM+CU9J2GzuTytsOUwf2lidtvkx/6gnEp1QvJv34t9vdjhFmha/mUiNDbN0D0mJWdug==}
    engines: {node: '>=0.10.32'}

  /yallist@3.1.1:
    resolution: {integrity: sha512-a4UGQaWPH59mOXUYnAG2ewncQS4i4F43Tv3JoAM+s2VDAmS9NsK8GpDMLrCHPksFT7h3K6TOoUNn2pb7RoXx4g==}
    dev: true

  /yallist@4.0.0:
    resolution: {integrity: sha512-3wdGidZyq5PB084XLES5TpOSRA3wjXAlIWMhum2kRcv/41Sn2emQ0dycQW4uZXLejwKvg6EsvbdlVL+FYEct7A==}
    dev: true

  /yaml@1.10.2:
    resolution: {integrity: sha512-r3vXyErRCYJ7wg28yvBY5VSoAF8ZvlcW9/BwUzEtUsjvX/DKs24dIkuwjtuprwJJHsbyUbLApepYTR1BN4uHrg==}
    engines: {node: '>= 6'}
    dev: true

  /yaml@2.3.1:
    resolution: {integrity: sha512-2eHWfjaoXgTBC2jNM1LRef62VQa0umtvRiDSk6HSzW7RvS5YtkabJrwYLLEKWBc8a5U2PTSCs+dJjUTJdlHsWQ==}
    engines: {node: '>= 14'}
    dev: true

  /yargs-parser@18.1.3:
    resolution: {integrity: sha512-o50j0JeToy/4K6OZcaQmW6lyXXKhq7csREXcDwk2omFPJEwUNOVtJKvmDr9EI1fAJZUyZcRF7kxGBWmRXudrCQ==}
    engines: {node: '>=6'}
    dependencies:
      camelcase: 5.3.1
      decamelize: 1.2.0
    dev: true

  /yargs-parser@21.1.1:
    resolution: {integrity: sha512-tVpsJW7DdjecAiFpbIB1e3qxIQsE6NoPc5/eTdrbbIC4h0LVsWhnoa3g+m2HclBIujHzsxZ4VJVA+GUuc2/LBw==}
    engines: {node: '>=12'}
    dev: true

  /yargs@15.4.1:
    resolution: {integrity: sha512-aePbxDmcYW++PaqBsJ+HYUFwCdv4LVvdnhBy78E57PIor8/OVvhMrADFFEDh8DHDFRv/O9i3lPhsENjO7QX0+A==}
    engines: {node: '>=8'}
    dependencies:
      cliui: 6.0.0
      decamelize: 1.2.0
      find-up: 4.1.0
      get-caller-file: 2.0.5
      require-directory: 2.1.1
      require-main-filename: 2.0.0
      set-blocking: 2.0.0
      string-width: 4.2.3
      which-module: 2.0.1
      y18n: 4.0.3
      yargs-parser: 18.1.3
    dev: true

  /yargs@17.7.1:
    resolution: {integrity: sha512-cwiTb08Xuv5fqF4AovYacTFNxk62th7LKJ6BL9IGUpTJrWoU7/7WdQGTP2SjKf1dUNBGzDd28p/Yfs/GI6JrLw==}
    engines: {node: '>=12'}
    dependencies:
      cliui: 8.0.1
      escalade: 3.1.1
      get-caller-file: 2.0.5
      require-directory: 2.1.1
      string-width: 4.2.3
      y18n: 5.0.8
      yargs-parser: 21.1.1
    dev: true

  /yauzl@2.10.0:
    resolution: {integrity: sha512-p4a9I6X6nu6IhoGmBqAcbJy1mlC4j27vEPZX9F4L4/vZT3Lyq1VkFHw/V/PUcB9Buo+DG3iHkT0x3Qya58zc3g==}
    dependencies:
      buffer-crc32: 0.2.13
      fd-slicer: 1.1.0
    dev: true

  /yn@3.1.1:
    resolution: {integrity: sha512-Ux4ygGWsu2c7isFWe8Yu1YluJmqVhxqK2cLXNQA5AcC3QfbGNpM7fu0Y8b/z16pXLnFxZYvWhd3fhBY9DLmC6Q==}
    engines: {node: '>=6'}
    dev: true
    optional: true

  /yocto-queue@0.1.0:
    resolution: {integrity: sha512-rVksvsnNCdJ/ohGc6xgPwyN8eheCxsiLM8mxuE/t/mOVqJewPuO1miLpTHQiRgTKCLexL4MeAFVagts7HmNZ2Q==}
    engines: {node: '>=10'}
    dev: true

  /youch@3.2.3:
    resolution: {integrity: sha512-ZBcWz/uzZaQVdCvfV4uk616Bbpf2ee+F/AvuKDR5EwX/Y4v06xWdtMluqTD7+KlZdM93lLm9gMZYo0sKBS0pgw==}
    dependencies:
      cookie: 0.5.0
      mustache: 4.2.0
      stacktracey: 2.1.8
    dev: true

  /z-schema@5.0.5:
    resolution: {integrity: sha512-D7eujBWkLa3p2sIpJA0d1pr7es+a7m0vFAnZLlCEKq/Ij2k0MLi9Br2UPxoxdYystm5K1yeBGzub0FlYUEWj2Q==}
    engines: {node: '>=8.0.0'}
    hasBin: true
    dependencies:
      lodash.get: 4.4.2
      lodash.isequal: 4.5.0
      validator: 13.9.0
    optionalDependencies:
      commander: 9.5.0
    dev: true

  /zod@3.21.4:
    resolution: {integrity: sha512-m46AKbrzKVzOzs/DZgVnG5H55N1sv1M8qZU3A8RIKbs3mrACDNeIOeilDymVb2HdmP8uwshOCF4uJ8uM9rCqJw==}

  /zwitch@2.0.4:
    resolution: {integrity: sha512-bXE4cR/kVZhKZX/RjPEflHaKVhUVl85noU3v6b8apfQEc1x4A+zBxjZ4lN8LqGd6WZ3dl98pY4o717VFmoPp+A==}

<<<<<<< HEAD
  github.com/BuilderIo/qwik-build/db4af80f407276fc82df85e9dfcaa3082dd62af8(undici@5.22.1):
    resolution: {tarball: https://codeload.github.com/BuilderIo/qwik-build/tar.gz/db4af80f407276fc82df85e9dfcaa3082dd62af8}
    id: github.com/BuilderIo/qwik-build/db4af80f407276fc82df85e9dfcaa3082dd62af8
=======
  github.com/BuilderIo/qwik-build/85e022b9de321294cfffb0328dd3267a890f2fee(undici@5.22.1):
    resolution: {tarball: https://codeload.github.com/BuilderIo/qwik-build/tar.gz/85e022b9de321294cfffb0328dd3267a890f2fee}
    id: github.com/BuilderIo/qwik-build/85e022b9de321294cfffb0328dd3267a890f2fee
>>>>>>> 3daee3df
    name: '@builder.io/qwik'
    version: 1.1.4
    engines: {node: '>=16.8.0 <18.0.0 || >=18.11'}
    hasBin: true
    peerDependencies:
      undici: ^5.14.0
    dependencies:
      undici: 5.22.1

<<<<<<< HEAD
  github.com/BuilderIo/qwik-city-build/e500e3313ab3beb59812881f03a789a7819b5976:
    resolution: {tarball: https://codeload.github.com/BuilderIo/qwik-city-build/tar.gz/e500e3313ab3beb59812881f03a789a7819b5976}
    name: '@builder.io/qwik-city'
    version: 1.1.4-dev20230522210604
=======
  github.com/BuilderIo/qwik-city-build/f57e65d78d7ad8af43c983453d59b3f03ba27857:
    resolution: {tarball: https://codeload.github.com/BuilderIo/qwik-city-build/tar.gz/f57e65d78d7ad8af43c983453d59b3f03ba27857}
    name: '@builder.io/qwik-city'
    version: 1.1.4-dev20230601062511
>>>>>>> 3daee3df
    engines: {node: '>=16.8.0 <18.0.0 || >=18.11'}
    dependencies:
      '@mdx-js/mdx': 2.3.0
      '@types/mdx': 2.0.5
      source-map: 0.7.4
      vfile: 5.3.7
      zod: 3.21.4
    transitivePeerDependencies:
      - supports-color
    dev: true<|MERGE_RESOLUTION|>--- conflicted
+++ resolved
@@ -194,13 +194,8 @@
         specifier: ^0.0.24
         version: 0.0.24
       '@unpic/qwik':
-<<<<<<< HEAD
-        specifier: ^0.0.17
-        version: 0.0.17(@builder.io/qwik@1.1.4)
-=======
         specifier: ^0.0.19
-        version: 0.0.19(@builder.io/qwik@1.1.4)
->>>>>>> 3daee3df
+        version: 0.0.19(@builder.io/qwik@1.1.5)
       openai:
         specifier: ^3.2.1
         version: 3.2.1
@@ -221,31 +216,17 @@
         specifier: 0.8.0
         version: 0.8.0
       '@builder.io/qwik':
-<<<<<<< HEAD
-        specifier: BuilderIo/qwik-build#main
-        version: github.com/BuilderIo/qwik-build/db4af80f407276fc82df85e9dfcaa3082dd62af8(undici@5.22.1)
+        specifier: github:BuilderIo/qwik-build#main
+        version: github.com/BuilderIo/qwik-build/17bb8116003ca9963b4f504f9f8db2dbd84335a6(undici@5.22.1)
       '@builder.io/qwik-city':
-        specifier: BuilderIo/qwik-city-build#main
-        version: github.com/BuilderIo/qwik-city-build/e500e3313ab3beb59812881f03a789a7819b5976
+        specifier: github:BuilderIo/qwik-city-build#main
+        version: github.com/BuilderIo/qwik-city-build/c531d175d1329f55250efdb24c67eda11c54953b
       '@builder.io/qwik-react':
         specifier: 0.5.0
-        version: 0.5.0(@builder.io/qwik@1.1.4)(@types/react-dom@18.2.4)(@types/react@18.2.6)(react-dom@18.2.0)(react@18.2.0)
-      '@builder.io/sdk-qwik':
-        specifier: ^0.3.0
-        version: 0.3.0(@builder.io/qwik@1.1.4)
-=======
-        specifier: github:BuilderIo/qwik-build#main
-        version: github.com/BuilderIo/qwik-build/85e022b9de321294cfffb0328dd3267a890f2fee(undici@5.22.1)
-      '@builder.io/qwik-city':
-        specifier: github:BuilderIo/qwik-city-build#main
-        version: github.com/BuilderIo/qwik-city-build/f57e65d78d7ad8af43c983453d59b3f03ba27857
-      '@builder.io/qwik-react':
-        specifier: 0.5.0
-        version: 0.5.0(@builder.io/qwik@1.1.4)(@types/react-dom@18.2.4)(@types/react@18.2.7)(react-dom@18.2.0)(react@18.2.0)
+        version: 0.5.0(@builder.io/qwik@1.1.5)(@types/react-dom@18.2.4)(@types/react@18.2.7)(react-dom@18.2.0)(react@18.2.0)
       '@builder.io/sdk-qwik':
         specifier: ^0.3.1
-        version: 0.3.1(@builder.io/qwik@1.1.4)
->>>>>>> 3daee3df
+        version: 0.3.1(@builder.io/qwik@1.1.5)
       '@docsearch/css':
         specifier: 3.3.4
         version: 3.3.4
@@ -766,11 +747,7 @@
       - supports-color
     dev: true
 
-<<<<<<< HEAD
-  /@builder.io/qwik-react@0.5.0(@builder.io/qwik@1.1.4)(@types/react-dom@18.2.4)(@types/react@18.2.6)(react-dom@18.2.0)(react@18.2.0):
-=======
-  /@builder.io/qwik-react@0.5.0(@builder.io/qwik@1.1.4)(@types/react-dom@18.2.4)(@types/react@18.2.7)(react-dom@18.2.0)(react@18.2.0):
->>>>>>> 3daee3df
+  /@builder.io/qwik-react@0.5.0(@builder.io/qwik@1.1.5)(@types/react-dom@18.2.4)(@types/react@18.2.7)(react-dom@18.2.0)(react@18.2.0):
     resolution: {integrity: sha512-JdJWQWOJGv7ddQqEZwzR8wPh0IoCQZwD9qo75+reiQaLp6eH+Pjsm/kn1LaMQt6u72pCCNjnj5kEn/bnbfnIjQ==}
     engines: {node: '>=16'}
     peerDependencies:
@@ -780,13 +757,8 @@
       react: '>=18.0.0'
       react-dom: '>=18.0.0'
     dependencies:
-<<<<<<< HEAD
-      '@builder.io/qwik': github.com/BuilderIo/qwik-build/db4af80f407276fc82df85e9dfcaa3082dd62af8(undici@5.22.1)
-      '@types/react': 18.2.6
-=======
-      '@builder.io/qwik': github.com/BuilderIo/qwik-build/85e022b9de321294cfffb0328dd3267a890f2fee(undici@5.22.1)
+      '@builder.io/qwik': github.com/BuilderIo/qwik-build/17bb8116003ca9963b4f504f9f8db2dbd84335a6(undici@5.22.1)
       '@types/react': 18.2.7
->>>>>>> 3daee3df
       '@types/react-dom': 18.2.4
       react: 18.2.0
       react-dom: 18.2.0(react@18.2.0)
@@ -802,21 +774,12 @@
       undici: 5.22.1
     dev: true
 
-<<<<<<< HEAD
-  /@builder.io/sdk-qwik@0.3.0(@builder.io/qwik@1.1.4):
-    resolution: {integrity: sha512-EzN/fiCMEVzRFccM0S9OMusLgcBqnYZVRnX5HiPKkKCGbP0P0xmpe5Q0drqKIUVyGx6mpoExQ18gfQiPIcvCeA==}
-    peerDependencies:
-      '@builder.io/qwik': '>=1.0.0'
-    dependencies:
-      '@builder.io/qwik': github.com/BuilderIo/qwik-build/db4af80f407276fc82df85e9dfcaa3082dd62af8(undici@5.22.1)
-=======
-  /@builder.io/sdk-qwik@0.3.1(@builder.io/qwik@1.1.4):
+  /@builder.io/sdk-qwik@0.3.1(@builder.io/qwik@1.1.5):
     resolution: {integrity: sha512-Tey6WrhKl0vABah2WFhn0oaCz4C7hAFqyBbKWJbjZvkkhbJtuVgeeSs1vL6GUEtwMqNc+EZ304P721stJZ6c9w==}
     peerDependencies:
       '@builder.io/qwik': '>=1.0.0'
     dependencies:
-      '@builder.io/qwik': github.com/BuilderIo/qwik-build/85e022b9de321294cfffb0328dd3267a890f2fee(undici@5.22.1)
->>>>>>> 3daee3df
+      '@builder.io/qwik': github.com/BuilderIo/qwik-build/17bb8116003ca9963b4f504f9f8db2dbd84335a6(undici@5.22.1)
     dev: true
 
   /@clack/core@0.3.2:
@@ -2836,24 +2799,14 @@
       unpic: 3.6.1
     dev: false
 
-<<<<<<< HEAD
-  /@unpic/qwik@0.0.17(@builder.io/qwik@1.1.4):
-    resolution: {integrity: sha512-+drj90EX+ZjPjVkAuO5taABDAXczVayn2sxjjbzgXcerIHUvOS74sKoMT05qKu8i+ef4Ccyf4xRuf5MrTafZvg==}
-=======
-  /@unpic/qwik@0.0.19(@builder.io/qwik@1.1.4):
+  /@unpic/qwik@0.0.19(@builder.io/qwik@1.1.5):
     resolution: {integrity: sha512-asbwaA0RF3StVJ+OyEwBNtOLvkgS4eFFPwWQoKPnjrZVZE+DrYs56713zpiMinICBsT30171LriidBuCZHWcGg==}
->>>>>>> 3daee3df
     engines: {node: '>=15.0.0'}
     peerDependencies:
       '@builder.io/qwik': '*'
     dependencies:
-<<<<<<< HEAD
-      '@builder.io/qwik': github.com/BuilderIo/qwik-build/db4af80f407276fc82df85e9dfcaa3082dd62af8(undici@5.22.1)
-      '@unpic/core': 0.0.22
-=======
-      '@builder.io/qwik': github.com/BuilderIo/qwik-build/85e022b9de321294cfffb0328dd3267a890f2fee(undici@5.22.1)
+      '@builder.io/qwik': github.com/BuilderIo/qwik-build/17bb8116003ca9963b4f504f9f8db2dbd84335a6(undici@5.22.1)
       '@unpic/core': 0.0.24
->>>>>>> 3daee3df
     dev: false
 
   /accepts@1.3.8:
@@ -9419,17 +9372,11 @@
   /zwitch@2.0.4:
     resolution: {integrity: sha512-bXE4cR/kVZhKZX/RjPEflHaKVhUVl85noU3v6b8apfQEc1x4A+zBxjZ4lN8LqGd6WZ3dl98pY4o717VFmoPp+A==}
 
-<<<<<<< HEAD
-  github.com/BuilderIo/qwik-build/db4af80f407276fc82df85e9dfcaa3082dd62af8(undici@5.22.1):
-    resolution: {tarball: https://codeload.github.com/BuilderIo/qwik-build/tar.gz/db4af80f407276fc82df85e9dfcaa3082dd62af8}
-    id: github.com/BuilderIo/qwik-build/db4af80f407276fc82df85e9dfcaa3082dd62af8
-=======
-  github.com/BuilderIo/qwik-build/85e022b9de321294cfffb0328dd3267a890f2fee(undici@5.22.1):
-    resolution: {tarball: https://codeload.github.com/BuilderIo/qwik-build/tar.gz/85e022b9de321294cfffb0328dd3267a890f2fee}
-    id: github.com/BuilderIo/qwik-build/85e022b9de321294cfffb0328dd3267a890f2fee
->>>>>>> 3daee3df
+  github.com/BuilderIo/qwik-build/17bb8116003ca9963b4f504f9f8db2dbd84335a6(undici@5.22.1):
+    resolution: {tarball: https://codeload.github.com/BuilderIo/qwik-build/tar.gz/17bb8116003ca9963b4f504f9f8db2dbd84335a6}
+    id: github.com/BuilderIo/qwik-build/17bb8116003ca9963b4f504f9f8db2dbd84335a6
     name: '@builder.io/qwik'
-    version: 1.1.4
+    version: 1.1.5
     engines: {node: '>=16.8.0 <18.0.0 || >=18.11'}
     hasBin: true
     peerDependencies:
@@ -9437,17 +9384,10 @@
     dependencies:
       undici: 5.22.1
 
-<<<<<<< HEAD
-  github.com/BuilderIo/qwik-city-build/e500e3313ab3beb59812881f03a789a7819b5976:
-    resolution: {tarball: https://codeload.github.com/BuilderIo/qwik-city-build/tar.gz/e500e3313ab3beb59812881f03a789a7819b5976}
+  github.com/BuilderIo/qwik-city-build/c531d175d1329f55250efdb24c67eda11c54953b:
+    resolution: {tarball: https://codeload.github.com/BuilderIo/qwik-city-build/tar.gz/c531d175d1329f55250efdb24c67eda11c54953b}
     name: '@builder.io/qwik-city'
-    version: 1.1.4-dev20230522210604
-=======
-  github.com/BuilderIo/qwik-city-build/f57e65d78d7ad8af43c983453d59b3f03ba27857:
-    resolution: {tarball: https://codeload.github.com/BuilderIo/qwik-city-build/tar.gz/f57e65d78d7ad8af43c983453d59b3f03ba27857}
-    name: '@builder.io/qwik-city'
-    version: 1.1.4-dev20230601062511
->>>>>>> 3daee3df
+    version: 1.1.5-dev20230606133659
     engines: {node: '>=16.8.0 <18.0.0 || >=18.11'}
     dependencies:
       '@mdx-js/mdx': 2.3.0
