--- conflicted
+++ resolved
@@ -3,7 +3,6 @@
 importers:
 
   .:
-<<<<<<< HEAD
     devDependencies:
       '@builder.io/partytown':
         specifier: 0.7.6
@@ -162,11 +161,11 @@
         specifier: 0.5.6
         version: 0.5.6
       vite:
-        specifier: 4.2.1
-        version: 4.2.1(@types/node@18.15.9)(terser@5.16.8)
+        specifier: 4.3.0-beta.3
+        version: 4.3.0-beta.3(@types/node@18.15.9)(terser@5.16.8)
       vite-tsconfig-paths:
         specifier: 4.0.8
-        version: 4.0.8(typescript@5.0.3)(vite@4.2.1)
+        version: 4.0.8(typescript@5.0.3)(vite@4.3.0-beta.3)
       watchlist:
         specifier: 0.3.1
         version: 0.3.1
@@ -176,122 +175,6 @@
       zod:
         specifier: ^3.21.4
         version: 3.21.4
-=======
-    specifiers:
-      '@builder.io/partytown': 0.7.6
-      '@clack/prompts': ^0.6.3
-      '@microsoft/api-extractor': 7.34.4
-      '@napi-rs/cli': 2.12.1
-      '@napi-rs/triples': 1.1.0
-      '@node-rs/helper': 1.3.3
-      '@octokit/action': 3.18.1
-      '@playwright/test': 1.32.2
-      '@types/brotli': 1.3.1
-      '@types/cross-spawn': 6.0.2
-      '@types/eslint': 8.37.0
-      '@types/express': 4.17.17
-      '@types/mri': 1.1.1
-      '@types/node': ^18.15.9
-      '@types/path-browserify': 1.0.0
-      '@types/prettier': 2.7.2
-      '@types/prompts': 2.4.4
-      '@types/semver': 7.3.13
-      '@types/which-pm-runs': 1.0.0
-      '@typescript-eslint/eslint-plugin': 5.57.1
-      '@typescript-eslint/parser': 5.57.1
-      '@typescript-eslint/utils': 5.57.1
-      all-contributors-cli: 6.24.0
-      brotli: 1.3.3
-      commitizen: 4.3.0
-      concurrently: 8.0.1
-      create-qwik: workspace:*
-      cross-spawn: 7.0.3
-      cz-conventional-changelog: 3.3.0
-      esbuild: 0.16.16
-      eslint: 8.37.0
-      eslint-plugin-no-only-tests: 3.1.0
-      eslint-plugin-qwik: ^0.100.0
-      execa: 7.1.1
-      express: 4.18.2
-      install: ^0.13.0
-      monaco-editor: ^0.36.1
-      mri: 1.2.0
-      ora: 6.3.0
-      path-browserify: 1.0.1
-      prettier: 2.8.7
-      pretty-quick: ^3.1.3
-      prompts: 2.4.2
-      rollup: 3.20.2
-      semver: 7.3.8
-      snoop: ^1.0.4
-      terser: 5.16.8
-      tsm: 2.2.2
-      typescript: 5.0.3
-      undici: 5.21.0
-      uvu: 0.5.6
-      vite: 4.3.0-beta.3
-      vite-tsconfig-paths: 4.0.8
-      watchlist: 0.3.1
-      which-pm-runs: 1.1.0
-      zod: ^3.21.4
-    devDependencies:
-      '@builder.io/partytown': 0.7.6
-      '@clack/prompts': 0.6.3
-      '@microsoft/api-extractor': 7.34.4_@types+node@18.15.9
-      '@napi-rs/cli': 2.12.1
-      '@napi-rs/triples': 1.1.0
-      '@node-rs/helper': 1.3.3
-      '@octokit/action': 3.18.1
-      '@playwright/test': 1.32.2
-      '@types/brotli': 1.3.1
-      '@types/cross-spawn': 6.0.2
-      '@types/eslint': 8.37.0
-      '@types/express': 4.17.17
-      '@types/mri': 1.1.1
-      '@types/node': 18.15.9
-      '@types/path-browserify': 1.0.0
-      '@types/prettier': 2.7.2
-      '@types/prompts': 2.4.4
-      '@types/semver': 7.3.13
-      '@types/which-pm-runs': 1.0.0
-      '@typescript-eslint/eslint-plugin': 5.57.1_jwd5v5vphzanfmajybkjq25ld4
-      '@typescript-eslint/parser': 5.57.1_vwh6htx42aidho2qgfca5u5rwm
-      '@typescript-eslint/utils': 5.57.1_vwh6htx42aidho2qgfca5u5rwm
-      all-contributors-cli: 6.24.0
-      brotli: 1.3.3
-      commitizen: 4.3.0
-      concurrently: 8.0.1
-      create-qwik: link:packages/create-qwik
-      cross-spawn: 7.0.3
-      cz-conventional-changelog: 3.3.0
-      esbuild: 0.16.16
-      eslint: 8.37.0
-      eslint-plugin-no-only-tests: 3.1.0
-      eslint-plugin-qwik: 0.100.0_eslint@8.37.0
-      execa: 7.1.1
-      express: 4.18.2
-      install: 0.13.0
-      monaco-editor: 0.36.1
-      mri: 1.2.0
-      ora: 6.3.0
-      path-browserify: 1.0.1
-      prettier: 2.8.7
-      pretty-quick: 3.1.3_prettier@2.8.7
-      prompts: 2.4.2
-      rollup: 3.20.2
-      semver: 7.3.8
-      snoop: 1.0.4
-      terser: 5.16.8
-      tsm: 2.2.2
-      typescript: 5.0.3
-      undici: 5.21.0
-      uvu: 0.5.6
-      vite: 4.3.0-beta.3_mrs5dkoyeq2wfpy5pnapn2fbom
-      vite-tsconfig-paths: 4.0.8_zfuz75tj6udebt54mn3prjcena
-      watchlist: 0.3.1
-      which-pm-runs: 1.1.0
-      zod: 3.21.4
->>>>>>> 68b96ec3
 
   packages/create-qwik:
     devDependencies:
@@ -303,19 +186,21 @@
         version: 4.1.5
 
   packages/docs:
-<<<<<<< HEAD
     dependencies:
       '@supabase/supabase-js':
         specifier: ^2.14.0
         version: 2.14.0
+      '@vespaiach/axios-fetch-adapter':
+        specifier: ^0.3.1
+        version: 0.3.1
       openai:
         specifier: ^3.2.1
         version: 3.2.1
+      snarkdown:
+        specifier: ^2.0.0
+        version: 2.0.0
     devDependencies:
       '@algolia/autocomplete-core':
-        specifier: 1.7.4
-        version: 1.7.4
-      '@algolia/autocomplete-shared':
         specifier: 1.7.4
         version: 1.7.4
       '@algolia/client-search':
@@ -325,17 +210,17 @@
         specifier: 0.7.6
         version: 0.7.6
       '@builder.io/qwik':
-        specifier: 0.100.0
-        version: 0.100.0(undici@5.21.0)
+        specifier: BuilderIO/qwik-build#99b2c3fd6a743caf0ac59f89901cf9f68600e05d
+        version: github.com/BuilderIO/qwik-build/99b2c3fd6a743caf0ac59f89901cf9f68600e05d(undici@5.21.0)
       '@builder.io/qwik-city':
-        specifier: 0.100.0
-        version: 0.100.0(@builder.io/qwik@0.100.0)
+        specifier: BuilderIO/qwik-city-build#1f0f8bfb0b7269815275cac6803f7104a4075872
+        version: github.com/BuilderIO/qwik-city-build/1f0f8bfb0b7269815275cac6803f7104a4075872(@builder.io/qwik@0.101.0)
       '@builder.io/qwik-react':
         specifier: 0.5.0
-        version: 0.5.0(@builder.io/qwik@0.100.0)(@types/react-dom@18.0.11)(@types/react@18.0.28)(react-dom@18.2.0)(react@18.2.0)
+        version: 0.5.0(@builder.io/qwik@0.101.0)(@types/react-dom@18.0.11)(@types/react@18.0.28)(react-dom@18.2.0)(react@18.2.0)
       '@builder.io/sdk-qwik':
         specifier: ^0.2.0
-        version: 0.2.0(@builder.io/qwik@0.100.0)
+        version: 0.2.0(@builder.io/qwik@0.101.0)
       '@docsearch/css':
         specifier: 3.3.3
         version: 3.3.3
@@ -415,94 +300,11 @@
         specifier: 0.5.6
         version: 0.5.6
       vite:
-        specifier: 4.2.1
-        version: 4.2.1
+        specifier: 4.3.0-beta.3
+        version: 4.3.0-beta.3
       wrangler:
         specifier: ^2.14.0
         version: 2.14.0
-=======
-    specifiers:
-      '@algolia/autocomplete-core': 1.7.4
-      '@algolia/client-search': 4.14.3
-      '@builder.io/partytown': 0.7.6
-      '@builder.io/qwik': BuilderIO/qwik-build#99b2c3fd6a743caf0ac59f89901cf9f68600e05d
-      '@builder.io/qwik-city': BuilderIO/qwik-city-build#1f0f8bfb0b7269815275cac6803f7104a4075872
-      '@builder.io/qwik-react': 0.5.0
-      '@builder.io/sdk-qwik': ^0.2.0
-      '@docsearch/css': 3.3.3
-      '@emotion/react': ^11.10.6
-      '@emotion/styled': ^11.10.6
-      '@mui/material': ^5.11.9
-      '@mui/x-data-grid': ^5.17.24
-      '@supabase/supabase-js': ^2.14.0
-      '@types/prismjs': ^1.26.0
-      '@types/react': 18.0.28
-      '@types/react-dom': 18.0.11
-      '@vespaiach/axios-fetch-adapter': ^0.3.1
-      algoliasearch: 4.16.0
-      autoprefixer: 10.4.14
-      fflate: 0.7.4
-      gray-matter: 4.0.3
-      mdast: ^3.0.0
-      openai: ^3.2.1
-      postcss: 8.4.21
-      prism-themes: 1.9.0
-      prismjs: 1.29.0
-      puppeteer: ^19.8.3
-      react: 18.2.0
-      react-dom: 18.2.0
-      rehype-pretty-code: ^0.9.4
-      shiki: ^0.14.1
-      snarkdown: ^2.0.0
-      tailwindcss: 3.3.1
-      tsm: 2.3.0
-      typescript: 5.0.3
-      undici: 5.21.0
-      uvu: 0.5.6
-      vite: 4.3.0-beta.3
-      wrangler: ^2.14.0
-    dependencies:
-      '@supabase/supabase-js': 2.14.0
-      '@vespaiach/axios-fetch-adapter': 0.3.1
-      openai: 3.2.1
-      snarkdown: 2.0.0
-    devDependencies:
-      '@algolia/autocomplete-core': 1.7.4
-      '@algolia/client-search': 4.14.3
-      '@builder.io/partytown': 0.7.6
-      '@builder.io/qwik': github.com/BuilderIO/qwik-build/99b2c3fd6a743caf0ac59f89901cf9f68600e05d_undici@5.21.0
-      '@builder.io/qwik-city': github.com/BuilderIO/qwik-city-build/1f0f8bfb0b7269815275cac6803f7104a4075872_@builder.io+qwik@0.101.0
-      '@builder.io/qwik-react': 0.5.0_rahkhqxwkemclvmvm262k46ns4
-      '@builder.io/sdk-qwik': 0.2.0_@builder.io+qwik@0.101.0
-      '@docsearch/css': 3.3.3
-      '@emotion/react': 11.10.6_pmekkgnqduwlme35zpnqhenc34
-      '@emotion/styled': 11.10.6_oouaibmszuch5k64ms7uxp2aia
-      '@mui/material': 5.11.16_xqeqsl5kvjjtyxwyi3jhw3yuli
-      '@mui/x-data-grid': 5.17.26_5s4wnx5rbdkljbimxuy7ojqh2i
-      '@types/prismjs': 1.26.0
-      '@types/react': 18.0.28
-      '@types/react-dom': 18.0.11
-      algoliasearch: 4.16.0
-      autoprefixer: 10.4.14_postcss@8.4.21
-      fflate: 0.7.4
-      gray-matter: 4.0.3
-      mdast: 3.0.0
-      postcss: 8.4.21
-      prism-themes: 1.9.0
-      prismjs: 1.29.0
-      puppeteer: 19.8.3_typescript@5.0.3
-      react: 18.2.0
-      react-dom: 18.2.0_react@18.2.0
-      rehype-pretty-code: 0.9.4_shiki@0.14.1
-      shiki: 0.14.1
-      tailwindcss: 3.3.1_postcss@8.4.21
-      tsm: 2.3.0
-      typescript: 5.0.3
-      undici: 5.21.0
-      uvu: 0.5.6
-      vite: 4.3.0-beta.3
-      wrangler: 2.14.0
->>>>>>> 68b96ec3
 
   packages/eslint-plugin-qwik:
     dependencies:
@@ -548,41 +350,6 @@
         version: 2.6.0
 
   packages/qwik-city:
-<<<<<<< HEAD
-=======
-    specifiers:
-      '@azure/functions': ^3.5.0
-      '@builder.io/qwik': workspace:*
-      '@mdx-js/mdx': 2.3.0
-      '@microsoft/api-extractor': 7.34.4
-      '@netlify/edge-functions': ^2.0.0
-      '@types/marked': 4.0.8
-      '@types/mdast': ^3.0.11
-      '@types/mdx': 2.0.4
-      '@types/node': ^18.15.9
-      '@types/refractor': 3.0.2
-      estree-util-value-to-estree: 2.1.0
-      github-slugger: 2.0.0
-      hast-util-heading-rank: 2.1.1
-      hast-util-to-string: 2.0.0
-      kleur: 4.1.5
-      marked: 4.3.0
-      mdast-util-mdx: ^2.0.1
-      refractor: 4.8.1
-      rehype-autolink-headings: 6.1.1
-      remark-frontmatter: 4.0.1
-      remark-gfm: 3.0.1
-      source-map: 0.7.4
-      tsm: 2.3.0
-      typescript: 5.0.3
-      unified: 10.1.2
-      unist-util-visit: 4.1.2
-      uvu: 0.5.6
-      vfile: 5.3.7
-      vite: 4.3.0-beta.3
-      yaml: 2.2.1
-      zod: ^3.21.4
->>>>>>> 68b96ec3
     dependencies:
       '@mdx-js/mdx':
         specifier: 2.3.0
@@ -600,7 +367,6 @@
         specifier: ^3.21.4
         version: 3.21.4
     devDependencies:
-<<<<<<< HEAD
       '@azure/functions':
         specifier: ^3.5.0
         version: 3.5.0
@@ -674,44 +440,15 @@
         specifier: 0.5.6
         version: 0.5.6
       vite:
-        specifier: 4.2.1
-        version: 4.2.1(@types/node@18.15.9)
+        specifier: 4.3.0-beta.3
+        version: 4.3.0-beta.3(@types/node@18.15.9)
       yaml:
         specifier: 2.2.1
         version: 2.2.1
-=======
-      '@azure/functions': 3.5.0
-      '@builder.io/qwik': link:../qwik
-      '@microsoft/api-extractor': 7.34.4_@types+node@18.15.9
-      '@netlify/edge-functions': 2.0.0
-      '@types/marked': 4.0.8
-      '@types/mdast': 3.0.11
-      '@types/node': 18.15.9
-      '@types/refractor': 3.0.2
-      estree-util-value-to-estree: 2.1.0
-      github-slugger: 2.0.0
-      hast-util-heading-rank: 2.1.1
-      hast-util-to-string: 2.0.0
-      kleur: 4.1.5
-      marked: 4.3.0
-      mdast-util-mdx: 2.0.1
-      refractor: 4.8.1
-      rehype-autolink-headings: 6.1.1
-      remark-frontmatter: 4.0.1
-      remark-gfm: 3.0.1
-      tsm: 2.3.0
-      typescript: 5.0.3
-      unified: 10.1.2
-      unist-util-visit: 4.1.2
-      uvu: 0.5.6
-      vite: 4.3.0-beta.3_@types+node@18.15.9
-      yaml: 2.2.1
->>>>>>> 68b96ec3
 
   packages/qwik-dom: {}
 
   packages/qwik-react:
-<<<<<<< HEAD
     devDependencies:
       '@builder.io/qwik':
         specifier: workspace:*
@@ -732,26 +469,8 @@
         specifier: 5.0.3
         version: 5.0.3
       vite:
-        specifier: 4.2.1
-        version: 4.2.1
-=======
-    specifiers:
-      '@builder.io/qwik': workspace:*
-      '@types/react': 18.0.31
-      '@types/react-dom': 18.0.11
-      react: 18.2.0
-      react-dom: 18.2.0
-      typescript: 5.0.3
-      vite: 4.3.0-beta.3
-    devDependencies:
-      '@builder.io/qwik': link:../qwik
-      '@types/react': 18.0.31
-      '@types/react-dom': 18.0.11
-      react: 18.2.0
-      react-dom: 18.2.0_react@18.2.0
-      typescript: 5.0.3
-      vite: 4.3.0-beta.3
->>>>>>> 68b96ec3
+        specifier: 4.3.0-beta.3
+        version: 4.3.0-beta.3
 
 packages:
 
@@ -975,27 +694,7 @@
     hasBin: true
     dev: true
 
-<<<<<<< HEAD
-  /@builder.io/qwik-city@0.100.0(@builder.io/qwik@0.100.0):
-    resolution: {integrity: sha512-EEZ8q10vmEjOOe5qQIel+jLcuuFYOjakIIgHt5KOWnY/L0HBw9xzFDkFDcdmPJlrCmHTm3y4T1ZtqKPEFNgO9w==}
-    engines: {node: '>=16.8.0 <18.0.0 || >=18.11'}
-    peerDependencies:
-      '@builder.io/qwik': '>=0.22.0'
-    dependencies:
-      '@builder.io/qwik': 0.100.0(undici@5.21.0)
-      '@mdx-js/mdx': 2.3.0
-      '@types/mdx': 2.0.3
-      source-map: 0.7.4
-      vfile: 5.3.7
-      zod: 3.21.4
-    transitivePeerDependencies:
-      - supports-color
-    dev: true
-
-  /@builder.io/qwik-react@0.5.0(@builder.io/qwik@0.100.0)(@types/react-dom@18.0.11)(@types/react@18.0.28)(react-dom@18.2.0)(react@18.2.0):
-=======
-  /@builder.io/qwik-react/0.5.0_rahkhqxwkemclvmvm262k46ns4:
->>>>>>> 68b96ec3
+  /@builder.io/qwik-react@0.5.0(@builder.io/qwik@0.101.0)(@types/react-dom@18.0.11)(@types/react@18.0.28)(react-dom@18.2.0)(react@18.2.0):
     resolution: {integrity: sha512-JdJWQWOJGv7ddQqEZwzR8wPh0IoCQZwD9qo75+reiQaLp6eH+Pjsm/kn1LaMQt6u72pCCNjnj5kEn/bnbfnIjQ==}
     engines: {node: '>=16'}
     peerDependencies:
@@ -1005,41 +704,19 @@
       react: '>=18.0.0'
       react-dom: '>=18.0.0'
     dependencies:
-<<<<<<< HEAD
-      '@builder.io/qwik': 0.100.0(undici@5.21.0)
-=======
-      '@builder.io/qwik': github.com/BuilderIO/qwik-build/99b2c3fd6a743caf0ac59f89901cf9f68600e05d_undici@5.21.0
->>>>>>> 68b96ec3
+      '@builder.io/qwik': github.com/BuilderIO/qwik-build/99b2c3fd6a743caf0ac59f89901cf9f68600e05d(undici@5.21.0)
       '@types/react': 18.0.28
       '@types/react-dom': 18.0.11
       react: 18.2.0
       react-dom: 18.2.0(react@18.2.0)
     dev: true
 
-<<<<<<< HEAD
-  /@builder.io/qwik@0.100.0(undici@5.21.0):
-    resolution: {integrity: sha512-p2DAHZTkPFVN3fz3I6Ael6pLLdlzf89owPJVAIoQ9vt5jULnDJRf096qGc84Y+gaoqfoFWBYHYVnHOP0fnRjQg==}
-    engines: {node: '>=16.8.0 <18.0.0 || >=18.11'}
-    hasBin: true
-    peerDependencies:
-      undici: ^5.14.0
-    dependencies:
-      undici: 5.21.0
-    dev: true
-
-  /@builder.io/sdk-qwik@0.2.0(@builder.io/qwik@0.100.0):
-=======
-  /@builder.io/sdk-qwik/0.2.0_@builder.io+qwik@0.101.0:
->>>>>>> 68b96ec3
+  /@builder.io/sdk-qwik@0.2.0(@builder.io/qwik@0.101.0):
     resolution: {integrity: sha512-v5J87nKLTWdLsrvheA19NSvSRtf2o0kslBI+QXuTXZCawLJAEwJy7rS8A3sU22qGNuCvVWuTXG9aq6dsxY4iHw==}
     peerDependencies:
       '@builder.io/qwik': '>=0.13.3'
     dependencies:
-<<<<<<< HEAD
-      '@builder.io/qwik': 0.100.0(undici@5.21.0)
-=======
-      '@builder.io/qwik': github.com/BuilderIO/qwik-build/99b2c3fd6a743caf0ac59f89901cf9f68600e05d_undici@5.21.0
->>>>>>> 68b96ec3
+      '@builder.io/qwik': github.com/BuilderIO/qwik-build/99b2c3fd6a743caf0ac59f89901cf9f68600e05d(undici@5.21.0)
     dev: true
 
   /@clack/core@0.3.2:
@@ -2861,15 +2538,7 @@
     dependencies:
       '@types/unist': 2.0.6
 
-<<<<<<< HEAD
-  /@types/mdx@2.0.3:
-    resolution: {integrity: sha512-IgHxcT3RC8LzFLhKwP3gbMPeaK7BM9eBH46OdapPA7yvuIUJ8H6zHZV53J8hGZcTSnt95jANt+rTBNUUc22ACQ==}
-    dev: true
-
   /@types/mdx@2.0.4:
-=======
-  /@types/mdx/2.0.4:
->>>>>>> 68b96ec3
     resolution: {integrity: sha512-qCYrNdpKwN6YO6FVnx+ulfqifKlE3lQGsNhvDaW9Oxzyob/cRLBJWow8GHBBD4NxQ7BVvtsATgLsX0vZAWmtrg==}
 
   /@types/mime@3.0.1:
@@ -3153,17 +2822,13 @@
       eslint-visitor-keys: 3.4.0
     dev: true
 
-<<<<<<< HEAD
-  /accepts@1.3.8:
-=======
-  /@vespaiach/axios-fetch-adapter/0.3.1:
+  /@vespaiach/axios-fetch-adapter@0.3.1:
     resolution: {integrity: sha512-+1F52VWXmQHSRFSv4/H0wtnxfvjRMPK5531e880MIjypPdUSX6QZuoDgEVeCE1vjhzDdxCVX7rOqkub7StEUwQ==}
     peerDependencies:
       axios: '>=0.26.0'
     dev: false
 
-  /accepts/1.3.8:
->>>>>>> 68b96ec3
+  /accepts@1.3.8:
     resolution: {integrity: sha512-PYAthTa2m2VKxuvSD3DPC/Gy+U+sOA1LAuT8mkmRuvw+NACSaeXEQ+NHcVF7rONl6qcaxV3Uuemwawk+7+SJLw==}
     engines: {node: '>= 0.6'}
     dependencies:
@@ -3411,7 +3076,7 @@
     resolution: {integrity: sha512-Cg7TFGpIr01vOQNODXOOaGz2NpCU5gl8x1qJFbb6hbZxR7XrcE2vtbAsTAbJ7/xwJtUuJEw8K8Zr/AE0LHlesg==}
     engines: {node: '>=10', npm: '>=6'}
     dependencies:
-      '@babel/runtime': 7.20.1
+      '@babel/runtime': 7.21.0
       cosmiconfig: 7.1.0
       resolve: 1.22.1
     dev: true
@@ -7924,19 +7589,7 @@
       estree-walker: 0.6.1
     dev: true
 
-<<<<<<< HEAD
-  /rollup@3.20.0:
-    resolution: {integrity: sha512-YsIfrk80NqUDrxrjWPXUa7PWvAfegZEXHuPsEZg58fGCdjL1I9C1i/NaG+L+27kxxwkrG/QEDEQc8s/ynXWWGQ==}
-    engines: {node: '>=14.18.0', npm: '>=8.0.0'}
-    hasBin: true
-    optionalDependencies:
-      fsevents: 2.3.2
-    dev: true
-
   /rollup@3.20.2:
-=======
-  /rollup/3.20.2:
->>>>>>> 68b96ec3
     resolution: {integrity: sha512-3zwkBQl7Ai7MFYQE0y1MeQ15+9jsi7XxfrqwTb/9EK8D9C9+//EBR4M+CuA1KODRaNbFez/lWxA5vhEGZp4MUg==}
     engines: {node: '>=14.18.0', npm: '>=8.0.0'}
     hasBin: true
@@ -8118,15 +7771,11 @@
     engines: {node: '>= 6.0.0', npm: '>= 3.0.0'}
     dev: true
 
-<<<<<<< HEAD
-  /snoop@1.0.4:
-=======
-  /snarkdown/2.0.0:
+  /snarkdown@2.0.0:
     resolution: {integrity: sha512-MgL/7k/AZdXCTJiNgrO7chgDqaB9FGM/1Tvlcenenb7div6obaDATzs16JhFyHHBGodHT3B7RzRc5qk8pFhg3A==}
     dev: false
 
-  /snoop/1.0.4:
->>>>>>> 68b96ec3
+  /snoop@1.0.4:
     resolution: {integrity: sha512-VgTDhcpNDEf63CMPWh/J/kr2mTKDYsonG6Kpd9kXCpoMyUMZoe+3NkkbMKIcu7dUwmX4OeeQQ0m/uQfTjMY8bw==}
     dev: true
 
@@ -8837,11 +8486,7 @@
       unist-util-stringify-position: 3.0.3
       vfile-message: 3.1.4
 
-<<<<<<< HEAD
-  /vite-tsconfig-paths@4.0.8(typescript@5.0.3)(vite@4.2.1):
-=======
-  /vite-tsconfig-paths/4.0.8_zfuz75tj6udebt54mn3prjcena:
->>>>>>> 68b96ec3
+  /vite-tsconfig-paths@4.0.8(typescript@5.0.3)(vite@4.3.0-beta.3):
     resolution: {integrity: sha512-p04zH+Ey+NT78571x0pdX7nVRIJSlmKVvYryFglSWOK3Hc72eDL0+JJfbyQiugaIBApJkaEqbBQvqpsFZOSVGg==}
     peerDependencies:
       vite: '*'
@@ -8851,25 +8496,15 @@
     dependencies:
       debug: 4.3.4
       globrex: 0.1.2
-<<<<<<< HEAD
       tsconfck: 2.1.1(typescript@5.0.3)
-      vite: 4.2.1(@types/node@18.15.9)(terser@5.16.8)
-=======
-      tsconfck: 2.1.1_typescript@5.0.3
-      vite: 4.3.0-beta.3_mrs5dkoyeq2wfpy5pnapn2fbom
->>>>>>> 68b96ec3
+      vite: 4.3.0-beta.3(@types/node@18.15.9)(terser@5.16.8)
     transitivePeerDependencies:
       - supports-color
       - typescript
     dev: true
 
-<<<<<<< HEAD
-  /vite@4.2.1:
-    resolution: {integrity: sha512-7MKhqdy0ISo4wnvwtqZkjke6XN4taqQ2TBaTccLIpOKv7Vp2h4Y+NpmWCnGDeSvvn45KxvWgGyb0MkHvY1vgbg==}
-=======
-  /vite/4.3.0-beta.3:
+  /vite@4.3.0-beta.3:
     resolution: {integrity: sha512-fitATqiujzSy82No2+TRXz7s+zngmsggt6RyQOeTx0bxkDWE6Gi6HsckJGPTQWxxJOba8x1pMSKlsQglM90OLA==}
->>>>>>> 68b96ec3
     engines: {node: ^14.18.0 || >=16.0.0}
     hasBin: true
     peerDependencies:
@@ -8900,13 +8535,8 @@
       fsevents: 2.3.2
     dev: true
 
-<<<<<<< HEAD
-  /vite@4.2.1(@types/node@18.15.9):
-    resolution: {integrity: sha512-7MKhqdy0ISo4wnvwtqZkjke6XN4taqQ2TBaTccLIpOKv7Vp2h4Y+NpmWCnGDeSvvn45KxvWgGyb0MkHvY1vgbg==}
-=======
-  /vite/4.3.0-beta.3_@types+node@18.15.9:
+  /vite@4.3.0-beta.3(@types/node@18.15.9):
     resolution: {integrity: sha512-fitATqiujzSy82No2+TRXz7s+zngmsggt6RyQOeTx0bxkDWE6Gi6HsckJGPTQWxxJOba8x1pMSKlsQglM90OLA==}
->>>>>>> 68b96ec3
     engines: {node: ^14.18.0 || >=16.0.0}
     hasBin: true
     peerDependencies:
@@ -8938,13 +8568,8 @@
       fsevents: 2.3.2
     dev: true
 
-<<<<<<< HEAD
-  /vite@4.2.1(@types/node@18.15.9)(terser@5.16.8):
-    resolution: {integrity: sha512-7MKhqdy0ISo4wnvwtqZkjke6XN4taqQ2TBaTccLIpOKv7Vp2h4Y+NpmWCnGDeSvvn45KxvWgGyb0MkHvY1vgbg==}
-=======
-  /vite/4.3.0-beta.3_mrs5dkoyeq2wfpy5pnapn2fbom:
+  /vite@4.3.0-beta.3(@types/node@18.15.9)(terser@5.16.8):
     resolution: {integrity: sha512-fitATqiujzSy82No2+TRXz7s+zngmsggt6RyQOeTx0bxkDWE6Gi6HsckJGPTQWxxJOba8x1pMSKlsQglM90OLA==}
->>>>>>> 68b96ec3
     engines: {node: ^14.18.0 || >=16.0.0}
     hasBin: true
     peerDependencies:
@@ -9270,14 +8895,10 @@
   /zod@3.21.4:
     resolution: {integrity: sha512-m46AKbrzKVzOzs/DZgVnG5H55N1sv1M8qZU3A8RIKbs3mrACDNeIOeilDymVb2HdmP8uwshOCF4uJ8uM9rCqJw==}
 
-<<<<<<< HEAD
   /zwitch@2.0.4:
     resolution: {integrity: sha512-bXE4cR/kVZhKZX/RjPEflHaKVhUVl85noU3v6b8apfQEc1x4A+zBxjZ4lN8LqGd6WZ3dl98pY4o717VFmoPp+A==}
-=======
-  /zwitch/2.0.4:
-    resolution: {integrity: sha512-bXE4cR/kVZhKZX/RjPEflHaKVhUVl85noU3v6b8apfQEc1x4A+zBxjZ4lN8LqGd6WZ3dl98pY4o717VFmoPp+A==}
-
-  github.com/BuilderIO/qwik-build/99b2c3fd6a743caf0ac59f89901cf9f68600e05d_undici@5.21.0:
+
+  github.com/BuilderIO/qwik-build/99b2c3fd6a743caf0ac59f89901cf9f68600e05d(undici@5.21.0):
     resolution: {tarball: https://codeload.github.com/BuilderIO/qwik-build/tar.gz/99b2c3fd6a743caf0ac59f89901cf9f68600e05d}
     id: github.com/BuilderIO/qwik-build/99b2c3fd6a743caf0ac59f89901cf9f68600e05d
     name: '@builder.io/qwik'
@@ -9290,7 +8911,7 @@
       undici: 5.21.0
     dev: true
 
-  github.com/BuilderIO/qwik-city-build/1f0f8bfb0b7269815275cac6803f7104a4075872_@builder.io+qwik@0.101.0:
+  github.com/BuilderIO/qwik-city-build/1f0f8bfb0b7269815275cac6803f7104a4075872(@builder.io/qwik@0.101.0):
     resolution: {tarball: https://codeload.github.com/BuilderIO/qwik-city-build/tar.gz/1f0f8bfb0b7269815275cac6803f7104a4075872}
     id: github.com/BuilderIO/qwik-city-build/1f0f8bfb0b7269815275cac6803f7104a4075872
     name: '@builder.io/qwik-city'
@@ -9299,7 +8920,7 @@
     peerDependencies:
       '@builder.io/qwik': '>=0.22.0'
     dependencies:
-      '@builder.io/qwik': github.com/BuilderIO/qwik-build/99b2c3fd6a743caf0ac59f89901cf9f68600e05d_undici@5.21.0
+      '@builder.io/qwik': github.com/BuilderIO/qwik-build/99b2c3fd6a743caf0ac59f89901cf9f68600e05d(undici@5.21.0)
       '@mdx-js/mdx': 2.3.0
       '@types/mdx': 2.0.4
       source-map: 0.7.4
@@ -9307,5 +8928,4 @@
       zod: 3.21.4
     transitivePeerDependencies:
       - supports-color
-    dev: true
->>>>>>> 68b96ec3
+    dev: true