--- conflicted
+++ resolved
@@ -131,14 +131,9 @@
       '@algolia/autocomplete-core': 1.7.4
       '@algolia/client-search': 4.14.3
       '@builder.io/partytown': 0.7.6
-<<<<<<< HEAD
       '@builder.io/qwik': workspace:*
       '@builder.io/qwik-city': workspace:*
-=======
-      '@builder.io/qwik': 0.100.0
-      '@builder.io/qwik-city': 0.100.0
       '@builder.io/qwik-react': 0.5.0
->>>>>>> 390ac8a3
       '@builder.io/sdk-qwik': ^0.2.0
       '@docsearch/css': 3.3.3
       '@emotion/react': ^11.10.6
@@ -179,16 +174,10 @@
       '@algolia/autocomplete-core': 1.7.4
       '@algolia/client-search': 4.14.3
       '@builder.io/partytown': 0.7.6
-<<<<<<< HEAD
       '@builder.io/qwik': link:../qwik
       '@builder.io/qwik-city': link:../qwik-city
+      '@builder.io/qwik-react': 0.5.0_xq27e66vxp2rmqvbfewuogqvvy
       '@builder.io/sdk-qwik': 0.2.0_57atdkqjbkulndxrlkskqpl6yi
-=======
-      '@builder.io/qwik': 0.100.0_undici@5.21.0
-      '@builder.io/qwik-city': 0.100.0_@builder.io+qwik@0.100.0
-      '@builder.io/qwik-react': 0.5.0_sumctzdkqnmuekd2wvjibbwyyy
-      '@builder.io/sdk-qwik': 0.2.0_@builder.io+qwik@0.100.0
->>>>>>> 390ac8a3
       '@docsearch/css': 3.3.3
       '@emotion/react': 11.10.6_pmekkgnqduwlme35zpnqhenc34
       '@emotion/styled': 11.10.6_oouaibmszuch5k64ms7uxp2aia
@@ -563,26 +552,7 @@
     hasBin: true
     dev: true
 
-<<<<<<< HEAD
-  /@builder.io/sdk-qwik/0.2.0_57atdkqjbkulndxrlkskqpl6yi:
-=======
-  /@builder.io/qwik-city/0.100.0_@builder.io+qwik@0.100.0:
-    resolution: {integrity: sha512-EEZ8q10vmEjOOe5qQIel+jLcuuFYOjakIIgHt5KOWnY/L0HBw9xzFDkFDcdmPJlrCmHTm3y4T1ZtqKPEFNgO9w==}
-    engines: {node: '>=16.8.0 <18.0.0 || >=18.11'}
-    peerDependencies:
-      '@builder.io/qwik': '>=0.22.0'
-    dependencies:
-      '@builder.io/qwik': 0.100.0_undici@5.21.0
-      '@mdx-js/mdx': 2.3.0
-      '@types/mdx': 2.0.3
-      source-map: 0.7.4
-      vfile: 5.3.7
-      zod: 3.21.4
-    transitivePeerDependencies:
-      - supports-color
-    dev: true
-
-  /@builder.io/qwik-react/0.5.0_sumctzdkqnmuekd2wvjibbwyyy:
+  /@builder.io/qwik-react/0.5.0_xq27e66vxp2rmqvbfewuogqvvy:
     resolution: {integrity: sha512-JdJWQWOJGv7ddQqEZwzR8wPh0IoCQZwD9qo75+reiQaLp6eH+Pjsm/kn1LaMQt6u72pCCNjnj5kEn/bnbfnIjQ==}
     engines: {node: '>=16'}
     peerDependencies:
@@ -592,25 +562,14 @@
       react: '>=18.0.0'
       react-dom: '>=18.0.0'
     dependencies:
-      '@builder.io/qwik': 0.100.0_undici@5.21.0
+      '@builder.io/qwik': link:packages/qwik
       '@types/react': 18.0.28
       '@types/react-dom': 18.0.11
       react: 18.2.0
       react-dom: 18.2.0_react@18.2.0
     dev: true
 
-  /@builder.io/qwik/0.100.0_undici@5.21.0:
-    resolution: {integrity: sha512-p2DAHZTkPFVN3fz3I6Ael6pLLdlzf89owPJVAIoQ9vt5jULnDJRf096qGc84Y+gaoqfoFWBYHYVnHOP0fnRjQg==}
-    engines: {node: '>=16.8.0 <18.0.0 || >=18.11'}
-    hasBin: true
-    peerDependencies:
-      undici: ^5.14.0
-    dependencies:
-      undici: 5.21.0
-    dev: true
-
-  /@builder.io/sdk-qwik/0.2.0_@builder.io+qwik@0.100.0:
->>>>>>> 390ac8a3
+  /@builder.io/sdk-qwik/0.2.0_57atdkqjbkulndxrlkskqpl6yi:
     resolution: {integrity: sha512-v5J87nKLTWdLsrvheA19NSvSRtf2o0kslBI+QXuTXZCawLJAEwJy7rS8A3sU22qGNuCvVWuTXG9aq6dsxY4iHw==}
     peerDependencies:
       '@builder.io/qwik': '>=0.13.3'
@@ -729,7 +688,7 @@
     resolution: {integrity: sha512-p2dAqtVrkhSa7xz1u/m9eHYdLi+en8NowrmXeF/dKtJpU8lCWli8RUAati7NcSl0afsBott48pdnANuD0wh9QQ==}
     dependencies:
       '@babel/helper-module-imports': 7.21.4
-      '@babel/runtime': 7.21.0
+      '@babel/runtime': 7.20.1
       '@emotion/hash': 0.9.0
       '@emotion/memoize': 0.8.0
       '@emotion/serialize': 1.1.1
@@ -793,7 +752,7 @@
       '@emotion/memoize': 0.8.0
       '@emotion/unitless': 0.8.0
       '@emotion/utils': 1.2.0
-      csstype: 3.1.2
+      csstype: 3.1.1
     dev: true
 
   /@emotion/sheet/1.2.1:
@@ -2958,7 +2917,7 @@
     resolution: {integrity: sha512-Cg7TFGpIr01vOQNODXOOaGz2NpCU5gl8x1qJFbb6hbZxR7XrcE2vtbAsTAbJ7/xwJtUuJEw8K8Zr/AE0LHlesg==}
     engines: {node: '>=10', npm: '>=6'}
     dependencies:
-      '@babel/runtime': 7.21.0
+      '@babel/runtime': 7.20.1
       cosmiconfig: 7.1.0
       resolve: 1.22.1
     dev: true
@@ -5601,7 +5560,7 @@
     resolution: {integrity: sha512-TuDuZ5KrgyjoCIppdPXBMqiGfota55+odM+j2cQ5rt/XKyKmqGB3Whz1F8SN8+60yYGy/Nu5lbRZ+rx8kBIvBw==}
     engines: {node: '>=10'}
     dependencies:
-      '@babel/runtime': 7.21.0
+      '@babel/runtime': 7.20.1
       chalk: 4.1.2
       pegjs: 0.10.0
     dev: true
