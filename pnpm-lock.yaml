--- conflicted
+++ resolved
@@ -1,4 +1,4 @@
-lockfileVersion: '6.0'
+lockfileVersion: '6.1'
 
 settings:
   autoInstallPeers: false
@@ -206,10 +206,10 @@
         version: 0.8.0
       '@builder.io/qwik':
         specifier: github:BuilderIo/qwik-build#main
-        version: github.com/BuilderIo/qwik-build/895471ac07d79067f85a9927436c7c8824a44c98(undici@5.22.1)
+        version: github.com/BuilderIo/qwik-build/655bc2e7998fa975143f715c96ea1273546c3928(undici@5.22.1)
       '@builder.io/qwik-city':
         specifier: github:BuilderIo/qwik-city-build#main
-        version: github.com/BuilderIo/qwik-city-build/1aae4965ea6321378e35150632d107154defc743(rollup@3.25.1)
+        version: github.com/BuilderIo/qwik-city-build/ddc6efe43d26f538d032a8dffd586918c4cba19f(rollup@3.25.1)
       '@builder.io/qwik-react':
         specifier: 0.5.0
         version: 0.5.0(@builder.io/qwik@1.1.5)(@types/react-dom@18.2.6)(@types/react@18.2.13)(react-dom@18.2.0)(react@18.2.0)
@@ -227,7 +227,7 @@
         version: 11.11.0(@emotion/react@11.11.0)(@types/react@18.2.13)(react@18.2.0)
       '@modular-forms/qwik':
         specifier: ^0.12.0
-        version: 0.12.0(@builder.io/qwik-city@1.1.5-dev20230620165611)(@builder.io/qwik@1.1.5)
+        version: 0.12.0(@builder.io/qwik-city@1.1.5-dev20230620212346)(@builder.io/qwik@1.1.5)
       '@mui/material':
         specifier: ^5.13.0
         version: 5.13.0(@emotion/react@11.11.0)(@emotion/styled@11.11.0)(@types/react@18.2.13)(react-dom@18.2.0)(react@18.2.0)
@@ -811,7 +811,7 @@
       react: '>=18.0.0'
       react-dom: '>=18.0.0'
     dependencies:
-      '@builder.io/qwik': github.com/BuilderIo/qwik-build/895471ac07d79067f85a9927436c7c8824a44c98(undici@5.22.1)
+      '@builder.io/qwik': github.com/BuilderIo/qwik-build/655bc2e7998fa975143f715c96ea1273546c3928(undici@5.22.1)
       '@types/react': 18.2.13
       '@types/react-dom': 18.2.6
       react: 18.2.0
@@ -833,7 +833,7 @@
     peerDependencies:
       '@builder.io/qwik': '>=1.0.0'
     dependencies:
-      '@builder.io/qwik': github.com/BuilderIo/qwik-build/895471ac07d79067f85a9927436c7c8824a44c98(undici@5.22.1)
+      '@builder.io/qwik': github.com/BuilderIo/qwik-build/655bc2e7998fa975143f715c96ea1273546c3928(undici@5.22.1)
     dev: true
 
   /@clack/core@0.3.2:
@@ -1929,14 +1929,14 @@
     resolution: {integrity: sha512-9b8mPpKrfeGRuhFH5iO1iwCLeIIsV6+H1sRfxbkoGXIyQE2BTsPd9zqSqQJ+pv5sJ/hT5M1zvOFL02MnEezFug==}
     dev: true
 
-  /@modular-forms/qwik@0.12.0(@builder.io/qwik-city@1.1.5-dev20230620165611)(@builder.io/qwik@1.1.5):
+  /@modular-forms/qwik@0.12.0(@builder.io/qwik-city@1.1.5-dev20230620212346)(@builder.io/qwik@1.1.5):
     resolution: {integrity: sha512-IJi5Uvm1Z1tJZLOpYM8jWza40Viac6tblnMre0pdrslVv7tW3MnXFgQgO539YksooOsn1Jn1KjVUVmhiMuXXuA==}
     peerDependencies:
       '@builder.io/qwik': ^1.0.0
       '@builder.io/qwik-city': ^1.0.0
     dependencies:
-      '@builder.io/qwik': github.com/BuilderIo/qwik-build/895471ac07d79067f85a9927436c7c8824a44c98(undici@5.22.1)
-      '@builder.io/qwik-city': github.com/BuilderIo/qwik-city-build/1aae4965ea6321378e35150632d107154defc743(rollup@3.25.1)
+      '@builder.io/qwik': github.com/BuilderIo/qwik-build/655bc2e7998fa975143f715c96ea1273546c3928(undici@5.22.1)
+      '@builder.io/qwik-city': github.com/BuilderIo/qwik-city-build/ddc6efe43d26f538d032a8dffd586918c4cba19f(rollup@3.25.1)
     dev: true
 
   /@mui/base@5.0.0-beta.0(@types/react@18.2.13)(react-dom@18.2.0)(react@18.2.0):
@@ -3074,7 +3074,7 @@
     peerDependencies:
       '@builder.io/qwik': '*'
     dependencies:
-      '@builder.io/qwik': github.com/BuilderIo/qwik-build/895471ac07d79067f85a9927436c7c8824a44c98(undici@5.22.1)
+      '@builder.io/qwik': github.com/BuilderIo/qwik-build/655bc2e7998fa975143f715c96ea1273546c3928(undici@5.22.1)
     dev: true
 
   /accepts@1.3.8:
@@ -10840,18 +10840,15 @@
       terser:
         optional: true
     dependencies:
-<<<<<<< HEAD
+      '@types/node': 20.3.1
       acorn: 8.8.2
       acorn-walk: 8.2.0
-=======
-      '@types/node': 20.3.1
       esbuild: 0.17.19
       postcss: 8.4.24
       rollup: 3.25.1
       terser: 5.18.1
     optionalDependencies:
       fsevents: 2.3.2
->>>>>>> 9b472a20
     dev: true
 
   /vm2@3.9.19:
@@ -11200,9 +11197,9 @@
   /zwitch@2.0.4:
     resolution: {integrity: sha512-bXE4cR/kVZhKZX/RjPEflHaKVhUVl85noU3v6b8apfQEc1x4A+zBxjZ4lN8LqGd6WZ3dl98pY4o717VFmoPp+A==}
 
-  github.com/BuilderIo/qwik-build/895471ac07d79067f85a9927436c7c8824a44c98(undici@5.22.1):
-    resolution: {tarball: https://codeload.github.com/BuilderIo/qwik-build/tar.gz/895471ac07d79067f85a9927436c7c8824a44c98}
-    id: github.com/BuilderIo/qwik-build/895471ac07d79067f85a9927436c7c8824a44c98
+  github.com/BuilderIo/qwik-build/655bc2e7998fa975143f715c96ea1273546c3928(undici@5.22.1):
+    resolution: {tarball: https://codeload.github.com/BuilderIo/qwik-build/tar.gz/655bc2e7998fa975143f715c96ea1273546c3928}
+    id: github.com/BuilderIo/qwik-build/655bc2e7998fa975143f715c96ea1273546c3928
     name: '@builder.io/qwik'
     version: 1.1.5
     engines: {node: '>=16.8.0 <18.0.0 || >=18.11'}
@@ -11213,11 +11210,11 @@
       undici: 5.22.1
     dev: true
 
-  github.com/BuilderIo/qwik-city-build/1aae4965ea6321378e35150632d107154defc743(rollup@3.25.1):
-    resolution: {tarball: https://codeload.github.com/BuilderIo/qwik-city-build/tar.gz/1aae4965ea6321378e35150632d107154defc743}
-    id: github.com/BuilderIo/qwik-city-build/1aae4965ea6321378e35150632d107154defc743
+  github.com/BuilderIo/qwik-city-build/ddc6efe43d26f538d032a8dffd586918c4cba19f(rollup@3.25.1):
+    resolution: {tarball: https://codeload.github.com/BuilderIo/qwik-city-build/tar.gz/ddc6efe43d26f538d032a8dffd586918c4cba19f}
+    id: github.com/BuilderIo/qwik-city-build/ddc6efe43d26f538d032a8dffd586918c4cba19f
     name: '@builder.io/qwik-city'
-    version: 1.1.5-dev20230620165611
+    version: 1.1.5-dev20230620212346
     engines: {node: '>=16.8.0 <18.0.0 || >=18.11'}
     dependencies:
       '@mdx-js/mdx': 2.3.0
