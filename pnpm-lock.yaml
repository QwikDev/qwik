--- conflicted
+++ resolved
@@ -474,17 +474,10 @@
       '@commitlint/execute-rule': 17.4.0
       '@commitlint/resolve-extends': 17.4.0
       '@commitlint/types': 17.4.0
-<<<<<<< HEAD
-      '@types/node': 14.18.36
-      chalk: 4.1.2
-      cosmiconfig: 8.0.0
-      cosmiconfig-typescript-loader: 4.2.0_lwf3qg364lixl6l3nspyl34xnq
-=======
       '@types/node': 18.11.18
       chalk: 4.1.2
       cosmiconfig: 8.0.0
       cosmiconfig-typescript-loader: 4.2.0_bxtyj3et3xbsdyxhh3oblnfbj4
->>>>>>> 3ce3ba04
       lodash.isplainobject: 4.0.6
       lodash.merge: 4.6.2
       lodash.uniq: 4.5.0
@@ -2304,11 +2297,7 @@
     resolution: {integrity: sha512-ZQBvi1DcpJ4GDqanjucZ2Hj3wEO5pZDS89BWbkcrvdxksJorwUDDZamX9ldFkp9aw2lmBDLgkObEA4DWNJ9FYQ==}
     dev: true
 
-<<<<<<< HEAD
-  /cosmiconfig-typescript-loader/4.2.0_lwf3qg364lixl6l3nspyl34xnq:
-=======
   /cosmiconfig-typescript-loader/4.2.0_bxtyj3et3xbsdyxhh3oblnfbj4:
->>>>>>> 3ce3ba04
     resolution: {integrity: sha512-NkANeMnaHrlaSSlpKGyvn2R4rqUDeE/9E5YHx+b4nwo0R8dZyAqcih8/gxpCZvqWP9Vf6xuLpMSzSgdVEIM78g==}
     engines: {node: '>=12', npm: '>=6'}
     peerDependencies:
@@ -2317,15 +2306,9 @@
       ts-node: '>=10'
       typescript: '>=3'
     dependencies:
-<<<<<<< HEAD
-      '@types/node': 14.18.36
-      cosmiconfig: 8.0.0
-      ts-node: 10.9.1_ocil65wecyuhsmrrocoajouipe
-=======
       '@types/node': 18.11.18
       cosmiconfig: 8.0.0
       ts-node: 10.9.1_awa2wsr5thmg3i7jqycphctjfq
->>>>>>> 3ce3ba04
       typescript: 4.9.4
     dev: true
     optional: true
