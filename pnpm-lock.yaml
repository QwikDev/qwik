--- conflicted
+++ resolved
@@ -122,15 +122,10 @@
 
   packages/create-qwik:
     specifiers:
-<<<<<<< HEAD
-      kleur: 4.1.5
-    devDependencies:
-=======
       '@clack/prompts': 0.6.0
       kleur: 4.1.5
     devDependencies:
       '@clack/prompts': 0.6.0
->>>>>>> 5114fe34
       kleur: 4.1.5
 
   packages/docs:
@@ -497,13 +492,18 @@
       sisteransi: 1.0.5
     dev: true
 
-<<<<<<< HEAD
+  /@clack/prompts/0.6.0:
+    resolution: {integrity: sha512-lNg3MFPLA2rrMAZ6R2QFg+jGo2Pt3ACJERDbPgxjPU9QJwVFB3D2v3x7SzzVoS6schggcMN0tDJ4zSdcI+kqJg==}
+    dependencies:
+      '@clack/core': 0.3.0
+      picocolors: 1.0.0
+      sisteransi: 1.0.5
+    dev: true
+    bundledDependencies:
+      - is-unicode-supported
+
   /@clack/prompts/0.6.1:
     resolution: {integrity: sha512-7KuMST/5zB7KpvfR00kcnbOaXmfN6tkJmkLpAyV2Iv2SJ7oxFbhNFvR5OQJynSKDhU8oOp/eFMK6Q0k/DXsq8A==}
-=======
-  /@clack/prompts/0.6.0:
-    resolution: {integrity: sha512-lNg3MFPLA2rrMAZ6R2QFg+jGo2Pt3ACJERDbPgxjPU9QJwVFB3D2v3x7SzzVoS6schggcMN0tDJ4zSdcI+kqJg==}
->>>>>>> 5114fe34
     dependencies:
       '@clack/core': 0.3.0
       picocolors: 1.0.0
