--- conflicted
+++ resolved
@@ -2010,7 +2010,7 @@
   /@types/set-cookie-parser/2.4.2:
     resolution: {integrity: sha512-fBZgytwhYAUkj/jC/FAV4RQ5EerRup1YQsXQCh8rZfiHkc4UahC192oH0smGwsXol3cL3A5oETuAHeQHmhXM4w==}
     dependencies:
-      '@types/node': 18.11.19
+      '@types/node': 18.13.0
     dev: true
 
   /@types/stack-trace/0.0.29:
@@ -5034,17 +5034,11 @@
       mdast-util-to-markdown: 1.5.0
       parse-entities: 4.0.1
       stringify-entities: 4.0.3
-<<<<<<< HEAD
       unist-util-remove-position: 4.0.2
       unist-util-stringify-position: 3.0.3
       vfile-message: 3.1.4
     transitivePeerDependencies:
       - supports-color
-=======
-      unist-util-remove-position: 4.0.1
-      unist-util-stringify-position: 3.0.2
-      vfile-message: 3.1.3
->>>>>>> 0c7f8d7a
 
   /mdast-util-mdx/2.0.1:
     resolution: {integrity: sha512-38w5y+r8nyKlGvNjSEqWrhG0w5PmnRA+wnBvm+ulYCct7nsGYhFVb0lljS9bQav4psDAS1eGkP2LMVcZBi/aqw==}
@@ -6088,15 +6082,11 @@
     hasBin: true
     dev: true
 
-<<<<<<< HEAD
-  /pretty-quick/3.1.3_prettier@2.8.4:
-=======
   /pretty-format/3.8.0:
     resolution: {integrity: sha512-WuxUnVtlWL1OfZFQFuqvnvs6MiAGk9UNsBostyBOB0Is9wb5uRESevA6rnl/rkksXaGX3GzZhPup5d6Vp1nFew==}
     dev: true
 
-  /pretty-quick/3.1.3_prettier@2.8.3:
->>>>>>> 0c7f8d7a
+  /pretty-quick/3.1.3_prettier@2.8.4:
     resolution: {integrity: sha512-kOCi2FJabvuh1as9enxYmrnBC6tVMoVOenMaBqRfsvBHB0cbpYHjdQEpSglpASDFEXVwplpcGR4CLEaisYAFcA==}
     engines: {node: '>=10.13'}
     hasBin: true
@@ -7231,7 +7221,6 @@
       '@types/unist': 2.0.6
       vfile: 5.3.7
 
-<<<<<<< HEAD
   /vfile-message/3.1.4:
     resolution: {integrity: sha512-fa0Z6P8HUrQN4BZaX05SIVXic+7kE3b05PWAtPuYP9QLHsLKYR7/AlLW3NtOrpXRLeawpDLMsVkmk5DG0NXgWw==}
     dependencies:
@@ -7240,10 +7229,6 @@
 
   /vfile/5.3.6:
     resolution: {integrity: sha512-ADBsmerdGBs2WYckrLBEmuETSPyTD4TuLxTrw0DvjirxW1ra4ZwkbzG8ndsv3Q57smvHxo677MHaQrY9yxH8cA==}
-=======
-  /vfile-message/3.1.3:
-    resolution: {integrity: sha512-0yaU+rj2gKAyEk12ffdSbBfjnnj+b1zqTBv3OQCTn8yEB02bsPizwdBPrLJjHnK+cU9EMMcUnNv938XcZIkmdA==}
->>>>>>> 0c7f8d7a
     dependencies:
       '@types/unist': 2.0.6
       is-buffer: 2.0.5
@@ -7640,13 +7625,8 @@
       commander: 9.5.0
     dev: true
 
-<<<<<<< HEAD
   /zod/3.20.6:
     resolution: {integrity: sha512-oyu0m54SGCtzh6EClBVqDDlAYRz4jrVtKwQ7ZnsEmMI9HnzuZFj8QFwAY1M5uniIYACdGvv0PBWPF2kO0aNofA==}
-=======
-  /zod/3.20.2:
-    resolution: {integrity: sha512-1MzNQdAvO+54H+EaK5YpyEy0T+Ejo/7YLHS93G3RnYWh5gaotGHwGeN/ZO687qEDU2y4CdStQYXVHIgrUl5UVQ==}
->>>>>>> 0c7f8d7a
 
   /zwitch/2.0.4:
     resolution: {integrity: sha512-bXE4cR/kVZhKZX/RjPEflHaKVhUVl85noU3v6b8apfQEc1x4A+zBxjZ4lN8LqGd6WZ3dl98pY4o717VFmoPp+A==}