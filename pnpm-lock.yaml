lockfileVersion: 5.4

importers:

  .:
    specifiers:
      '@builder.io/partytown': 0.7.5
      '@microsoft/api-extractor': 7.34.2
      '@napi-rs/cli': 2.12.1
      '@napi-rs/triples': 1.1.0
      '@node-rs/helper': 1.3.3
      '@octokit/action': 3.18.1
      '@playwright/test': 1.30.0
      '@types/brotli': 1.3.1
      '@types/cross-spawn': 6.0.2
      '@types/eslint': 8.21.0
      '@types/express': 4.17.17
      '@types/mri': 1.1.1
      '@types/node': ^18.11.19
      '@types/node-fetch': 2.6.2
      '@types/path-browserify': 1.0.0
      '@types/prettier': 2.7.2
      '@types/prompts': 2.4.2
      '@types/semver': 7.3.13
      '@types/which-pm-runs': 1.0.0
      '@typescript-eslint/eslint-plugin': 5.51.0
      '@typescript-eslint/parser': 5.51.0
      '@typescript-eslint/utils': 5.51.0
      all-contributors-cli: 6.24.0
      brotli: 1.3.3
      commitizen: 4.3.0
      concurrently: 7.6.0
      create-qwik: workspace:*
      cross-spawn: 7.0.3
      cz-conventional-changelog: 3.3.0
      esbuild: 0.16.16
      eslint: 8.33.0
      eslint-plugin-no-only-tests: 3.1.0
      execa: 6.1.0
      express: 4.18.2
      husky: ^8.0.3
      monaco-editor: ^0.34.1
      mri: 1.2.0
      node-fetch: 3.3.0
      ora: 6.1.2
      path-browserify: 1.0.1
      prettier: 2.8.3
      pretty-quick: ^3.1.3
      prompts: 2.4.2
      rollup: 3.14.0
      semver: 7.3.8
      snoop: ^1.0.4
      terser: 5.16.3
      tsm: 2.2.2
      typescript: 4.9.5
      undici: 5.18.0
      uvu: 0.5.6
      vite: 4.1.1
      vite-tsconfig-paths: 4.0.5
      watchlist: 0.3.1
      which-pm-runs: 1.1.0
      zod: ^3.20.2
    devDependencies:
      '@builder.io/partytown': 0.7.5
      '@microsoft/api-extractor': 7.34.2_@types+node@18.11.19
      '@napi-rs/cli': 2.12.1
      '@napi-rs/triples': 1.1.0
      '@node-rs/helper': 1.3.3
      '@octokit/action': 3.18.1
      '@playwright/test': 1.30.0
      '@types/brotli': 1.3.1
      '@types/cross-spawn': 6.0.2
      '@types/eslint': 8.21.0
      '@types/express': 4.17.17
      '@types/mri': 1.1.1
      '@types/node': 18.11.19
      '@types/node-fetch': 2.6.2
      '@types/path-browserify': 1.0.0
      '@types/prettier': 2.7.2
      '@types/prompts': 2.4.2
      '@types/semver': 7.3.13
      '@types/which-pm-runs': 1.0.0
      '@typescript-eslint/eslint-plugin': 5.51.0_b635kmla6dsb4frxfihkw4m47e
      '@typescript-eslint/parser': 5.51.0_4vsywjlpuriuw3tl5oq6zy5a64
      '@typescript-eslint/utils': 5.51.0_4vsywjlpuriuw3tl5oq6zy5a64
      all-contributors-cli: 6.24.0
      brotli: 1.3.3
      commitizen: 4.3.0
      concurrently: 7.6.0
      create-qwik: link:packages/create-qwik
      cross-spawn: 7.0.3
      cz-conventional-changelog: 3.3.0
      esbuild: 0.16.16
      eslint: 8.33.0
      eslint-plugin-no-only-tests: 3.1.0
      execa: 6.1.0
      express: 4.18.2
      husky: 8.0.3
      monaco-editor: 0.34.1
      mri: 1.2.0
      node-fetch: 3.3.0
      ora: 6.1.2
      path-browserify: 1.0.1
      prettier: 2.8.3
      pretty-quick: 3.1.3_prettier@2.8.3
      prompts: 2.4.2
      rollup: 3.14.0
      semver: 7.3.8
      snoop: 1.0.4
      terser: 5.16.3
      tsm: 2.2.2
      typescript: 4.9.5
      undici: 5.18.0
      uvu: 0.5.6
      vite: 4.1.1_akxt3mlquupvdn2keewb3g4hra
      vite-tsconfig-paths: 4.0.5_typescript@4.9.5
      watchlist: 0.3.1
      which-pm-runs: 1.1.0
      zod: 3.20.2

  packages/create-qwik:
    specifiers:
      '@types/prompts': 2.4.2
      kleur: 4.1.5
      ora: ^6.1.2
      prompts: 2.4.2
    devDependencies:
      '@types/prompts': 2.4.2
      kleur: 4.1.5
      ora: 6.1.2
      prompts: 2.4.2

  packages/docs:
    specifiers:
      '@algolia/autocomplete-core': 1.7.4
      '@algolia/autocomplete-shared': 1.7.4
      '@algolia/client-search': 4.14.3
      '@builder.io/partytown': 0.7.5
      '@builder.io/qwik': BuilderIO/qwik-build#8e387d6f7e121b852019e77a932921dd8659e11c
      '@builder.io/qwik-city': BuilderIO/qwik-city-build#ddc5dd3dad9713d26c46ac360d9fc0c6104cc560
<<<<<<< HEAD
      '@builder.io/sdk-qwik': 0.1.7
      '@docsearch/css': 3.3.2
=======
      '@builder.io/sdk-qwik': 0.1.6
      '@docsearch/css': 3.3.3
>>>>>>> c598bd38
      '@types/node-fetch': 2.6.2
      '@types/prismjs': ^1.26.0
      algoliasearch: 4.14.3
      autoprefixer: 10.4.13
      fflate: 0.7.4
      gray-matter: 4.0.3
      node-fetch: 3.3.0
      postcss: 8.4.21
      prism-themes: 1.9.0
      prismjs: 1.29.0
      puppeteer: ^19.6.3
      tailwindcss: 3.2.4
      tsm: 2.3.0
      typescript: 4.9.5
      undici: 5.18.0
      uvu: 0.5.6
      vite: 4.1.1
      wrangler: ^2.9.0
    devDependencies:
      '@algolia/autocomplete-core': 1.7.4
      '@algolia/autocomplete-shared': 1.7.4
      '@algolia/client-search': 4.14.3
      '@builder.io/partytown': 0.7.5
      '@builder.io/qwik': github.com/BuilderIO/qwik-build/8e387d6f7e121b852019e77a932921dd8659e11c_undici@5.18.0
      '@builder.io/qwik-city': github.com/BuilderIO/qwik-city-build/ddc5dd3dad9713d26c46ac360d9fc0c6104cc560_@builder.io+qwik@0.16.2
<<<<<<< HEAD
      '@builder.io/sdk-qwik': 0.1.7_@builder.io+qwik@0.16.2
      '@docsearch/css': 3.3.2
=======
      '@builder.io/sdk-qwik': 0.1.6_@builder.io+qwik@0.16.2
      '@docsearch/css': 3.3.3
>>>>>>> c598bd38
      '@types/node-fetch': 2.6.2
      '@types/prismjs': 1.26.0
      algoliasearch: 4.14.3
      autoprefixer: 10.4.13_postcss@8.4.21
      fflate: 0.7.4
      gray-matter: 4.0.3
      node-fetch: 3.3.0
      postcss: 8.4.21
      prism-themes: 1.9.0
      prismjs: 1.29.0
      puppeteer: 19.6.3
      tailwindcss: 3.2.4_postcss@8.4.21
      tsm: 2.3.0
      typescript: 4.9.5
      undici: 5.18.0
      uvu: 0.5.6
      vite: 4.1.1
      wrangler: 2.9.0

  packages/eslint-plugin-qwik:
    specifiers:
      '@types/eslint': 8.21.0
      '@types/estree': ^1.0.0
    devDependencies:
      '@types/eslint': 8.21.0
      '@types/estree': 1.0.0

  packages/qwik:
    specifiers:
      '@builder.io/qwik-dom': 2.1.19
      kleur: 4.1.5
    devDependencies:
      '@builder.io/qwik-dom': link:../qwik-dom
      kleur: 4.1.5

  packages/qwik-city:
    specifiers:
      '@azure/functions': ^3.5.0
      '@builder.io/qwik': workspace:*
      '@mdx-js/mdx': 2.2.1
      '@microsoft/api-extractor': 7.34.2
      '@netlify/edge-functions': ^2.0.0
      '@types/marked': 4.0.8
      '@types/mdast': ^3.0.10
      '@types/mdx': 2.0.3
      '@types/node': ^18.11.19
      '@types/refractor': 3.0.2
      estree-util-value-to-estree: 2.1.0
      github-slugger: 2.0.0
      hast-util-heading-rank: 2.1.1
      hast-util-to-string: 2.0.0
      kleur: 4.1.5
      marked: 4.2.12
      mdast-util-mdx: ^2.0.0
      refractor: 4.8.0
      rehype-autolink-headings: 6.1.1
      remark-frontmatter: 4.0.1
      remark-gfm: 3.0.1
      source-map: 0.7.4
      tsm: 2.3.0
      typescript: 4.9.5
      unified: 10.1.2
      unist-util-visit: 4.1.2
      uvu: 0.5.6
      vfile: 5.3.6
      vite: 4.1.1
      yaml: 2.2.1
      zod: ^3.20.2
    dependencies:
      '@mdx-js/mdx': 2.2.1
      '@types/mdx': 2.0.3
      source-map: 0.7.4
      vfile: 5.3.6
      zod: 3.20.2
    devDependencies:
      '@azure/functions': 3.5.0
      '@builder.io/qwik': link:../qwik
      '@microsoft/api-extractor': 7.34.2_@types+node@18.11.19
      '@netlify/edge-functions': 2.0.0
      '@types/marked': 4.0.8
      '@types/mdast': 3.0.10
      '@types/node': 18.11.19
      '@types/refractor': 3.0.2
      estree-util-value-to-estree: 2.1.0
      github-slugger: 2.0.0
      hast-util-heading-rank: 2.1.1
      hast-util-to-string: 2.0.0
      kleur: 4.1.5
      marked: 4.2.12
      mdast-util-mdx: 2.0.0
      refractor: 4.8.0
      rehype-autolink-headings: 6.1.1
      remark-frontmatter: 4.0.1
      remark-gfm: 3.0.1
      tsm: 2.3.0
      typescript: 4.9.5
      unified: 10.1.2
      unist-util-visit: 4.1.2
      uvu: 0.5.6
      vite: 4.1.1_@types+node@18.11.19
      yaml: 2.2.1

  packages/qwik-dom:
    specifiers: {}

  packages/qwik-react:
    specifiers:
      '@builder.io/qwik': workspace:*
      '@types/react': 18.0.27
      '@types/react-dom': 18.0.10
      react: 18.2.0
      react-dom: 18.2.0
      typescript: 4.9.5
      vite: 4.1.1
    devDependencies:
      '@builder.io/qwik': link:../qwik
      '@types/react': 18.0.27
      '@types/react-dom': 18.0.10
      react: 18.2.0
      react-dom: 18.2.0_react@18.2.0
      typescript: 4.9.5
      vite: 4.1.1

packages:

  /@algolia/autocomplete-core/1.7.4:
    resolution: {integrity: sha512-daoLpQ3ps/VTMRZDEBfU8ixXd+amZcNJ4QSP3IERGyzqnL5Ch8uSRFt/4G8pUvW9c3o6GA4vtVv4I4lmnkdXyg==}
    dependencies:
      '@algolia/autocomplete-shared': 1.7.4
    dev: true

  /@algolia/autocomplete-shared/1.7.4:
    resolution: {integrity: sha512-2VGCk7I9tA9Ge73Km99+Qg87w0wzW4tgUruvWAn/gfey1ZXgmxZtyIRBebk35R1O8TbK77wujVtCnpsGpRy1kg==}
    dev: true

  /@algolia/cache-browser-local-storage/4.14.3:
    resolution: {integrity: sha512-hWH1yCxgG3+R/xZIscmUrWAIBnmBFHH5j30fY/+aPkEZWt90wYILfAHIOZ1/Wxhho5SkPfwFmT7ooX2d9JeQBw==}
    dependencies:
      '@algolia/cache-common': 4.14.3
    dev: true

  /@algolia/cache-common/4.14.3:
    resolution: {integrity: sha512-oZJofOoD9FQOwiGTzyRnmzvh3ZP8WVTNPBLH5xU5JNF7drDbRT0ocVT0h/xB2rPHYzOeXRrLaQQBwRT/CKom0Q==}
    dev: true

  /@algolia/cache-in-memory/4.14.3:
    resolution: {integrity: sha512-ES0hHQnzWjeioLQf5Nq+x1AWdZJ50znNPSH3puB/Y4Xsg4Av1bvLmTJe7SY2uqONaeMTvL0OaVcoVtQgJVw0vg==}
    dependencies:
      '@algolia/cache-common': 4.14.3
    dev: true

  /@algolia/client-account/4.14.3:
    resolution: {integrity: sha512-PBcPb0+f5Xbh5UfLZNx2Ow589OdP8WYjB4CnvupfYBrl9JyC1sdH4jcq/ri8osO/mCZYjZrQsKAPIqW/gQmizQ==}
    dependencies:
      '@algolia/client-common': 4.14.3
      '@algolia/client-search': 4.14.3
      '@algolia/transporter': 4.14.3
    dev: true

  /@algolia/client-analytics/4.14.3:
    resolution: {integrity: sha512-eAwQq0Hb/aauv9NhCH5Dp3Nm29oFx28sayFN2fdOWemwSeJHIl7TmcsxVlRsO50fsD8CtPcDhtGeD3AIFLNvqw==}
    dependencies:
      '@algolia/client-common': 4.14.3
      '@algolia/client-search': 4.14.3
      '@algolia/requester-common': 4.14.3
      '@algolia/transporter': 4.14.3
    dev: true

  /@algolia/client-common/4.14.3:
    resolution: {integrity: sha512-jkPPDZdi63IK64Yg4WccdCsAP4pHxSkr4usplkUZM5C1l1oEpZXsy2c579LQ0rvwCs5JFmwfNG4ahOszidfWPw==}
    dependencies:
      '@algolia/requester-common': 4.14.3
      '@algolia/transporter': 4.14.3
    dev: true

  /@algolia/client-personalization/4.14.3:
    resolution: {integrity: sha512-UCX1MtkVNgaOL9f0e22x6tC9e2H3unZQlSUdnVaSKpZ+hdSChXGaRjp2UIT7pxmPqNCyv51F597KEX5WT60jNg==}
    dependencies:
      '@algolia/client-common': 4.14.3
      '@algolia/requester-common': 4.14.3
      '@algolia/transporter': 4.14.3
    dev: true

  /@algolia/client-search/4.14.3:
    resolution: {integrity: sha512-I2U7xBx5OPFdPLA8AXKUPPxGY3HDxZ4r7+mlZ8ZpLbI8/ri6fnu6B4z3wcL7sgHhDYMwnAE8Xr0AB0h3Hnkp4A==}
    dependencies:
      '@algolia/client-common': 4.14.3
      '@algolia/requester-common': 4.14.3
      '@algolia/transporter': 4.14.3
    dev: true

  /@algolia/logger-common/4.14.3:
    resolution: {integrity: sha512-kUEAZaBt/J3RjYi8MEBT2QEexJR2kAE2mtLmezsmqMQZTV502TkHCxYzTwY2dE7OKcUTxi4OFlMuS4GId9CWPw==}
    dev: true

  /@algolia/logger-console/4.14.3:
    resolution: {integrity: sha512-ZWqAlUITktiMN2EiFpQIFCJS10N96A++yrexqC2Z+3hgF/JcKrOxOdT4nSCQoEPvU4Ki9QKbpzbebRDemZt/hw==}
    dependencies:
      '@algolia/logger-common': 4.14.3
    dev: true

  /@algolia/requester-browser-xhr/4.14.3:
    resolution: {integrity: sha512-AZeg2T08WLUPvDncl2XLX2O67W5wIO8MNaT7z5ii5LgBTuk/rU4CikTjCe2xsUleIZeFl++QrPAi4Bdxws6r/Q==}
    dependencies:
      '@algolia/requester-common': 4.14.3
    dev: true

  /@algolia/requester-common/4.14.3:
    resolution: {integrity: sha512-RrRzqNyKFDP7IkTuV3XvYGF9cDPn9h6qEDl595lXva3YUk9YSS8+MGZnnkOMHvjkrSCKfoLeLbm/T4tmoIeclw==}
    dev: true

  /@algolia/requester-node-http/4.14.3:
    resolution: {integrity: sha512-O5wnPxtDRPuW2U0EaOz9rMMWdlhwP0J0eSL1Z7TtXF8xnUeeUyNJrdhV5uy2CAp6RbhM1VuC3sOJcIR6Av+vbA==}
    dependencies:
      '@algolia/requester-common': 4.14.3
    dev: true

  /@algolia/transporter/4.14.3:
    resolution: {integrity: sha512-2qlKlKsnGJ008exFRb5RTeTOqhLZj0bkMCMVskxoqWejs2Q2QtWmsiH98hDfpw0fmnyhzHEt0Z7lqxBYp8bW2w==}
    dependencies:
      '@algolia/cache-common': 4.14.3
      '@algolia/logger-common': 4.14.3
      '@algolia/requester-common': 4.14.3
    dev: true

  /@azure/functions/3.5.0:
    resolution: {integrity: sha512-RBYGdZIPYT17UPGBcXI9DPlpaEOO5D8r7pDpJsm/2N5eVrpqIRO8VZuoIiZiEQWV0LO3BZNzlvdS87pzBUBJzQ==}
    dependencies:
      iconv-lite: 0.6.3
      long: 4.0.0
      uuid: 8.3.2
    dev: true

  /@babel/code-frame/7.18.6:
    resolution: {integrity: sha512-TDCmlK5eOvH+eH7cdAFlNXeVJqWIQ7gW9tY1GJIpUtFb6CmjVyq2VM3u71bOyR8CRihcCgMUYoDNyLXao3+70Q==}
    engines: {node: '>=6.9.0'}
    dependencies:
      '@babel/highlight': 7.18.6
    dev: true

  /@babel/helper-validator-identifier/7.19.1:
    resolution: {integrity: sha512-awrNfaMtnHUr653GgGEs++LlAvW6w+DcPrOliSMXWCKo597CwL5Acf/wWdNkf/tfEQE3mjkeD1YOVZOUV/od1w==}
    engines: {node: '>=6.9.0'}
    dev: true

  /@babel/highlight/7.18.6:
    resolution: {integrity: sha512-u7stbOuYjaPezCuLj29hNW1v64M2Md2qupEKP1fHc7WdOA3DgLh37suiSrZYY7haUB7iBeQZ9P1uiRF359do3g==}
    engines: {node: '>=6.9.0'}
    dependencies:
      '@babel/helper-validator-identifier': 7.19.1
      chalk: 2.4.2
      js-tokens: 4.0.0
    dev: true

  /@babel/runtime/7.20.1:
    resolution: {integrity: sha512-mrzLkl6U9YLF8qpqI7TB82PESyEGjm/0Ly91jG575eVxMMlb8fYfOXFZIJ8XfLrJZQbm7dlKry2bJmXBUEkdFg==}
    engines: {node: '>=6.9.0'}
    dependencies:
      regenerator-runtime: 0.13.10
    dev: true

  /@builder.io/partytown/0.7.5:
    resolution: {integrity: sha512-Zbr2Eo0AQ4yzmQr/36/h+6LKjmdVBB3Q5cGzO6rtlIKB/IOpbQVUZW+XAnhpJmJr9sIF97OZjgbhG9k7Sjn4yw==}
    hasBin: true
    dev: true

  /@builder.io/sdk-qwik/0.1.7_@builder.io+qwik@0.16.2:
    resolution: {integrity: sha512-W2yzQAR9XtMw5m9Y631Djp1r5Rr3xOECH1T+8cmzAqmRvdwioHrrDOoxfYMKQ4OPVVkP9GTWfxcL7P5hMHy5gw==}
    peerDependencies:
      '@builder.io/qwik': '>=0.13.3'
    dependencies:
      '@builder.io/qwik': github.com/BuilderIO/qwik-build/8e387d6f7e121b852019e77a932921dd8659e11c_undici@5.18.0
    dev: true

  /@cloudflare/kv-asset-handler/0.2.0:
    resolution: {integrity: sha512-MVbXLbTcAotOPUj0pAMhVtJ+3/kFkwJqc5qNOleOZTv6QkZZABDMS21dSrSlVswEHwrpWC03e4fWytjqKvuE2A==}
    dependencies:
      mime: 3.0.0
    dev: true

  /@commitlint/config-validator/17.4.0:
    resolution: {integrity: sha512-Sa/+8KNpDXz4zT4bVbz2fpFjvgkPO6u2V2fP4TKgt6FjmOw2z3eEX859vtfeaTav/ukBw0/0jr+5ZTZp9zCBhA==}
    engines: {node: '>=v14'}
    dependencies:
      '@commitlint/types': 17.4.0
      ajv: 8.12.0
    dev: true
    optional: true

  /@commitlint/execute-rule/17.4.0:
    resolution: {integrity: sha512-LIgYXuCSO5Gvtc0t9bebAMSwd68ewzmqLypqI2Kke1rqOqqDbMpYcYfoPfFlv9eyLIh4jocHWwCK5FS7z9icUA==}
    engines: {node: '>=v14'}
    dev: true
    optional: true

  /@commitlint/load/17.4.2:
    resolution: {integrity: sha512-Si++F85rJ9t4hw6JcOw1i2h0fdpdFQt0YKwjuK4bk9KhFjyFkRxvR3SB2dPaMs+EwWlDrDBGL+ygip1QD6gmPw==}
    engines: {node: '>=v14'}
    requiresBuild: true
    dependencies:
      '@commitlint/config-validator': 17.4.0
      '@commitlint/execute-rule': 17.4.0
      '@commitlint/resolve-extends': 17.4.0
      '@commitlint/types': 17.4.0
      '@types/node': 18.11.19
      chalk: 4.1.2
      cosmiconfig: 8.0.0
      cosmiconfig-typescript-loader: 4.2.0_q6dimmvgduffavfq3obt6abtea
      lodash.isplainobject: 4.0.6
      lodash.merge: 4.6.2
      lodash.uniq: 4.5.0
      resolve-from: 5.0.0
      ts-node: 10.9.1_qqdszkrtcshgbphghj7vnvrrby
      typescript: 4.9.5
    transitivePeerDependencies:
      - '@swc/core'
      - '@swc/wasm'
    dev: true
    optional: true

  /@commitlint/resolve-extends/17.4.0:
    resolution: {integrity: sha512-3JsmwkrCzoK8sO22AzLBvNEvC1Pmdn/65RKXzEtQMy6oYMl0Snrq97a5bQQEFETF0VsvbtUuKttLqqgn99OXRQ==}
    engines: {node: '>=v14'}
    dependencies:
      '@commitlint/config-validator': 17.4.0
      '@commitlint/types': 17.4.0
      import-fresh: 3.3.0
      lodash.mergewith: 4.6.2
      resolve-from: 5.0.0
      resolve-global: 1.0.0
    dev: true
    optional: true

  /@commitlint/types/17.4.0:
    resolution: {integrity: sha512-2NjAnq5IcxY9kXtUeO2Ac0aPpvkuOmwbH/BxIm36XXK5LtWFObWJWjXOA+kcaABMrthjWu6la+FUpyYFMHRvbA==}
    engines: {node: '>=v14'}
    dependencies:
      chalk: 4.1.2
    dev: true
    optional: true

  /@cspotcode/source-map-support/0.8.1:
    resolution: {integrity: sha512-IchNf6dN4tHoMFIn/7OE8LWZ19Y6q/67Bmf6vnGREv8RSbBVb9LPJxEcnwrcwX6ixSvaiGoomAUvu4YSxXrVgw==}
    engines: {node: '>=12'}
    dependencies:
      '@jridgewell/trace-mapping': 0.3.9
    dev: true
    optional: true

  /@deno/shim-deno-test/0.3.3:
    resolution: {integrity: sha512-Ge0Tnl7zZY0VvEfgsyLhjid8DzI1d0La0dgm+3m0/A8gZXgp5xwlyIyue5e4SCUuVB/3AH/0lun9LcJhhTwmbg==}
    dev: true

  /@deno/shim-deno/0.10.0:
    resolution: {integrity: sha512-E7rQ0Hk33V45xQXKEnCxizdSP5C+hhqw1H3xWXsct3kYFWgG93B5gN3LKlyvcxbckt8d67jVa6s+y5duRYawvg==}
    dependencies:
      '@deno/shim-deno-test': 0.3.3
      which: 2.0.2
    dev: true

  /@docsearch/css/3.3.3:
    resolution: {integrity: sha512-6SCwI7P8ao+se1TUsdZ7B4XzL+gqeQZnBc+2EONZlcVa0dVrk0NjETxozFKgMv0eEGH8QzP1fkN+A1rH61l4eg==}
    dev: true

  /@esbuild-plugins/node-globals-polyfill/0.1.1_esbuild@0.14.51:
    resolution: {integrity: sha512-MR0oAA+mlnJWrt1RQVQ+4VYuRJW/P2YmRTv1AsplObyvuBMnPHiizUF95HHYiSsMGLhyGtWufaq2XQg6+iurBg==}
    peerDependencies:
      esbuild: '*'
    dependencies:
      esbuild: 0.14.51
    dev: true

  /@esbuild-plugins/node-modules-polyfill/0.1.4_esbuild@0.14.51:
    resolution: {integrity: sha512-uZbcXi0zbmKC/050p3gJnne5Qdzw8vkXIv+c2BW0Lsc1ji1SkrxbKPUy5Efr0blbTu1SL8w4eyfpnSdPg3G0Qg==}
    peerDependencies:
      esbuild: '*'
    dependencies:
      esbuild: 0.14.51
      escape-string-regexp: 4.0.0
      rollup-plugin-node-polyfills: 0.2.1
    dev: true

  /@esbuild/android-arm/0.15.16:
    resolution: {integrity: sha512-nyB6CH++2mSgx3GbnrJsZSxzne5K0HMyNIWafDHqYy7IwxFc4fd/CgHVZXr8Eh+Q3KbIAcAe3vGyqIPhGblvMQ==}
    engines: {node: '>=12'}
    cpu: [arm]
    os: [android]
    requiresBuild: true
    dev: true
    optional: true

  /@esbuild/android-arm/0.16.16:
    resolution: {integrity: sha512-BUuWMlt4WSXod1HSl7aGK8fJOsi+Tab/M0IDK1V1/GstzoOpqc/v3DqmN8MkuapPKQ9Br1WtLAN4uEgWR8x64A==}
    engines: {node: '>=12'}
    cpu: [arm]
    os: [android]
    requiresBuild: true
    dev: true
    optional: true

  /@esbuild/android-arm/0.16.17:
    resolution: {integrity: sha512-N9x1CMXVhtWEAMS7pNNONyA14f71VPQN9Cnavj1XQh6T7bskqiLLrSca4O0Vr8Wdcga943eThxnVp3JLnBMYtw==}
    engines: {node: '>=12'}
    cpu: [arm]
    os: [android]
    requiresBuild: true
    dev: true
    optional: true

  /@esbuild/android-arm64/0.16.16:
    resolution: {integrity: sha512-hFHVAzUKp9Tf8psGq+bDVv+6hTy1bAOoV/jJMUWwhUnIHsh6WbFMhw0ZTkqDuh7TdpffFoHOiIOIxmHc7oYRBQ==}
    engines: {node: '>=12'}
    cpu: [arm64]
    os: [android]
    requiresBuild: true
    dev: true
    optional: true

  /@esbuild/android-arm64/0.16.17:
    resolution: {integrity: sha512-MIGl6p5sc3RDTLLkYL1MyL8BMRN4tLMRCn+yRJJmEDvYZ2M7tmAf80hx1kbNEUX2KJ50RRtxZ4JHLvCfuB6kBg==}
    engines: {node: '>=12'}
    cpu: [arm64]
    os: [android]
    requiresBuild: true
    dev: true
    optional: true

  /@esbuild/android-x64/0.16.16:
    resolution: {integrity: sha512-9WhxJpeb6XumlfivldxqmkJepEcELekmSw3NkGrs+Edq6sS5KRxtUBQuKYDD7KqP59dDkxVbaoPIQFKWQG0KLg==}
    engines: {node: '>=12'}
    cpu: [x64]
    os: [android]
    requiresBuild: true
    dev: true
    optional: true

  /@esbuild/android-x64/0.16.17:
    resolution: {integrity: sha512-a3kTv3m0Ghh4z1DaFEuEDfz3OLONKuFvI4Xqczqx4BqLyuFaFkuaG4j2MtA6fuWEFeC5x9IvqnX7drmRq/fyAQ==}
    engines: {node: '>=12'}
    cpu: [x64]
    os: [android]
    requiresBuild: true
    dev: true
    optional: true

  /@esbuild/darwin-arm64/0.16.16:
    resolution: {integrity: sha512-8Z+wld+vr/prHPi2O0X7o1zQOfMbXWGAw9hT0jEyU/l/Yrg+0Z3FO9pjPho72dVkZs4ewZk0bDOFLdZHm8jEfw==}
    engines: {node: '>=12'}
    cpu: [arm64]
    os: [darwin]
    requiresBuild: true
    dev: true
    optional: true

  /@esbuild/darwin-arm64/0.16.17:
    resolution: {integrity: sha512-/2agbUEfmxWHi9ARTX6OQ/KgXnOWfsNlTeLcoV7HSuSTv63E4DqtAc+2XqGw1KHxKMHGZgbVCZge7HXWX9Vn+w==}
    engines: {node: '>=12'}
    cpu: [arm64]
    os: [darwin]
    requiresBuild: true
    dev: true
    optional: true

  /@esbuild/darwin-x64/0.16.16:
    resolution: {integrity: sha512-CYkxVvkZzGCqFrt7EgjFxQKhlUPyDkuR9P0Y5wEcmJqVI8ncerOIY5Kej52MhZyzOBXkYrJgZeVZC9xXXoEg9A==}
    engines: {node: '>=12'}
    cpu: [x64]
    os: [darwin]
    requiresBuild: true
    dev: true
    optional: true

  /@esbuild/darwin-x64/0.16.17:
    resolution: {integrity: sha512-2By45OBHulkd9Svy5IOCZt376Aa2oOkiE9QWUK9fe6Tb+WDr8hXL3dpqi+DeLiMed8tVXspzsTAvd0jUl96wmg==}
    engines: {node: '>=12'}
    cpu: [x64]
    os: [darwin]
    requiresBuild: true
    dev: true
    optional: true

  /@esbuild/freebsd-arm64/0.16.16:
    resolution: {integrity: sha512-fxrw4BYqQ39z/3Ja9xj/a1gMsVq0xEjhSyI4a9MjfvDDD8fUV8IYliac96i7tzZc3+VytyXX+XNsnpEk5sw5Wg==}
    engines: {node: '>=12'}
    cpu: [arm64]
    os: [freebsd]
    requiresBuild: true
    dev: true
    optional: true

  /@esbuild/freebsd-arm64/0.16.17:
    resolution: {integrity: sha512-mt+cxZe1tVx489VTb4mBAOo2aKSnJ33L9fr25JXpqQqzbUIw/yzIzi+NHwAXK2qYV1lEFp4OoVeThGjUbmWmdw==}
    engines: {node: '>=12'}
    cpu: [arm64]
    os: [freebsd]
    requiresBuild: true
    dev: true
    optional: true

  /@esbuild/freebsd-x64/0.16.16:
    resolution: {integrity: sha512-8p3v1D+du2jiDvSoNVimHhj7leSfST9YlKsAEO7etBfuqjaBMndo0fmjNLp0JCMld+XIx9L80tooOkyUv1a1PQ==}
    engines: {node: '>=12'}
    cpu: [x64]
    os: [freebsd]
    requiresBuild: true
    dev: true
    optional: true

  /@esbuild/freebsd-x64/0.16.17:
    resolution: {integrity: sha512-8ScTdNJl5idAKjH8zGAsN7RuWcyHG3BAvMNpKOBaqqR7EbUhhVHOqXRdL7oZvz8WNHL2pr5+eIT5c65kA6NHug==}
    engines: {node: '>=12'}
    cpu: [x64]
    os: [freebsd]
    requiresBuild: true
    dev: true
    optional: true

  /@esbuild/linux-arm/0.16.16:
    resolution: {integrity: sha512-bYaocE1/PTMRmkgSckZ0D0Xn2nox8v2qlk+MVVqm+VECNKDdZvghVZtH41dNtBbwADSvA6qkCHGYeWm9LrNCBw==}
    engines: {node: '>=12'}
    cpu: [arm]
    os: [linux]
    requiresBuild: true
    dev: true
    optional: true

  /@esbuild/linux-arm/0.16.17:
    resolution: {integrity: sha512-iihzrWbD4gIT7j3caMzKb/RsFFHCwqqbrbH9SqUSRrdXkXaygSZCZg1FybsZz57Ju7N/SHEgPyaR0LZ8Zbe9gQ==}
    engines: {node: '>=12'}
    cpu: [arm]
    os: [linux]
    requiresBuild: true
    dev: true
    optional: true

  /@esbuild/linux-arm64/0.16.16:
    resolution: {integrity: sha512-N3u6BBbCVY3xeP2D8Db7QY8I+nZ+2AgOopUIqk+5yCoLnsWkcVxD2ay5E9iIdvApFi1Vg1lZiiwaVp8bOpAc4A==}
    engines: {node: '>=12'}
    cpu: [arm64]
    os: [linux]
    requiresBuild: true
    dev: true
    optional: true

  /@esbuild/linux-arm64/0.16.17:
    resolution: {integrity: sha512-7S8gJnSlqKGVJunnMCrXHU9Q8Q/tQIxk/xL8BqAP64wchPCTzuM6W3Ra8cIa1HIflAvDnNOt2jaL17vaW+1V0g==}
    engines: {node: '>=12'}
    cpu: [arm64]
    os: [linux]
    requiresBuild: true
    dev: true
    optional: true

  /@esbuild/linux-ia32/0.16.16:
    resolution: {integrity: sha512-dxjqLKUW8GqGemoRT9v8IgHk+T4tRm1rn1gUcArsp26W9EkK/27VSjBVUXhEG5NInHZ92JaQ3SSMdTwv/r9a2A==}
    engines: {node: '>=12'}
    cpu: [ia32]
    os: [linux]
    requiresBuild: true
    dev: true
    optional: true

  /@esbuild/linux-ia32/0.16.17:
    resolution: {integrity: sha512-kiX69+wcPAdgl3Lonh1VI7MBr16nktEvOfViszBSxygRQqSpzv7BffMKRPMFwzeJGPxcio0pdD3kYQGpqQ2SSg==}
    engines: {node: '>=12'}
    cpu: [ia32]
    os: [linux]
    requiresBuild: true
    dev: true
    optional: true

  /@esbuild/linux-loong64/0.14.54:
    resolution: {integrity: sha512-bZBrLAIX1kpWelV0XemxBZllyRmM6vgFQQG2GdNb+r3Fkp0FOh1NJSvekXDs7jq70k4euu1cryLMfU+mTXlEpw==}
    engines: {node: '>=12'}
    cpu: [loong64]
    os: [linux]
    requiresBuild: true
    dev: true
    optional: true

  /@esbuild/linux-loong64/0.15.16:
    resolution: {integrity: sha512-SDLfP1uoB0HZ14CdVYgagllgrG7Mdxhkt4jDJOKl/MldKrkQ6vDJMZKl2+5XsEY/Lzz37fjgLQoJBGuAw/x8kQ==}
    engines: {node: '>=12'}
    cpu: [loong64]
    os: [linux]
    requiresBuild: true
    dev: true
    optional: true

  /@esbuild/linux-loong64/0.16.16:
    resolution: {integrity: sha512-MdUFggHjRiCCwNE9+1AibewoNq6wf94GLB9Q9aXwl+a75UlRmbRK3h6WJyrSGA6ZstDJgaD2wiTSP7tQNUYxwA==}
    engines: {node: '>=12'}
    cpu: [loong64]
    os: [linux]
    requiresBuild: true
    dev: true
    optional: true

  /@esbuild/linux-loong64/0.16.17:
    resolution: {integrity: sha512-dTzNnQwembNDhd654cA4QhbS9uDdXC3TKqMJjgOWsC0yNCbpzfWoXdZvp0mY7HU6nzk5E0zpRGGx3qoQg8T2DQ==}
    engines: {node: '>=12'}
    cpu: [loong64]
    os: [linux]
    requiresBuild: true
    dev: true
    optional: true

  /@esbuild/linux-mips64el/0.16.16:
    resolution: {integrity: sha512-CO3YmO7jYMlGqGoeFeKzdwx/bx8Vtq/SZaMAi+ZLDUnDUdfC7GmGwXzIwDJ70Sg+P9pAemjJyJ1icKJ9R3q/Fg==}
    engines: {node: '>=12'}
    cpu: [mips64el]
    os: [linux]
    requiresBuild: true
    dev: true
    optional: true

  /@esbuild/linux-mips64el/0.16.17:
    resolution: {integrity: sha512-ezbDkp2nDl0PfIUn0CsQ30kxfcLTlcx4Foz2kYv8qdC6ia2oX5Q3E/8m6lq84Dj/6b0FrkgD582fJMIfHhJfSw==}
    engines: {node: '>=12'}
    cpu: [mips64el]
    os: [linux]
    requiresBuild: true
    dev: true
    optional: true

  /@esbuild/linux-ppc64/0.16.16:
    resolution: {integrity: sha512-DSl5Czh5hCy/7azX0Wl9IdzPHX2H8clC6G87tBnZnzUpNgRxPFhfmArbaHoAysu4JfqCqbB/33u/GL9dUgCBAw==}
    engines: {node: '>=12'}
    cpu: [ppc64]
    os: [linux]
    requiresBuild: true
    dev: true
    optional: true

  /@esbuild/linux-ppc64/0.16.17:
    resolution: {integrity: sha512-dzS678gYD1lJsW73zrFhDApLVdM3cUF2MvAa1D8K8KtcSKdLBPP4zZSLy6LFZ0jYqQdQ29bjAHJDgz0rVbLB3g==}
    engines: {node: '>=12'}
    cpu: [ppc64]
    os: [linux]
    requiresBuild: true
    dev: true
    optional: true

  /@esbuild/linux-riscv64/0.16.16:
    resolution: {integrity: sha512-sSVVMEXsqf1fQu0j7kkhXMViroixU5XoaJXl1u/u+jbXvvhhCt9YvA/B6VM3aM/77HuRQ94neS5bcisijGnKFQ==}
    engines: {node: '>=12'}
    cpu: [riscv64]
    os: [linux]
    requiresBuild: true
    dev: true
    optional: true

  /@esbuild/linux-riscv64/0.16.17:
    resolution: {integrity: sha512-ylNlVsxuFjZK8DQtNUwiMskh6nT0vI7kYl/4fZgV1llP5d6+HIeL/vmmm3jpuoo8+NuXjQVZxmKuhDApK0/cKw==}
    engines: {node: '>=12'}
    cpu: [riscv64]
    os: [linux]
    requiresBuild: true
    dev: true
    optional: true

  /@esbuild/linux-s390x/0.16.16:
    resolution: {integrity: sha512-jRqBCre9gZGoCdCN/UWCCMwCMsOg65IpY9Pyj56mKCF5zXy9d60kkNRdDN6YXGjr3rzcC4DXnS/kQVCGcC4yPQ==}
    engines: {node: '>=12'}
    cpu: [s390x]
    os: [linux]
    requiresBuild: true
    dev: true
    optional: true

  /@esbuild/linux-s390x/0.16.17:
    resolution: {integrity: sha512-gzy7nUTO4UA4oZ2wAMXPNBGTzZFP7mss3aKR2hH+/4UUkCOyqmjXiKpzGrY2TlEUhbbejzXVKKGazYcQTZWA/w==}
    engines: {node: '>=12'}
    cpu: [s390x]
    os: [linux]
    requiresBuild: true
    dev: true
    optional: true

  /@esbuild/linux-x64/0.16.16:
    resolution: {integrity: sha512-G1+09TopOzo59/55lk5Q0UokghYLyHTKKzD5lXsAOOlGDbieGEFJpJBr3BLDbf7cz89KX04sBeExAR/pL/26sA==}
    engines: {node: '>=12'}
    cpu: [x64]
    os: [linux]
    requiresBuild: true
    dev: true
    optional: true

  /@esbuild/linux-x64/0.16.17:
    resolution: {integrity: sha512-mdPjPxfnmoqhgpiEArqi4egmBAMYvaObgn4poorpUaqmvzzbvqbowRllQ+ZgzGVMGKaPkqUmPDOOFQRUFDmeUw==}
    engines: {node: '>=12'}
    cpu: [x64]
    os: [linux]
    requiresBuild: true
    dev: true
    optional: true

  /@esbuild/netbsd-x64/0.16.16:
    resolution: {integrity: sha512-xwjGJB5wwDEujLaJIrSMRqWkbigALpBNcsF9SqszoNKc+wY4kPTdKrSxiY5ik3IatojePP+WV108MvF6q6np4w==}
    engines: {node: '>=12'}
    cpu: [x64]
    os: [netbsd]
    requiresBuild: true
    dev: true
    optional: true

  /@esbuild/netbsd-x64/0.16.17:
    resolution: {integrity: sha512-/PzmzD/zyAeTUsduZa32bn0ORug+Jd1EGGAUJvqfeixoEISYpGnAezN6lnJoskauoai0Jrs+XSyvDhppCPoKOA==}
    engines: {node: '>=12'}
    cpu: [x64]
    os: [netbsd]
    requiresBuild: true
    dev: true
    optional: true

  /@esbuild/openbsd-x64/0.16.16:
    resolution: {integrity: sha512-yeERkoxG2nR2oxO5n+Ms7MsCeNk23zrby2GXCqnfCpPp7KNc0vxaaacIxb21wPMfXXRhGBrNP4YLIupUBrWdlg==}
    engines: {node: '>=12'}
    cpu: [x64]
    os: [openbsd]
    requiresBuild: true
    dev: true
    optional: true

  /@esbuild/openbsd-x64/0.16.17:
    resolution: {integrity: sha512-2yaWJhvxGEz2RiftSk0UObqJa/b+rIAjnODJgv2GbGGpRwAfpgzyrg1WLK8rqA24mfZa9GvpjLcBBg8JHkoodg==}
    engines: {node: '>=12'}
    cpu: [x64]
    os: [openbsd]
    requiresBuild: true
    dev: true
    optional: true

  /@esbuild/sunos-x64/0.16.16:
    resolution: {integrity: sha512-nHfbEym0IObXPhtX6Va3H5GaKBty2kdhlAhKmyCj9u255ktAj0b1YACUs9j5H88NRn9cJCthD1Ik/k9wn8YKVg==}
    engines: {node: '>=12'}
    cpu: [x64]
    os: [sunos]
    requiresBuild: true
    dev: true
    optional: true

  /@esbuild/sunos-x64/0.16.17:
    resolution: {integrity: sha512-xtVUiev38tN0R3g8VhRfN7Zl42YCJvyBhRKw1RJjwE1d2emWTVToPLNEQj/5Qxc6lVFATDiy6LjVHYhIPrLxzw==}
    engines: {node: '>=12'}
    cpu: [x64]
    os: [sunos]
    requiresBuild: true
    dev: true
    optional: true

  /@esbuild/win32-arm64/0.16.16:
    resolution: {integrity: sha512-pdD+M1ZOFy4hE15ZyPX09fd5g4DqbbL1wXGY90YmleVS6Y5YlraW4BvHjim/X/4yuCpTsAFvsT4Nca2lbyDH/A==}
    engines: {node: '>=12'}
    cpu: [arm64]
    os: [win32]
    requiresBuild: true
    dev: true
    optional: true

  /@esbuild/win32-arm64/0.16.17:
    resolution: {integrity: sha512-ga8+JqBDHY4b6fQAmOgtJJue36scANy4l/rL97W+0wYmijhxKetzZdKOJI7olaBaMhWt8Pac2McJdZLxXWUEQw==}
    engines: {node: '>=12'}
    cpu: [arm64]
    os: [win32]
    requiresBuild: true
    dev: true
    optional: true

  /@esbuild/win32-ia32/0.16.16:
    resolution: {integrity: sha512-IPEMfU9p0c3Vb8PqxaPX6BM9rYwlTZGYOf9u+kMdhoILZkVKEjq6PKZO0lB+isojWwAnAqh4ZxshD96njTXajg==}
    engines: {node: '>=12'}
    cpu: [ia32]
    os: [win32]
    requiresBuild: true
    dev: true
    optional: true

  /@esbuild/win32-ia32/0.16.17:
    resolution: {integrity: sha512-WnsKaf46uSSF/sZhwnqE4L/F89AYNMiD4YtEcYekBt9Q7nj0DiId2XH2Ng2PHM54qi5oPrQ8luuzGszqi/veig==}
    engines: {node: '>=12'}
    cpu: [ia32]
    os: [win32]
    requiresBuild: true
    dev: true
    optional: true

  /@esbuild/win32-x64/0.16.16:
    resolution: {integrity: sha512-1YYpoJ39WV/2bnShPwgdzJklc+XS0bysN6Tpnt1cWPdeoKOG4RMEY1g7i534QxXX/rPvNx/NLJQTTCeORYzipg==}
    engines: {node: '>=12'}
    cpu: [x64]
    os: [win32]
    requiresBuild: true
    dev: true
    optional: true

  /@esbuild/win32-x64/0.16.17:
    resolution: {integrity: sha512-y+EHuSchhL7FjHgvQL/0fnnFmO4T1bhvWANX6gcnqTjtnKWbTvUMCpGnv2+t+31d7RzyEAYAd4u2fnIhHL6N/Q==}
    engines: {node: '>=12'}
    cpu: [x64]
    os: [win32]
    requiresBuild: true
    dev: true
    optional: true

  /@eslint/eslintrc/1.4.1:
    resolution: {integrity: sha512-XXrH9Uarn0stsyldqDYq8r++mROmWRI1xKMXa640Bb//SY1+ECYX6VzT6Lcx5frD0V30XieqJ0oX9I2Xj5aoMA==}
    engines: {node: ^12.22.0 || ^14.17.0 || >=16.0.0}
    dependencies:
      ajv: 6.12.6
      debug: 4.3.4
      espree: 9.4.1
      globals: 13.20.0
      ignore: 5.2.4
      import-fresh: 3.3.0
      js-yaml: 4.1.0
      minimatch: 3.1.2
      strip-json-comments: 3.1.1
    transitivePeerDependencies:
      - supports-color
    dev: true

  /@humanwhocodes/config-array/0.11.8:
    resolution: {integrity: sha512-UybHIJzJnR5Qc/MsD9Kr+RpO2h+/P1GhOwdiLPXK5TWk5sgTdu88bTD9UP+CKbPPh5Rni1u0GjAdYQLemG8g+g==}
    engines: {node: '>=10.10.0'}
    dependencies:
      '@humanwhocodes/object-schema': 1.2.1
      debug: 4.3.4
      minimatch: 3.1.2
    transitivePeerDependencies:
      - supports-color
    dev: true

  /@humanwhocodes/module-importer/1.0.1:
    resolution: {integrity: sha512-bxveV4V8v5Yb4ncFTT3rPSgZBOpCkjfK0y4oVVVJwIuDVBRMDXrPyXRL988i5ap9m9bnyEEjWfm5WkBmtffLfA==}
    engines: {node: '>=12.22'}
    dev: true

  /@humanwhocodes/object-schema/1.2.1:
    resolution: {integrity: sha512-ZnQMnLV4e7hDlUvw8H+U8ASL02SS2Gn6+9Ac3wGGLIe7+je2AeAOxPY+izIPJDfFDb7eDjev0Us8MO1iFRN8hA==}
    dev: true

  /@iarna/toml/2.2.5:
    resolution: {integrity: sha512-trnsAYxU3xnS1gPHPyU961coFyLkh4gAD/0zQ5mymY4yOZ+CYvsPqUbOFSw0aDM4y0tV7tiFxL/1XfXPNC6IPg==}
    dev: true

  /@jridgewell/gen-mapping/0.3.2:
    resolution: {integrity: sha512-mh65xKQAzI6iBcFzwv28KVWSmCkdRBWoOh+bYQGW3+6OZvbbN3TqMGo5hqYxQniRcH9F2VZIoJCm4pa3BPDK/A==}
    engines: {node: '>=6.0.0'}
    dependencies:
      '@jridgewell/set-array': 1.1.2
      '@jridgewell/sourcemap-codec': 1.4.14
      '@jridgewell/trace-mapping': 0.3.17
    dev: true

  /@jridgewell/resolve-uri/3.1.0:
    resolution: {integrity: sha512-F2msla3tad+Mfht5cJq7LSXcdudKTWCVYUgw6pLFOOHSTtZlj6SWNYAp+AhuqLmWdBO2X5hPrLcu8cVP8fy28w==}
    engines: {node: '>=6.0.0'}
    dev: true

  /@jridgewell/set-array/1.1.2:
    resolution: {integrity: sha512-xnkseuNADM0gt2bs+BvhO0p78Mk762YnZdsuzFV018NoG1Sj1SCQvpSqa7XUaTam5vAGasABV9qXASMKnFMwMw==}
    engines: {node: '>=6.0.0'}
    dev: true

  /@jridgewell/source-map/0.3.2:
    resolution: {integrity: sha512-m7O9o2uR8k2ObDysZYzdfhb08VuEml5oWGiosa1VdaPZ/A6QyPkAJuwN0Q1lhULOf6B7MtQmHENS743hWtCrgw==}
    dependencies:
      '@jridgewell/gen-mapping': 0.3.2
      '@jridgewell/trace-mapping': 0.3.17
    dev: true

  /@jridgewell/sourcemap-codec/1.4.14:
    resolution: {integrity: sha512-XPSJHWmi394fuUuzDnGz1wiKqWfo1yXecHQMRf2l6hztTO+nPru658AyDngaBe7isIxEkRsPR3FZh+s7iVa4Uw==}
    dev: true

  /@jridgewell/trace-mapping/0.3.17:
    resolution: {integrity: sha512-MCNzAp77qzKca9+W/+I0+sEpaUnZoeasnghNeVc41VZCEKaCH73Vq3BZZ/SzWIgrqE4H4ceI+p+b6C0mHf9T4g==}
    dependencies:
      '@jridgewell/resolve-uri': 3.1.0
      '@jridgewell/sourcemap-codec': 1.4.14
    dev: true

  /@jridgewell/trace-mapping/0.3.9:
    resolution: {integrity: sha512-3Belt6tdc8bPgAtbcmdtNJlirVoTmEb5e2gC94PnkwEW9jI6CAHUeoG85tjWP5WquqfavoMtMwiG4P926ZKKuQ==}
    dependencies:
      '@jridgewell/resolve-uri': 3.1.0
      '@jridgewell/sourcemap-codec': 1.4.14
    dev: true
    optional: true

  /@mdx-js/mdx/2.2.1:
    resolution: {integrity: sha512-hZ3ex7exYLJn6FfReq8yTvA6TE53uW9UHJQM9IlSauOuS55J9y8RtA7W+dzp6Yrzr00/U1sd7q+Wf61q6SfiTQ==}
    dependencies:
      '@types/estree-jsx': 1.0.0
      '@types/mdx': 2.0.3
      estree-util-build-jsx: 2.2.0
      estree-util-is-identifier-name: 2.0.1
      estree-util-to-js: 1.1.0
      estree-walker: 3.0.1
      hast-util-to-estree: 2.1.0
      markdown-extensions: 1.1.1
      periscopic: 3.0.4
      remark-mdx: 2.2.1
      remark-parse: 10.0.1
      remark-rehype: 10.1.0
      unified: 10.1.2
      unist-util-position-from-estree: 1.1.1
      unist-util-stringify-position: 3.0.2
      unist-util-visit: 4.1.2
      vfile: 5.3.6
    transitivePeerDependencies:
      - supports-color

  /@microsoft/api-extractor-model/7.26.2_@types+node@18.11.19:
    resolution: {integrity: sha512-V9tTHbYTNelTrNDXBzeDlszq29nQcjJdP6s27QJiATbqSRjEbKTeztlSVsCRHL2Wkkv5IN5jT4xkYjnFFPbK0A==}
    dependencies:
      '@microsoft/tsdoc': 0.14.2
      '@microsoft/tsdoc-config': 0.16.2
      '@rushstack/node-core-library': 3.55.0_@types+node@18.11.19
    transitivePeerDependencies:
      - '@types/node'
    dev: true

  /@microsoft/api-extractor/7.34.2_@types+node@18.11.19:
    resolution: {integrity: sha512-oREyUU7p3JgjrqapJxEHe83gA1SXOWgaA4XCiY9PvsiLkgGHtn2ibTRgw9GCI/4kZzcb+OQv5waUDxsnQSKfwQ==}
    hasBin: true
    dependencies:
      '@microsoft/api-extractor-model': 7.26.2_@types+node@18.11.19
      '@microsoft/tsdoc': 0.14.2
      '@microsoft/tsdoc-config': 0.16.2
      '@rushstack/node-core-library': 3.55.0_@types+node@18.11.19
      '@rushstack/rig-package': 0.3.17
      '@rushstack/ts-command-line': 4.13.1
      colors: 1.2.5
      lodash: 4.17.21
      resolve: 1.22.1
      semver: 7.3.8
      source-map: 0.6.1
      typescript: 4.8.4
    transitivePeerDependencies:
      - '@types/node'
    dev: true

  /@microsoft/tsdoc-config/0.16.2:
    resolution: {integrity: sha512-OGiIzzoBLgWWR0UdRJX98oYO+XKGf7tiK4Zk6tQ/E4IJqGCe7dvkTvgDZV5cFJUzLGDOjeAXrnZoA6QkVySuxw==}
    dependencies:
      '@microsoft/tsdoc': 0.14.2
      ajv: 6.12.6
      jju: 1.4.0
      resolve: 1.19.0
    dev: true

  /@microsoft/tsdoc/0.14.2:
    resolution: {integrity: sha512-9b8mPpKrfeGRuhFH5iO1iwCLeIIsV6+H1sRfxbkoGXIyQE2BTsPd9zqSqQJ+pv5sJ/hT5M1zvOFL02MnEezFug==}
    dev: true

  /@miniflare/cache/2.11.0:
    resolution: {integrity: sha512-L/kc9AzidPwFuk2fwHpAEePi0kNBk6FWUq3ln+9beRCDrPEpfVrDRFpNleF1NFZz5//oeVMuo8F0IVUQGzR7+Q==}
    engines: {node: '>=16.13'}
    dependencies:
      '@miniflare/core': 2.11.0
      '@miniflare/shared': 2.11.0
      http-cache-semantics: 4.1.1
      undici: 5.9.1
    dev: true

  /@miniflare/cli-parser/2.11.0:
    resolution: {integrity: sha512-JUmyRzEGAS6CouvXJwBh8p44onfw3KRpfq5JGXEuHModOGjTp6li7PQyCTNPV2Hv/7StAXWnTFGXeAqyDHuTig==}
    engines: {node: '>=16.13'}
    dependencies:
      '@miniflare/shared': 2.11.0
      kleur: 4.1.5
    dev: true

  /@miniflare/core/2.11.0:
    resolution: {integrity: sha512-UFMFiCG0co36VpZkgFrSBnrxo71uf1x+cjlzzJi3khmMyDlnLu4RuIQsAqvKbYom6fi3G9Q8lTgM7JuOXFyjhw==}
    engines: {node: '>=16.13'}
    dependencies:
      '@iarna/toml': 2.2.5
      '@miniflare/queues': 2.11.0
      '@miniflare/shared': 2.11.0
      '@miniflare/watcher': 2.11.0
      busboy: 1.6.0
      dotenv: 10.0.0
      kleur: 4.1.5
      set-cookie-parser: 2.5.1
      undici: 5.9.1
      urlpattern-polyfill: 4.0.3
    dev: true

  /@miniflare/d1/2.11.0:
    resolution: {integrity: sha512-aDdBVQZ2C0Zs3+Y9ZbRctmuQxozPfpumwJ/6NG6fBadANvune/hW7ddEoxyteIEU9W3IgzVj8s4by4VvasX90A==}
    engines: {node: '>=16.7'}
    dependencies:
      '@miniflare/core': 2.11.0
      '@miniflare/shared': 2.11.0
    dev: true

  /@miniflare/durable-objects/2.11.0:
    resolution: {integrity: sha512-0cKJaMgraTEU1b4kqK8cjD2oTeOjA6QU3Y+lWiZT/k1PMHZULovrSFnjii7qZ8npf4VHSIN6XYPxhyxRyEM65Q==}
    engines: {node: '>=16.13'}
    dependencies:
      '@miniflare/core': 2.11.0
      '@miniflare/shared': 2.11.0
      '@miniflare/storage-memory': 2.11.0
      undici: 5.9.1
    dev: true

  /@miniflare/html-rewriter/2.11.0:
    resolution: {integrity: sha512-olTqmuYTHnoTNtiA0vjQ/ixRfbwgPzDrAUbtXDCYW45VFbHfDVJrJGZX3Jg0HpSlxy86Zclle1SUxGbVDzxsBg==}
    engines: {node: '>=16.13'}
    dependencies:
      '@miniflare/core': 2.11.0
      '@miniflare/shared': 2.11.0
      html-rewriter-wasm: 0.4.1
      undici: 5.9.1
    dev: true

  /@miniflare/http-server/2.11.0:
    resolution: {integrity: sha512-sMLcrDFzqqAvnQmAUH0hRTo8sBjW79VZYfnIH5FAGSGcKX6kdAGs9RStdYZ4CftQCBAEQScX0KBsMx5FwJRe9Q==}
    engines: {node: '>=16.13'}
    dependencies:
      '@miniflare/core': 2.11.0
      '@miniflare/shared': 2.11.0
      '@miniflare/web-sockets': 2.11.0
      kleur: 4.1.5
      selfsigned: 2.1.1
      undici: 5.9.1
      ws: 8.12.0
      youch: 2.2.2
    transitivePeerDependencies:
      - bufferutil
      - utf-8-validate
    dev: true

  /@miniflare/kv/2.11.0:
    resolution: {integrity: sha512-3m9dL2HBBN170V1JvwjjucR5zl4G3mlcsV6C1E7A2wLl2Z2TWvIx/tSY9hrhkD96dFnejwJ9qmPMbXMMuynhjg==}
    engines: {node: '>=16.13'}
    dependencies:
      '@miniflare/shared': 2.11.0
    dev: true

  /@miniflare/queues/2.11.0:
    resolution: {integrity: sha512-fLHjdrNLKhn0LZM/aii/9GsAttFd+lWlGzK8HOg1R0vhfKBwEub4zntjMmOfFbDm1ntc21tdMK7n3ldUphwh5w==}
    engines: {node: '>=16.7'}
    dependencies:
      '@miniflare/shared': 2.11.0
    dev: true

  /@miniflare/r2/2.11.0:
    resolution: {integrity: sha512-MKuyJ/gGNsK3eWbGdygvozqcyaZhM3C6NGHvoaZwH503dwN569j5DpatTWiHGFeDeSu64VqcIsGehz05GDUaag==}
    engines: {node: '>=16.13'}
    dependencies:
      '@miniflare/shared': 2.11.0
      undici: 5.9.1
    dev: true

  /@miniflare/runner-vm/2.11.0:
    resolution: {integrity: sha512-bkVSuvCf5+VylqN8lTiLxIYqYcKFbl+BywZGwGQndPC/3wh42J00mM0jw4hRbvXgwuBhlUyCVpEXtYlftFFT/g==}
    engines: {node: '>=16.13'}
    dependencies:
      '@miniflare/shared': 2.11.0
    dev: true

  /@miniflare/scheduler/2.11.0:
    resolution: {integrity: sha512-DPdzINhdWeS99eIicGoluMsD4pLTTAWNQbgCv3CTwgdKA3dxdvMSCkNqZzQLiALzvk9+rSfj46FlH++HE7o7/w==}
    engines: {node: '>=16.13'}
    dependencies:
      '@miniflare/core': 2.11.0
      '@miniflare/shared': 2.11.0
      cron-schedule: 3.0.6
    dev: true

  /@miniflare/shared/2.11.0:
    resolution: {integrity: sha512-fWMqq3ZkWAg+k7CnyzMV/rZHugwn+/JxvVzCxrtvxzwotTN547THlOxgZe8JAP23U9BiTxOfpTfnLvFEjAmegw==}
    engines: {node: '>=16.13'}
    dependencies:
      '@types/better-sqlite3': 7.6.3
      kleur: 4.1.5
      npx-import: 1.1.4
      picomatch: 2.3.1
    dev: true

  /@miniflare/sites/2.11.0:
    resolution: {integrity: sha512-qbefKdWZUJgsdLf+kCw03sn3h/92LZgJAbkOpP6bCrfWkXlJ37EQXO4KWdhn4Ghc7A6GwU1s1I/mdB64B3AewQ==}
    engines: {node: '>=16.13'}
    dependencies:
      '@miniflare/kv': 2.11.0
      '@miniflare/shared': 2.11.0
      '@miniflare/storage-file': 2.11.0
    dev: true

  /@miniflare/storage-file/2.11.0:
    resolution: {integrity: sha512-beWF/lTX74x7AiaSB+xQxywPSNdhtEKvqDkRui8eOJ5kqN2o4UaleLKQGgqmCw3WyHRIsckV7If1qpbNiLtWMw==}
    engines: {node: '>=16.13'}
    dependencies:
      '@miniflare/shared': 2.11.0
      '@miniflare/storage-memory': 2.11.0
    dev: true

  /@miniflare/storage-memory/2.11.0:
    resolution: {integrity: sha512-s0AhPww7fq/Jz80NbPb+ffhcVRKnfPi7H1dHTRTre2Ud23EVJjAWl2gat42x8NOT/Fu3/o/7A72DWQQJqfO98A==}
    engines: {node: '>=16.13'}
    dependencies:
      '@miniflare/shared': 2.11.0
    dev: true

  /@miniflare/watcher/2.11.0:
    resolution: {integrity: sha512-RUfjz2iYcsQXLcGySemJl98CJ2iierbWsPGWZhIVZI+NNhROkEy77g/Q+lvP2ATwexG3/dUSfdJ3P8aH+sI4Ig==}
    engines: {node: '>=16.13'}
    dependencies:
      '@miniflare/shared': 2.11.0
    dev: true

  /@miniflare/web-sockets/2.11.0:
    resolution: {integrity: sha512-NC8RKrmxrO0hZmwpzn5g4hPGA2VblnFTIBobmWoxuK95eW49zfs7dtE/PyFs+blsGv3CjTIjHVSQ782K+C6HFA==}
    engines: {node: '>=16.13'}
    dependencies:
      '@miniflare/core': 2.11.0
      '@miniflare/shared': 2.11.0
      undici: 5.9.1
      ws: 8.12.0
    transitivePeerDependencies:
      - bufferutil
      - utf-8-validate
    dev: true

  /@napi-rs/cli/2.12.1:
    resolution: {integrity: sha512-tbOWIWeLcxb6Ih8oJNwnjXE1sT5LBLSniE6SA6qZa/4Wk6iVMvz3RAAQOzPGwpgWmE2gO0rwjYVmfvmcf+22rw==}
    engines: {node: '>= 10'}
    hasBin: true
    dev: true

  /@napi-rs/triples/1.1.0:
    resolution: {integrity: sha512-XQr74QaLeMiqhStEhLn1im9EOMnkypp7MZOwQhGzqp2Weu5eQJbpPxWxixxlYRKWPOmJjsk6qYfYH9kq43yc2w==}
    dev: true

  /@netlify/edge-functions/2.0.0:
    resolution: {integrity: sha512-mRVGnPNA4YayDLPwnO1ZrcWwBODPj5BQPbx3/FUlQtZ5ow2D+PjMPQr8IcFm0HfMJQgtHZS39p9VS6PRSi1ePw==}
    engines: {node: ^14.16.0 || >=16.0.0}
    dependencies:
      '@deno/shim-deno': 0.10.0
    dev: true

  /@node-rs/helper/1.3.3:
    resolution: {integrity: sha512-p4OdfQObGN9YFy5WZaGwlPYICQSe7xZYyXB0sxREmvj1HzGKp5bPg2PlfgfMZEfnjIA882B9ZrnagYzZihIwjA==}
    dependencies:
      '@napi-rs/triples': 1.1.0
    dev: true

  /@nodelib/fs.scandir/2.1.5:
    resolution: {integrity: sha512-vq24Bq3ym5HEQm2NKCr3yXDwjc7vTsEThRDnkp2DK9p1uqLR+DHurm/NOTo0KG7HYHU7eppKZj3MyqYuMBf62g==}
    engines: {node: '>= 8'}
    dependencies:
      '@nodelib/fs.stat': 2.0.5
      run-parallel: 1.2.0
    dev: true

  /@nodelib/fs.stat/2.0.5:
    resolution: {integrity: sha512-RkhPPp2zrqDAQA/2jNhnztcPAlv64XdhIp7a7454A5ovI7Bukxgt7MX7udwAu3zg1DcpPU0rz3VV1SeaqvY4+A==}
    engines: {node: '>= 8'}
    dev: true

  /@nodelib/fs.walk/1.2.8:
    resolution: {integrity: sha512-oGB+UxlgWcgQkgwo8GcEGwemoTFt3FIO9ababBmaGwXIoBKZ+GTy0pP185beGg7Llih/NSHSV2XAs1lnznocSg==}
    engines: {node: '>= 8'}
    dependencies:
      '@nodelib/fs.scandir': 2.1.5
      fastq: 1.15.0
    dev: true

  /@octokit/action/3.18.1:
    resolution: {integrity: sha512-jl88CBdtk7SE1Jwpxtf5k24XkUCcrUhQfsKNxMWFg4hdzge8o+aEYytrx1X7DwXwOYpuezNXVa03hK/zizt4Dg==}
    dependencies:
      '@octokit/auth-action': 1.3.4
      '@octokit/core': 3.6.0
      '@octokit/plugin-paginate-rest': 2.21.3_@octokit+core@3.6.0
      '@octokit/plugin-rest-endpoint-methods': 5.16.2_@octokit+core@3.6.0
      '@octokit/types': 6.41.0
      proxy-agent: 5.0.0
    transitivePeerDependencies:
      - encoding
      - supports-color
    dev: true

  /@octokit/auth-action/1.3.4:
    resolution: {integrity: sha512-wv9yNsc6lVgEHZeGKmktUB0WOFqA4PkVOlF4GL0bS+p4Rvv7ooOl/uh2Mm/eLk7FpI0AoFaQarbgPYvnHQOvfA==}
    dependencies:
      '@octokit/auth-token': 3.0.2
      '@octokit/types': 6.41.0
    dev: true

  /@octokit/auth-token/2.5.0:
    resolution: {integrity: sha512-r5FVUJCOLl19AxiuZD2VRZ/ORjp/4IN98Of6YJoJOkY75CIBuYfmiNHGrDwXr+aLGG55igl9QrxX3hbiXlLb+g==}
    dependencies:
      '@octokit/types': 6.41.0
    dev: true

  /@octokit/auth-token/3.0.2:
    resolution: {integrity: sha512-pq7CwIMV1kmzkFTimdwjAINCXKTajZErLB4wMLYapR2nuB/Jpr66+05wOTZMSCBXP6n4DdDWT2W19Bm17vU69Q==}
    engines: {node: '>= 14'}
    dependencies:
      '@octokit/types': 8.0.0
    dev: true

  /@octokit/core/3.6.0:
    resolution: {integrity: sha512-7RKRKuA4xTjMhY+eG3jthb3hlZCsOwg3rztWh75Xc+ShDWOfDDATWbeZpAHBNRpm4Tv9WgBMOy1zEJYXG6NJ7Q==}
    dependencies:
      '@octokit/auth-token': 2.5.0
      '@octokit/graphql': 4.8.0
      '@octokit/request': 5.6.3
      '@octokit/request-error': 2.1.0
      '@octokit/types': 6.41.0
      before-after-hook: 2.2.3
      universal-user-agent: 6.0.0
    transitivePeerDependencies:
      - encoding
    dev: true

  /@octokit/endpoint/6.0.12:
    resolution: {integrity: sha512-lF3puPwkQWGfkMClXb4k/eUT/nZKQfxinRWJrdZaJO85Dqwo/G0yOC434Jr2ojwafWJMYqFGFa5ms4jJUgujdA==}
    dependencies:
      '@octokit/types': 6.41.0
      is-plain-object: 5.0.0
      universal-user-agent: 6.0.0
    dev: true

  /@octokit/graphql/4.8.0:
    resolution: {integrity: sha512-0gv+qLSBLKF0z8TKaSKTsS39scVKF9dbMxJpj3U0vC7wjNWFuIpL/z76Qe2fiuCbDRcJSavkXsVtMS6/dtQQsg==}
    dependencies:
      '@octokit/request': 5.6.3
      '@octokit/types': 6.41.0
      universal-user-agent: 6.0.0
    transitivePeerDependencies:
      - encoding
    dev: true

  /@octokit/openapi-types/12.11.0:
    resolution: {integrity: sha512-VsXyi8peyRq9PqIz/tpqiL2w3w80OgVMwBHltTml3LmVvXiphgeqmY9mvBw9Wu7e0QWk/fqD37ux8yP5uVekyQ==}
    dev: true

  /@octokit/openapi-types/14.0.0:
    resolution: {integrity: sha512-HNWisMYlR8VCnNurDU6os2ikx0s0VyEjDYHNS/h4cgb8DeOxQ0n72HyinUtdDVxJhFy3FWLGl0DJhfEWk3P5Iw==}
    dev: true

  /@octokit/plugin-paginate-rest/2.21.3_@octokit+core@3.6.0:
    resolution: {integrity: sha512-aCZTEf0y2h3OLbrgKkrfFdjRL6eSOo8komneVQJnYecAxIej7Bafor2xhuDJOIFau4pk0i/P28/XgtbyPF0ZHw==}
    peerDependencies:
      '@octokit/core': '>=2'
    dependencies:
      '@octokit/core': 3.6.0
      '@octokit/types': 6.41.0
    dev: true

  /@octokit/plugin-rest-endpoint-methods/5.16.2_@octokit+core@3.6.0:
    resolution: {integrity: sha512-8QFz29Fg5jDuTPXVtey05BLm7OB+M8fnvE64RNegzX7U+5NUXcOcnpTIK0YfSHBg8gYd0oxIq3IZTe9SfPZiRw==}
    peerDependencies:
      '@octokit/core': '>=3'
    dependencies:
      '@octokit/core': 3.6.0
      '@octokit/types': 6.41.0
      deprecation: 2.3.1
    dev: true

  /@octokit/request-error/2.1.0:
    resolution: {integrity: sha512-1VIvgXxs9WHSjicsRwq8PlR2LR2x6DwsJAaFgzdi0JfJoGSO8mYI/cHJQ+9FbN21aa+DrgNLnwObmyeSC8Rmpg==}
    dependencies:
      '@octokit/types': 6.41.0
      deprecation: 2.3.1
      once: 1.4.0
    dev: true

  /@octokit/request/5.6.3:
    resolution: {integrity: sha512-bFJl0I1KVc9jYTe9tdGGpAMPy32dLBXXo1dS/YwSCTL/2nd9XeHsY616RE3HPXDVk+a+dBuzyz5YdlXwcDTr2A==}
    dependencies:
      '@octokit/endpoint': 6.0.12
      '@octokit/request-error': 2.1.0
      '@octokit/types': 6.41.0
      is-plain-object: 5.0.0
      node-fetch: 2.6.7
      universal-user-agent: 6.0.0
    transitivePeerDependencies:
      - encoding
    dev: true

  /@octokit/types/6.41.0:
    resolution: {integrity: sha512-eJ2jbzjdijiL3B4PrSQaSjuF2sPEQPVCPzBvTHJD9Nz+9dw2SGH4K4xeQJ77YfTq5bRQ+bD8wT11JbeDPmxmGg==}
    dependencies:
      '@octokit/openapi-types': 12.11.0
    dev: true

  /@octokit/types/8.0.0:
    resolution: {integrity: sha512-65/TPpOJP1i3K4lBJMnWqPUJ6zuOtzhtagDvydAWbEXpbFYA0oMKKyLb95NFZZP0lSh/4b6K+DQlzvYQJQQePg==}
    dependencies:
      '@octokit/openapi-types': 14.0.0
    dev: true

  /@playwright/test/1.30.0:
    resolution: {integrity: sha512-SVxkQw1xvn/Wk/EvBnqWIq6NLo1AppwbYOjNLmyU0R1RoQ3rLEBtmjTnElcnz8VEtn11fptj1ECxK0tgURhajw==}
    engines: {node: '>=14'}
    hasBin: true
    dependencies:
      '@types/node': 18.11.19
      playwright-core: 1.30.0
    dev: true

  /@rushstack/node-core-library/3.55.0_@types+node@18.11.19:
    resolution: {integrity: sha512-6lSel8w3DeGaD/JCKw64wfezEBijlCQlMwBoYg9Ci5VPy+dZ+FpBkIBrY8mi3Ge4xNzr4gyTbQ5XEt0QP1Kv/w==}
    peerDependencies:
      '@types/node': ^14.18.36
    peerDependenciesMeta:
      '@types/node':
        optional: true
    dependencies:
      '@types/node': 18.11.19
      colors: 1.2.5
      fs-extra: 7.0.1
      import-lazy: 4.0.0
      jju: 1.4.0
      resolve: 1.22.1
      semver: 7.3.8
      z-schema: 5.0.5
    dev: true

  /@rushstack/rig-package/0.3.17:
    resolution: {integrity: sha512-nxvAGeIMnHl1LlZSQmacgcRV4y1EYtgcDIrw6KkeVjudOMonlxO482PhDj3LVZEp6L7emSf6YSO2s5JkHlwfZA==}
    dependencies:
      resolve: 1.17.0
      strip-json-comments: 3.1.1
    dev: true

  /@rushstack/ts-command-line/4.13.1:
    resolution: {integrity: sha512-UTQMRyy/jH1IS2U+6pyzyn9xQ2iMcoUKkTcZUzOP/aaMiKlWLwCTDiBVwhw/M1crDx6apF9CwyjuWO9r1SBdJQ==}
    dependencies:
      '@types/argparse': 1.0.38
      argparse: 1.0.10
      colors: 1.2.5
      string-argv: 0.3.1
    dev: true

  /@tootallnate/once/1.1.2:
    resolution: {integrity: sha512-RbzJvlNzmRq5c3O09UipeuXno4tA1FE6ikOjxZK0tuxVv3412l64l5t1W5pj4+rJq9vpkm/kwiR07aZXnsKPxw==}
    engines: {node: '>= 6'}
    dev: true

  /@tsconfig/node10/1.0.9:
    resolution: {integrity: sha512-jNsYVVxU8v5g43Erja32laIDHXeoNvFEpX33OK4d6hljo3jDhCBDhx5dhCCTMWUojscpAagGiRkBKxpdl9fxqA==}
    dev: true
    optional: true

  /@tsconfig/node12/1.0.11:
    resolution: {integrity: sha512-cqefuRsh12pWyGsIoBKJA9luFu3mRxCA+ORZvA4ktLSzIuCUtWVxGIuXigEwO5/ywWFMZ2QEGKWvkZG1zDMTag==}
    dev: true
    optional: true

  /@tsconfig/node14/1.0.3:
    resolution: {integrity: sha512-ysT8mhdixWK6Hw3i1V2AeRqZ5WfXg1G43mqoYlM2nc6388Fq5jcXyr5mRsqViLx/GJYdoL0bfXD8nmF+Zn/Iow==}
    dev: true
    optional: true

  /@tsconfig/node16/1.0.3:
    resolution: {integrity: sha512-yOlFc+7UtL/89t2ZhjPvvB/DeAr3r+Dq58IgzsFkOAvVC6NMJXmCGjbptdXdR9qsX7pKcTL+s87FtYREi2dEEQ==}
    dev: true
    optional: true

  /@types/acorn/4.0.6:
    resolution: {integrity: sha512-veQTnWP+1D/xbxVrPC3zHnCZRjSrKfhbMUlEA43iMZLu7EsnTtkJklIuwrCPbOi8YkvDQAiW05VQQFvvz9oieQ==}
    dependencies:
      '@types/estree': 1.0.0

  /@types/argparse/1.0.38:
    resolution: {integrity: sha512-ebDJ9b0e702Yr7pWgB0jzm+CX4Srzz8RcXtLJDJB+BSccqMa36uyH/zUsSYao5+BD1ytv3k3rPYCq4mAE1hsXA==}
    dev: true

  /@types/better-sqlite3/7.6.3:
    resolution: {integrity: sha512-YS64N9SNDT/NAvou3QNdzAu3E2om/W/0dhORimtPGLef+zSK5l1vDzfsWb4xgXOgfhtOI5ZDTRxnvRPb22AIVQ==}
    dependencies:
      '@types/node': 18.11.19
    dev: true

  /@types/body-parser/1.19.2:
    resolution: {integrity: sha512-ALYone6pm6QmwZoAgeyNksccT9Q4AWZQ6PvfwR37GT6r6FWUPguq6sUmNGSMV2Wr761oQoBxwGGa6DR5o1DC9g==}
    dependencies:
      '@types/connect': 3.4.35
      '@types/node': 18.11.19
    dev: true

  /@types/brotli/1.3.1:
    resolution: {integrity: sha512-mGwX0BBQqmpHoX8+b8Oez0X+ZEYnl2gbDL2n0HxYT4imqhTChhj1AAgAKVWNZSuPvXGZXqVoOtBS0071tN6Tkw==}
    dependencies:
      '@types/node': 18.11.19
    dev: true

  /@types/connect/3.4.35:
    resolution: {integrity: sha512-cdeYyv4KWoEgpBISTxWvqYsVy444DOqehiF3fM3ne10AmJ62RSyNkUnxMJXHQWRQQX2eR94m5y1IZyDwBjV9FQ==}
    dependencies:
      '@types/node': 18.11.19
    dev: true

  /@types/cross-spawn/6.0.2:
    resolution: {integrity: sha512-KuwNhp3eza+Rhu8IFI5HUXRP0LIhqH5cAjubUvGXXthh4YYBuP2ntwEX+Cz8GJoZUHlKo247wPWOfA9LYEq4cw==}
    dependencies:
      '@types/node': 18.11.19
    dev: true

  /@types/debug/4.1.7:
    resolution: {integrity: sha512-9AonUzyTjXXhEOa0DnqpzZi6VHlqKMswga9EXjpXnnqxwLtdvPPtlO8evrI5D9S6asFRCQ6v+wpiUKbw+vKqyg==}
    dependencies:
      '@types/ms': 0.7.31

  /@types/eslint/8.21.0:
    resolution: {integrity: sha512-35EhHNOXgxnUgh4XCJsGhE7zdlDhYDN/aMG6UbkByCFFNgQ7b3U+uVoqBpicFydR8JEfgdjCF7SJ7MiJfzuiTA==}
    dependencies:
      '@types/estree': 1.0.0
      '@types/json-schema': 7.0.11
    dev: true

  /@types/estree-jsx/1.0.0:
    resolution: {integrity: sha512-3qvGd0z8F2ENTGr/GG1yViqfiKmRfrXVx5sJyHGFu3z7m5g5utCQtGp/g29JnjflhtQJBv1WDQukHiT58xPcYQ==}
    dependencies:
      '@types/estree': 1.0.0

  /@types/estree/1.0.0:
    resolution: {integrity: sha512-WulqXMDUTYAXCjZnk6JtIHPigp55cVtDgDrO2gHRwhyJto21+1zbVCtOYB2L1F9w4qCQ0rOGWBnBe0FNTiEJIQ==}

  /@types/express-serve-static-core/4.17.33:
    resolution: {integrity: sha512-TPBqmR/HRYI3eC2E5hmiivIzv+bidAfXofM+sbonAGvyDhySGw9/PQZFt2BLOrjUUR++4eJVpx6KnLQK1Fk9tA==}
    dependencies:
      '@types/node': 18.11.19
      '@types/qs': 6.9.7
      '@types/range-parser': 1.2.4
    dev: true

  /@types/express/4.17.17:
    resolution: {integrity: sha512-Q4FmmuLGBG58btUnfS1c1r/NQdlp3DMfGDGig8WhfpA2YRUtEkxAjkZb0yvplJGYdF1fsQ81iMDcH24sSCNC/Q==}
    dependencies:
      '@types/body-parser': 1.19.2
      '@types/express-serve-static-core': 4.17.33
      '@types/qs': 6.9.7
      '@types/serve-static': 1.15.0
    dev: true

  /@types/hast/2.3.4:
    resolution: {integrity: sha512-wLEm0QvaoawEDoTRwzTXp4b4jpwiJDvR5KMnFnVodm3scufTlBOWRD6N1OBf9TZMhjlNsSfcO5V+7AF4+Vy+9g==}
    dependencies:
      '@types/unist': 2.0.6

  /@types/json-schema/7.0.11:
    resolution: {integrity: sha512-wOuvG1SN4Us4rez+tylwwwCV1psiNVOkJeM3AUWUNWg/jDQY2+HE/444y5gc+jBmRqASOm2Oeh5c1axHobwRKQ==}
    dev: true

  /@types/marked/4.0.8:
    resolution: {integrity: sha512-HVNzMT5QlWCOdeuBsgXP8EZzKUf0+AXzN+sLmjvaB3ZlLqO+e4u0uXrdw9ub69wBKFs+c6/pA4r9sy6cCDvImw==}
    dev: true

  /@types/mdast/3.0.10:
    resolution: {integrity: sha512-W864tg/Osz1+9f4lrGTZpCSO5/z4608eUp19tbozkq2HJK6i3z1kT0H9tlADXuYIb1YYOBByU4Jsqkk75q48qA==}
    dependencies:
      '@types/unist': 2.0.6

  /@types/mdx/2.0.3:
    resolution: {integrity: sha512-IgHxcT3RC8LzFLhKwP3gbMPeaK7BM9eBH46OdapPA7yvuIUJ8H6zHZV53J8hGZcTSnt95jANt+rTBNUUc22ACQ==}

  /@types/mime/3.0.1:
    resolution: {integrity: sha512-Y4XFY5VJAuw0FgAqPNd6NNoV44jbq9Bz2L7Rh/J6jLTiHBSBJa9fxqQIvkIld4GsoDOcCbvzOUAbLPsSKKg+uA==}
    dev: true

  /@types/minimatch/3.0.5:
    resolution: {integrity: sha512-Klz949h02Gz2uZCMGwDUSDS1YBlTdDDgbWHi+81l29tQALUtvz4rAYi5uoVhE5Lagoq6DeqAUlbrHvW/mXDgdQ==}
    dev: true

  /@types/mri/1.1.1:
    resolution: {integrity: sha512-nJOuiTlsvmClSr3+a/trTSx4DTuY/VURsWGKSf/eeavh0LRMqdsK60ti0TlwM5iHiGOK3/Ibkxsbr7i9rzGreA==}
    dev: true

  /@types/ms/0.7.31:
    resolution: {integrity: sha512-iiUgKzV9AuaEkZqkOLDIvlQiL6ltuZd9tGcW3gwpnX8JbuiuhFlEGmmFXEXkN50Cvq7Os88IY2v0dkDqXYWVgA==}

  /@types/node-fetch/2.6.2:
    resolution: {integrity: sha512-DHqhlq5jeESLy19TYhLakJ07kNumXWjcDdxXsLUMJZ6ue8VZJj4kLPQVE/2mdHh3xZziNF1xppu5lwmS53HR+A==}
    dependencies:
      '@types/node': 18.11.19
      form-data: 3.0.1
    dev: true

  /@types/node/18.11.19:
    resolution: {integrity: sha512-YUgMWAQBWLObABqrvx8qKO1enAvBUdjZOAWQ5grBAkp5LQv45jBvYKZ3oFS9iKRCQyFjqw6iuEa1vmFqtxYLZw==}
    dev: true

  /@types/path-browserify/1.0.0:
    resolution: {integrity: sha512-XMCcyhSvxcch8b7rZAtFAaierBYdeHXVvg2iYnxOV0MCQHmPuRRmGZPFDRzPayxcGiiSL1Te9UIO+f3cuj0tfw==}
    dev: true

  /@types/prettier/2.7.2:
    resolution: {integrity: sha512-KufADq8uQqo1pYKVIYzfKbJfBAc0sOeXqGbFaSpv8MRmC/zXgowNZmFcbngndGk922QDmOASEXUZCaY48gs4cg==}
    dev: true

  /@types/prismjs/1.26.0:
    resolution: {integrity: sha512-ZTaqn/qSqUuAq1YwvOFQfVW1AR/oQJlLSZVustdjwI+GZ8kr0MSHBj0tsXPW1EqHubx50gtBEjbPGsdZwQwCjQ==}
    dev: true

  /@types/prompts/2.4.2:
    resolution: {integrity: sha512-TwNx7qsjvRIUv/BCx583tqF5IINEVjCNqg9ofKHRlSoUHE62WBHrem4B1HGXcIrG511v29d1kJ9a/t2Esz7MIg==}
    dependencies:
      '@types/node': 18.11.19
      kleur: 3.0.3
    dev: true

  /@types/prop-types/15.7.5:
    resolution: {integrity: sha512-JCB8C6SnDoQf0cNycqd/35A7MjcnK+ZTqE7judS6o7utxUCg6imJg3QK2qzHKszlTjcj2cn+NwMB2i96ubpj7w==}
    dev: true

  /@types/qs/6.9.7:
    resolution: {integrity: sha512-FGa1F62FT09qcrueBA6qYTrJPVDzah9a+493+o2PCXsesWHIn27G98TsSMs3WPNbZIEj4+VJf6saSFpvD+3Zsw==}
    dev: true

  /@types/range-parser/1.2.4:
    resolution: {integrity: sha512-EEhsLsD6UsDM1yFhAvy0Cjr6VwmpMWqFBCb9w07wVugF7w9nfajxLuVmngTIpgS6svCnm6Vaw+MZhoDCKnOfsw==}
    dev: true

  /@types/react-dom/18.0.10:
    resolution: {integrity: sha512-E42GW/JA4Qv15wQdqJq8DL4JhNpB3prJgjgapN3qJT9K2zO5IIAQh4VXvCEDupoqAwnz0cY4RlXeC/ajX5SFHg==}
    dependencies:
      '@types/react': 18.0.27
    dev: true

  /@types/react/18.0.27:
    resolution: {integrity: sha512-3vtRKHgVxu3Jp9t718R9BuzoD4NcQ8YJ5XRzsSKxNDiDonD2MXIT1TmSkenxuCycZJoQT5d2vE8LwWJxBC1gmA==}
    dependencies:
      '@types/prop-types': 15.7.5
      '@types/scheduler': 0.16.2
      csstype: 3.1.1
    dev: true

  /@types/refractor/3.0.2:
    resolution: {integrity: sha512-2HMXuwGuOqzUG+KUTm9GDJCHl0LCBKsB5cg28ujEmVi/0qgTb6jOmkVSO5K48qXksyl2Fr3C0Q2VrgD4zbwyXg==}
    dependencies:
      '@types/prismjs': 1.26.0
    dev: true

  /@types/scheduler/0.16.2:
    resolution: {integrity: sha512-hppQEBDmlwhFAXKJX2KnWLYu5yMfi91yazPb2l+lbJiwW+wdo1gNeRA+3RgNSO39WYX2euey41KEwnqesU2Jew==}
    dev: true

  /@types/semver/7.3.13:
    resolution: {integrity: sha512-21cFJr9z3g5dW8B0CVI9g2O9beqaThGQ6ZFBqHfwhzLDKUxaqTIy3vnfah/UPkfOiF2pLq+tGz+W8RyCskuslw==}
    dev: true

  /@types/serve-static/1.15.0:
    resolution: {integrity: sha512-z5xyF6uh8CbjAu9760KDKsH2FcDxZ2tFCsA4HIMWE6IkiYMXfVoa+4f9KX+FN0ZLsaMw1WNG2ETLA6N+/YA+cg==}
    dependencies:
      '@types/mime': 3.0.1
      '@types/node': 18.11.19
    dev: true

  /@types/stack-trace/0.0.29:
    resolution: {integrity: sha512-TgfOX+mGY/NyNxJLIbDWrO9DjGoVSW9+aB8H2yy1fy32jsvxijhmyJI9fDFgvz3YP4lvJaq9DzdR/M1bOgVc9g==}
    dev: true

  /@types/unist/2.0.6:
    resolution: {integrity: sha512-PBjIUxZHOuj0R15/xuwJYjFi+KZdNFrehocChv4g5hu6aFroHue8m0lBP0POdK2nKzbw0cgV1mws8+V/JAcEkQ==}

  /@types/which-pm-runs/1.0.0:
    resolution: {integrity: sha512-BXfdlYLWvRhngJbih4N57DjO+63Z7AxiFiip8yq3rD46U7V4I2W538gngPvBsZiMehhD8sfGf4xLI6k7TgXvNw==}
    dev: true

  /@types/yauzl/2.10.0:
    resolution: {integrity: sha512-Cn6WYCm0tXv8p6k+A8PvbDG763EDpBoTzHdA+Q/MF6H3sapGjCm9NzoaJncJS9tUKSuCoDs9XHxYYsQDgxR6kw==}
    requiresBuild: true
    dependencies:
      '@types/node': 18.11.19
    dev: true
    optional: true

  /@typescript-eslint/eslint-plugin/5.51.0_b635kmla6dsb4frxfihkw4m47e:
    resolution: {integrity: sha512-wcAwhEWm1RgNd7dxD/o+nnLW8oH+6RK1OGnmbmkj/GGoDPV1WWMVP0FXYQBivKHdwM1pwii3bt//RC62EriIUQ==}
    engines: {node: ^12.22.0 || ^14.17.0 || >=16.0.0}
    peerDependencies:
      '@typescript-eslint/parser': ^5.0.0
      eslint: ^6.0.0 || ^7.0.0 || ^8.0.0
      typescript: '*'
    peerDependenciesMeta:
      typescript:
        optional: true
    dependencies:
      '@typescript-eslint/parser': 5.51.0_4vsywjlpuriuw3tl5oq6zy5a64
      '@typescript-eslint/scope-manager': 5.51.0
      '@typescript-eslint/type-utils': 5.51.0_4vsywjlpuriuw3tl5oq6zy5a64
      '@typescript-eslint/utils': 5.51.0_4vsywjlpuriuw3tl5oq6zy5a64
      debug: 4.3.4
      eslint: 8.33.0
      grapheme-splitter: 1.0.4
      ignore: 5.2.4
      natural-compare-lite: 1.4.0
      regexpp: 3.2.0
      semver: 7.3.8
      tsutils: 3.21.0_typescript@4.9.5
      typescript: 4.9.5
    transitivePeerDependencies:
      - supports-color
    dev: true

  /@typescript-eslint/parser/5.51.0_4vsywjlpuriuw3tl5oq6zy5a64:
    resolution: {integrity: sha512-fEV0R9gGmfpDeRzJXn+fGQKcl0inIeYobmmUWijZh9zA7bxJ8clPhV9up2ZQzATxAiFAECqPQyMDB4o4B81AaA==}
    engines: {node: ^12.22.0 || ^14.17.0 || >=16.0.0}
    peerDependencies:
      eslint: ^6.0.0 || ^7.0.0 || ^8.0.0
      typescript: '*'
    peerDependenciesMeta:
      typescript:
        optional: true
    dependencies:
      '@typescript-eslint/scope-manager': 5.51.0
      '@typescript-eslint/types': 5.51.0
      '@typescript-eslint/typescript-estree': 5.51.0_typescript@4.9.5
      debug: 4.3.4
      eslint: 8.33.0
      typescript: 4.9.5
    transitivePeerDependencies:
      - supports-color
    dev: true

  /@typescript-eslint/scope-manager/5.51.0:
    resolution: {integrity: sha512-gNpxRdlx5qw3yaHA0SFuTjW4rxeYhpHxt491PEcKF8Z6zpq0kMhe0Tolxt0qjlojS+/wArSDlj/LtE69xUJphQ==}
    engines: {node: ^12.22.0 || ^14.17.0 || >=16.0.0}
    dependencies:
      '@typescript-eslint/types': 5.51.0
      '@typescript-eslint/visitor-keys': 5.51.0
    dev: true

  /@typescript-eslint/type-utils/5.51.0_4vsywjlpuriuw3tl5oq6zy5a64:
    resolution: {integrity: sha512-QHC5KKyfV8sNSyHqfNa0UbTbJ6caB8uhcx2hYcWVvJAZYJRBo5HyyZfzMdRx8nvS+GyMg56fugMzzWnojREuQQ==}
    engines: {node: ^12.22.0 || ^14.17.0 || >=16.0.0}
    peerDependencies:
      eslint: '*'
      typescript: '*'
    peerDependenciesMeta:
      typescript:
        optional: true
    dependencies:
      '@typescript-eslint/typescript-estree': 5.51.0_typescript@4.9.5
      '@typescript-eslint/utils': 5.51.0_4vsywjlpuriuw3tl5oq6zy5a64
      debug: 4.3.4
      eslint: 8.33.0
      tsutils: 3.21.0_typescript@4.9.5
      typescript: 4.9.5
    transitivePeerDependencies:
      - supports-color
    dev: true

  /@typescript-eslint/types/5.51.0:
    resolution: {integrity: sha512-SqOn0ANn/v6hFn0kjvLwiDi4AzR++CBZz0NV5AnusT2/3y32jdc0G4woXPWHCumWtUXZKPAS27/9vziSsC9jnw==}
    engines: {node: ^12.22.0 || ^14.17.0 || >=16.0.0}
    dev: true

  /@typescript-eslint/typescript-estree/5.51.0_typescript@4.9.5:
    resolution: {integrity: sha512-TSkNupHvNRkoH9FMA3w7TazVFcBPveAAmb7Sz+kArY6sLT86PA5Vx80cKlYmd8m3Ha2SwofM1KwraF24lM9FvA==}
    engines: {node: ^12.22.0 || ^14.17.0 || >=16.0.0}
    peerDependencies:
      typescript: '*'
    peerDependenciesMeta:
      typescript:
        optional: true
    dependencies:
      '@typescript-eslint/types': 5.51.0
      '@typescript-eslint/visitor-keys': 5.51.0
      debug: 4.3.4
      globby: 11.1.0
      is-glob: 4.0.3
      semver: 7.3.8
      tsutils: 3.21.0_typescript@4.9.5
      typescript: 4.9.5
    transitivePeerDependencies:
      - supports-color
    dev: true

  /@typescript-eslint/utils/5.51.0_4vsywjlpuriuw3tl5oq6zy5a64:
    resolution: {integrity: sha512-76qs+5KWcaatmwtwsDJvBk4H76RJQBFe+Gext0EfJdC3Vd2kpY2Pf//OHHzHp84Ciw0/rYoGTDnIAr3uWhhJYw==}
    engines: {node: ^12.22.0 || ^14.17.0 || >=16.0.0}
    peerDependencies:
      eslint: ^6.0.0 || ^7.0.0 || ^8.0.0
    dependencies:
      '@types/json-schema': 7.0.11
      '@types/semver': 7.3.13
      '@typescript-eslint/scope-manager': 5.51.0
      '@typescript-eslint/types': 5.51.0
      '@typescript-eslint/typescript-estree': 5.51.0_typescript@4.9.5
      eslint: 8.33.0
      eslint-scope: 5.1.1
      eslint-utils: 3.0.0_eslint@8.33.0
      semver: 7.3.8
    transitivePeerDependencies:
      - supports-color
      - typescript
    dev: true

  /@typescript-eslint/visitor-keys/5.51.0:
    resolution: {integrity: sha512-Oh2+eTdjHjOFjKA27sxESlA87YPSOJafGCR0md5oeMdh1ZcCfAGCIOL216uTBAkAIptvLIfKQhl7lHxMJet4GQ==}
    engines: {node: ^12.22.0 || ^14.17.0 || >=16.0.0}
    dependencies:
      '@typescript-eslint/types': 5.51.0
      eslint-visitor-keys: 3.3.0
    dev: true

  /accepts/1.3.8:
    resolution: {integrity: sha512-PYAthTa2m2VKxuvSD3DPC/Gy+U+sOA1LAuT8mkmRuvw+NACSaeXEQ+NHcVF7rONl6qcaxV3Uuemwawk+7+SJLw==}
    engines: {node: '>= 0.6'}
    dependencies:
      mime-types: 2.1.35
      negotiator: 0.6.3
    dev: true

  /acorn-jsx/5.3.2_acorn@8.8.2:
    resolution: {integrity: sha512-rq9s+JNhf0IChjtDXxllJ7g41oZk5SlXtp0LHwyA5cejwn7vKmKp4pPri6YEePv2PU65sAsegbXtIinmDFDXgQ==}
    peerDependencies:
      acorn: ^6.0.0 || ^7.0.0 || ^8.0.0
    dependencies:
      acorn: 8.8.2

  /acorn-node/1.8.2:
    resolution: {integrity: sha512-8mt+fslDufLYntIoPAaIMUe/lrbrehIiwmR3t2k9LljIzoigEPF27eLk2hy8zSGzmR/ogr7zbRKINMo1u0yh5A==}
    dependencies:
      acorn: 7.4.1
      acorn-walk: 7.2.0
      xtend: 4.0.2
    dev: true

  /acorn-walk/7.2.0:
    resolution: {integrity: sha512-OPdCF6GsMIP+Az+aWfAAOEt2/+iVDKE7oy6lJ098aoe59oAmK76qV6Gw60SbZ8jHuG2wH058GF4pLFbYamYrVA==}
    engines: {node: '>=0.4.0'}
    dev: true

  /acorn-walk/8.2.0:
    resolution: {integrity: sha512-k+iyHEuPgSw6SbuDpGQM+06HQUa04DZ3o+F6CSzXMvvI5KMvnaEqXe+YVe555R9nn6GPt404fos4wcgpw12SDA==}
    engines: {node: '>=0.4.0'}
    dev: true

  /acorn/7.4.1:
    resolution: {integrity: sha512-nQyp0o1/mNdbTO1PO6kHkwSrmgZ0MT/jCCpNiwbUjGoRN4dlBhqJtoQuCnEOKzgTVwg0ZWiCoQy6SxMebQVh8A==}
    engines: {node: '>=0.4.0'}
    hasBin: true
    dev: true

  /acorn/8.8.2:
    resolution: {integrity: sha512-xjIYgE8HBrkpd/sJqOGNspf8uHG+NOHGOw6a/Urj8taM2EXfdNAH2oFcPeIFfsv3+kz/mJrS5VuMqbNLjCa2vw==}
    engines: {node: '>=0.4.0'}
    hasBin: true

  /agent-base/6.0.2:
    resolution: {integrity: sha512-RZNwNclF7+MS/8bDg70amg32dyeZGZxiDuQmZxKLAlQjr3jGyLx+4Kkk58UO7D2QdgFIQCovuSuZESne6RG6XQ==}
    engines: {node: '>= 6.0.0'}
    dependencies:
      debug: 4.3.4
    transitivePeerDependencies:
      - supports-color
    dev: true

  /ajv/6.12.6:
    resolution: {integrity: sha512-j3fVLgvTo527anyYyJOGTYJbG+vnnQYvE0m5mmkc1TK+nxAppkCLMIL0aZ4dblVCNoGShhm+kzE4ZUykBoMg4g==}
    dependencies:
      fast-deep-equal: 3.1.3
      fast-json-stable-stringify: 2.1.0
      json-schema-traverse: 0.4.1
      uri-js: 4.4.1
    dev: true

  /ajv/8.12.0:
    resolution: {integrity: sha512-sRu1kpcO9yLtYxBKvqfTeh9KzZEwO3STyX1HT+4CaDzC6HpTGYhIhPIzj9XuKU7KYDwnaeh5hcOwjy1QuJzBPA==}
    dependencies:
      fast-deep-equal: 3.1.3
      json-schema-traverse: 1.0.0
      require-from-string: 2.0.2
      uri-js: 4.4.1
    dev: true
    optional: true

  /algoliasearch/4.14.3:
    resolution: {integrity: sha512-GZTEuxzfWbP/vr7ZJfGzIl8fOsoxN916Z6FY2Egc9q2TmZ6hvq5KfAxY89pPW01oW/2HDEKA8d30f9iAH9eXYg==}
    dependencies:
      '@algolia/cache-browser-local-storage': 4.14.3
      '@algolia/cache-common': 4.14.3
      '@algolia/cache-in-memory': 4.14.3
      '@algolia/client-account': 4.14.3
      '@algolia/client-analytics': 4.14.3
      '@algolia/client-common': 4.14.3
      '@algolia/client-personalization': 4.14.3
      '@algolia/client-search': 4.14.3
      '@algolia/logger-common': 4.14.3
      '@algolia/logger-console': 4.14.3
      '@algolia/requester-browser-xhr': 4.14.3
      '@algolia/requester-common': 4.14.3
      '@algolia/requester-node-http': 4.14.3
      '@algolia/transporter': 4.14.3
    dev: true

  /all-contributors-cli/6.24.0:
    resolution: {integrity: sha512-7oSKr2PnqxsOotuSwciltcFTS1eVRdjR0cn99hbElfff7gRQBShVhsf/XBprY41sLcgqTk0l0MKgKv6QNgZdMg==}
    engines: {node: '>=4'}
    hasBin: true
    dependencies:
      '@babel/runtime': 7.20.1
      async: 3.2.4
      chalk: 4.1.2
      didyoumean: 1.2.2
      inquirer: 7.3.3
      json-fixer: 1.6.15
      lodash: 4.17.21
      node-fetch: 2.6.7
      pify: 5.0.0
      yargs: 15.4.1
    transitivePeerDependencies:
      - encoding
    dev: true

  /ansi-escapes/4.3.2:
    resolution: {integrity: sha512-gKXj5ALrKWQLsYG9jlTRmR/xKluxHV+Z9QEwNIgCfM1/uwPMCuzVVnh5mwTd+OuBZcwSIMbqssNWRm1lE51QaQ==}
    engines: {node: '>=8'}
    dependencies:
      type-fest: 0.21.3
    dev: true

  /ansi-regex/5.0.1:
    resolution: {integrity: sha512-quJQXlTSUGL2LH9SUXo8VwsY4soanhgo6LNSm84E1LBcE8s3O0wpdiRzyR9z/ZZJMlMWv37qOOb9pdJlMUEKFQ==}
    engines: {node: '>=8'}
    dev: true

  /ansi-regex/6.0.1:
    resolution: {integrity: sha512-n5M855fKb2SsfMIiFFoVrABHJC8QtHwVx+mHWP3QcEqBHYienj5dHSgjbxtC0WEZXYt4wcD6zrQElDPhFuZgfA==}
    engines: {node: '>=12'}
    dev: true

  /ansi-styles/3.2.1:
    resolution: {integrity: sha512-VT0ZI6kZRdTh8YyJw3SMbYm/u+NqfsAxEpWO0Pf9sq8/e94WxxOpPKx9FR1FlyCtOVDNOQ+8ntlqFxiRc+r5qA==}
    engines: {node: '>=4'}
    dependencies:
      color-convert: 1.9.3
    dev: true

  /ansi-styles/4.3.0:
    resolution: {integrity: sha512-zbB9rCJAT1rbjiVDb2hqKFHNYLxgtk8NURxZ3IZwD3F6NtxbXZQCnnSi1Lkx+IDohdPlFp222wVALIheZJQSEg==}
    engines: {node: '>=8'}
    dependencies:
      color-convert: 2.0.1
    dev: true

  /anymatch/3.1.3:
    resolution: {integrity: sha512-KMReFUr0B4t+D+OBkjR3KYqvocp2XaSzO55UcB6mgQMd3KbcE+mWTyvVV7D/zsdEbNnV6acZUutkiHQXvTr1Rw==}
    engines: {node: '>= 8'}
    dependencies:
      normalize-path: 3.0.0
      picomatch: 2.3.1
    dev: true

  /arg/4.1.3:
    resolution: {integrity: sha512-58S9QDqG0Xx27YwPSt9fJxivjYl432YCwfDMfZ+71RAqUrZef7LrKQZ3LHLOwCS4FLNBplP533Zx895SeOCHvA==}
    dev: true
    optional: true

  /arg/5.0.2:
    resolution: {integrity: sha512-PYjyFOLKQ9y57JvQ6QLo8dAgNqswh8M1RMJYdQduT6xbWSgK36P/Z/v+p888pM69jMMfS8Xd8F6I1kQ/I9HUGg==}
    dev: true

  /argparse/1.0.10:
    resolution: {integrity: sha512-o5Roy6tNG4SL/FOkCAN6RzjiakZS25RLYFrcMttJqbdd8BWrnA+fGz57iN5Pb06pvBGvl5gQ0B48dJlslXvoTg==}
    dependencies:
      sprintf-js: 1.0.3
    dev: true

  /argparse/2.0.1:
    resolution: {integrity: sha512-8+9WqebbFzpX9OR+Wa6O29asIogeRMzcGtAINdpMHHyAg10f05aSFVBbcEqGf/PXw1EjAZ+q2/bEBg3DvurK3Q==}
    dev: true

  /array-differ/3.0.0:
    resolution: {integrity: sha512-THtfYS6KtME/yIAhKjZ2ul7XI96lQGHRputJQHO80LAWQnuGP4iCIN8vdMRboGbIEYBwU33q8Tch1os2+X0kMg==}
    engines: {node: '>=8'}
    dev: true

  /array-flatten/1.1.1:
    resolution: {integrity: sha512-PCVAQswWemu6UdxsDFFX/+gVeYqKAod3D3UVm91jHwynguOwAvYPhx8nNlM++NqRcK6CxxpUafjmhIdKiHibqg==}
    dev: true

  /array-union/2.1.0:
    resolution: {integrity: sha512-HGyxoOTYUyCM6stUe6EJgnd4EoewAI7zMdfqO+kGjnlZmBDz/cR5pf8r/cR4Wq60sL/p0IkcjUEEPwS3GFrIyw==}
    engines: {node: '>=8'}
    dev: true

  /arrify/2.0.1:
    resolution: {integrity: sha512-3duEwti880xqi4eAMN8AyR4a0ByT90zoYdLlevfrvU43vb0YZwZVfxOgxWrLXXXpyugL0hNZc9G6BiB5B3nUug==}
    engines: {node: '>=8'}
    dev: true

  /ast-types/0.13.4:
    resolution: {integrity: sha512-x1FCFnFifvYDDzTaLII71vG5uvDwgtmDTEVWAxrgeiR8VjMONcCXJx7E+USjDtHlwFmt9MysbqgF9b9Vjr6w+w==}
    engines: {node: '>=4'}
    dependencies:
      tslib: 2.5.0
    dev: true

  /astring/1.8.3:
    resolution: {integrity: sha512-sRpyiNrx2dEYIMmUXprS8nlpRg2Drs8m9ElX9vVEXaCB4XEAJhKfs7IcX0IwShjuOAjLR6wzIrgoptz1n19i1A==}
    hasBin: true

  /async/3.2.4:
    resolution: {integrity: sha512-iAB+JbDEGXhyIUavoDl9WP/Jj106Kz9DEn1DPgYw5ruDn0e3Wgi3sKFm55sASdGBNOQB8F59d9qQ7deqrHA8wQ==}
    dev: true

  /asynckit/0.4.0:
    resolution: {integrity: sha512-Oei9OH4tRh0YqU3GxhX79dM/mwVgvbZJaSNaRk+bshkj0S5cfHcgYakreBjrHwatXKbz+IoIdYLxrKim2MjW0Q==}
    dev: true

  /at-least-node/1.0.0:
    resolution: {integrity: sha512-+q/t7Ekv1EDY2l6Gda6LLiX14rU9TV20Wa3ofeQmwPFZbOMo9DXrLbOjFaaclkXKWidIaopwAObQDqwWtGUjqg==}
    engines: {node: '>= 4.0.0'}
    dev: true

  /autoprefixer/10.4.13_postcss@8.4.21:
    resolution: {integrity: sha512-49vKpMqcZYsJjwotvt4+h/BCjJVnhGwcLpDt5xkcaOG3eLrG/HUYLagrihYsQ+qrIBgIzX1Rw7a6L8I/ZA1Atg==}
    engines: {node: ^10 || ^12 || >=14}
    hasBin: true
    peerDependencies:
      postcss: ^8.1.0
    dependencies:
      browserslist: 4.21.4
      caniuse-lite: 1.0.30001431
      fraction.js: 4.2.0
      normalize-range: 0.1.2
      picocolors: 1.0.0
      postcss: 8.4.21
      postcss-value-parser: 4.2.0
    dev: true

  /bail/2.0.2:
    resolution: {integrity: sha512-0xO6mYd7JB2YesxDKplafRpsiOzPt9V02ddPCLbY1xYGPOX24NTyN50qnUxgCPcSoYMhKpAuBTjQoRZCAkUDRw==}

  /balanced-match/1.0.2:
    resolution: {integrity: sha512-3oSeUO0TMV67hN1AmbXsK4yaqU7tjiHlbxRDZOpH0KW9+CeX4bRAaX0Anxt0tx2MrpRpWwQaPwIlISEJhYU5Pw==}
    dev: true

  /base64-js/1.5.1:
    resolution: {integrity: sha512-AKpaYlHn8t4SVbOHCy+b5+KKgvR4vrsD8vbvrbiQJps7fKDTkjkDry6ji0rUJjC0kzbNePLwzxq8iypo41qeWA==}
    dev: true

  /before-after-hook/2.2.3:
    resolution: {integrity: sha512-NzUnlZexiaH/46WDhANlyR2bXRopNg4F/zuSA3OpZnllCUgRaOF2znDioDWrmbNVsuZk6l9pMquQB38cfBZwkQ==}
    dev: true

  /binary-extensions/2.2.0:
    resolution: {integrity: sha512-jDctJ/IVQbZoJykoeHbhXpOlNBqGNcwXJKJog42E5HDPUwQTSdjCHdihjj0DlnheQ7blbT6dHOafNAiS8ooQKA==}
    engines: {node: '>=8'}
    dev: true

  /bl/4.1.0:
    resolution: {integrity: sha512-1W07cM9gS6DcLperZfFSj+bWLtaPGSOHWhPiGzXmvVJbRLdG82sH/Kn8EtW1VqWVA54AKf2h5k5BbnIbwF3h6w==}
    dependencies:
      buffer: 5.7.1
      inherits: 2.0.4
      readable-stream: 3.6.0
    dev: true

  /bl/5.1.0:
    resolution: {integrity: sha512-tv1ZJHLfTDnXE6tMHv73YgSJaWR2AFuPwMntBe7XL/GBFHnT0CLnsHMogfk5+GzCDC5ZWarSCYaIGATZt9dNsQ==}
    dependencies:
      buffer: 6.0.3
      inherits: 2.0.4
      readable-stream: 3.6.0
    dev: true

  /blake3-wasm/2.1.5:
    resolution: {integrity: sha512-F1+K8EbfOZE49dtoPtmxUQrpXaBIl3ICvasLh+nJta0xkz+9kF/7uet9fLnwKqhDrmj6g+6K3Tw9yQPUg2ka5g==}
    dev: true

  /body-parser/1.20.1:
    resolution: {integrity: sha512-jWi7abTbYwajOytWCQc37VulmWiRae5RyTpaCyDcS5/lMdtwSz5lOpDE67srw/HYe35f1z3fDQw+3txg7gNtWw==}
    engines: {node: '>= 0.8', npm: 1.2.8000 || >= 1.4.16}
    dependencies:
      bytes: 3.1.2
      content-type: 1.0.4
      debug: 2.6.9
      depd: 2.0.0
      destroy: 1.2.0
      http-errors: 2.0.0
      iconv-lite: 0.4.24
      on-finished: 2.4.1
      qs: 6.11.0
      raw-body: 2.5.1
      type-is: 1.6.18
      unpipe: 1.0.0
    transitivePeerDependencies:
      - supports-color
    dev: true

  /brace-expansion/1.1.11:
    resolution: {integrity: sha512-iCuPHDFgrHX7H2vEI/5xpz07zSHB00TpugqhmYtVmMO6518mCuRMoOYFldEBl0g187ufozdaHgWKcYFb61qGiA==}
    dependencies:
      balanced-match: 1.0.2
      concat-map: 0.0.1
    dev: true

  /braces/3.0.2:
    resolution: {integrity: sha512-b8um+L1RzM3WDSzvhm6gIz1yfTbBt6YTlcEKAvsmqCZZFw46z626lVj9j1yEPW33H5H+lBQpZMP1k8l+78Ha0A==}
    engines: {node: '>=8'}
    dependencies:
      fill-range: 7.0.1
    dev: true

  /brotli/1.3.3:
    resolution: {integrity: sha512-oTKjJdShmDuGW94SyyaoQvAjf30dZaHnjJ8uAF+u2/vGJkJbJPJAT1gDiOJP5v1Zb6f9KEyW/1HpuaWIXtGHPg==}
    dependencies:
      base64-js: 1.5.1
    dev: true

  /browserslist/4.21.4:
    resolution: {integrity: sha512-CBHJJdDmgjl3daYjN5Cp5kbTf1mUhZoS+beLklHIvkOWscs83YAhLlF3Wsh/lciQYAcbBJgTOD44VtG31ZM4Hw==}
    engines: {node: ^6 || ^7 || ^8 || ^9 || ^10 || ^11 || ^12 || >=13.7}
    hasBin: true
    dependencies:
      caniuse-lite: 1.0.30001431
      electron-to-chromium: 1.4.284
      node-releases: 2.0.6
      update-browserslist-db: 1.0.10_browserslist@4.21.4
    dev: true

  /buffer-crc32/0.2.13:
    resolution: {integrity: sha512-VO9Ht/+p3SN7SKWqcrgEzjGbRSJYTx+Q1pTQC0wrWqHx0vpJraQ6GtHx8tvcg1rlK1byhU5gccxgOgj7B0TDkQ==}
    dev: true

  /buffer-from/1.1.2:
    resolution: {integrity: sha512-E+XQCRwSbaaiChtv6k6Dwgc+bx+Bs6vuKJHHl5kox/BaKbhiXzqQOwK4cO22yElGp2OCmjwVhT3HmxgyPGnJfQ==}
    dev: true

  /buffer/5.7.1:
    resolution: {integrity: sha512-EHcyIPBQ4BSGlvjB16k5KgAJ27CIsHY/2JBmCRReo48y9rQ3MaUzWX3KVlBa4U7MyX02HdVj0K7C3WaB3ju7FQ==}
    dependencies:
      base64-js: 1.5.1
      ieee754: 1.2.1
    dev: true

  /buffer/6.0.3:
    resolution: {integrity: sha512-FTiCpNxtwiZZHEZbcbTIcZjERVICn9yq/pDFkTl95/AxzD1naBctN7YO68riM/gLSDY7sdrMby8hofADYuuqOA==}
    dependencies:
      base64-js: 1.5.1
      ieee754: 1.2.1
    dev: true

  /builtins/5.0.1:
    resolution: {integrity: sha512-qwVpFEHNfhYJIzNRBvd2C1kyo6jz3ZSMPyyuR47OPdiKWlbYnZNyDWuyR175qDnAJLiCo5fBBqPb3RiXgWlkOQ==}
    dependencies:
      semver: 7.3.8
    dev: true

  /busboy/1.6.0:
    resolution: {integrity: sha512-8SFQbg/0hQ9xy3UNTB0YEnsNBbWfhf7RtnzpL7TkBiTBRfrQ9Fxcnz7VJsleJpyp6rVLvXiuORqjlHi5q+PYuA==}
    engines: {node: '>=10.16.0'}
    dependencies:
      streamsearch: 1.1.0
    dev: true

  /bytes/3.1.2:
    resolution: {integrity: sha512-/Nf7TyzTx6S3yRJObOAV7956r8cr2+Oj8AC5dt8wSP3BQAoeX58NoHyCU8P8zGkNXStjTSi6fzO6F0pBdcYbEg==}
    engines: {node: '>= 0.8'}
    dev: true

  /cachedir/2.3.0:
    resolution: {integrity: sha512-A+Fezp4zxnit6FanDmv9EqXNAi3vt9DWp51/71UEhXukb7QUuvtv9344h91dyAxuTLoSYJFU299qzR3tzwPAhw==}
    engines: {node: '>=6'}
    dev: true

  /call-bind/1.0.2:
    resolution: {integrity: sha512-7O+FbCihrB5WGbFYesctwmTKae6rOiIzmz1icreWJ+0aA7LJfuqhEso2T9ncpcFtzMQtzXf2QGGueWJGTYsqrA==}
    dependencies:
      function-bind: 1.1.1
      get-intrinsic: 1.1.3
    dev: true

  /callsites/3.1.0:
    resolution: {integrity: sha512-P8BjAsXvZS+VIDUI11hHCQEv74YT67YUi5JJFNWIqL235sBmjX4+qx9Muvls5ivyNENctx46xQLQ3aTuE7ssaQ==}
    engines: {node: '>=6'}
    dev: true

  /camelcase-css/2.0.1:
    resolution: {integrity: sha512-QOSvevhslijgYwRx6Rv7zKdMF8lbRmx+uQGx2+vDc+KI/eBnsy9kit5aj23AgGu3pa4t9AgwbnXWqS+iOY+2aA==}
    engines: {node: '>= 6'}
    dev: true

  /camelcase/5.3.1:
    resolution: {integrity: sha512-L28STB170nwWS63UjtlEOE3dldQApaJXZkOI1uMFfzf3rRuPegHaHesyee+YxQ+W6SvRDQV6UrdOdRiR153wJg==}
    engines: {node: '>=6'}
    dev: true

  /caniuse-lite/1.0.30001431:
    resolution: {integrity: sha512-zBUoFU0ZcxpvSt9IU66dXVT/3ctO1cy4y9cscs1szkPlcWb6pasYM144GqrUygUbT+k7cmUCW61cvskjcv0enQ==}
    dev: true

  /ccount/2.0.1:
    resolution: {integrity: sha512-eyrF0jiFpY+3drT6383f1qhkbGsLSifNAjA61IUjZjmLCWjItY6LB9ft9YhoDgwfmclB2zhu51Lc7+95b8NRAg==}

  /chalk/2.4.2:
    resolution: {integrity: sha512-Mti+f9lpJNcwF4tWV8/OrTTtF1gZi+f8FqlyAdouralcFWFQWF2+NgCHShjkCb+IFBLq9buZwE1xckQU4peSuQ==}
    engines: {node: '>=4'}
    dependencies:
      ansi-styles: 3.2.1
      escape-string-regexp: 1.0.5
      supports-color: 5.5.0
    dev: true

  /chalk/3.0.0:
    resolution: {integrity: sha512-4D3B6Wf41KOYRFdszmDqMCGq5VV/uMAB273JILmO+3jAlh8X4qDtdtgCR3fxtbLEMzSx22QdhnDcJvu2u1fVwg==}
    engines: {node: '>=8'}
    dependencies:
      ansi-styles: 4.3.0
      supports-color: 7.2.0
    dev: true

  /chalk/4.1.2:
    resolution: {integrity: sha512-oKnbhFyRIXpUuez8iBMmyEa4nbj4IOQyuhc/wy9kY7/WVPcwIO9VA668Pu8RkO7+0G76SLROeyw9CpQ061i4mA==}
    engines: {node: '>=10'}
    dependencies:
      ansi-styles: 4.3.0
      supports-color: 7.2.0
    dev: true

  /chalk/5.1.2:
    resolution: {integrity: sha512-E5CkT4jWURs1Vy5qGJye+XwCkNj7Od3Af7CP6SujMetSMkLs8Do2RWJK5yx1wamHV/op8Rz+9rltjaTQWDnEFQ==}
    engines: {node: ^12.17.0 || ^14.13 || >=16.0.0}
    dev: true

  /character-entities-html4/2.1.0:
    resolution: {integrity: sha512-1v7fgQRj6hnSwFpq1Eu0ynr/CDEw0rXo2B61qXrLNdHZmPKgb7fqS1a2JwF0rISo9q77jDI8VMEHoApn8qDoZA==}

  /character-entities-legacy/3.0.0:
    resolution: {integrity: sha512-RpPp0asT/6ufRm//AJVwpViZbGM/MkjQFxJccQRHmISF/22NBtsHqAWmL+/pmkPWoIUJdWyeVleTl1wydHATVQ==}

  /character-entities/2.0.2:
    resolution: {integrity: sha512-shx7oQ0Awen/BRIdkjkvz54PnEEI/EjwXDSIZp86/KKdbafHh1Df/RYGBhn4hbe2+uKC9FnT5UCEdyPz3ai9hQ==}

  /character-reference-invalid/2.0.1:
    resolution: {integrity: sha512-iBZ4F4wRbyORVsu0jPV7gXkOsGYjGHPmAyv+HiHG8gi5PtC9KI2j1+v8/tlibRvjoWX027ypmG/n0HtO5t7unw==}

  /chardet/0.7.0:
    resolution: {integrity: sha512-mT8iDcrh03qDGRRmoA2hmBJnxpllMR+0/0qlzjqZES6NdiWDcZkCNAk4rPFZ9Q85r27unkiNNg8ZOiwZXBHwcA==}
    dev: true

  /chokidar/3.5.3:
    resolution: {integrity: sha512-Dr3sfKRP6oTcjf2JmUmFJfeVMvXBdegxB0iVQ5eb2V10uFJUCAS8OByZdVAyVb8xXNz3GjjTgj9kLWsZTqE6kw==}
    engines: {node: '>= 8.10.0'}
    dependencies:
      anymatch: 3.1.3
      braces: 3.0.2
      glob-parent: 5.1.2
      is-binary-path: 2.1.0
      is-glob: 4.0.3
      normalize-path: 3.0.0
      readdirp: 3.6.0
    optionalDependencies:
      fsevents: 2.3.2
    dev: true

  /chownr/1.1.4:
    resolution: {integrity: sha512-jJ0bqzaylmJtVnNgzTeSOs8DPavpbYgEr/b0YL8/2GO3xJEhInFmhKMUnEJQjZumK7KXGFhUy89PrsJWlakBVg==}
    dev: true

  /cli-cursor/3.1.0:
    resolution: {integrity: sha512-I/zHAwsKf9FqGoXM4WWRACob9+SNukZTd94DWF57E4toouRulbCxcUh6RKUEOQlYTHJnzkPMySvPNaaSLNfLZw==}
    engines: {node: '>=8'}
    dependencies:
      restore-cursor: 3.1.0
    dev: true

  /cli-cursor/4.0.0:
    resolution: {integrity: sha512-VGtlMu3x/4DOtIUwEkRezxUZ2lBacNJCHash0N0WeZDBS+7Ux1dm3XWAgWYxLJFMMdOeXMHXorshEFhbMSGelg==}
    engines: {node: ^12.20.0 || ^14.13.1 || >=16.0.0}
    dependencies:
      restore-cursor: 4.0.0
    dev: true

  /cli-spinners/2.7.0:
    resolution: {integrity: sha512-qu3pN8Y3qHNgE2AFweciB1IfMnmZ/fsNTEE+NOFjmGB2F/7rLhnhzppvpCnN4FovtP26k8lHyy9ptEbNwWFLzw==}
    engines: {node: '>=6'}
    dev: true

  /cli-width/3.0.0:
    resolution: {integrity: sha512-FxqpkPPwu1HjuN93Omfm4h8uIanXofW0RxVEW3k5RKx+mJJYSthzNhp32Kzxxy3YAEZ/Dc/EWN1vZRY0+kOhbw==}
    engines: {node: '>= 10'}
    dev: true

  /cliui/6.0.0:
    resolution: {integrity: sha512-t6wbgtoCXvAzst7QgXxJYqPt0usEfbgQdftEPbLL/cvv6HPE5VgvqCuAIDR0NgU52ds6rFwqrgakNLrHEjCbrQ==}
    dependencies:
      string-width: 4.2.3
      strip-ansi: 6.0.1
      wrap-ansi: 6.2.0
    dev: true

  /cliui/8.0.1:
    resolution: {integrity: sha512-BSeNnyus75C4//NQ9gQt1/csTXyo/8Sb+afLAkzAptFuMsod9HFokGNudZpi/oQV73hnVK+sR+5PVRMd+Dr7YQ==}
    engines: {node: '>=12'}
    dependencies:
      string-width: 4.2.3
      strip-ansi: 6.0.1
      wrap-ansi: 7.0.0
    dev: true

  /clone/1.0.4:
    resolution: {integrity: sha512-JQHZ2QMW6l3aH/j6xCqQThY/9OH4D/9ls34cgkUBiEeocRTU04tHfKPBsUK1PqZCUQM7GiA0IIXJSuXHI64Kbg==}
    engines: {node: '>=0.8'}
    dev: true

  /color-convert/1.9.3:
    resolution: {integrity: sha512-QfAUtd+vFdAtFQcC8CCyYt1fYWxSqAiK2cSD6zDB8N3cpsEBAvRxp9zOGg6G/SHHJYAT88/az/IuDGALsNVbGg==}
    dependencies:
      color-name: 1.1.3
    dev: true

  /color-convert/2.0.1:
    resolution: {integrity: sha512-RRECPsj7iu/xb5oKYcsFHSppFNnsj/52OVTRKb4zP5onXwVF3zVmmToNcOfGC+CRDpfK/U584fMg38ZHCaElKQ==}
    engines: {node: '>=7.0.0'}
    dependencies:
      color-name: 1.1.4
    dev: true

  /color-name/1.1.3:
    resolution: {integrity: sha512-72fSenhMw2HZMTVHeCA9KCmpEIbzWiQsjN+BHcBbS9vr1mtt+vJjPdksIBNUmKAW8TFUDPJK5SUU3QhE9NEXDw==}
    dev: true

  /color-name/1.1.4:
    resolution: {integrity: sha512-dOy+3AuW3a2wNbZHIuMZpTcgjGuLU/uBL/ubcZF9OXbDo8ff4O8yVp5Bf0efS8uEoYo5q4Fx7dY9OgQGXgAsQA==}
    dev: true

  /colors/1.2.5:
    resolution: {integrity: sha512-erNRLao/Y3Fv54qUa0LBB+//Uf3YwMUmdJinN20yMXm9zdKKqH9wt7R9IIVZ+K7ShzfpLV/Zg8+VyrBJYB4lpg==}
    engines: {node: '>=0.1.90'}
    dev: true

  /combined-stream/1.0.8:
    resolution: {integrity: sha512-FQN4MRfuJeHf7cBbBMJFXhKSDq+2kAArBlmRBvcvFE5BB1HZKXtSFASDhdlz9zOYwxh8lDdnvmMOe/+5cdoEdg==}
    engines: {node: '>= 0.8'}
    dependencies:
      delayed-stream: 1.0.0
    dev: true

  /comma-separated-tokens/2.0.2:
    resolution: {integrity: sha512-G5yTt3KQN4Yn7Yk4ed73hlZ1evrFKXeUW3086p3PRFNp7m2vIjI6Pg+Kgb+oyzhd9F2qdcoj67+y3SdxL5XWsg==}
    dev: true

  /comma-separated-tokens/2.0.3:
    resolution: {integrity: sha512-Fu4hJdvzeylCfQPp9SGWidpzrMs7tTrlu6Vb8XGaRGck8QSNZJJp538Wrb60Lax4fPwR64ViY468OIUTbRlGZg==}

  /commander/2.20.3:
    resolution: {integrity: sha512-GpVkmM8vF2vQUkj2LvZmD35JxeJOLCwJ9cUkugyk2nuhbv3+mJvpLYYt+0+USMxE+oj+ey/lJEnhZw75x/OMcQ==}
    requiresBuild: true
    dev: true

  /commander/9.5.0:
    resolution: {integrity: sha512-KRs7WVDKg86PWiuAqhDrAQnTXZKraVcCc6vFdL14qrZ/DcWwuRo7VoiYXalXO7S5GKpqYiVEwCbgFDfxNHKJBQ==}
    engines: {node: ^12.20.0 || >=14}
    requiresBuild: true
    dev: true
    optional: true

  /commitizen/4.3.0:
    resolution: {integrity: sha512-H0iNtClNEhT0fotHvGV3E9tDejDeS04sN1veIebsKYGMuGscFaswRoYJKmT3eW85eIJAs0F28bG2+a/9wCOfPw==}
    engines: {node: '>= 12'}
    hasBin: true
    dependencies:
      cachedir: 2.3.0
      cz-conventional-changelog: 3.3.0
      dedent: 0.7.0
      detect-indent: 6.1.0
      find-node-modules: 2.1.3
      find-root: 1.1.0
      fs-extra: 9.1.0
      glob: 7.2.3
      inquirer: 8.2.5
      is-utf8: 0.2.1
      lodash: 4.17.21
      minimist: 1.2.7
      strip-bom: 4.0.0
      strip-json-comments: 3.1.1
    transitivePeerDependencies:
      - '@swc/core'
      - '@swc/wasm'
    dev: true

  /concat-map/0.0.1:
    resolution: {integrity: sha512-/Srv4dswyQNBfohGpz9o6Yb3Gz3SrUDqBH5rTuhGR7ahtlbYKnVxw2bCFMRljaA7EXHaXZ8wsHdodFvbkhKmqg==}
    dev: true

  /concurrently/7.6.0:
    resolution: {integrity: sha512-BKtRgvcJGeZ4XttiDiNcFiRlxoAeZOseqUvyYRUp/Vtd+9p1ULmeoSqGsDA+2ivdeDFpqrJvGvmI+StKfKl5hw==}
    engines: {node: ^12.20.0 || ^14.13.0 || >=16.0.0}
    hasBin: true
    dependencies:
      chalk: 4.1.2
      date-fns: 2.29.3
      lodash: 4.17.21
      rxjs: 7.5.7
      shell-quote: 1.7.4
      spawn-command: 0.0.2-1
      supports-color: 8.1.1
      tree-kill: 1.2.2
      yargs: 17.6.2
    dev: true

  /content-disposition/0.5.4:
    resolution: {integrity: sha512-FveZTNuGw04cxlAiWbzi6zTAL/lhehaWbTtgluJh4/E95DqMwTmha3KZN1aAWA8cFIhHzMZUvLevkw5Rqk+tSQ==}
    engines: {node: '>= 0.6'}
    dependencies:
      safe-buffer: 5.2.1
    dev: true

  /content-type/1.0.4:
    resolution: {integrity: sha512-hIP3EEPs8tB9AT1L+NUqtwOAps4mk2Zob89MWXMHjHWg9milF/j4osnnQLXBCBFBk/tvIG/tUc9mOUJiPBhPXA==}
    engines: {node: '>= 0.6'}
    dev: true

  /conventional-commit-types/3.0.0:
    resolution: {integrity: sha512-SmmCYnOniSsAa9GqWOeLqc179lfr5TRu5b4QFDkbsrJ5TZjPJx85wtOr3zn+1dbeNiXDKGPbZ72IKbPhLXh/Lg==}
    dev: true

  /cookie-signature/1.0.6:
    resolution: {integrity: sha512-QADzlaHc8icV8I7vbaJXJwod9HWYp8uCqf1xa4OfNu1T7JVxQIrUgOWtHdNDtPiywmFbiS12VjotIXLrKM3orQ==}
    dev: true

  /cookie/0.4.2:
    resolution: {integrity: sha512-aSWTXFzaKWkvHO1Ny/s+ePFpvKsPnjc551iI41v3ny/ow6tBG5Vd+FuqGNhh1LxOmVzOlGUriIlOaokOvhaStA==}
    engines: {node: '>= 0.6'}
    dev: true

  /cookie/0.5.0:
    resolution: {integrity: sha512-YZ3GUyn/o8gfKJlnlX7g7xq4gyO6OSuhGPKaaGssGB2qgDUS0gPgtTvoyZLTt9Ab6dC4hfc9dV5arkvc/OCmrw==}
    engines: {node: '>= 0.6'}
    dev: true

  /core-util-is/1.0.3:
    resolution: {integrity: sha512-ZQBvi1DcpJ4GDqanjucZ2Hj3wEO5pZDS89BWbkcrvdxksJorwUDDZamX9ldFkp9aw2lmBDLgkObEA4DWNJ9FYQ==}
    dev: true

  /cosmiconfig-typescript-loader/4.2.0_q6dimmvgduffavfq3obt6abtea:
    resolution: {integrity: sha512-NkANeMnaHrlaSSlpKGyvn2R4rqUDeE/9E5YHx+b4nwo0R8dZyAqcih8/gxpCZvqWP9Vf6xuLpMSzSgdVEIM78g==}
    engines: {node: '>=12', npm: '>=6'}
    peerDependencies:
      '@types/node': '*'
      cosmiconfig: '>=7'
      ts-node: '>=10'
      typescript: '>=3'
    dependencies:
      '@types/node': 18.11.19
      cosmiconfig: 8.0.0
      ts-node: 10.9.1_qqdszkrtcshgbphghj7vnvrrby
      typescript: 4.9.5
    dev: true
    optional: true

  /cosmiconfig/8.0.0:
    resolution: {integrity: sha512-da1EafcpH6b/TD8vDRaWV7xFINlHlF6zKsGwS1TsuVJTZRkquaS5HTMq7uq6h31619QjbsYl21gVDOm32KM1vQ==}
    engines: {node: '>=14'}
    dependencies:
      import-fresh: 3.3.0
      js-yaml: 4.1.0
      parse-json: 5.2.0
      path-type: 4.0.0
    dev: true

  /create-require/1.1.1:
    resolution: {integrity: sha512-dcKFX3jn0MpIaXjisoRvexIJVEKzaq7z2rZKxf+MSr9TkdmHmsU4m2lcLojrj/FHl8mk5VxMmYA+ftRkP/3oKQ==}
    dev: true
    optional: true

  /cron-schedule/3.0.6:
    resolution: {integrity: sha512-izfGgKyzzIyLaeb1EtZ3KbglkS6AKp9cv7LxmiyoOu+fXfol1tQDC0Cof0enVZGNtudTHW+3lfuW9ZkLQss4Wg==}
    dev: true

  /cross-fetch/3.1.5:
    resolution: {integrity: sha512-lvb1SBsI0Z7GDwmuid+mU3kWVBwTVUbe7S0H52yaaAdQOXq2YktTCZdlAcNKFzE6QtRz0snpw9bNiPeOIkkQvw==}
    dependencies:
      node-fetch: 2.6.7
    transitivePeerDependencies:
      - encoding
    dev: true

  /cross-spawn/7.0.3:
    resolution: {integrity: sha512-iRDPJKUPVEND7dHPO8rkbOnPpyDygcDFtWjpeWNCgy8WP2rXcxXL8TskReQl6OrB2G7+UJrags1q15Fudc7G6w==}
    engines: {node: '>= 8'}
    dependencies:
      path-key: 3.1.1
      shebang-command: 2.0.0
      which: 2.0.2
    dev: true

  /cssesc/3.0.0:
    resolution: {integrity: sha512-/Tb/JcjK111nNScGob5MNtsntNM1aCNUDipB/TkwZFhyDrrE47SOx/18wF2bbjgc3ZzCSKW1T5nt5EbFoAz/Vg==}
    engines: {node: '>=4'}
    hasBin: true
    dev: true

  /csstype/3.1.1:
    resolution: {integrity: sha512-DJR/VvkAvSZW9bTouZue2sSxDwdTN92uHjqeKVm+0dAqdfNykRzQ95tay8aXMBAAPpUiq4Qcug2L7neoRh2Egw==}
    dev: true

  /cz-conventional-changelog/3.3.0:
    resolution: {integrity: sha512-U466fIzU5U22eES5lTNiNbZ+d8dfcHcssH4o7QsdWaCcRs/feIPCxKYSWkYBNs5mny7MvEfwpTLWjvbm94hecw==}
    engines: {node: '>= 10'}
    dependencies:
      chalk: 2.4.2
      commitizen: 4.3.0
      conventional-commit-types: 3.0.0
      lodash.map: 4.6.0
      longest: 2.0.1
      word-wrap: 1.2.3
    optionalDependencies:
      '@commitlint/load': 17.4.2
    transitivePeerDependencies:
      - '@swc/core'
      - '@swc/wasm'
    dev: true

  /data-uri-to-buffer/3.0.1:
    resolution: {integrity: sha512-WboRycPNsVw3B3TL559F7kuBUM4d8CgMEvk6xEJlOp7OBPjt6G7z8WMWlD2rOFZLk6OYfFIUGsCOWzcQH9K2og==}
    engines: {node: '>= 6'}
    dev: true

  /data-uri-to-buffer/4.0.0:
    resolution: {integrity: sha512-Vr3mLBA8qWmcuschSLAOogKgQ/Jwxulv3RNE4FXnYWRGujzrRWQI4m12fQqRkwX06C0KanhLr4hK+GydchZsaA==}
    engines: {node: '>= 12'}
    dev: true

  /date-fns/2.29.3:
    resolution: {integrity: sha512-dDCnyH2WnnKusqvZZ6+jA1O51Ibt8ZMRNkDZdyAyK4YfbDwa/cEmuztzG5pk6hqlp9aSBPYcjOlktquahGwGeA==}
    engines: {node: '>=0.11'}
    dev: true

  /debug/2.6.9:
    resolution: {integrity: sha512-bC7ElrdJaJnPbAP+1EotYvqZsb3ecl5wi6Bfi6BJTUcNowp6cvspg0jXznRTKDjm/E7AdgFBVeAPVMNcKGsHMA==}
    peerDependencies:
      supports-color: '*'
    peerDependenciesMeta:
      supports-color:
        optional: true
    dependencies:
      ms: 2.0.0
    dev: true

  /debug/4.3.4:
    resolution: {integrity: sha512-PRWFHuSU3eDtQJPvnNY7Jcket1j0t5OuOsFzPPzsekD52Zl8qUfFIPEiswXqIvHWGVHOgX+7G/vCNNhehwxfkQ==}
    engines: {node: '>=6.0'}
    peerDependencies:
      supports-color: '*'
    peerDependenciesMeta:
      supports-color:
        optional: true
    dependencies:
      ms: 2.1.2

  /decamelize/1.2.0:
    resolution: {integrity: sha512-z2S+W9X73hAUUki+N+9Za2lBlun89zigOyGrsax+KUQ6wKW4ZoWpEYBkGhQjwAjjDCkWxhY0VKEhk8wzY7F5cA==}
    engines: {node: '>=0.10.0'}
    dev: true

  /decode-named-character-reference/1.0.2:
    resolution: {integrity: sha512-O8x12RzrUF8xyVcY0KJowWsmaJxQbmy0/EtnNtHRpsOcT7dFk5W598coHqBVpmWo1oQQfsCqfCmkZN5DJrZVdg==}
    dependencies:
      character-entities: 2.0.2

  /dedent/0.7.0:
    resolution: {integrity: sha512-Q6fKUPqnAHAyhiUgFU7BUzLiv0kd8saH9al7tnu5Q/okj6dnupxyTgFIBjVzJATdfIAm9NAsvXNzjaKa+bxVyA==}
    dev: true

  /deep-is/0.1.4:
    resolution: {integrity: sha512-oIPzksmTg4/MriiaYGO+okXDT7ztn/w3Eptv/+gSIdMdKsJo0u4CfYNFJPy+4SKMuCqGw2wxnA+URMg3t8a/bQ==}
    dev: true

  /defaults/1.0.4:
    resolution: {integrity: sha512-eFuaLoy/Rxalv2kr+lqMlUnrDWV+3j4pljOIJgLIhI058IQfWJ7vXhyEIHu+HtC738klGALYxOKDO0bQP3tg8A==}
    dependencies:
      clone: 1.0.4
    dev: true

  /defined/1.0.1:
    resolution: {integrity: sha512-hsBd2qSVCRE+5PmNdHt1uzyrFu5d3RwmFDKzyNZMFq/EwDNJF7Ee5+D5oEKF0hU6LhtoUF1macFvOe4AskQC1Q==}
    dev: true

  /degenerator/3.0.2:
    resolution: {integrity: sha512-c0mef3SNQo56t6urUU6tdQAs+ThoD0o9B9MJ8HEt7NQcGEILCRFqQb7ZbP9JAv+QF1Ky5plydhMR/IrqWDm+TQ==}
    engines: {node: '>= 6'}
    dependencies:
      ast-types: 0.13.4
      escodegen: 1.14.3
      esprima: 4.0.1
      vm2: 3.9.11
    dev: true

  /delayed-stream/1.0.0:
    resolution: {integrity: sha512-ZySD7Nf91aLB0RxL4KGrKHBXl7Eds1DAmEdcoVawXnLD7SDhpNgtuII2aAkg7a7QS41jxPSZ17p4VdGnMHk3MQ==}
    engines: {node: '>=0.4.0'}
    dev: true

  /depd/2.0.0:
    resolution: {integrity: sha512-g7nH6P6dyDioJogAAGprGpCtVImJhpPk/roCzdb3fIh61/s/nPsfR6onyMwkCAR/OlC3yBC0lESvUoQEAssIrw==}
    engines: {node: '>= 0.8'}
    dev: true

  /deprecation/2.3.1:
    resolution: {integrity: sha512-xmHIy4F3scKVwMsQ4WnVaS8bHOx0DmVwRywosKhaILI0ywMDWPtBSku2HNxRvF7jtwDRsoEwYQSfbxj8b7RlJQ==}
    dev: true

  /dequal/2.0.3:
    resolution: {integrity: sha512-0je+qPKHEMohvfRTCEo3CrPG6cAzAYgmzKyxRiYSSDkS6eGJdyVJm7WaYA5ECaAD9wLB2T4EEeymA5aFVcYXCA==}
    engines: {node: '>=6'}

  /destroy/1.2.0:
    resolution: {integrity: sha512-2sJGJTaXIIaR1w4iJSNoN0hnMY7Gpc/n8D4qSCJw8QqFWXf7cuAgnEHxBpweaVcPevC2l3KpjYCx3NypQQgaJg==}
    engines: {node: '>= 0.8', npm: 1.2.8000 || >= 1.4.16}
    dev: true

  /detect-file/1.0.0:
    resolution: {integrity: sha512-DtCOLG98P007x7wiiOmfI0fi3eIKyWiLTGJ2MDnVi/E04lWGbf+JzrRHMm0rgIIZJGtHpKpbVgLWHrv8xXpc3Q==}
    engines: {node: '>=0.10.0'}
    dev: true

  /detect-indent/6.1.0:
    resolution: {integrity: sha512-reYkTUJAZb9gUuZ2RvVCNhVHdg62RHnJ7WJl8ftMi4diZ6NWlciOzQN88pUhSELEwflJht4oQDv0F0BMlwaYtA==}
    engines: {node: '>=8'}
    dev: true

  /detective/5.2.1:
    resolution: {integrity: sha512-v9XE1zRnz1wRtgurGu0Bs8uHKFSTdteYZNbIPFVhUZ39L/S79ppMpdmVOZAnoz1jfEFodc48n6MX483Xo3t1yw==}
    engines: {node: '>=0.8.0'}
    hasBin: true
    dependencies:
      acorn-node: 1.8.2
      defined: 1.0.1
      minimist: 1.2.7
    dev: true

  /devtools-protocol/0.0.1082910:
    resolution: {integrity: sha512-RqoZ2GmqaNxyx+99L/RemY5CkwG9D0WEfOKxekwCRXOGrDCep62ngezEJUVMq6rISYQ+085fJnWDQqGHlxVNww==}
    dev: true

  /didyoumean/1.2.2:
    resolution: {integrity: sha512-gxtyfqMg7GKyhQmb056K7M3xszy/myH8w+B4RT+QXBQsvAOdc3XymqDDPHx1BgPgsdAA5SIifona89YtRATDzw==}
    dev: true

  /diff/4.0.2:
    resolution: {integrity: sha512-58lmxKSA4BNyLz+HHMUzlOEpg09FV+ev6ZMe3vJihgdxzgcwZ8VoEEPmALCZG9LmqfVoNMMKpttIYTVG6uDY7A==}
    engines: {node: '>=0.3.1'}
    dev: true
    optional: true

  /diff/5.1.0:
    resolution: {integrity: sha512-D+mk+qE8VC/PAUrlAU34N+VfXev0ghe5ywmpqrawphmVZc1bEfn56uo9qpyGp1p4xpzOHkSW4ztBd6L7Xx4ACw==}
    engines: {node: '>=0.3.1'}

  /dir-glob/3.0.1:
    resolution: {integrity: sha512-WkrWp9GR4KXfKGYzOLmTuGVi1UWFfws377n9cc55/tb6DuqyF6pcQ5AbiHEshaDpY9v6oaSr2XCDidGmMwdzIA==}
    engines: {node: '>=8'}
    dependencies:
      path-type: 4.0.0
    dev: true

  /dlv/1.1.3:
    resolution: {integrity: sha512-+HlytyjlPKnIG8XuRG8WvmBP8xs8P71y+SKKS6ZXWoEgLuePxtDoUEiH7WkdePWrQ5JBpE6aoVqfZfJUQkjXwA==}
    dev: true

  /doctrine/3.0.0:
    resolution: {integrity: sha512-yS+Q5i3hBf7GBkd4KG8a7eBNNWNGLTaEwwYWUijIYM7zrlYDM0BFXHjjPWlWZ1Rg7UaddZeIDmi9jF3HmqiQ2w==}
    engines: {node: '>=6.0.0'}
    dependencies:
      esutils: 2.0.3
    dev: true

  /dotenv/10.0.0:
    resolution: {integrity: sha512-rlBi9d8jpv9Sf1klPjNfFAuWDjKLwTIJJ/VxtoTwIR6hnZxcEOQCZg2oIL3MWBYw5GpUDKOEnND7LXTbIpQ03Q==}
    engines: {node: '>=10'}
    dev: true

  /ee-first/1.1.1:
    resolution: {integrity: sha512-WMwm9LhRUo+WUaRN+vRuETqG89IgZphVSNkdFgeb6sS/E4OrDIN7t48CAewSHXc6C8lefD8KKfr5vY61brQlow==}
    dev: true

  /electron-to-chromium/1.4.284:
    resolution: {integrity: sha512-M8WEXFuKXMYMVr45fo8mq0wUrrJHheiKZf6BArTKk9ZBYCKJEOU5H8cdWgDT+qCVZf7Na4lVUaZsA+h6uA9+PA==}
    dev: true

  /emoji-regex/8.0.0:
    resolution: {integrity: sha512-MSjYzcWNOA0ewAHpz0MxpYFvwg6yjy1NG3xteoqz644VCo/RPgnr1/GGt+ic3iJTzQ8Eu3TdM14SawnVUmGE6A==}
    dev: true

  /encodeurl/1.0.2:
    resolution: {integrity: sha512-TPJXq8JqFaVYm2CWmPvnP2Iyo4ZSM7/QKcSmuMLDObfpH5fi7RUGmd/rTDf+rut/saiDiQEeVTNgAmJEdAOx0w==}
    engines: {node: '>= 0.8'}
    dev: true

  /end-of-stream/1.4.4:
    resolution: {integrity: sha512-+uw1inIHVPQoaVuHzRyXd21icM+cnt4CzD5rW+NC1wjOUSTOs+Te7FOv7AhN7vS9x/oIyhLP5PR1H+phQAHu5Q==}
    dependencies:
      once: 1.4.0
    dev: true

  /error-ex/1.3.2:
    resolution: {integrity: sha512-7dFHNmqeFSEt2ZBsCriorKnn3Z2pj+fd9kmI6QoWw4//DL+icEBfc0U7qJCisqrTsKTjw4fNFy2pW9OqStD84g==}
    dependencies:
      is-arrayish: 0.2.1
    dev: true

  /esbuild-android-64/0.14.51:
    resolution: {integrity: sha512-6FOuKTHnC86dtrKDmdSj2CkcKF8PnqkaIXqvgydqfJmqBazCPdw+relrMlhGjkvVdiiGV70rpdnyFmA65ekBCQ==}
    engines: {node: '>=12'}
    cpu: [x64]
    os: [android]
    requiresBuild: true
    dev: true
    optional: true

  /esbuild-android-64/0.14.54:
    resolution: {integrity: sha512-Tz2++Aqqz0rJ7kYBfz+iqyE3QMycD4vk7LBRyWaAVFgFtQ/O8EJOnVmTOiDWYZ/uYzB4kvP+bqejYdVKzE5lAQ==}
    engines: {node: '>=12'}
    cpu: [x64]
    os: [android]
    requiresBuild: true
    dev: true
    optional: true

  /esbuild-android-64/0.15.16:
    resolution: {integrity: sha512-Vwkv/sT0zMSgPSVO3Jlt1pUbnZuOgtOQJkJkyyJFAlLe7BiT8e9ESzo0zQSx4c3wW4T6kGChmKDPMbWTgtliQA==}
    engines: {node: '>=12'}
    cpu: [x64]
    os: [android]
    requiresBuild: true
    dev: true
    optional: true

  /esbuild-android-arm64/0.14.51:
    resolution: {integrity: sha512-vBtp//5VVkZWmYYvHsqBRCMMi1MzKuMIn5XDScmnykMTu9+TD9v0NMEDqQxvtFToeYmojdo5UCV2vzMQWJcJ4A==}
    engines: {node: '>=12'}
    cpu: [arm64]
    os: [android]
    requiresBuild: true
    dev: true
    optional: true

  /esbuild-android-arm64/0.14.54:
    resolution: {integrity: sha512-F9E+/QDi9sSkLaClO8SOV6etqPd+5DgJje1F9lOWoNncDdOBL2YF59IhsWATSt0TLZbYCf3pNlTHvVV5VfHdvg==}
    engines: {node: '>=12'}
    cpu: [arm64]
    os: [android]
    requiresBuild: true
    dev: true
    optional: true

  /esbuild-android-arm64/0.15.16:
    resolution: {integrity: sha512-lqfKuofMExL5niNV3gnhMUYacSXfsvzTa/58sDlBET/hCOG99Zmeh+lz6kvdgvGOsImeo6J9SW21rFCogNPLxg==}
    engines: {node: '>=12'}
    cpu: [arm64]
    os: [android]
    requiresBuild: true
    dev: true
    optional: true

  /esbuild-darwin-64/0.14.51:
    resolution: {integrity: sha512-YFmXPIOvuagDcwCejMRtCDjgPfnDu+bNeh5FU2Ryi68ADDVlWEpbtpAbrtf/lvFTWPexbgyKgzppNgsmLPr8PA==}
    engines: {node: '>=12'}
    cpu: [x64]
    os: [darwin]
    requiresBuild: true
    dev: true
    optional: true

  /esbuild-darwin-64/0.14.54:
    resolution: {integrity: sha512-jtdKWV3nBviOd5v4hOpkVmpxsBy90CGzebpbO9beiqUYVMBtSc0AL9zGftFuBon7PNDcdvNCEuQqw2x0wP9yug==}
    engines: {node: '>=12'}
    cpu: [x64]
    os: [darwin]
    requiresBuild: true
    dev: true
    optional: true

  /esbuild-darwin-64/0.15.16:
    resolution: {integrity: sha512-wo2VWk/n/9V2TmqUZ/KpzRjCEcr00n7yahEdmtzlrfQ3lfMCf3Wa+0sqHAbjk3C6CKkR3WKK/whkMq5Gj4Da9g==}
    engines: {node: '>=12'}
    cpu: [x64]
    os: [darwin]
    requiresBuild: true
    dev: true
    optional: true

  /esbuild-darwin-arm64/0.14.51:
    resolution: {integrity: sha512-juYD0QnSKwAMfzwKdIF6YbueXzS6N7y4GXPDeDkApz/1RzlT42mvX9jgNmyOlWKN7YzQAYbcUEJmZJYQGdf2ow==}
    engines: {node: '>=12'}
    cpu: [arm64]
    os: [darwin]
    requiresBuild: true
    dev: true
    optional: true

  /esbuild-darwin-arm64/0.14.54:
    resolution: {integrity: sha512-OPafJHD2oUPyvJMrsCvDGkRrVCar5aVyHfWGQzY1dWnzErjrDuSETxwA2HSsyg2jORLY8yBfzc1MIpUkXlctmw==}
    engines: {node: '>=12'}
    cpu: [arm64]
    os: [darwin]
    requiresBuild: true
    dev: true
    optional: true

  /esbuild-darwin-arm64/0.15.16:
    resolution: {integrity: sha512-fMXaUr5ou0M4WnewBKsspMtX++C1yIa3nJ5R2LSbLCfJT3uFdcRoU/NZjoM4kOMKyOD9Sa/2vlgN8G07K3SJnw==}
    engines: {node: '>=12'}
    cpu: [arm64]
    os: [darwin]
    requiresBuild: true
    dev: true
    optional: true

  /esbuild-freebsd-64/0.14.51:
    resolution: {integrity: sha512-cLEI/aXjb6vo5O2Y8rvVSQ7smgLldwYY5xMxqh/dQGfWO+R1NJOFsiax3IS4Ng300SVp7Gz3czxT6d6qf2cw0g==}
    engines: {node: '>=12'}
    cpu: [x64]
    os: [freebsd]
    requiresBuild: true
    dev: true
    optional: true

  /esbuild-freebsd-64/0.14.54:
    resolution: {integrity: sha512-OKwd4gmwHqOTp4mOGZKe/XUlbDJ4Q9TjX0hMPIDBUWWu/kwhBAudJdBoxnjNf9ocIB6GN6CPowYpR/hRCbSYAg==}
    engines: {node: '>=12'}
    cpu: [x64]
    os: [freebsd]
    requiresBuild: true
    dev: true
    optional: true

  /esbuild-freebsd-64/0.15.16:
    resolution: {integrity: sha512-UzIc0xlRx5x9kRuMr+E3+hlSOxa/aRqfuMfiYBXu2jJ8Mzej4lGL7+o6F5hzhLqWfWm1GWHNakIdlqg1ayaTNQ==}
    engines: {node: '>=12'}
    cpu: [x64]
    os: [freebsd]
    requiresBuild: true
    dev: true
    optional: true

  /esbuild-freebsd-arm64/0.14.51:
    resolution: {integrity: sha512-TcWVw/rCL2F+jUgRkgLa3qltd5gzKjIMGhkVybkjk6PJadYInPtgtUBp1/hG+mxyigaT7ib+od1Xb84b+L+1Mg==}
    engines: {node: '>=12'}
    cpu: [arm64]
    os: [freebsd]
    requiresBuild: true
    dev: true
    optional: true

  /esbuild-freebsd-arm64/0.14.54:
    resolution: {integrity: sha512-sFwueGr7OvIFiQT6WeG0jRLjkjdqWWSrfbVwZp8iMP+8UHEHRBvlaxL6IuKNDwAozNUmbb8nIMXa7oAOARGs1Q==}
    engines: {node: '>=12'}
    cpu: [arm64]
    os: [freebsd]
    requiresBuild: true
    dev: true
    optional: true

  /esbuild-freebsd-arm64/0.15.16:
    resolution: {integrity: sha512-8xyiYuGc0DLZphFQIiYaLHlfoP+hAN9RHbE+Ibh8EUcDNHAqbQgUrQg7pE7Bo00rXmQ5Ap6KFgcR0b4ALZls1g==}
    engines: {node: '>=12'}
    cpu: [arm64]
    os: [freebsd]
    requiresBuild: true
    dev: true
    optional: true

  /esbuild-linux-32/0.14.51:
    resolution: {integrity: sha512-RFqpyC5ChyWrjx8Xj2K0EC1aN0A37H6OJfmUXIASEqJoHcntuV3j2Efr9RNmUhMfNE6yEj2VpYuDteZLGDMr0w==}
    engines: {node: '>=12'}
    cpu: [ia32]
    os: [linux]
    requiresBuild: true
    dev: true
    optional: true

  /esbuild-linux-32/0.14.54:
    resolution: {integrity: sha512-1ZuY+JDI//WmklKlBgJnglpUL1owm2OX+8E1syCD6UAxcMM/XoWd76OHSjl/0MR0LisSAXDqgjT3uJqT67O3qw==}
    engines: {node: '>=12'}
    cpu: [ia32]
    os: [linux]
    requiresBuild: true
    dev: true
    optional: true

  /esbuild-linux-32/0.15.16:
    resolution: {integrity: sha512-iGijUTV+0kIMyUVoynK0v+32Oi8yyp0xwMzX69GX+5+AniNy/C/AL1MjFTsozRp/3xQPl7jVux/PLe2ds10/2w==}
    engines: {node: '>=12'}
    cpu: [ia32]
    os: [linux]
    requiresBuild: true
    dev: true
    optional: true

  /esbuild-linux-64/0.14.51:
    resolution: {integrity: sha512-dxjhrqo5i7Rq6DXwz5v+MEHVs9VNFItJmHBe1CxROWNf4miOGoQhqSG8StStbDkQ1Mtobg6ng+4fwByOhoQoeA==}
    engines: {node: '>=12'}
    cpu: [x64]
    os: [linux]
    requiresBuild: true
    dev: true
    optional: true

  /esbuild-linux-64/0.14.54:
    resolution: {integrity: sha512-EgjAgH5HwTbtNsTqQOXWApBaPVdDn7XcK+/PtJwZLT1UmpLoznPd8c5CxqsH2dQK3j05YsB3L17T8vE7cp4cCg==}
    engines: {node: '>=12'}
    cpu: [x64]
    os: [linux]
    requiresBuild: true
    dev: true
    optional: true

  /esbuild-linux-64/0.15.16:
    resolution: {integrity: sha512-tuSOjXdLw7VzaUj89fIdAaQT7zFGbKBcz4YxbWrOiXkwscYgE7HtTxUavreBbnRkGxKwr9iT/gmeJWNm4djy/g==}
    engines: {node: '>=12'}
    cpu: [x64]
    os: [linux]
    requiresBuild: true
    dev: true
    optional: true

  /esbuild-linux-arm/0.14.51:
    resolution: {integrity: sha512-LsJynDxYF6Neg7ZC7748yweCDD+N8ByCv22/7IAZglIEniEkqdF4HCaa49JNDLw1UQGlYuhOB8ZT/MmcSWzcWg==}
    engines: {node: '>=12'}
    cpu: [arm]
    os: [linux]
    requiresBuild: true
    dev: true
    optional: true

  /esbuild-linux-arm/0.14.54:
    resolution: {integrity: sha512-qqz/SjemQhVMTnvcLGoLOdFpCYbz4v4fUo+TfsWG+1aOu70/80RV6bgNpR2JCrppV2moUQkww+6bWxXRL9YMGw==}
    engines: {node: '>=12'}
    cpu: [arm]
    os: [linux]
    requiresBuild: true
    dev: true
    optional: true

  /esbuild-linux-arm/0.15.16:
    resolution: {integrity: sha512-XKcrxCEXDTOuoRj5l12tJnkvuxXBMKwEC5j0JISw3ziLf0j4zIwXbKbTmUrKFWbo6ZgvNpa7Y5dnbsjVvH39bQ==}
    engines: {node: '>=12'}
    cpu: [arm]
    os: [linux]
    requiresBuild: true
    dev: true
    optional: true

  /esbuild-linux-arm64/0.14.51:
    resolution: {integrity: sha512-D9rFxGutoqQX3xJPxqd6o+kvYKeIbM0ifW2y0bgKk5HPgQQOo2k9/2Vpto3ybGYaFPCE5qTGtqQta9PoP6ZEzw==}
    engines: {node: '>=12'}
    cpu: [arm64]
    os: [linux]
    requiresBuild: true
    dev: true
    optional: true

  /esbuild-linux-arm64/0.14.54:
    resolution: {integrity: sha512-WL71L+0Rwv+Gv/HTmxTEmpv0UgmxYa5ftZILVi2QmZBgX3q7+tDeOQNqGtdXSdsL8TQi1vIaVFHUPDe0O0kdig==}
    engines: {node: '>=12'}
    cpu: [arm64]
    os: [linux]
    requiresBuild: true
    dev: true
    optional: true

  /esbuild-linux-arm64/0.15.16:
    resolution: {integrity: sha512-mPYksnfHnemNrvjrDhZyixL/AfbJN0Xn9S34ZOHYdh6/jJcNd8iTsv3JwJoEvTJqjMggjMhGUPJAdjnFBHoH8A==}
    engines: {node: '>=12'}
    cpu: [arm64]
    os: [linux]
    requiresBuild: true
    dev: true
    optional: true

  /esbuild-linux-mips64le/0.14.51:
    resolution: {integrity: sha512-vS54wQjy4IinLSlb5EIlLoln8buh1yDgliP4CuEHumrPk4PvvP4kTRIG4SzMXm6t19N0rIfT4bNdAxzJLg2k6A==}
    engines: {node: '>=12'}
    cpu: [mips64el]
    os: [linux]
    requiresBuild: true
    dev: true
    optional: true

  /esbuild-linux-mips64le/0.14.54:
    resolution: {integrity: sha512-qTHGQB8D1etd0u1+sB6p0ikLKRVuCWhYQhAHRPkO+OF3I/iSlTKNNS0Lh2Oc0g0UFGguaFZZiPJdJey3AGpAlw==}
    engines: {node: '>=12'}
    cpu: [mips64el]
    os: [linux]
    requiresBuild: true
    dev: true
    optional: true

  /esbuild-linux-mips64le/0.15.16:
    resolution: {integrity: sha512-kSJO2PXaxfm0pWY39+YX+QtpFqyyrcp0ZeI8QPTrcFVQoWEPiPVtOfTZeS3ZKedfH+Ga38c4DSzmKMQJocQv6A==}
    engines: {node: '>=12'}
    cpu: [mips64el]
    os: [linux]
    requiresBuild: true
    dev: true
    optional: true

  /esbuild-linux-ppc64le/0.14.51:
    resolution: {integrity: sha512-xcdd62Y3VfGoyphNP/aIV9LP+RzFw5M5Z7ja+zdpQHHvokJM7d0rlDRMN+iSSwvUymQkqZO+G/xjb4/75du8BQ==}
    engines: {node: '>=12'}
    cpu: [ppc64]
    os: [linux]
    requiresBuild: true
    dev: true
    optional: true

  /esbuild-linux-ppc64le/0.14.54:
    resolution: {integrity: sha512-j3OMlzHiqwZBDPRCDFKcx595XVfOfOnv68Ax3U4UKZ3MTYQB5Yz3X1mn5GnodEVYzhtZgxEBidLWeIs8FDSfrQ==}
    engines: {node: '>=12'}
    cpu: [ppc64]
    os: [linux]
    requiresBuild: true
    dev: true
    optional: true

  /esbuild-linux-ppc64le/0.15.16:
    resolution: {integrity: sha512-NimPikwkBY0yGABw6SlhKrtT35sU4O23xkhlrTT/O6lSxv3Pm5iSc6OYaqVAHWkLdVf31bF4UDVFO+D990WpAA==}
    engines: {node: '>=12'}
    cpu: [ppc64]
    os: [linux]
    requiresBuild: true
    dev: true
    optional: true

  /esbuild-linux-riscv64/0.14.51:
    resolution: {integrity: sha512-syXHGak9wkAnFz0gMmRBoy44JV0rp4kVCEA36P5MCeZcxFq8+fllBC2t6sKI23w3qd8Vwo9pTADCgjTSf3L3rA==}
    engines: {node: '>=12'}
    cpu: [riscv64]
    os: [linux]
    requiresBuild: true
    dev: true
    optional: true

  /esbuild-linux-riscv64/0.14.54:
    resolution: {integrity: sha512-y7Vt7Wl9dkOGZjxQZnDAqqn+XOqFD7IMWiewY5SPlNlzMX39ocPQlOaoxvT4FllA5viyV26/QzHtvTjVNOxHZg==}
    engines: {node: '>=12'}
    cpu: [riscv64]
    os: [linux]
    requiresBuild: true
    dev: true
    optional: true

  /esbuild-linux-riscv64/0.15.16:
    resolution: {integrity: sha512-ty2YUHZlwFOwp7pR+J87M4CVrXJIf5ZZtU/umpxgVJBXvWjhziSLEQxvl30SYfUPq0nzeWKBGw5i/DieiHeKfw==}
    engines: {node: '>=12'}
    cpu: [riscv64]
    os: [linux]
    requiresBuild: true
    dev: true
    optional: true

  /esbuild-linux-s390x/0.14.51:
    resolution: {integrity: sha512-kFAJY3dv+Wq8o28K/C7xkZk/X34rgTwhknSsElIqoEo8armCOjMJ6NsMxm48KaWY2h2RUYGtQmr+RGuUPKBhyw==}
    engines: {node: '>=12'}
    cpu: [s390x]
    os: [linux]
    requiresBuild: true
    dev: true
    optional: true

  /esbuild-linux-s390x/0.14.54:
    resolution: {integrity: sha512-zaHpW9dziAsi7lRcyV4r8dhfG1qBidQWUXweUjnw+lliChJqQr+6XD71K41oEIC3Mx1KStovEmlzm+MkGZHnHA==}
    engines: {node: '>=12'}
    cpu: [s390x]
    os: [linux]
    requiresBuild: true
    dev: true
    optional: true

  /esbuild-linux-s390x/0.15.16:
    resolution: {integrity: sha512-VkZaGssvPDQtx4fvVdZ9czezmyWyzpQhEbSNsHZZN0BHvxRLOYAQ7sjay8nMQwYswP6O2KlZluRMNPYefFRs+w==}
    engines: {node: '>=12'}
    cpu: [s390x]
    os: [linux]
    requiresBuild: true
    dev: true
    optional: true

  /esbuild-netbsd-64/0.14.51:
    resolution: {integrity: sha512-ZZBI7qrR1FevdPBVHz/1GSk1x5GDL/iy42Zy8+neEm/HA7ma+hH/bwPEjeHXKWUDvM36CZpSL/fn1/y9/Hb+1A==}
    engines: {node: '>=12'}
    cpu: [x64]
    os: [netbsd]
    requiresBuild: true
    dev: true
    optional: true

  /esbuild-netbsd-64/0.14.54:
    resolution: {integrity: sha512-PR01lmIMnfJTgeU9VJTDY9ZerDWVFIUzAtJuDHwwceppW7cQWjBBqP48NdeRtoP04/AtO9a7w3viI+PIDr6d+w==}
    engines: {node: '>=12'}
    cpu: [x64]
    os: [netbsd]
    requiresBuild: true
    dev: true
    optional: true

  /esbuild-netbsd-64/0.15.16:
    resolution: {integrity: sha512-ElQ9rhdY51et6MJTWrCPbqOd/YuPowD7Cxx3ee8wlmXQQVW7UvQI6nSprJ9uVFQISqSF5e5EWpwWqXZsECLvXg==}
    engines: {node: '>=12'}
    cpu: [x64]
    os: [netbsd]
    requiresBuild: true
    dev: true
    optional: true

  /esbuild-openbsd-64/0.14.51:
    resolution: {integrity: sha512-7R1/p39M+LSVQVgDVlcY1KKm6kFKjERSX1lipMG51NPcspJD1tmiZSmmBXoY5jhHIu6JL1QkFDTx94gMYK6vfA==}
    engines: {node: '>=12'}
    cpu: [x64]
    os: [openbsd]
    requiresBuild: true
    dev: true
    optional: true

  /esbuild-openbsd-64/0.14.54:
    resolution: {integrity: sha512-Qyk7ikT2o7Wu76UsvvDS5q0amJvmRzDyVlL0qf5VLsLchjCa1+IAvd8kTBgUxD7VBUUVgItLkk609ZHUc1oCaw==}
    engines: {node: '>=12'}
    cpu: [x64]
    os: [openbsd]
    requiresBuild: true
    dev: true
    optional: true

  /esbuild-openbsd-64/0.15.16:
    resolution: {integrity: sha512-KgxMHyxMCT+NdLQE1zVJEsLSt2QQBAvJfmUGDmgEq8Fvjrf6vSKB00dVHUEDKcJwMID6CdgCpvYNt999tIYhqA==}
    engines: {node: '>=12'}
    cpu: [x64]
    os: [openbsd]
    requiresBuild: true
    dev: true
    optional: true

  /esbuild-sunos-64/0.14.51:
    resolution: {integrity: sha512-HoHaCswHxLEYN8eBTtyO0bFEWvA3Kdb++hSQ/lLG7TyKF69TeSG0RNoBRAs45x/oCeWaTDntEZlYwAfQlhEtJA==}
    engines: {node: '>=12'}
    cpu: [x64]
    os: [sunos]
    requiresBuild: true
    dev: true
    optional: true

  /esbuild-sunos-64/0.14.54:
    resolution: {integrity: sha512-28GZ24KmMSeKi5ueWzMcco6EBHStL3B6ubM7M51RmPwXQGLe0teBGJocmWhgwccA1GeFXqxzILIxXpHbl9Q/Kw==}
    engines: {node: '>=12'}
    cpu: [x64]
    os: [sunos]
    requiresBuild: true
    dev: true
    optional: true

  /esbuild-sunos-64/0.15.16:
    resolution: {integrity: sha512-exSAx8Phj7QylXHlMfIyEfNrmqnLxFqLxdQF6MBHPdHAjT7fsKaX6XIJn+aQEFiOcE4X8e7VvdMCJ+WDZxjSRQ==}
    engines: {node: '>=12'}
    cpu: [x64]
    os: [sunos]
    requiresBuild: true
    dev: true
    optional: true

  /esbuild-windows-32/0.14.51:
    resolution: {integrity: sha512-4rtwSAM35A07CBt1/X8RWieDj3ZUHQqUOaEo5ZBs69rt5WAFjP4aqCIobdqOy4FdhYw1yF8Z0xFBTyc9lgPtEg==}
    engines: {node: '>=12'}
    cpu: [ia32]
    os: [win32]
    requiresBuild: true
    dev: true
    optional: true

  /esbuild-windows-32/0.14.54:
    resolution: {integrity: sha512-T+rdZW19ql9MjS7pixmZYVObd9G7kcaZo+sETqNH4RCkuuYSuv9AGHUVnPoP9hhuE1WM1ZimHz1CIBHBboLU7w==}
    engines: {node: '>=12'}
    cpu: [ia32]
    os: [win32]
    requiresBuild: true
    dev: true
    optional: true

  /esbuild-windows-32/0.15.16:
    resolution: {integrity: sha512-zQgWpY5pUCSTOwqKQ6/vOCJfRssTvxFuEkpB4f2VUGPBpdddZfdj8hbZuFRdZRPIVHvN7juGcpgCA/XCF37mAQ==}
    engines: {node: '>=12'}
    cpu: [ia32]
    os: [win32]
    requiresBuild: true
    dev: true
    optional: true

  /esbuild-windows-64/0.14.51:
    resolution: {integrity: sha512-HoN/5HGRXJpWODprGCgKbdMvrC3A2gqvzewu2eECRw2sYxOUoh2TV1tS+G7bHNapPGI79woQJGV6pFH7GH7qnA==}
    engines: {node: '>=12'}
    cpu: [x64]
    os: [win32]
    requiresBuild: true
    dev: true
    optional: true

  /esbuild-windows-64/0.14.54:
    resolution: {integrity: sha512-AoHTRBUuYwXtZhjXZbA1pGfTo8cJo3vZIcWGLiUcTNgHpJJMC1rVA44ZereBHMJtotyN71S8Qw0npiCIkW96cQ==}
    engines: {node: '>=12'}
    cpu: [x64]
    os: [win32]
    requiresBuild: true
    dev: true
    optional: true

  /esbuild-windows-64/0.15.16:
    resolution: {integrity: sha512-HjW1hHRLSncnM3MBCP7iquatHVJq9l0S2xxsHHj4yzf4nm9TU4Z7k4NkeMlD/dHQ4jPlQQhwcMvwbJiOefSuZw==}
    engines: {node: '>=12'}
    cpu: [x64]
    os: [win32]
    requiresBuild: true
    dev: true
    optional: true

  /esbuild-windows-arm64/0.14.51:
    resolution: {integrity: sha512-JQDqPjuOH7o+BsKMSddMfmVJXrnYZxXDHsoLHc0xgmAZkOOCflRmC43q31pk79F9xuyWY45jDBPolb5ZgGOf9g==}
    engines: {node: '>=12'}
    cpu: [arm64]
    os: [win32]
    requiresBuild: true
    dev: true
    optional: true

  /esbuild-windows-arm64/0.14.54:
    resolution: {integrity: sha512-M0kuUvXhot1zOISQGXwWn6YtS+Y/1RT9WrVIOywZnJHo3jCDyewAc79aKNQWFCQm+xNHVTq9h8dZKvygoXQQRg==}
    engines: {node: '>=12'}
    cpu: [arm64]
    os: [win32]
    requiresBuild: true
    dev: true
    optional: true

  /esbuild-windows-arm64/0.15.16:
    resolution: {integrity: sha512-oCcUKrJaMn04Vxy9Ekd8x23O8LoU01+4NOkQ2iBToKgnGj5eo1vU9i27NQZ9qC8NFZgnQQZg5oZWAejmbsppNA==}
    engines: {node: '>=12'}
    cpu: [arm64]
    os: [win32]
    requiresBuild: true
    dev: true
    optional: true

  /esbuild/0.14.51:
    resolution: {integrity: sha512-+CvnDitD7Q5sT7F+FM65sWkF8wJRf+j9fPcprxYV4j+ohmzVj2W7caUqH2s5kCaCJAfcAICjSlKhDCcvDpU7nw==}
    engines: {node: '>=12'}
    hasBin: true
    requiresBuild: true
    optionalDependencies:
      esbuild-android-64: 0.14.51
      esbuild-android-arm64: 0.14.51
      esbuild-darwin-64: 0.14.51
      esbuild-darwin-arm64: 0.14.51
      esbuild-freebsd-64: 0.14.51
      esbuild-freebsd-arm64: 0.14.51
      esbuild-linux-32: 0.14.51
      esbuild-linux-64: 0.14.51
      esbuild-linux-arm: 0.14.51
      esbuild-linux-arm64: 0.14.51
      esbuild-linux-mips64le: 0.14.51
      esbuild-linux-ppc64le: 0.14.51
      esbuild-linux-riscv64: 0.14.51
      esbuild-linux-s390x: 0.14.51
      esbuild-netbsd-64: 0.14.51
      esbuild-openbsd-64: 0.14.51
      esbuild-sunos-64: 0.14.51
      esbuild-windows-32: 0.14.51
      esbuild-windows-64: 0.14.51
      esbuild-windows-arm64: 0.14.51
    dev: true

  /esbuild/0.14.54:
    resolution: {integrity: sha512-Cy9llcy8DvET5uznocPyqL3BFRrFXSVqbgpMJ9Wz8oVjZlh/zUSNbPRbov0VX7VxN2JH1Oa0uNxZ7eLRb62pJA==}
    engines: {node: '>=12'}
    hasBin: true
    requiresBuild: true
    optionalDependencies:
      '@esbuild/linux-loong64': 0.14.54
      esbuild-android-64: 0.14.54
      esbuild-android-arm64: 0.14.54
      esbuild-darwin-64: 0.14.54
      esbuild-darwin-arm64: 0.14.54
      esbuild-freebsd-64: 0.14.54
      esbuild-freebsd-arm64: 0.14.54
      esbuild-linux-32: 0.14.54
      esbuild-linux-64: 0.14.54
      esbuild-linux-arm: 0.14.54
      esbuild-linux-arm64: 0.14.54
      esbuild-linux-mips64le: 0.14.54
      esbuild-linux-ppc64le: 0.14.54
      esbuild-linux-riscv64: 0.14.54
      esbuild-linux-s390x: 0.14.54
      esbuild-netbsd-64: 0.14.54
      esbuild-openbsd-64: 0.14.54
      esbuild-sunos-64: 0.14.54
      esbuild-windows-32: 0.14.54
      esbuild-windows-64: 0.14.54
      esbuild-windows-arm64: 0.14.54
    dev: true

  /esbuild/0.15.16:
    resolution: {integrity: sha512-o6iS9zxdHrrojjlj6pNGC2NAg86ECZqIETswTM5KmJitq+R1YmahhWtMumeQp9lHqJaROGnsBi2RLawGnfo5ZQ==}
    engines: {node: '>=12'}
    hasBin: true
    requiresBuild: true
    optionalDependencies:
      '@esbuild/android-arm': 0.15.16
      '@esbuild/linux-loong64': 0.15.16
      esbuild-android-64: 0.15.16
      esbuild-android-arm64: 0.15.16
      esbuild-darwin-64: 0.15.16
      esbuild-darwin-arm64: 0.15.16
      esbuild-freebsd-64: 0.15.16
      esbuild-freebsd-arm64: 0.15.16
      esbuild-linux-32: 0.15.16
      esbuild-linux-64: 0.15.16
      esbuild-linux-arm: 0.15.16
      esbuild-linux-arm64: 0.15.16
      esbuild-linux-mips64le: 0.15.16
      esbuild-linux-ppc64le: 0.15.16
      esbuild-linux-riscv64: 0.15.16
      esbuild-linux-s390x: 0.15.16
      esbuild-netbsd-64: 0.15.16
      esbuild-openbsd-64: 0.15.16
      esbuild-sunos-64: 0.15.16
      esbuild-windows-32: 0.15.16
      esbuild-windows-64: 0.15.16
      esbuild-windows-arm64: 0.15.16
    dev: true

  /esbuild/0.16.16:
    resolution: {integrity: sha512-24JyKq10KXM5EBIgPotYIJ2fInNWVVqflv3gicIyQqfmUqi4HvDW1VR790cBgLJHCl96Syy7lhoz7tLFcmuRmg==}
    engines: {node: '>=12'}
    hasBin: true
    requiresBuild: true
    optionalDependencies:
      '@esbuild/android-arm': 0.16.16
      '@esbuild/android-arm64': 0.16.16
      '@esbuild/android-x64': 0.16.16
      '@esbuild/darwin-arm64': 0.16.16
      '@esbuild/darwin-x64': 0.16.16
      '@esbuild/freebsd-arm64': 0.16.16
      '@esbuild/freebsd-x64': 0.16.16
      '@esbuild/linux-arm': 0.16.16
      '@esbuild/linux-arm64': 0.16.16
      '@esbuild/linux-ia32': 0.16.16
      '@esbuild/linux-loong64': 0.16.16
      '@esbuild/linux-mips64el': 0.16.16
      '@esbuild/linux-ppc64': 0.16.16
      '@esbuild/linux-riscv64': 0.16.16
      '@esbuild/linux-s390x': 0.16.16
      '@esbuild/linux-x64': 0.16.16
      '@esbuild/netbsd-x64': 0.16.16
      '@esbuild/openbsd-x64': 0.16.16
      '@esbuild/sunos-x64': 0.16.16
      '@esbuild/win32-arm64': 0.16.16
      '@esbuild/win32-ia32': 0.16.16
      '@esbuild/win32-x64': 0.16.16
    dev: true

  /esbuild/0.16.17:
    resolution: {integrity: sha512-G8LEkV0XzDMNwXKgM0Jwu3nY3lSTwSGY6XbxM9cr9+s0T/qSV1q1JVPBGzm3dcjhCic9+emZDmMffkwgPeOeLg==}
    engines: {node: '>=12'}
    hasBin: true
    requiresBuild: true
    optionalDependencies:
      '@esbuild/android-arm': 0.16.17
      '@esbuild/android-arm64': 0.16.17
      '@esbuild/android-x64': 0.16.17
      '@esbuild/darwin-arm64': 0.16.17
      '@esbuild/darwin-x64': 0.16.17
      '@esbuild/freebsd-arm64': 0.16.17
      '@esbuild/freebsd-x64': 0.16.17
      '@esbuild/linux-arm': 0.16.17
      '@esbuild/linux-arm64': 0.16.17
      '@esbuild/linux-ia32': 0.16.17
      '@esbuild/linux-loong64': 0.16.17
      '@esbuild/linux-mips64el': 0.16.17
      '@esbuild/linux-ppc64': 0.16.17
      '@esbuild/linux-riscv64': 0.16.17
      '@esbuild/linux-s390x': 0.16.17
      '@esbuild/linux-x64': 0.16.17
      '@esbuild/netbsd-x64': 0.16.17
      '@esbuild/openbsd-x64': 0.16.17
      '@esbuild/sunos-x64': 0.16.17
      '@esbuild/win32-arm64': 0.16.17
      '@esbuild/win32-ia32': 0.16.17
      '@esbuild/win32-x64': 0.16.17
    dev: true

  /escalade/3.1.1:
    resolution: {integrity: sha512-k0er2gUkLf8O0zKJiAhmkTnJlTvINGv7ygDNPbeIsX/TJjGJZHuh9B2UxbsaEkmlEo9MfhrSzmhIlhRlI2GXnw==}
    engines: {node: '>=6'}
    dev: true

  /escape-html/1.0.3:
    resolution: {integrity: sha512-NiSupZ4OeuGwr68lGIeym/ksIZMJodUGOSCZ/FSnTxcrekbvqrgdUxlJOMpijaKZVjAJrWrGs/6Jy8OMuyj9ow==}
    dev: true

  /escape-string-regexp/1.0.5:
    resolution: {integrity: sha512-vbRorB5FUQWvla16U8R/qgaFIya2qGzwDrNmCZuYKrbdSUMG6I1ZCGQRefkRVhuOkIGVne7BQ35DSfo1qvJqFg==}
    engines: {node: '>=0.8.0'}
    dev: true

  /escape-string-regexp/4.0.0:
    resolution: {integrity: sha512-TtpcNJ3XAzx3Gq8sWRzJaVajRs0uVxA2YAkdb1jm2YkPz4G6egUFAyA3n5vtEIZefPk5Wa4UXbKuS5fKkJWdgA==}
    engines: {node: '>=10'}
    dev: true

  /escape-string-regexp/5.0.0:
    resolution: {integrity: sha512-/veY75JbMK4j1yjvuUxuVsiS/hr/4iHs9FTT6cgTexxdE0Ly/glccBAkloH/DofkjRbZU3bnoj38mOmhkZ0lHw==}
    engines: {node: '>=12'}
    dev: true

  /escodegen/1.14.3:
    resolution: {integrity: sha512-qFcX0XJkdg+PB3xjZZG/wKSuT1PnQWx57+TVSjIMmILd2yC/6ByYElPwJnslDsuWuSAp4AwJGumarAAmJch5Kw==}
    engines: {node: '>=4.0'}
    hasBin: true
    dependencies:
      esprima: 4.0.1
      estraverse: 4.3.0
      esutils: 2.0.3
      optionator: 0.8.3
    optionalDependencies:
      source-map: 0.6.1
    dev: true

  /eslint-plugin-no-only-tests/3.1.0:
    resolution: {integrity: sha512-Lf4YW/bL6Un1R6A76pRZyE1dl1vr31G/ev8UzIc/geCgFWyrKil8hVjYqWVKGB/UIGmb6Slzs9T0wNezdSVegw==}
    engines: {node: '>=5.0.0'}
    dev: true

  /eslint-scope/5.1.1:
    resolution: {integrity: sha512-2NxwbF/hZ0KpepYN0cNbo+FN6XoK7GaHlQhgx/hIZl6Va0bF45RQOOwhLIy8lQDbuCiadSLCBnH2CFYquit5bw==}
    engines: {node: '>=8.0.0'}
    dependencies:
      esrecurse: 4.3.0
      estraverse: 4.3.0
    dev: true

  /eslint-scope/7.1.1:
    resolution: {integrity: sha512-QKQM/UXpIiHcLqJ5AOyIW7XZmzjkzQXYE54n1++wb0u9V/abW3l9uQnxX8Z5Xd18xyKIMTUAyQ0k1e8pz6LUrw==}
    engines: {node: ^12.22.0 || ^14.17.0 || >=16.0.0}
    dependencies:
      esrecurse: 4.3.0
      estraverse: 5.3.0
    dev: true

  /eslint-utils/3.0.0_eslint@8.33.0:
    resolution: {integrity: sha512-uuQC43IGctw68pJA1RgbQS8/NP7rch6Cwd4j3ZBtgo4/8Flj4eGE7ZYSZRN3iq5pVUv6GPdW5Z1RFleo84uLDA==}
    engines: {node: ^10.0.0 || ^12.0.0 || >= 14.0.0}
    peerDependencies:
      eslint: '>=5'
    dependencies:
      eslint: 8.33.0
      eslint-visitor-keys: 2.1.0
    dev: true

  /eslint-visitor-keys/2.1.0:
    resolution: {integrity: sha512-0rSmRBzXgDzIsD6mGdJgevzgezI534Cer5L/vyMX0kHzT/jiB43jRhd9YUlMGYLQy2zprNmoT8qasCGtY+QaKw==}
    engines: {node: '>=10'}
    dev: true

  /eslint-visitor-keys/3.3.0:
    resolution: {integrity: sha512-mQ+suqKJVyeuwGYHAdjMFqjCyfl8+Ldnxuyp3ldiMBFKkvytrXUZWaiPCEav8qDHKty44bD+qV1IP4T+w+xXRA==}
    engines: {node: ^12.22.0 || ^14.17.0 || >=16.0.0}
    dev: true

  /eslint/8.33.0:
    resolution: {integrity: sha512-WjOpFQgKK8VrCnAtl8We0SUOy/oVZ5NHykyMiagV1M9r8IFpIJX7DduK6n1mpfhlG7T1NLWm2SuD8QB7KFySaA==}
    engines: {node: ^12.22.0 || ^14.17.0 || >=16.0.0}
    hasBin: true
    dependencies:
      '@eslint/eslintrc': 1.4.1
      '@humanwhocodes/config-array': 0.11.8
      '@humanwhocodes/module-importer': 1.0.1
      '@nodelib/fs.walk': 1.2.8
      ajv: 6.12.6
      chalk: 4.1.2
      cross-spawn: 7.0.3
      debug: 4.3.4
      doctrine: 3.0.0
      escape-string-regexp: 4.0.0
      eslint-scope: 7.1.1
      eslint-utils: 3.0.0_eslint@8.33.0
      eslint-visitor-keys: 3.3.0
      espree: 9.4.1
      esquery: 1.4.0
      esutils: 2.0.3
      fast-deep-equal: 3.1.3
      file-entry-cache: 6.0.1
      find-up: 5.0.0
      glob-parent: 6.0.2
      globals: 13.20.0
      grapheme-splitter: 1.0.4
      ignore: 5.2.4
      import-fresh: 3.3.0
      imurmurhash: 0.1.4
      is-glob: 4.0.3
      is-path-inside: 3.0.3
      js-sdsl: 4.3.0
      js-yaml: 4.1.0
      json-stable-stringify-without-jsonify: 1.0.1
      levn: 0.4.1
      lodash.merge: 4.6.2
      minimatch: 3.1.2
      natural-compare: 1.4.0
      optionator: 0.9.1
      regexpp: 3.2.0
      strip-ansi: 6.0.1
      strip-json-comments: 3.1.1
      text-table: 0.2.0
    transitivePeerDependencies:
      - supports-color
    dev: true

  /espree/9.4.1:
    resolution: {integrity: sha512-XwctdmTO6SIvCzd9810yyNzIrOrqNYV9Koizx4C/mRhf9uq0o4yHoCEU/670pOxOL/MSraektvSAji79kX90Vg==}
    engines: {node: ^12.22.0 || ^14.17.0 || >=16.0.0}
    dependencies:
      acorn: 8.8.2
      acorn-jsx: 5.3.2_acorn@8.8.2
      eslint-visitor-keys: 3.3.0
    dev: true

  /esprima/4.0.1:
    resolution: {integrity: sha512-eGuFFw7Upda+g4p+QHvnW0RyTX/SVeJBDM/gCtMARO0cLuT2HcEKnTPvhjV6aGeqrCB/sbNop0Kszm0jsaWU4A==}
    engines: {node: '>=4'}
    hasBin: true
    dev: true

  /esquery/1.4.0:
    resolution: {integrity: sha512-cCDispWt5vHHtwMY2YrAQ4ibFkAL8RbH5YGBnZBc90MolvvfkkQcJro/aZiAQUlQ3qgrYS6D6v8Gc5G5CQsc9w==}
    engines: {node: '>=0.10'}
    dependencies:
      estraverse: 5.3.0
    dev: true

  /esrecurse/4.3.0:
    resolution: {integrity: sha512-KmfKL3b6G+RXvP8N1vr3Tq1kL/oCFgn2NYXEtqP8/L3pKapUA4G8cFVaoF3SU323CD4XypR/ffioHmkti6/Tag==}
    engines: {node: '>=4.0'}
    dependencies:
      estraverse: 5.3.0
    dev: true

  /estraverse/4.3.0:
    resolution: {integrity: sha512-39nnKffWz8xN1BU/2c79n9nB9HDzo0niYUqx6xyqUnyoAnQyyWpOTdZEeiCch8BBu515t4wp9ZmgVfVhn9EBpw==}
    engines: {node: '>=4.0'}
    dev: true

  /estraverse/5.3.0:
    resolution: {integrity: sha512-MMdARuVEQziNTeJD8DgMqmhwR11BRQ/cBP+pLtYdSTnf3MIO8fFeiINEbX36ZdNlfU/7A9f3gUw49B3oQsvwBA==}
    engines: {node: '>=4.0'}
    dev: true

  /estree-util-attach-comments/2.1.0:
    resolution: {integrity: sha512-rJz6I4L0GaXYtHpoMScgDIwM0/Vwbu5shbMeER596rB2D1EWF6+Gj0e0UKzJPZrpoOc87+Q2kgVFHfjAymIqmw==}
    dependencies:
      '@types/estree': 1.0.0

  /estree-util-build-jsx/2.2.0:
    resolution: {integrity: sha512-apsfRxF9uLrqosApvHVtYZjISPvTJ+lBiIydpC+9wE6cF6ssbhnjyQLqaIjgzGxvC2Hbmec1M7g91PoBayYoQQ==}
    dependencies:
      '@types/estree-jsx': 1.0.0
      estree-util-is-identifier-name: 2.0.1
      estree-walker: 3.0.1

  /estree-util-is-identifier-name/2.0.1:
    resolution: {integrity: sha512-rxZj1GkQhY4x1j/CSnybK9cGuMFQYFPLq0iNyopqf14aOVLFtMv7Esika+ObJWPWiOHuMOAHz3YkWoLYYRnzWQ==}

  /estree-util-to-js/1.1.0:
    resolution: {integrity: sha512-490lbfCcpLk+ofK6HCgqDfYs4KAfq6QVvDw3+Bm1YoKRgiOjKiKYGAVQE1uwh7zVxBgWhqp4FDtp5SqunpUk1A==}
    dependencies:
      '@types/estree-jsx': 1.0.0
      astring: 1.8.3
      source-map: 0.7.4

  /estree-util-value-to-estree/2.1.0:
    resolution: {integrity: sha512-fcAWmZilY1+tEt7GSeLZoHDvp2NNgLkJznBRYkEpaholas41d+Y0zd/Acch7+qzZdxLtxLi+m04KjHFJSoMa6A==}
    engines: {node: '>=14.0.0'}
    dependencies:
      '@types/estree': 1.0.0
      is-plain-obj: 4.1.0
    dev: true

  /estree-util-visit/1.2.0:
    resolution: {integrity: sha512-wdsoqhWueuJKsh5hqLw3j8lwFqNStm92VcwtAOAny8g/KS/l5Y8RISjR4k5W6skCj3Nirag/WUCMS0Nfy3sgsg==}
    dependencies:
      '@types/estree-jsx': 1.0.0
      '@types/unist': 2.0.6

  /estree-walker/0.6.1:
    resolution: {integrity: sha512-SqmZANLWS0mnatqbSfRP5g8OXZC12Fgg1IwNtLsyHDzJizORW4khDfjPqJZsemPWBB2uqykUah5YpQ6epsqC/w==}
    dev: true

  /estree-walker/3.0.1:
    resolution: {integrity: sha512-woY0RUD87WzMBUiZLx8NsYr23N5BKsOMZHhu2hoNRVh6NXGfoiT1KOL8G3UHlJAnEDGmfa5ubNA/AacfG+Kb0g==}

  /esutils/2.0.3:
    resolution: {integrity: sha512-kVscqXk4OCp68SZ0dkgEKVi6/8ij300KBWTJq32P/dYeWTSwK41WyTxalN1eRmA5Z9UU/LX9D7FWSmV9SAYx6g==}
    engines: {node: '>=0.10.0'}
    dev: true

  /etag/1.8.1:
    resolution: {integrity: sha512-aIL5Fx7mawVa300al2BnEE4iNvo1qETxLrPI/o05L7z6go7fCw1J6EQmbK4FmJ2AS7kgVF/KEZWufBfdClMcPg==}
    engines: {node: '>= 0.6'}
    dev: true

  /execa/4.1.0:
    resolution: {integrity: sha512-j5W0//W7f8UxAn8hXVnwG8tLwdiUy4FJLcSupCg6maBYZDpyBvTApK7KyuI4bKj8KOh1r2YH+6ucuYtJv1bTZA==}
    engines: {node: '>=10'}
    dependencies:
      cross-spawn: 7.0.3
      get-stream: 5.2.0
      human-signals: 1.1.1
      is-stream: 2.0.1
      merge-stream: 2.0.0
      npm-run-path: 4.0.1
      onetime: 5.1.2
      signal-exit: 3.0.7
      strip-final-newline: 2.0.0
    dev: true

  /execa/6.1.0:
    resolution: {integrity: sha512-QVWlX2e50heYJcCPG0iWtf8r0xjEYfz/OYLGDYH+IyjWezzPNxz63qNFOu0l4YftGWuizFVZHHs8PrLU5p2IDA==}
    engines: {node: ^12.20.0 || ^14.13.1 || >=16.0.0}
    dependencies:
      cross-spawn: 7.0.3
      get-stream: 6.0.1
      human-signals: 3.0.1
      is-stream: 3.0.0
      merge-stream: 2.0.0
      npm-run-path: 5.1.0
      onetime: 6.0.0
      signal-exit: 3.0.7
      strip-final-newline: 3.0.0
    dev: true

  /expand-tilde/2.0.2:
    resolution: {integrity: sha512-A5EmesHW6rfnZ9ysHQjPdJRni0SRar0tjtG5MNtm9n5TUvsYU8oozprtRD4AqHxcZWWlVuAmQo2nWKfN9oyjTw==}
    engines: {node: '>=0.10.0'}
    dependencies:
      homedir-polyfill: 1.0.3
    dev: true

  /express/4.18.2:
    resolution: {integrity: sha512-5/PsL6iGPdfQ/lKM1UuielYgv3BUoJfz1aUwU9vHZ+J7gyvwdQXFEBIEIaxeGf0GIcreATNyBExtalisDbuMqQ==}
    engines: {node: '>= 0.10.0'}
    dependencies:
      accepts: 1.3.8
      array-flatten: 1.1.1
      body-parser: 1.20.1
      content-disposition: 0.5.4
      content-type: 1.0.4
      cookie: 0.5.0
      cookie-signature: 1.0.6
      debug: 2.6.9
      depd: 2.0.0
      encodeurl: 1.0.2
      escape-html: 1.0.3
      etag: 1.8.1
      finalhandler: 1.2.0
      fresh: 0.5.2
      http-errors: 2.0.0
      merge-descriptors: 1.0.1
      methods: 1.1.2
      on-finished: 2.4.1
      parseurl: 1.3.3
      path-to-regexp: 0.1.7
      proxy-addr: 2.0.7
      qs: 6.11.0
      range-parser: 1.2.1
      safe-buffer: 5.2.1
      send: 0.18.0
      serve-static: 1.15.0
      setprototypeof: 1.2.0
      statuses: 2.0.1
      type-is: 1.6.18
      utils-merge: 1.0.1
      vary: 1.1.2
    transitivePeerDependencies:
      - supports-color
    dev: true

  /extend-shallow/2.0.1:
    resolution: {integrity: sha512-zCnTtlxNoAiDc3gqY2aYAWFx7XWWiasuF2K8Me5WbN8otHKTUKBwjPtNpRs/rbUZm7KxWAaNj7P1a/p52GbVug==}
    engines: {node: '>=0.10.0'}
    dependencies:
      is-extendable: 0.1.1
    dev: true

  /extend/3.0.2:
    resolution: {integrity: sha512-fjquC59cD7CyW6urNXK0FBufkZcoiGG80wTuPujX590cB5Ttln20E2UB4S/WARVqhXffZl2LNgS+gQdPIIim/g==}

  /external-editor/3.1.0:
    resolution: {integrity: sha512-hMQ4CX1p1izmuLYyZqLMO/qGNw10wSv9QDCPfzXfyFrOaCSSoRfqE1Kf1s5an66J5JZC62NewG+mK49jOCtQew==}
    engines: {node: '>=4'}
    dependencies:
      chardet: 0.7.0
      iconv-lite: 0.4.24
      tmp: 0.0.33
    dev: true

  /extract-zip/2.0.1:
    resolution: {integrity: sha512-GDhU9ntwuKyGXdZBUgTIe+vXnWj0fppUEtMDL0+idd5Sta8TGpHssn/eusA9mrPr9qNDym6SxAYZjNvCn/9RBg==}
    engines: {node: '>= 10.17.0'}
    hasBin: true
    dependencies:
      debug: 4.3.4
      get-stream: 5.2.0
      yauzl: 2.10.0
    optionalDependencies:
      '@types/yauzl': 2.10.0
    transitivePeerDependencies:
      - supports-color
    dev: true

  /fast-deep-equal/3.1.3:
    resolution: {integrity: sha512-f3qQ9oQy9j2AhBe/H9VC91wLmKBCCU/gDOnKNAYG5hswO7BLKj09Hc5HYNz9cGI++xlpDCIgDaitVs03ATR84Q==}
    dev: true

  /fast-glob/3.2.12:
    resolution: {integrity: sha512-DVj4CQIYYow0BlaelwK1pHl5n5cRSJfM60UA0zK891sVInoPri2Ekj7+e1CT3/3qxXenpI+nBBmQAcJPJgaj4w==}
    engines: {node: '>=8.6.0'}
    dependencies:
      '@nodelib/fs.stat': 2.0.5
      '@nodelib/fs.walk': 1.2.8
      glob-parent: 5.1.2
      merge2: 1.4.1
      micromatch: 4.0.5
    dev: true

  /fast-json-stable-stringify/2.1.0:
    resolution: {integrity: sha512-lhd/wF+Lk98HZoTCtlVraHtfh5XYijIjalXck7saUtuanSDyLMxnHhSXEDJqHxD7msR8D0uCmqlkwjCV8xvwHw==}
    dev: true

  /fast-levenshtein/2.0.6:
    resolution: {integrity: sha512-DCXu6Ifhqcks7TZKY3Hxp3y6qphY5SJZmrWMDrKcERSOXWQdMhU9Ig/PYrzyw/ul9jOIyh0N4M0tbC5hodg8dw==}
    dev: true

  /fastq/1.15.0:
    resolution: {integrity: sha512-wBrocU2LCXXa+lWBt8RoIRD89Fi8OdABODa/kEnyeyjS5aZO5/GNvI5sEINADqP/h8M29UHTHUb53sUu5Ihqdw==}
    dependencies:
      reusify: 1.0.4
    dev: true

  /fault/2.0.1:
    resolution: {integrity: sha512-WtySTkS4OKev5JtpHXnib4Gxiurzh5NCGvWrFaZ34m6JehfTUhKZvn9njTfw48t6JumVQOmrKqpmGcdwxnhqBQ==}
    dependencies:
      format: 0.2.2
    dev: true

  /fd-slicer/1.1.0:
    resolution: {integrity: sha512-cE1qsB/VwyQozZ+q1dGxR8LBYNZeofhEdUNGSMbQD3Gw2lAzX9Zb3uIU6Ebc/Fmyjo9AWWfnn0AUCHqtevs/8g==}
    dependencies:
      pend: 1.2.0
    dev: true

  /fetch-blob/3.2.0:
    resolution: {integrity: sha512-7yAQpD2UMJzLi1Dqv7qFYnPbaPx7ZfFK6PiIxQ4PfkGPyNyl2Ugx+a/umUonmKqjhM4DnfbMvdX6otXq83soQQ==}
    engines: {node: ^12.20 || >= 14.13}
    dependencies:
      node-domexception: 1.0.0
      web-streams-polyfill: 3.2.1
    dev: true

  /fflate/0.7.4:
    resolution: {integrity: sha512-5u2V/CDW15QM1XbbgS+0DfPxVB+jUKhWEKuuFuHncbk3tEEqzmoXL+2KyOFuKGqOnmdIy0/davWF1CkuwtibCw==}
    dev: true

  /figures/3.2.0:
    resolution: {integrity: sha512-yaduQFRKLXYOGgEn6AZau90j3ggSOyiqXU0F9JZfeXYhNa+Jk4X+s45A2zg5jns87GAFa34BBm2kXw4XpNcbdg==}
    engines: {node: '>=8'}
    dependencies:
      escape-string-regexp: 1.0.5
    dev: true

  /file-entry-cache/6.0.1:
    resolution: {integrity: sha512-7Gps/XWymbLk2QLYK4NzpMOrYjMhdIxXuIvy2QBsLE6ljuodKvdkWs/cpyJJ3CVIVpH0Oi1Hvg1ovbMzLdFBBg==}
    engines: {node: ^10.12.0 || >=12.0.0}
    dependencies:
      flat-cache: 3.0.4
    dev: true

  /file-uri-to-path/2.0.0:
    resolution: {integrity: sha512-hjPFI8oE/2iQPVe4gbrJ73Pp+Xfub2+WI2LlXDbsaJBwT5wuMh35WNWVYYTpnz895shtwfyutMFLFywpQAFdLg==}
    engines: {node: '>= 6'}
    dev: true

  /fill-range/7.0.1:
    resolution: {integrity: sha512-qOo9F+dMUmC2Lcb4BbVvnKJxTPjCm+RRpe4gDuGrzkL7mEVl/djYSu2OdQ2Pa302N4oqkSg9ir6jaLWJ2USVpQ==}
    engines: {node: '>=8'}
    dependencies:
      to-regex-range: 5.0.1
    dev: true

  /finalhandler/1.2.0:
    resolution: {integrity: sha512-5uXcUVftlQMFnWC9qu/svkWv3GTd2PfUhK/3PLkYNAe7FbqJMt3515HaxE6eRL74GdsriiwujiawdaB1BpEISg==}
    engines: {node: '>= 0.8'}
    dependencies:
      debug: 2.6.9
      encodeurl: 1.0.2
      escape-html: 1.0.3
      on-finished: 2.4.1
      parseurl: 1.3.3
      statuses: 2.0.1
      unpipe: 1.0.0
    transitivePeerDependencies:
      - supports-color
    dev: true

  /find-node-modules/2.1.3:
    resolution: {integrity: sha512-UC2I2+nx1ZuOBclWVNdcnbDR5dlrOdVb7xNjmT/lHE+LsgztWks3dG7boJ37yTS/venXw84B/mAW9uHVoC5QRg==}
    dependencies:
      findup-sync: 4.0.0
      merge: 2.1.1
    dev: true

  /find-root/1.1.0:
    resolution: {integrity: sha512-NKfW6bec6GfKc0SGx1e07QZY9PE99u0Bft/0rzSD5k3sO/vwkVUpDUKVm5Gpp5Ue3YfShPFTX2070tDs5kB9Ng==}
    dev: true

  /find-up/4.1.0:
    resolution: {integrity: sha512-PpOwAdQ/YlXQ2vj8a3h8IipDuYRi3wceVQQGYWxNINccq40Anw7BlsEXCMbt1Zt+OLA6Fq9suIpIWD0OsnISlw==}
    engines: {node: '>=8'}
    dependencies:
      locate-path: 5.0.0
      path-exists: 4.0.0
    dev: true

  /find-up/5.0.0:
    resolution: {integrity: sha512-78/PXT1wlLLDgTzDs7sjq9hzz0vXD+zn+7wypEe4fXQxCmdmqfGsEPQxmiCSQI3ajFV91bVSsvNtrJRiW6nGng==}
    engines: {node: '>=10'}
    dependencies:
      locate-path: 6.0.0
      path-exists: 4.0.0
    dev: true

  /findup-sync/4.0.0:
    resolution: {integrity: sha512-6jvvn/12IC4quLBL1KNokxC7wWTvYncaVUYSoxWw7YykPLuRrnv4qdHcSOywOI5RpkOVGeQRtWM8/q+G6W6qfQ==}
    engines: {node: '>= 8'}
    dependencies:
      detect-file: 1.0.0
      is-glob: 4.0.3
      micromatch: 4.0.5
      resolve-dir: 1.0.1
    dev: true

  /flat-cache/3.0.4:
    resolution: {integrity: sha512-dm9s5Pw7Jc0GvMYbshN6zchCA9RgQlzzEZX3vylR9IqFfS8XciblUXOKfW6SiuJ0e13eDYZoZV5wdrev7P3Nwg==}
    engines: {node: ^10.12.0 || >=12.0.0}
    dependencies:
      flatted: 3.2.7
      rimraf: 3.0.2
    dev: true

  /flatted/3.2.7:
    resolution: {integrity: sha512-5nqDSxl8nn5BSNxyR3n4I6eDmbolI6WT+QqR547RwxQapgjQBmtktdP+HTBb/a/zLsbzERTONyUB5pefh5TtjQ==}
    dev: true

  /form-data/3.0.1:
    resolution: {integrity: sha512-RHkBKtLWUVwd7SqRIvCZMEvAMoGUp0XU+seQiZejj0COz3RI3hWP4sCv3gZWWLjJTd7rGwcsF5eKZGii0r/hbg==}
    engines: {node: '>= 6'}
    dependencies:
      asynckit: 0.4.0
      combined-stream: 1.0.8
      mime-types: 2.1.35
    dev: true

  /format/0.2.2:
    resolution: {integrity: sha512-wzsgA6WOq+09wrU1tsJ09udeR/YZRaeArL9e1wPbFg3GG2yDnC2ldKpxs4xunpFF9DgqCqOIra3bc1HWrJ37Ww==}
    engines: {node: '>=0.4.x'}
    dev: true

  /formdata-polyfill/4.0.10:
    resolution: {integrity: sha512-buewHzMvYL29jdeQTVILecSaZKnt/RJWjoZCF5OW60Z67/GmSLBkOFM7qh1PI3zFNtJbaZL5eQu1vLfazOwj4g==}
    engines: {node: '>=12.20.0'}
    dependencies:
      fetch-blob: 3.2.0
    dev: true

  /forwarded/0.2.0:
    resolution: {integrity: sha512-buRG0fpBtRHSTCOASe6hD258tEubFoRLb4ZNA6NxMVHNw2gOcwHo9wyablzMzOA5z9xA9L1KNjk/Nt6MT9aYow==}
    engines: {node: '>= 0.6'}
    dev: true

  /fraction.js/4.2.0:
    resolution: {integrity: sha512-MhLuK+2gUcnZe8ZHlaaINnQLl0xRIGRfcGk2yl8xoQAfHrSsL3rYu6FCmBdkdbhc9EPlwyGHewaRsvwRMJtAlA==}
    dev: true

  /fresh/0.5.2:
    resolution: {integrity: sha512-zJ2mQYM18rEFOudeV4GShTGIQ7RbzA7ozbU9I/XBpm7kqgMywgmylMwXHxZJmkVoYkna9d2pVXVXPdYTP9ej8Q==}
    engines: {node: '>= 0.6'}
    dev: true

  /fs-constants/1.0.0:
    resolution: {integrity: sha512-y6OAwoSIf7FyjMIv94u+b5rdheZEjzR63GTyZJm5qh4Bi+2YgwLCcI/fPFZkL5PSixOt6ZNKm+w+Hfp/Bciwow==}
    dev: true

  /fs-extra/7.0.1:
    resolution: {integrity: sha512-YJDaCJZEnBmcbw13fvdAM9AwNOJwOzrE4pqMqBq5nFiEqXUqHwlK4B+3pUw6JNvfSPtX05xFHtYy/1ni01eGCw==}
    engines: {node: '>=6 <7 || >=8'}
    dependencies:
      graceful-fs: 4.2.10
      jsonfile: 4.0.0
      universalify: 0.1.2
    dev: true

  /fs-extra/8.1.0:
    resolution: {integrity: sha512-yhlQgA6mnOJUKOsRUFsgJdQCvkKhcz8tlZG5HBQfReYZy46OwLcY+Zia0mtdHsOo9y/hP+CxMN0TU9QxoOtG4g==}
    engines: {node: '>=6 <7 || >=8'}
    dependencies:
      graceful-fs: 4.2.10
      jsonfile: 4.0.0
      universalify: 0.1.2
    dev: true

  /fs-extra/9.1.0:
    resolution: {integrity: sha512-hcg3ZmepS30/7BSFqRvoo3DOMQu7IjqxO5nCDt+zM9XWjb33Wg7ziNT+Qvqbuc3+gWpzO02JubVyk2G4Zvo1OQ==}
    engines: {node: '>=10'}
    dependencies:
      at-least-node: 1.0.0
      graceful-fs: 4.2.10
      jsonfile: 6.1.0
      universalify: 2.0.0
    dev: true

  /fs.realpath/1.0.0:
    resolution: {integrity: sha512-OO0pH2lK6a0hZnAdau5ItzHPI6pUlvI7jMVnxUQRtw4owF2wk8lOSabtGDCTP4Ggrg2MbGnWO9X8K1t4+fGMDw==}
    dev: true

  /fsevents/2.3.2:
    resolution: {integrity: sha512-xiqMQR4xAeHTuB9uWm+fFRcIOgKBMiOBP+eXiyT7jsgVCq1bkVygt00oASowB7EdtpOHaaPgKt812P9ab+DDKA==}
    engines: {node: ^8.16.0 || ^10.6.0 || >=11.0.0}
    os: [darwin]
    requiresBuild: true
    dev: true
    optional: true

  /ftp/0.3.10:
    resolution: {integrity: sha512-faFVML1aBx2UoDStmLwv2Wptt4vw5x03xxX172nhA5Y5HBshW5JweqQ2W4xL4dezQTG8inJsuYcpPHHU3X5OTQ==}
    engines: {node: '>=0.8.0'}
    dependencies:
      readable-stream: 1.1.14
      xregexp: 2.0.0
    dev: true

  /function-bind/1.1.1:
    resolution: {integrity: sha512-yIovAzMX49sF8Yl58fSCWJ5svSLuaibPxXQJFLmBObTuCr0Mf1KiPopGM9NiFjiYBCbfaa2Fh6breQ6ANVTI0A==}
    dev: true

  /get-caller-file/2.0.5:
    resolution: {integrity: sha512-DyFP3BM/3YHTQOCUL/w0OZHR0lpKeGrxotcHWcqNEdnltqFwXVfhEBQ94eIo34AfQpo0rGki4cyIiftY06h2Fg==}
    engines: {node: 6.* || 8.* || >= 10.*}
    dev: true

  /get-intrinsic/1.1.3:
    resolution: {integrity: sha512-QJVz1Tj7MS099PevUG5jvnt9tSkXN8K14dxQlikJuPt4uD9hHAHjLyLBiLR5zELelBdD9QNRAXZzsJx0WaDL9A==}
    dependencies:
      function-bind: 1.1.1
      has: 1.0.3
      has-symbols: 1.0.3
    dev: true

  /get-stream/5.2.0:
    resolution: {integrity: sha512-nBF+F1rAZVCu/p7rjzgA+Yb4lfYXrpl7a6VmJrU8wF9I1CKvP/QwPNZHnOlwbTkY6dvtFIzFMSyQXbLoTQPRpA==}
    engines: {node: '>=8'}
    dependencies:
      pump: 3.0.0
    dev: true

  /get-stream/6.0.1:
    resolution: {integrity: sha512-ts6Wi+2j3jQjqi70w5AlN8DFnkSwC+MqmxEzdEALB2qXZYV3X/b1CTfgPLGJNMeAWxdPfU8FO1ms3NUfaHCPYg==}
    engines: {node: '>=10'}
    dev: true

  /get-uri/3.0.2:
    resolution: {integrity: sha512-+5s0SJbGoyiJTZZ2JTpFPLMPSch72KEqGOTvQsBqg0RBWvwhWUSYZFAtz3TPW0GXJuLBJPts1E241iHg+VRfhg==}
    engines: {node: '>= 6'}
    dependencies:
      '@tootallnate/once': 1.1.2
      data-uri-to-buffer: 3.0.1
      debug: 4.3.4
      file-uri-to-path: 2.0.0
      fs-extra: 8.1.0
      ftp: 0.3.10
    transitivePeerDependencies:
      - supports-color
    dev: true

  /github-slugger/2.0.0:
    resolution: {integrity: sha512-IaOQ9puYtjrkq7Y0Ygl9KDZnrf/aiUJYUpVf89y8kyaxbRG7Y1SrX/jaumrv81vc61+kiMempujsM3Yw7w5qcw==}
    dev: true

  /glob-parent/5.1.2:
    resolution: {integrity: sha512-AOIgSQCepiJYwP3ARnGx+5VnTu2HBYdzbGP45eLw1vr3zB3vZLeyed1sC9hnbcOc9/SrMyM5RPQrkGz4aS9Zow==}
    engines: {node: '>= 6'}
    dependencies:
      is-glob: 4.0.3
    dev: true

  /glob-parent/6.0.2:
    resolution: {integrity: sha512-XxwI8EOhVQgWp6iDL+3b0r86f4d6AX6zSU55HfB4ydCEuXLXc5FcYeOu+nnGftS4TEju/11rt4KJPTMgbfmv4A==}
    engines: {node: '>=10.13.0'}
    dependencies:
      is-glob: 4.0.3
    dev: true

  /glob/7.2.3:
    resolution: {integrity: sha512-nFR0zLpU2YCaRxwoCJvL6UvCH2JFyFVIvwTLsIf21AuHlMskA1hhTdk+LlYJtOlYt9v6dvszD2BGRqBL+iQK9Q==}
    dependencies:
      fs.realpath: 1.0.0
      inflight: 1.0.6
      inherits: 2.0.4
      minimatch: 3.1.2
      once: 1.4.0
      path-is-absolute: 1.0.1
    dev: true

  /global-dirs/0.1.1:
    resolution: {integrity: sha512-NknMLn7F2J7aflwFOlGdNIuCDpN3VGoSoB+aap3KABFWbHVn1TCgFC+np23J8W2BiZbjfEw3BFBycSMv1AFblg==}
    engines: {node: '>=4'}
    dependencies:
      ini: 1.3.8
    dev: true
    optional: true

  /global-modules/1.0.0:
    resolution: {integrity: sha512-sKzpEkf11GpOFuw0Zzjzmt4B4UZwjOcG757PPvrfhxcLFbq0wpsgpOqxpxtxFiCG4DtG93M6XRVbF2oGdev7bg==}
    engines: {node: '>=0.10.0'}
    dependencies:
      global-prefix: 1.0.2
      is-windows: 1.0.2
      resolve-dir: 1.0.1
    dev: true

  /global-prefix/1.0.2:
    resolution: {integrity: sha512-5lsx1NUDHtSjfg0eHlmYvZKv8/nVqX4ckFbM+FrGcQ+04KWcWFo9P5MxPZYSzUvyzmdTbI7Eix8Q4IbELDqzKg==}
    engines: {node: '>=0.10.0'}
    dependencies:
      expand-tilde: 2.0.2
      homedir-polyfill: 1.0.3
      ini: 1.3.8
      is-windows: 1.0.2
      which: 1.3.1
    dev: true

  /globals/13.20.0:
    resolution: {integrity: sha512-Qg5QtVkCy/kv3FUSlu4ukeZDVf9ee0iXLAUYX13gbR17bnejFTzr4iS9bY7kwCf1NztRNm1t91fjOiyx4CSwPQ==}
    engines: {node: '>=8'}
    dependencies:
      type-fest: 0.20.2
    dev: true

  /globby/11.1.0:
    resolution: {integrity: sha512-jhIXaOzy1sb8IyocaruWSn1TjmnBVs8Ayhcy83rmxNJ8q2uWKCAj3CnJY+KpGSXCueAPc0i05kVvVKtP1t9S3g==}
    engines: {node: '>=10'}
    dependencies:
      array-union: 2.1.0
      dir-glob: 3.0.1
      fast-glob: 3.2.12
      ignore: 5.2.4
      merge2: 1.4.1
      slash: 3.0.0
    dev: true

  /globrex/0.1.2:
    resolution: {integrity: sha512-uHJgbwAMwNFf5mLst7IWLNg14x1CkeqglJb/K3doi4dw6q2IvAAmM/Y81kevy83wP+Sst+nutFTYOGg3d1lsxg==}
    dev: true

  /graceful-fs/4.2.10:
    resolution: {integrity: sha512-9ByhssR2fPVsNZj478qUUbKfmL0+t5BDVyjShtyZZLiK7ZDAArFFfopyOTj0M05wE2tJPisA4iTnnXl2YoPvOA==}
    dev: true

  /grapheme-splitter/1.0.4:
    resolution: {integrity: sha512-bzh50DW9kTPM00T8y4o8vQg89Di9oLJVLW/KaOGIXJWP/iqCN6WKYkbNOF04vFLJhwcpYUh9ydh/+5vpOqV4YQ==}
    dev: true

  /gray-matter/4.0.3:
    resolution: {integrity: sha512-5v6yZd4JK3eMI3FqqCouswVqwugaA9r4dNZB1wwcmrD02QkV5H0y7XBQW8QwQqEaZY1pM9aqORSORhJRdNK44Q==}
    engines: {node: '>=6.0'}
    dependencies:
      js-yaml: 3.14.1
      kind-of: 6.0.3
      section-matter: 1.0.0
      strip-bom-string: 1.0.0
    dev: true

  /has-flag/3.0.0:
    resolution: {integrity: sha512-sKJf1+ceQBr4SMkvQnBDNDtf4TXpVhVGateu0t918bl30FnbE2m4vNLX+VWe/dpjlb+HugGYzW7uQXH98HPEYw==}
    engines: {node: '>=4'}
    dev: true

  /has-flag/4.0.0:
    resolution: {integrity: sha512-EykJT/Q1KjTWctppgIAgfSO0tKVuZUjhgMr17kqTumMl6Afv3EISleU7qZUzoXDFTAHTDC4NOoG/ZxU3EvlMPQ==}
    engines: {node: '>=8'}
    dev: true

  /has-symbols/1.0.3:
    resolution: {integrity: sha512-l3LCuF6MgDNwTDKkdYGEihYjt5pRPbEg46rtlmnSPlUbgmB8LOIrKJbYYFBSbnPaJexMKtiPO8hmeRjRz2Td+A==}
    engines: {node: '>= 0.4'}
    dev: true

  /has/1.0.3:
    resolution: {integrity: sha512-f2dvO0VU6Oej7RkWJGrehjbzMAjFp5/VKPp5tTpWIV4JHHZK1/BxbFRtf/siA2SWTe09caDmVtYYzWEIbBS4zw==}
    engines: {node: '>= 0.4.0'}
    dependencies:
      function-bind: 1.1.1
    dev: true

  /hast-util-has-property/2.0.0:
    resolution: {integrity: sha512-4Qf++8o5v14us4Muv3HRj+Er6wTNGA/N9uCaZMty4JWvyFKLdhULrv4KE1b65AthsSO9TXSZnjuxS8ecIyhb0w==}
    dev: true

  /hast-util-heading-rank/2.1.1:
    resolution: {integrity: sha512-iAuRp+ESgJoRFJbSyaqsfvJDY6zzmFoEnL1gtz1+U8gKtGGj1p0CVlysuUAUjq95qlZESHINLThwJzNGmgGZxA==}
    dependencies:
      '@types/hast': 2.3.4
    dev: true

  /hast-util-is-element/2.1.2:
    resolution: {integrity: sha512-thjnlGAnwP8ef/GSO1Q8BfVk2gundnc2peGQqEg2kUt/IqesiGg/5mSwN2fE7nLzy61pg88NG6xV+UrGOrx9EA==}
    dependencies:
      '@types/hast': 2.3.4
      '@types/unist': 2.0.6
    dev: true

  /hast-util-parse-selector/3.1.0:
    resolution: {integrity: sha512-AyjlI2pTAZEOeu7GeBPZhROx0RHBnydkQIXlhnFzDi0qfXTmGUWoCYZtomHbrdrheV4VFUlPcfJ6LMF5T6sQzg==}
    dependencies:
      '@types/hast': 2.3.4
    dev: true

  /hast-util-to-estree/2.1.0:
    resolution: {integrity: sha512-Vwch1etMRmm89xGgz+voWXvVHba2iiMdGMKmaMfYt35rbVtFDq8JNwwAIvi8zHMkO6Gvqo9oTMwJTmzVRfXh4g==}
    dependencies:
      '@types/estree': 1.0.0
      '@types/estree-jsx': 1.0.0
      '@types/hast': 2.3.4
      '@types/unist': 2.0.6
      comma-separated-tokens: 2.0.3
      estree-util-attach-comments: 2.1.0
      estree-util-is-identifier-name: 2.0.1
      hast-util-whitespace: 2.0.0
      mdast-util-mdx-expression: 1.3.1
      mdast-util-mdxjs-esm: 1.3.0
      property-information: 6.2.0
      space-separated-tokens: 2.0.2
      style-to-object: 0.3.0
      unist-util-position: 4.0.3
      zwitch: 2.0.4
    transitivePeerDependencies:
      - supports-color

  /hast-util-to-string/2.0.0:
    resolution: {integrity: sha512-02AQ3vLhuH3FisaMM+i/9sm4OXGSq1UhOOCpTLLQtHdL3tZt7qil69r8M8iDkZYyC0HCFylcYoP+8IO7ddta1A==}
    dependencies:
      '@types/hast': 2.3.4
    dev: true

  /hast-util-whitespace/2.0.0:
    resolution: {integrity: sha512-Pkw+xBHuV6xFeJprJe2BBEoDV+AvQySaz3pPDRUs5PNZEMQjpXJJueqrpcHIXxnWTcAGi/UOCgVShlkY6kLoqg==}

  /hastscript/7.1.0:
    resolution: {integrity: sha512-uBjaTTLN0MkCZxY/R2fWUOcu7FRtUVzKRO5P/RAfgsu3yFiMB1JWCO4AjeVkgHxAira1f2UecHK5WfS9QurlWA==}
    dependencies:
      '@types/hast': 2.3.4
      comma-separated-tokens: 2.0.2
      hast-util-parse-selector: 3.1.0
      property-information: 6.1.1
      space-separated-tokens: 2.0.1
    dev: true

  /homedir-polyfill/1.0.3:
    resolution: {integrity: sha512-eSmmWE5bZTK2Nou4g0AI3zZ9rswp7GRKoKXS1BLUkvPviOqs4YTN1djQIqrXy9k5gEtdLPy86JjRwsNM9tnDcA==}
    engines: {node: '>=0.10.0'}
    dependencies:
      parse-passwd: 1.0.0
    dev: true

  /html-rewriter-wasm/0.4.1:
    resolution: {integrity: sha512-lNovG8CMCCmcVB1Q7xggMSf7tqPCijZXaH4gL6iE8BFghdQCbaY5Met9i1x2Ex8m/cZHDUtXK9H6/znKamRP8Q==}
    dev: true

  /http-cache-semantics/4.1.1:
    resolution: {integrity: sha512-er295DKPVsV82j5kw1Gjt+ADA/XYHsajl82cGNQG2eyoPkvgUhX+nDIyelzhIWbbsXP39EHcI6l5tYs2FYqYXQ==}
    dev: true

  /http-errors/2.0.0:
    resolution: {integrity: sha512-FtwrG/euBzaEjYeRqOgly7G0qviiXoJWnvEH2Z1plBdXgbyjv34pHTSb9zoeHMyDy33+DWy5Wt9Wo+TURtOYSQ==}
    engines: {node: '>= 0.8'}
    dependencies:
      depd: 2.0.0
      inherits: 2.0.4
      setprototypeof: 1.2.0
      statuses: 2.0.1
      toidentifier: 1.0.1
    dev: true

  /http-proxy-agent/4.0.1:
    resolution: {integrity: sha512-k0zdNgqWTGA6aeIRVpvfVob4fL52dTfaehylg0Y4UvSySvOq/Y+BOyPrgpUrA7HylqvU8vIZGsRuXmspskV0Tg==}
    engines: {node: '>= 6'}
    dependencies:
      '@tootallnate/once': 1.1.2
      agent-base: 6.0.2
      debug: 4.3.4
    transitivePeerDependencies:
      - supports-color
    dev: true

  /https-proxy-agent/5.0.1:
    resolution: {integrity: sha512-dFcAjpTQFgoLMzC2VwU+C/CbS7uRL0lWmxDITmqm7C+7F0Odmj6s9l6alZc6AELXhrnggM2CeWSXHGOdX2YtwA==}
    engines: {node: '>= 6'}
    dependencies:
      agent-base: 6.0.2
      debug: 4.3.4
    transitivePeerDependencies:
      - supports-color
    dev: true

  /human-signals/1.1.1:
    resolution: {integrity: sha512-SEQu7vl8KjNL2eoGBLF3+wAjpsNfA9XMlXAYj/3EdaNfAlxKthD1xjEQfGOUhllCGGJVNY34bRr6lPINhNjyZw==}
    engines: {node: '>=8.12.0'}
    dev: true

  /human-signals/3.0.1:
    resolution: {integrity: sha512-rQLskxnM/5OCldHo+wNXbpVgDn5A17CUoKX+7Sokwaknlq7CdSnphy0W39GU8dw59XiCXmFXDg4fRuckQRKewQ==}
    engines: {node: '>=12.20.0'}
    dev: true

  /husky/8.0.3:
    resolution: {integrity: sha512-+dQSyqPh4x1hlO1swXBiNb2HzTDN1I2IGLQx1GrBuiqFJfoMrnZWwVmatvSiO+Iz8fBUnf+lekwNo4c2LlXItg==}
    engines: {node: '>=14'}
    hasBin: true
    dev: true

  /iconv-lite/0.4.24:
    resolution: {integrity: sha512-v3MXnZAcvnywkTUEZomIActle7RXXeedOR31wwl7VlyoXO4Qi9arvSenNQWne1TcRwhCL1HwLI21bEqdpj8/rA==}
    engines: {node: '>=0.10.0'}
    dependencies:
      safer-buffer: 2.1.2
    dev: true

  /iconv-lite/0.6.3:
    resolution: {integrity: sha512-4fCk79wshMdzMp2rH06qWrJE4iolqLhCUH+OiuIgU++RB0+94NlDL81atO7GX55uUKueo0txHNtvEyI6D7WdMw==}
    engines: {node: '>=0.10.0'}
    dependencies:
      safer-buffer: 2.1.2
    dev: true

  /ieee754/1.2.1:
    resolution: {integrity: sha512-dcyqhDvX1C46lXZcVqCpK+FtMRQVdIMN6/Df5js2zouUsqG7I6sFxitIC+7KYK29KdXOLHdu9zL4sFnoVQnqaA==}
    dev: true

  /ignore/5.2.0:
    resolution: {integrity: sha512-CmxgYGiEPCLhfLnpPp1MoRmifwEIOgjcHXxOBjv7mY96c+eWScsOP9c112ZyLdWHi0FxHjI+4uVhKYp/gcdRmQ==}
    engines: {node: '>= 4'}
    dev: true

  /ignore/5.2.4:
    resolution: {integrity: sha512-MAb38BcSbH0eHNBxn7ql2NH/kX33OkB3lZ1BNdh7ENeRChHTYsTvWrMubiIAMNS2llXEEgZ1MUOBtXChP3kaFQ==}
    engines: {node: '>= 4'}
    dev: true

  /import-fresh/3.3.0:
    resolution: {integrity: sha512-veYYhQa+D1QBKznvhUHxb8faxlrwUnxseDAbAp457E0wLNio2bOSKnjYDhMj+YiAq61xrMGhQk9iXVk5FzgQMw==}
    engines: {node: '>=6'}
    dependencies:
      parent-module: 1.0.1
      resolve-from: 4.0.0
    dev: true

  /import-lazy/4.0.0:
    resolution: {integrity: sha512-rKtvo6a868b5Hu3heneU+L4yEQ4jYKLtjpnPeUdK7h0yzXGmyBTypknlkCvHFBqfX9YlorEiMM6Dnq/5atfHkw==}
    engines: {node: '>=8'}
    dev: true

  /imurmurhash/0.1.4:
    resolution: {integrity: sha512-JmXMZ6wuvDmLiHEml9ykzqO6lwFbof0GG4IkcGaENdCRDDmMVnny7s5HsIgHCbaq0w2MyPhDqkhTUgS2LU2PHA==}
    engines: {node: '>=0.8.19'}
    dev: true

  /inflight/1.0.6:
    resolution: {integrity: sha512-k92I/b08q4wvFscXCLvqfsHCrjrF7yiXsQuIVvVE7N82W3+aqpzuUdBbfhWcy/FZR3/4IgflMgKLOsvPDrGCJA==}
    dependencies:
      once: 1.4.0
      wrappy: 1.0.2
    dev: true

  /inherits/2.0.4:
    resolution: {integrity: sha512-k/vGaX4/Yla3WzyMCvTQOXYeIHvqOKtnqBduzTHpzpQZzAskKMhZ2K+EnBiSM9zGSoIFeMpXKxa4dYeZIQqewQ==}
    dev: true

  /ini/1.3.8:
    resolution: {integrity: sha512-JV/yugV2uzW5iMRSiZAyDtQd+nxtUnjeLt0acNdw98kKLrvuRVyB80tsREOE7yvGVgalhZ6RNXCmEHkUKBKxew==}
    dev: true

  /inline-style-parser/0.1.1:
    resolution: {integrity: sha512-7NXolsK4CAS5+xvdj5OMMbI962hU/wvwoxk+LWR9Ek9bVtyuuYScDN6eS0rUm6TxApFpw7CX1o4uJzcd4AyD3Q==}

  /inquirer/7.3.3:
    resolution: {integrity: sha512-JG3eIAj5V9CwcGvuOmoo6LB9kbAYT8HXffUl6memuszlwDC/qvFAJw49XJ5NROSFNPxp3iQg1GqkFhaY/CR0IA==}
    engines: {node: '>=8.0.0'}
    dependencies:
      ansi-escapes: 4.3.2
      chalk: 4.1.2
      cli-cursor: 3.1.0
      cli-width: 3.0.0
      external-editor: 3.1.0
      figures: 3.2.0
      lodash: 4.17.21
      mute-stream: 0.0.8
      run-async: 2.4.1
      rxjs: 6.6.7
      string-width: 4.2.3
      strip-ansi: 6.0.1
      through: 2.3.8
    dev: true

  /inquirer/8.2.5:
    resolution: {integrity: sha512-QAgPDQMEgrDssk1XiwwHoOGYF9BAbUcc1+j+FhEvaOt8/cKRqyLn0U5qA6F74fGhTMGxf92pOvPBeh29jQJDTQ==}
    engines: {node: '>=12.0.0'}
    dependencies:
      ansi-escapes: 4.3.2
      chalk: 4.1.2
      cli-cursor: 3.1.0
      cli-width: 3.0.0
      external-editor: 3.1.0
      figures: 3.2.0
      lodash: 4.17.21
      mute-stream: 0.0.8
      ora: 5.4.1
      run-async: 2.4.1
      rxjs: 7.8.0
      string-width: 4.2.3
      strip-ansi: 6.0.1
      through: 2.3.8
      wrap-ansi: 7.0.0
    dev: true

  /ip/1.1.8:
    resolution: {integrity: sha512-PuExPYUiu6qMBQb4l06ecm6T6ujzhmh+MeJcW9wa89PoAz5pvd4zPgN5WJV104mb6S2T1AwNIAaB70JNrLQWhg==}
    dev: true

  /ip/2.0.0:
    resolution: {integrity: sha512-WKa+XuLG1A1R0UWhl2+1XQSi+fZWMsYKffMZTTYsiZaUD8k2yDAj5atimTUD2TZkyCkNEeYE5NhFZmupOGtjYQ==}
    dev: true

  /ipaddr.js/1.9.1:
    resolution: {integrity: sha512-0KI/607xoxSToH7GjN1FfSbLoU0+btTicjsQSWQlh/hZykN8KpmMf7uYwPW3R+akZ6R/w18ZlXSHBYXiYUPO3g==}
    engines: {node: '>= 0.10'}
    dev: true

  /is-alphabetical/2.0.1:
    resolution: {integrity: sha512-FWyyY60MeTNyeSRpkM2Iry0G9hpr7/9kD40mD/cGQEuilcZYS4okz8SN2Q6rLCJ8gbCt6fN+rC+6tMGS99LaxQ==}

  /is-alphanumerical/2.0.1:
    resolution: {integrity: sha512-hmbYhX/9MUMF5uh7tOXyK/n0ZvWpad5caBA17GsC6vyuCqaWliRG5K1qS9inmUhEMaOBIW7/whAnSwveW/LtZw==}
    dependencies:
      is-alphabetical: 2.0.1
      is-decimal: 2.0.1

  /is-arrayish/0.2.1:
    resolution: {integrity: sha512-zz06S8t0ozoDXMG+ube26zeCTNXcKIPJZJi8hBrF4idCLms4CG9QtK7qBl1boi5ODzFpjswb5JPmHCbMpjaYzg==}
    dev: true

  /is-binary-path/2.1.0:
    resolution: {integrity: sha512-ZMERYes6pDydyuGidse7OsHxtbI7WVeUEozgR/g7rd0xUimYNlvZRE/K2MgZTjWy725IfelLeVcEM97mmtRGXw==}
    engines: {node: '>=8'}
    dependencies:
      binary-extensions: 2.2.0
    dev: true

  /is-buffer/2.0.5:
    resolution: {integrity: sha512-i2R6zNFDwgEHJyQUtJEk0XFi1i0dPFn/oqjK3/vPCcDeJvW5NQ83V8QbicfF1SupOaB0h8ntgBC2YiE7dfyctQ==}
    engines: {node: '>=4'}

  /is-core-module/2.11.0:
    resolution: {integrity: sha512-RRjxlvLDkD1YJwDbroBHMb+cukurkDWNyHx7D3oNB5x9rb5ogcksMC5wHCadcXoo67gVr/+3GFySh3134zi6rw==}
    dependencies:
      has: 1.0.3
    dev: true

  /is-decimal/2.0.1:
    resolution: {integrity: sha512-AAB9hiomQs5DXWcRB1rqsxGUstbRroFOPPVAomNk/3XHR5JyEZChOyTWe2oayKnsSsr/kcGqF+z6yuH6HHpN0A==}

  /is-extendable/0.1.1:
    resolution: {integrity: sha512-5BMULNob1vgFX6EjQw5izWDxrecWK9AM72rugNr0TFldMOi0fj6Jk+zeKIt0xGj4cEfQIJth4w3OKWOJ4f+AFw==}
    engines: {node: '>=0.10.0'}
    dev: true

  /is-extglob/2.1.1:
    resolution: {integrity: sha512-SbKbANkN603Vi4jEZv49LeVJMn4yGwsbzZworEoyEiutsN3nJYdbO36zfhGJ6QEDpOZIFkDtnq5JRxmvl3jsoQ==}
    engines: {node: '>=0.10.0'}
    dev: true

  /is-fullwidth-code-point/3.0.0:
    resolution: {integrity: sha512-zymm5+u+sCsSWyD9qNaejV3DFvhCKclKdizYaJUuHA83RLjb7nSuGnddCHGv0hk+KY7BMAlsWeK4Ueg6EV6XQg==}
    engines: {node: '>=8'}
    dev: true

  /is-glob/4.0.3:
    resolution: {integrity: sha512-xelSayHH36ZgE7ZWhli7pW34hNbNl8Ojv5KVmkJD4hBdD3th8Tfk9vYasLM+mXWOZhFkgZfxhLSnrwRr4elSSg==}
    engines: {node: '>=0.10.0'}
    dependencies:
      is-extglob: 2.1.1
    dev: true

  /is-hexadecimal/2.0.1:
    resolution: {integrity: sha512-DgZQp241c8oO6cA1SbTEWiXeoxV42vlcJxgH+B3hi1AiqqKruZR3ZGF8In3fj4+/y/7rHvlOZLZtgJ/4ttYGZg==}

  /is-interactive/1.0.0:
    resolution: {integrity: sha512-2HvIEKRoqS62guEC+qBjpvRubdX910WCMuJTZ+I9yvqKU2/12eSL549HMwtabb4oupdj2sMP50k+XJfB/8JE6w==}
    engines: {node: '>=8'}
    dev: true

  /is-interactive/2.0.0:
    resolution: {integrity: sha512-qP1vozQRI+BMOPcjFzrjXuQvdak2pHNUMZoeG2eRbiSqyvbEf/wQtEOTOX1guk6E3t36RkaqiSt8A/6YElNxLQ==}
    engines: {node: '>=12'}
    dev: true

  /is-number/7.0.0:
    resolution: {integrity: sha512-41Cifkg6e8TylSpdtTpeLVMqvSBEVzTttHvERD741+pnZ8ANv0004MRL43QKPDlK9cGvNp6NZWZUBlbGXYxxng==}
    engines: {node: '>=0.12.0'}
    dev: true

  /is-path-inside/3.0.3:
    resolution: {integrity: sha512-Fd4gABb+ycGAmKou8eMftCupSir5lRxqf4aD/vd0cD2qc4HL07OjCeuHMr8Ro4CoMaeCKDB0/ECBOVWjTwUvPQ==}
    engines: {node: '>=8'}
    dev: true

  /is-plain-obj/4.1.0:
    resolution: {integrity: sha512-+Pgi+vMuUNkJyExiMBt5IlFoMyKnr5zhJ4Uspz58WOhBF5QoIZkFyNHIbBAtHwzVAgk5RtndVNsDRN61/mmDqg==}
    engines: {node: '>=12'}

  /is-plain-object/5.0.0:
    resolution: {integrity: sha512-VRSzKkbMm5jMDoKLbltAkFQ5Qr7VDiTFGXxYFXXowVj387GeGNOCsOH6Msy00SGZ3Fp84b1Naa1psqgcCIEP5Q==}
    engines: {node: '>=0.10.0'}
    dev: true

  /is-reference/3.0.0:
    resolution: {integrity: sha512-Eo1W3wUoHWoCoVM4GVl/a+K0IgiqE5aIo4kJABFyMum1ZORlPkC+UC357sSQUL5w5QCE5kCC9upl75b7+7CY/Q==}
    dependencies:
      '@types/estree': 1.0.0

  /is-stream/2.0.1:
    resolution: {integrity: sha512-hFoiJiTl63nn+kstHGBtewWSKnQLpyb155KHheA1l39uvtO9nWIop1p3udqPcUd/xbF1VLMO4n7OI6p7RbngDg==}
    engines: {node: '>=8'}
    dev: true

  /is-stream/3.0.0:
    resolution: {integrity: sha512-LnQR4bZ9IADDRSkvpqMGvt/tEJWclzklNgSw48V5EAaAeDd6qGvN8ei6k5p0tvxSR171VmGyHuTiAOfxAbr8kA==}
    engines: {node: ^12.20.0 || ^14.13.1 || >=16.0.0}
    dev: true

  /is-unicode-supported/0.1.0:
    resolution: {integrity: sha512-knxG2q4UC3u8stRGyAVJCOdxFmv5DZiRcdlIaAQXAbSfJya+OhopNotLQrstBhququ4ZpuKbDc/8S6mgXgPFPw==}
    engines: {node: '>=10'}
    dev: true

  /is-unicode-supported/1.3.0:
    resolution: {integrity: sha512-43r2mRvz+8JRIKnWJ+3j8JtjRKZ6GmjzfaE/qiBJnikNnYv/6bagRJ1kUhNk8R5EX/GkobD+r+sfxCPJsiKBLQ==}
    engines: {node: '>=12'}
    dev: true

  /is-utf8/0.2.1:
    resolution: {integrity: sha512-rMYPYvCzsXywIsldgLaSoPlw5PfoB/ssr7hY4pLfcodrA5M/eArza1a9VmTiNIBNMjOGr1Ow9mTyU2o69U6U9Q==}
    dev: true

  /is-windows/1.0.2:
    resolution: {integrity: sha512-eXK1UInq2bPmjyX6e3VHIzMLobc4J94i4AWn+Hpq3OU5KkrRC96OAcR3PRJ/pGu6m8TRnBHP9dkXQVsT/COVIA==}
    engines: {node: '>=0.10.0'}
    dev: true

  /isarray/0.0.1:
    resolution: {integrity: sha512-D2S+3GLxWH+uhrNEcoh/fnmYeP8E8/zHl644d/jdA0g2uyXvy3sb0qxotE+ne0LtccHknQzWwZEzhak7oJ0COQ==}
    dev: true

  /isexe/2.0.0:
    resolution: {integrity: sha512-RHxMLp9lnKHGHRng9QFhRCMbYAcVpn69smSGcq3f36xjgVVWThj4qqLbTLlq7Ssj8B+fIQ1EuCEGI2lKsyQeIw==}
    dev: true

  /jju/1.4.0:
    resolution: {integrity: sha512-8wb9Yw966OSxApiCt0K3yNJL8pnNeIv+OEq2YMidz4FKP6nonSRoOXc80iXY4JaN2FC11B9qsNmDsm+ZOfMROA==}
    dev: true

  /js-sdsl/4.3.0:
    resolution: {integrity: sha512-mifzlm2+5nZ+lEcLJMoBK0/IH/bDg8XnJfd/Wq6IP+xoCjLZsTOnV2QpxlVbX9bMnkl5PdEjNtBJ9Cj1NjifhQ==}
    dev: true

  /js-tokens/4.0.0:
    resolution: {integrity: sha512-RdJUflcE3cUzKiMqQgsCu06FPu9UdIJO0beYbPhHN4k6apgJtifcoCtT9bcxOpYBtpD2kCM6Sbzg4CausW/PKQ==}
    dev: true

  /js-yaml/3.14.1:
    resolution: {integrity: sha512-okMH7OXXJ7YrN9Ok3/SXrnu4iX9yOk+25nqX4imS2npuvTYDmo/QEZoqwZkYaIDk3jVvBOTOIEgEhaLOynBS9g==}
    hasBin: true
    dependencies:
      argparse: 1.0.10
      esprima: 4.0.1
    dev: true

  /js-yaml/4.1.0:
    resolution: {integrity: sha512-wpxZs9NoxZaJESJGIZTyDEaYpl0FKSA+FB9aJiyemKhMwkxQg63h4T1KJgUGHpTqPDNRcmmYLugrRjJlBtWvRA==}
    hasBin: true
    dependencies:
      argparse: 2.0.1
    dev: true

  /json-fixer/1.6.15:
    resolution: {integrity: sha512-TuDuZ5KrgyjoCIppdPXBMqiGfota55+odM+j2cQ5rt/XKyKmqGB3Whz1F8SN8+60yYGy/Nu5lbRZ+rx8kBIvBw==}
    engines: {node: '>=10'}
    dependencies:
      '@babel/runtime': 7.20.1
      chalk: 4.1.2
      pegjs: 0.10.0
    dev: true

  /json-parse-even-better-errors/2.3.1:
    resolution: {integrity: sha512-xyFwyhro/JEof6Ghe2iz2NcXoj2sloNsWr/XsERDK/oiPCfaNhl5ONfp+jQdAZRQQ0IJWNzH9zIZF7li91kh2w==}
    dev: true

  /json-schema-traverse/0.4.1:
    resolution: {integrity: sha512-xbbCH5dCYU5T8LcEhhuh7HJ88HXuW3qsI3Y0zOZFKfZEHcpWiHU/Jxzk629Brsab/mMiHQti9wMP+845RPe3Vg==}
    dev: true

  /json-schema-traverse/1.0.0:
    resolution: {integrity: sha512-NM8/P9n3XjXhIZn1lLhkFaACTOURQXjWhV4BA/RnOv8xvgqtqpAX9IO4mRQxSx1Rlo4tqzeqb0sOlruaOy3dug==}
    dev: true
    optional: true

  /json-stable-stringify-without-jsonify/1.0.1:
    resolution: {integrity: sha512-Bdboy+l7tA3OGW6FjyFHWkP5LuByj1Tk33Ljyq0axyzdk9//JSi2u3fP1QSmd1KNwq6VOKYGlAu87CisVir6Pw==}
    dev: true

  /jsonfile/4.0.0:
    resolution: {integrity: sha512-m6F1R3z8jjlf2imQHS2Qez5sjKWQzbuuhuJ/FKYFRZvPE3PuHcSMVZzfsLhGVOkfd20obL5SWEBew5ShlquNxg==}
    optionalDependencies:
      graceful-fs: 4.2.10
    dev: true

  /jsonfile/6.1.0:
    resolution: {integrity: sha512-5dgndWOriYSm5cnYaJNhalLNDKOqFwyDB/rr1E9ZsGciGvKPs8R2xYGCacuf3z6K1YKDz182fd+fY3cn3pMqXQ==}
    dependencies:
      universalify: 2.0.0
    optionalDependencies:
      graceful-fs: 4.2.10
    dev: true

  /kind-of/6.0.3:
    resolution: {integrity: sha512-dcS1ul+9tmeD95T+x28/ehLgd9mENa3LsvDTtzm3vyBEO7RPptvAD+t44WVXaUjTBRcrpFeFlC8WCruUR456hw==}
    engines: {node: '>=0.10.0'}
    dev: true

  /kleur/3.0.3:
    resolution: {integrity: sha512-eTIzlVOSUR+JxdDFepEYcBMtZ9Qqdef+rnzWdRZuMbOywu5tO2w2N7rqjoANZ5k9vywhL6Br1VRjUIgTQx4E8w==}
    engines: {node: '>=6'}
    dev: true

  /kleur/4.1.5:
    resolution: {integrity: sha512-o+NO+8WrRiQEE4/7nwRJhN1HWpVmJm511pBHUxPLtp0BUISzlBplORYSmTclCnJvQq2tKu/sgl3xVpkc7ZWuQQ==}
    engines: {node: '>=6'}

  /levn/0.3.0:
    resolution: {integrity: sha512-0OO4y2iOHix2W6ujICbKIaEQXvFQHue65vUG3pb5EUomzPI90z9hsA1VsO/dbIIpC53J8gxM9Q4Oho0jrCM/yA==}
    engines: {node: '>= 0.8.0'}
    dependencies:
      prelude-ls: 1.1.2
      type-check: 0.3.2
    dev: true

  /levn/0.4.1:
    resolution: {integrity: sha512-+bT2uH4E5LGE7h/n3evcS/sQlJXCpIp6ym8OWJ5eV6+67Dsql/LaaT7qJBAt2rzfoa/5QBGBhxDix1dMt2kQKQ==}
    engines: {node: '>= 0.8.0'}
    dependencies:
      prelude-ls: 1.2.1
      type-check: 0.4.0
    dev: true

  /lilconfig/2.0.6:
    resolution: {integrity: sha512-9JROoBW7pobfsx+Sq2JsASvCo6Pfo6WWoUW79HuB1BCoBXD4PLWJPqDF6fNj67pqBYTbAHkE57M1kS/+L1neOg==}
    engines: {node: '>=10'}
    dev: true

  /lines-and-columns/1.2.4:
    resolution: {integrity: sha512-7ylylesZQ/PV29jhEDl3Ufjo6ZX7gCqJr5F7PKrqc93v7fzSymt1BpwEU8nAUXs8qzzvqhbjhK5QZg6Mt/HkBg==}
    dev: true

  /locate-path/5.0.0:
    resolution: {integrity: sha512-t7hw9pI+WvuwNJXwk5zVHpyhIqzg2qTlklJOf0mVxGSbe3Fp2VieZcduNYjaLDoy6p9uGpQEGWG87WpMKlNq8g==}
    engines: {node: '>=8'}
    dependencies:
      p-locate: 4.1.0
    dev: true

  /locate-path/6.0.0:
    resolution: {integrity: sha512-iPZK6eYjbxRu3uB4/WZ3EsEIMJFMqAoopl3R+zuq0UjcAm/MO6KCweDgPfP3elTztoKP3KtnVHxTn2NHBSDVUw==}
    engines: {node: '>=10'}
    dependencies:
      p-locate: 5.0.0
    dev: true

  /lodash.get/4.4.2:
    resolution: {integrity: sha512-z+Uw/vLuy6gQe8cfaFWD7p0wVv8fJl3mbzXh33RS+0oW2wvUqiRXiQ69gLWSLpgB5/6sU+r6BlQR0MBILadqTQ==}
    dev: true

  /lodash.isequal/4.5.0:
    resolution: {integrity: sha512-pDo3lu8Jhfjqls6GkMgpahsF9kCyayhgykjyLMNFTKWrpVdAQtYyB4muAMWozBB4ig/dtWAmsMxLEI8wuz+DYQ==}
    dev: true

  /lodash.isplainobject/4.0.6:
    resolution: {integrity: sha512-oSXzaWypCMHkPC3NvBEaPHf0KsA5mvPrOPgQWDsbg8n7orZ290M0BmC/jgRZ4vcJ6DTAhjrsSYgdsW/F+MFOBA==}
    dev: true
    optional: true

  /lodash.map/4.6.0:
    resolution: {integrity: sha512-worNHGKLDetmcEYDvh2stPCrrQRkP20E4l0iIS7F8EvzMqBBi7ltvFN5m1HvTf1P7Jk1txKhvFcmYsCr8O2F1Q==}
    dev: true

  /lodash.merge/4.6.2:
    resolution: {integrity: sha512-0KpjqXRVvrYyCsX1swR/XTK0va6VQkQM6MNo7PqW77ByjAhoARA8EfrP1N4+KlKj8YS0ZUCtRT/YUuhyYDujIQ==}
    dev: true

  /lodash.mergewith/4.6.2:
    resolution: {integrity: sha512-GK3g5RPZWTRSeLSpgP8Xhra+pnjBC56q9FZYe1d5RN3TJ35dbkGy3YqBSMbyCrlbi+CM9Z3Jk5yTL7RCsqboyQ==}
    dev: true
    optional: true

  /lodash.uniq/4.5.0:
    resolution: {integrity: sha512-xfBaXQd9ryd9dlSDvnvI0lvxfLJlYAZzXomUYzLKtUeOQvOP5piqAWuGtrhWeqaXK9hhoM/iyJc5AV+XfsX3HQ==}
    dev: true
    optional: true

  /lodash/4.17.21:
    resolution: {integrity: sha512-v2kDEe57lecTulaDIuNTPy3Ry4gLGJ6Z1O3vE1krgXZNrsQ+LFTGHVxVjcXPs17LhbZVGedAJv8XZ1tvj5FvSg==}
    dev: true

  /log-symbols/4.1.0:
    resolution: {integrity: sha512-8XPvpAA8uyhfteu8pIvQxpJZ7SYYdpUivZpGy6sFsBuKRY/7rQGavedeB8aK+Zkyq6upMFVL/9AW6vOYzfRyLg==}
    engines: {node: '>=10'}
    dependencies:
      chalk: 4.1.2
      is-unicode-supported: 0.1.0
    dev: true

  /log-symbols/5.1.0:
    resolution: {integrity: sha512-l0x2DvrW294C9uDCoQe1VSU4gf529FkSZ6leBl4TiqZH/e+0R7hSfHQBNut2mNygDgHwvYHfFLn6Oxb3VWj2rA==}
    engines: {node: '>=12'}
    dependencies:
      chalk: 5.1.2
      is-unicode-supported: 1.3.0
    dev: true

  /long/4.0.0:
    resolution: {integrity: sha512-XsP+KhQif4bjX1kbuSiySJFNAehNxgLb6hPRGJ9QsUr8ajHkuXGdrHmFUTUUXhDwVX2R5bY4JNZEwbUiMhV+MA==}
    dev: true

  /longest-streak/3.0.1:
    resolution: {integrity: sha512-cHlYSUpL2s7Fb3394mYxwTYj8niTaNHUCLr0qdiCXQfSjfuA7CKofpX2uSwEfFDQ0EB7JcnMnm+GjbqqoinYYg==}

  /longest/2.0.1:
    resolution: {integrity: sha512-Ajzxb8CM6WAnFjgiloPsI3bF+WCxcvhdIG3KNA2KN962+tdBsHcuQ4k4qX/EcS/2CRkcc0iAkR956Nib6aXU/Q==}
    engines: {node: '>=0.10.0'}
    dev: true

  /loose-envify/1.4.0:
    resolution: {integrity: sha512-lyuxPGr/Wfhrlem2CL/UcnUc1zcqKAImBDzukY7Y5F/yQiNdko6+fRLevlw1HgMySw7f611UIY408EtxRSoK3Q==}
    hasBin: true
    dependencies:
      js-tokens: 4.0.0
    dev: true

  /lru-cache/5.1.1:
    resolution: {integrity: sha512-KpNARQA3Iwv+jTA0utUVVbrh+Jlrr1Fv0e56GGzAFOXN7dk/FviaDW8LHmK52DlcH4WP2n6gI8vN1aesBFgo9w==}
    dependencies:
      yallist: 3.1.1
    dev: true

  /lru-cache/6.0.0:
    resolution: {integrity: sha512-Jo6dJ04CmSjuznwJSS3pUeWmd/H0ffTlkXXgwZi+eq1UCmqQwCh+eLsYOYCwY991i2Fah4h1BEMCx4qThGbsiA==}
    engines: {node: '>=10'}
    dependencies:
      yallist: 4.0.0
    dev: true

  /magic-string/0.25.9:
    resolution: {integrity: sha512-RmF0AsMzgt25qzqqLc1+MbHmhdx0ojF2Fvs4XnOqz2ZOBXzzkEwc/dJQZCYHAn7v1jbVOjAZfK8msRn4BxO4VQ==}
    dependencies:
      sourcemap-codec: 1.4.8
    dev: true

  /make-error/1.3.6:
    resolution: {integrity: sha512-s8UhlNe7vPKomQhC1qFelMokr/Sc3AgNbso3n74mVPA5LTZwkB9NlXf4XPamLxJE8h0gh73rM94xvwRT2CVInw==}
    dev: true
    optional: true

  /markdown-extensions/1.1.1:
    resolution: {integrity: sha512-WWC0ZuMzCyDHYCasEGs4IPvLyTGftYwh6wIEOULOF0HXcqZlhwRzrK0w2VUlxWA98xnvb/jszw4ZSkJ6ADpM6Q==}
    engines: {node: '>=0.10.0'}

  /markdown-table/3.0.2:
    resolution: {integrity: sha512-y8j3a5/DkJCmS5x4dMCQL+OR0+2EAq3DOtio1COSHsmW2BGXnNCK3v12hJt1LrUz5iZH5g0LmuYOjDdI+czghA==}
    dev: true

  /marked/4.2.12:
    resolution: {integrity: sha512-yr8hSKa3Fv4D3jdZmtMMPghgVt6TWbk86WQaWhDloQjRSQhMMYCAro7jP7VDJrjjdV8pxVxMssXS8B8Y5DZ5aw==}
    engines: {node: '>= 12'}
    hasBin: true
    dev: true

  /mdast-util-definitions/5.1.1:
    resolution: {integrity: sha512-rQ+Gv7mHttxHOBx2dkF4HWTg+EE+UR78ptQWDylzPKaQuVGdG4HIoY3SrS/pCp80nZ04greFvXbVFHT+uf0JVQ==}
    dependencies:
      '@types/mdast': 3.0.10
      '@types/unist': 2.0.6
      unist-util-visit: 4.1.2

  /mdast-util-find-and-replace/2.2.1:
    resolution: {integrity: sha512-SobxkQXFAdd4b5WmEakmkVoh18icjQRxGy5OWTCzgsLRm1Fu/KCtwD1HIQSsmq5ZRjVH0Ehwg6/Fn3xIUk+nKw==}
    dependencies:
      escape-string-regexp: 5.0.0
      unist-util-is: 5.2.0
      unist-util-visit-parents: 5.1.3
    dev: true

  /mdast-util-from-markdown/1.2.0:
    resolution: {integrity: sha512-iZJyyvKD1+K7QX1b5jXdE7Sc5dtoTry1vzV28UZZe8Z1xVnB/czKntJ7ZAkG0tANqRnBF6p3p7GpU1y19DTf2Q==}
    dependencies:
      '@types/mdast': 3.0.10
      '@types/unist': 2.0.6
      decode-named-character-reference: 1.0.2
      mdast-util-to-string: 3.1.0
      micromark: 3.1.0
      micromark-util-decode-numeric-character-reference: 1.0.0
      micromark-util-decode-string: 1.0.2
      micromark-util-normalize-identifier: 1.0.0
      micromark-util-symbol: 1.0.1
      micromark-util-types: 1.0.2
      unist-util-stringify-position: 3.0.2
      uvu: 0.5.6
    transitivePeerDependencies:
      - supports-color

  /mdast-util-frontmatter/1.0.0:
    resolution: {integrity: sha512-7itKvp0arEVNpCktOET/eLFAYaZ+0cNjVtFtIPxgQ5tV+3i+D4SDDTjTzPWl44LT59PC+xdx+glNTawBdF98Mw==}
    dependencies:
      micromark-extension-frontmatter: 1.0.0
    dev: true

  /mdast-util-gfm-autolink-literal/1.0.2:
    resolution: {integrity: sha512-FzopkOd4xTTBeGXhXSBU0OCDDh5lUj2rd+HQqG92Ld+jL4lpUfgX2AT2OHAVP9aEeDKp7G92fuooSZcYJA3cRg==}
    dependencies:
      '@types/mdast': 3.0.10
      ccount: 2.0.1
      mdast-util-find-and-replace: 2.2.1
      micromark-util-character: 1.1.0
    dev: true

  /mdast-util-gfm-footnote/1.0.1:
    resolution: {integrity: sha512-p+PrYlkw9DeCRkTVw1duWqPRHX6Ywh2BNKJQcZbCwAuP/59B0Lk9kakuAd7KbQprVO4GzdW8eS5++A9PUSqIyw==}
    dependencies:
      '@types/mdast': 3.0.10
      mdast-util-to-markdown: 1.3.0
      micromark-util-normalize-identifier: 1.0.0
    dev: true

  /mdast-util-gfm-strikethrough/1.0.2:
    resolution: {integrity: sha512-T/4DVHXcujH6jx1yqpcAYYwd+z5lAYMw4Ls6yhTfbMMtCt0PHY4gEfhW9+lKsLBtyhUGKRIzcUA2FATVqnvPDA==}
    dependencies:
      '@types/mdast': 3.0.10
      mdast-util-to-markdown: 1.3.0
    dev: true

  /mdast-util-gfm-table/1.0.6:
    resolution: {integrity: sha512-uHR+fqFq3IvB3Rd4+kzXW8dmpxUhvgCQZep6KdjsLK4O6meK5dYZEayLtIxNus1XO3gfjfcIFe8a7L0HZRGgag==}
    dependencies:
      '@types/mdast': 3.0.10
      markdown-table: 3.0.2
      mdast-util-from-markdown: 1.2.0
      mdast-util-to-markdown: 1.3.0
    transitivePeerDependencies:
      - supports-color
    dev: true

  /mdast-util-gfm-task-list-item/1.0.1:
    resolution: {integrity: sha512-KZ4KLmPdABXOsfnM6JHUIjxEvcx2ulk656Z/4Balw071/5qgnhz+H1uGtf2zIGnrnvDC8xR4Fj9uKbjAFGNIeA==}
    dependencies:
      '@types/mdast': 3.0.10
      mdast-util-to-markdown: 1.3.0
    dev: true

  /mdast-util-gfm/2.0.1:
    resolution: {integrity: sha512-42yHBbfWIFisaAfV1eixlabbsa6q7vHeSPY+cg+BBjX51M8xhgMacqH9g6TftB/9+YkcI0ooV4ncfrJslzm/RQ==}
    dependencies:
      mdast-util-from-markdown: 1.2.0
      mdast-util-gfm-autolink-literal: 1.0.2
      mdast-util-gfm-footnote: 1.0.1
      mdast-util-gfm-strikethrough: 1.0.2
      mdast-util-gfm-table: 1.0.6
      mdast-util-gfm-task-list-item: 1.0.1
      mdast-util-to-markdown: 1.3.0
    transitivePeerDependencies:
      - supports-color
    dev: true

  /mdast-util-mdx-expression/1.3.1:
    resolution: {integrity: sha512-TTb6cKyTA1RD+1su1iStZ5PAv3rFfOUKcoU5EstUpv/IZo63uDX03R8+jXjMEhcobXnNOiG6/ccekvVl4eV1zQ==}
    dependencies:
      '@types/estree-jsx': 1.0.0
      '@types/hast': 2.3.4
      '@types/mdast': 3.0.10
      mdast-util-from-markdown: 1.2.0
      mdast-util-to-markdown: 1.3.0
    transitivePeerDependencies:
      - supports-color

  /mdast-util-mdx-jsx/2.1.0:
    resolution: {integrity: sha512-KzgzfWMhdteDkrY4mQtyvTU5bc/W4ppxhe9SzelO6QUUiwLAM+Et2Dnjjprik74a336kHdo0zKm7Tp+n6FFeRg==}
    dependencies:
      '@types/estree-jsx': 1.0.0
      '@types/hast': 2.3.4
      '@types/mdast': 3.0.10
      ccount: 2.0.1
      mdast-util-to-markdown: 1.3.0
      parse-entities: 4.0.0
      stringify-entities: 4.0.3
      unist-util-remove-position: 4.0.1
      unist-util-stringify-position: 3.0.2
      vfile-message: 3.1.2

  /mdast-util-mdx/2.0.0:
    resolution: {integrity: sha512-M09lW0CcBT1VrJUaF/PYxemxxHa7SLDHdSn94Q9FhxjCQfuW7nMAWKWimTmA3OyDMSTH981NN1csW1X+HPSluw==}
    dependencies:
      mdast-util-mdx-expression: 1.3.1
      mdast-util-mdx-jsx: 2.1.0
      mdast-util-mdxjs-esm: 1.3.0
    transitivePeerDependencies:
      - supports-color

  /mdast-util-mdxjs-esm/1.3.0:
    resolution: {integrity: sha512-7N5ihsOkAEGjFotIX9p/YPdl4TqUoMxL4ajNz7PbT89BqsdWJuBC9rvgt6wpbwTZqWWR0jKWqQbwsOWDBUZv4g==}
    dependencies:
      '@types/estree-jsx': 1.0.0
      '@types/hast': 2.3.4
      '@types/mdast': 3.0.10
      mdast-util-from-markdown: 1.2.0
      mdast-util-to-markdown: 1.3.0
    transitivePeerDependencies:
      - supports-color

  /mdast-util-to-hast/12.2.4:
    resolution: {integrity: sha512-a21xoxSef1l8VhHxS1Dnyioz6grrJkoaCUgGzMD/7dWHvboYX3VW53esRUfB5tgTyz4Yos1n25SPcj35dJqmAg==}
    dependencies:
      '@types/hast': 2.3.4
      '@types/mdast': 3.0.10
      mdast-util-definitions: 5.1.1
      micromark-util-sanitize-uri: 1.1.0
      trim-lines: 3.0.1
      unist-builder: 3.0.0
      unist-util-generated: 2.0.0
      unist-util-position: 4.0.3
      unist-util-visit: 4.1.2

  /mdast-util-to-markdown/1.3.0:
    resolution: {integrity: sha512-6tUSs4r+KK4JGTTiQ7FfHmVOaDrLQJPmpjD6wPMlHGUVXoG9Vjc3jIeP+uyBWRf8clwB2blM+W7+KrlMYQnftA==}
    dependencies:
      '@types/mdast': 3.0.10
      '@types/unist': 2.0.6
      longest-streak: 3.0.1
      mdast-util-to-string: 3.1.0
      micromark-util-decode-string: 1.0.2
      unist-util-visit: 4.1.2
      zwitch: 2.0.2

  /mdast-util-to-string/3.1.0:
    resolution: {integrity: sha512-n4Vypz/DZgwo0iMHLQL49dJzlp7YtAJP+N07MZHpjPf/5XJuHUWstviF4Mn2jEiR/GNmtnRRqnwsXExk3igfFA==}

  /media-typer/0.3.0:
    resolution: {integrity: sha512-dq+qelQ9akHpcOl/gUVRTxVIOkAJ1wR3QAvb4RsVjS8oVoFjDGTc679wJYmUmknUF5HwMLOgb5O+a3KxfWapPQ==}
    engines: {node: '>= 0.6'}
    dev: true

  /merge-descriptors/1.0.1:
    resolution: {integrity: sha512-cCi6g3/Zr1iqQi6ySbseM1Xvooa98N0w31jzUYrXPX2xqObmFGHJ0tQ5u74H3mVh7wLouTseZyYIq39g8cNp1w==}
    dev: true

  /merge-stream/2.0.0:
    resolution: {integrity: sha512-abv/qOcuPfk3URPfDzmZU1LKmuw8kT+0nIHvKrKgFrwifol/doWcdA4ZqsWQ8ENrFKkd67Mfpo/LovbIUsbt3w==}
    dev: true

  /merge/2.1.1:
    resolution: {integrity: sha512-jz+Cfrg9GWOZbQAnDQ4hlVnQky+341Yk5ru8bZSe6sIDTCIg8n9i/u7hSQGSVOF3C7lH6mGtqjkiT9G4wFLL0w==}
    dev: true

  /merge2/1.4.1:
    resolution: {integrity: sha512-8q7VEgMJW4J8tcfVPy8g09NcQwZdbwFEqhe/WZkoIzjn/3TGDwtOCYtXGxA3O8tPzpczCCDgv+P2P5y00ZJOOg==}
    engines: {node: '>= 8'}
    dev: true

  /methods/1.1.2:
    resolution: {integrity: sha512-iclAHeNqNm68zFtnZ0e+1L2yUIdvzNoauKU4WBA3VvH/vPFieF7qfRlwUZU+DA9P9bPXIS90ulxoUoCH23sV2w==}
    engines: {node: '>= 0.6'}
    dev: true

  /micromark-core-commonmark/1.0.6:
    resolution: {integrity: sha512-K+PkJTxqjFfSNkfAhp4GB+cZPfQd6dxtTXnf+RjZOV7T4EEXnvgzOcnp+eSTmpGk9d1S9sL6/lqrgSNn/s0HZA==}
    dependencies:
      decode-named-character-reference: 1.0.2
      micromark-factory-destination: 1.0.0
      micromark-factory-label: 1.0.2
      micromark-factory-space: 1.0.0
      micromark-factory-title: 1.0.2
      micromark-factory-whitespace: 1.0.0
      micromark-util-character: 1.1.0
      micromark-util-chunked: 1.0.0
      micromark-util-classify-character: 1.0.0
      micromark-util-html-tag-name: 1.1.0
      micromark-util-normalize-identifier: 1.0.0
      micromark-util-resolve-all: 1.0.0
      micromark-util-subtokenize: 1.0.2
      micromark-util-symbol: 1.0.1
      micromark-util-types: 1.0.2
      uvu: 0.5.6

  /micromark-extension-frontmatter/1.0.0:
    resolution: {integrity: sha512-EXjmRnupoX6yYuUJSQhrQ9ggK0iQtQlpi6xeJzVD5xscyAI+giqco5fdymayZhJMbIFecjnE2yz85S9NzIgQpg==}
    dependencies:
      fault: 2.0.1
      micromark-util-character: 1.1.0
      micromark-util-symbol: 1.0.1
    dev: true

  /micromark-extension-gfm-autolink-literal/1.0.3:
    resolution: {integrity: sha512-i3dmvU0htawfWED8aHMMAzAVp/F0Z+0bPh3YrbTPPL1v4YAlCZpy5rBO5p0LPYiZo0zFVkoYh7vDU7yQSiCMjg==}
    dependencies:
      micromark-util-character: 1.1.0
      micromark-util-sanitize-uri: 1.1.0
      micromark-util-symbol: 1.0.1
      micromark-util-types: 1.0.2
      uvu: 0.5.6
    dev: true

  /micromark-extension-gfm-footnote/1.0.4:
    resolution: {integrity: sha512-E/fmPmDqLiMUP8mLJ8NbJWJ4bTw6tS+FEQS8CcuDtZpILuOb2kjLqPEeAePF1djXROHXChM/wPJw0iS4kHCcIg==}
    dependencies:
      micromark-core-commonmark: 1.0.6
      micromark-factory-space: 1.0.0
      micromark-util-character: 1.1.0
      micromark-util-normalize-identifier: 1.0.0
      micromark-util-sanitize-uri: 1.1.0
      micromark-util-symbol: 1.0.1
      micromark-util-types: 1.0.2
      uvu: 0.5.6
    dev: true

  /micromark-extension-gfm-strikethrough/1.0.4:
    resolution: {integrity: sha512-/vjHU/lalmjZCT5xt7CcHVJGq8sYRm80z24qAKXzaHzem/xsDYb2yLL+NNVbYvmpLx3O7SYPuGL5pzusL9CLIQ==}
    dependencies:
      micromark-util-chunked: 1.0.0
      micromark-util-classify-character: 1.0.0
      micromark-util-resolve-all: 1.0.0
      micromark-util-symbol: 1.0.1
      micromark-util-types: 1.0.2
      uvu: 0.5.6
    dev: true

  /micromark-extension-gfm-table/1.0.5:
    resolution: {integrity: sha512-xAZ8J1X9W9K3JTJTUL7G6wSKhp2ZYHrFk5qJgY/4B33scJzE2kpfRL6oiw/veJTbt7jiM/1rngLlOKPWr1G+vg==}
    dependencies:
      micromark-factory-space: 1.0.0
      micromark-util-character: 1.1.0
      micromark-util-symbol: 1.0.1
      micromark-util-types: 1.0.2
      uvu: 0.5.6
    dev: true

  /micromark-extension-gfm-tagfilter/1.0.1:
    resolution: {integrity: sha512-Ty6psLAcAjboRa/UKUbbUcwjVAv5plxmpUTy2XC/3nJFL37eHej8jrHrRzkqcpipJliuBH30DTs7+3wqNcQUVA==}
    dependencies:
      micromark-util-types: 1.0.2
    dev: true

  /micromark-extension-gfm-task-list-item/1.0.3:
    resolution: {integrity: sha512-PpysK2S1Q/5VXi72IIapbi/jliaiOFzv7THH4amwXeYXLq3l1uo8/2Be0Ac1rEwK20MQEsGH2ltAZLNY2KI/0Q==}
    dependencies:
      micromark-factory-space: 1.0.0
      micromark-util-character: 1.1.0
      micromark-util-symbol: 1.0.1
      micromark-util-types: 1.0.2
      uvu: 0.5.6
    dev: true

  /micromark-extension-gfm/2.0.1:
    resolution: {integrity: sha512-p2sGjajLa0iYiGQdT0oelahRYtMWvLjy8J9LOCxzIQsllMCGLbsLW+Nc+N4vi02jcRJvedVJ68cjelKIO6bpDA==}
    dependencies:
      micromark-extension-gfm-autolink-literal: 1.0.3
      micromark-extension-gfm-footnote: 1.0.4
      micromark-extension-gfm-strikethrough: 1.0.4
      micromark-extension-gfm-table: 1.0.5
      micromark-extension-gfm-tagfilter: 1.0.1
      micromark-extension-gfm-task-list-item: 1.0.3
      micromark-util-combine-extensions: 1.0.0
      micromark-util-types: 1.0.2
    dev: true

  /micromark-extension-mdx-expression/1.0.3:
    resolution: {integrity: sha512-TjYtjEMszWze51NJCZmhv7MEBcgYRgb3tJeMAJ+HQCAaZHHRBaDCccqQzGizR/H4ODefP44wRTgOn2vE5I6nZA==}
    dependencies:
      micromark-factory-mdx-expression: 1.0.6
      micromark-factory-space: 1.0.0
      micromark-util-character: 1.1.0
      micromark-util-events-to-acorn: 1.2.0
      micromark-util-symbol: 1.0.1
      micromark-util-types: 1.0.2
      uvu: 0.5.6

  /micromark-extension-mdx-jsx/1.0.3:
    resolution: {integrity: sha512-VfA369RdqUISF0qGgv2FfV7gGjHDfn9+Qfiv5hEwpyr1xscRj/CiVRkU7rywGFCO7JwJ5L0e7CJz60lY52+qOA==}
    dependencies:
      '@types/acorn': 4.0.6
      estree-util-is-identifier-name: 2.0.1
      micromark-factory-mdx-expression: 1.0.6
      micromark-factory-space: 1.0.0
      micromark-util-character: 1.1.0
      micromark-util-symbol: 1.0.1
      micromark-util-types: 1.0.2
      uvu: 0.5.6
      vfile-message: 3.1.3

  /micromark-extension-mdx-md/1.0.0:
    resolution: {integrity: sha512-xaRAMoSkKdqZXDAoSgp20Azm0aRQKGOl0RrS81yGu8Hr/JhMsBmfs4wR7m9kgVUIO36cMUQjNyiyDKPrsv8gOw==}
    dependencies:
      micromark-util-types: 1.0.2

  /micromark-extension-mdxjs-esm/1.0.3:
    resolution: {integrity: sha512-2N13ol4KMoxb85rdDwTAC6uzs8lMX0zeqpcyx7FhS7PxXomOnLactu8WI8iBNXW8AVyea3KIJd/1CKnUmwrK9A==}
    dependencies:
      micromark-core-commonmark: 1.0.6
      micromark-util-character: 1.1.0
      micromark-util-events-to-acorn: 1.2.0
      micromark-util-symbol: 1.0.1
      micromark-util-types: 1.0.2
      unist-util-position-from-estree: 1.1.1
      uvu: 0.5.6
      vfile-message: 3.1.3

  /micromark-extension-mdxjs/1.0.0:
    resolution: {integrity: sha512-TZZRZgeHvtgm+IhtgC2+uDMR7h8eTKF0QUX9YsgoL9+bADBpBY6SiLvWqnBlLbCEevITmTqmEuY3FoxMKVs1rQ==}
    dependencies:
      acorn: 8.8.2
      acorn-jsx: 5.3.2_acorn@8.8.2
      micromark-extension-mdx-expression: 1.0.3
      micromark-extension-mdx-jsx: 1.0.3
      micromark-extension-mdx-md: 1.0.0
      micromark-extension-mdxjs-esm: 1.0.3
      micromark-util-combine-extensions: 1.0.0
      micromark-util-types: 1.0.2

  /micromark-factory-destination/1.0.0:
    resolution: {integrity: sha512-eUBA7Rs1/xtTVun9TmV3gjfPz2wEwgK5R5xcbIM5ZYAtvGF6JkyaDsj0agx8urXnO31tEO6Ug83iVH3tdedLnw==}
    dependencies:
      micromark-util-character: 1.1.0
      micromark-util-symbol: 1.0.1
      micromark-util-types: 1.0.2

  /micromark-factory-label/1.0.2:
    resolution: {integrity: sha512-CTIwxlOnU7dEshXDQ+dsr2n+yxpP0+fn271pu0bwDIS8uqfFcumXpj5mLn3hSC8iw2MUr6Gx8EcKng1dD7i6hg==}
    dependencies:
      micromark-util-character: 1.1.0
      micromark-util-symbol: 1.0.1
      micromark-util-types: 1.0.2
      uvu: 0.5.6

  /micromark-factory-mdx-expression/1.0.6:
    resolution: {integrity: sha512-WRQIc78FV7KrCfjsEf/sETopbYjElh3xAmNpLkd1ODPqxEngP42eVRGbiPEQWpRV27LzqW+XVTvQAMIIRLPnNA==}
    dependencies:
      micromark-factory-space: 1.0.0
      micromark-util-character: 1.1.0
      micromark-util-events-to-acorn: 1.2.0
      micromark-util-symbol: 1.0.1
      micromark-util-types: 1.0.2
      unist-util-position-from-estree: 1.1.1
      uvu: 0.5.6
      vfile-message: 3.1.3

  /micromark-factory-space/1.0.0:
    resolution: {integrity: sha512-qUmqs4kj9a5yBnk3JMLyjtWYN6Mzfcx8uJfi5XAveBniDevmZasdGBba5b4QsvRcAkmvGo5ACmSUmyGiKTLZew==}
    dependencies:
      micromark-util-character: 1.1.0
      micromark-util-types: 1.0.2

  /micromark-factory-title/1.0.2:
    resolution: {integrity: sha512-zily+Nr4yFqgMGRKLpTVsNl5L4PMu485fGFDOQJQBl2NFpjGte1e86zC0da93wf97jrc4+2G2GQudFMHn3IX+A==}
    dependencies:
      micromark-factory-space: 1.0.0
      micromark-util-character: 1.1.0
      micromark-util-symbol: 1.0.1
      micromark-util-types: 1.0.2
      uvu: 0.5.6

  /micromark-factory-whitespace/1.0.0:
    resolution: {integrity: sha512-Qx7uEyahU1lt1RnsECBiuEbfr9INjQTGa6Err+gF3g0Tx4YEviPbqqGKNv/NrBaE7dVHdn1bVZKM/n5I/Bak7A==}
    dependencies:
      micromark-factory-space: 1.0.0
      micromark-util-character: 1.1.0
      micromark-util-symbol: 1.0.1
      micromark-util-types: 1.0.2

  /micromark-util-character/1.1.0:
    resolution: {integrity: sha512-agJ5B3unGNJ9rJvADMJ5ZiYjBRyDpzKAOk01Kpi1TKhlT1APx3XZk6eN7RtSz1erbWHC2L8T3xLZ81wdtGRZzg==}
    dependencies:
      micromark-util-symbol: 1.0.1
      micromark-util-types: 1.0.2

  /micromark-util-chunked/1.0.0:
    resolution: {integrity: sha512-5e8xTis5tEZKgesfbQMKRCyzvffRRUX+lK/y+DvsMFdabAicPkkZV6gO+FEWi9RfuKKoxxPwNL+dFF0SMImc1g==}
    dependencies:
      micromark-util-symbol: 1.0.1

  /micromark-util-classify-character/1.0.0:
    resolution: {integrity: sha512-F8oW2KKrQRb3vS5ud5HIqBVkCqQi224Nm55o5wYLzY/9PwHGXC01tr3d7+TqHHz6zrKQ72Okwtvm/xQm6OVNZA==}
    dependencies:
      micromark-util-character: 1.1.0
      micromark-util-symbol: 1.0.1
      micromark-util-types: 1.0.2

  /micromark-util-combine-extensions/1.0.0:
    resolution: {integrity: sha512-J8H058vFBdo/6+AsjHp2NF7AJ02SZtWaVUjsayNFeAiydTxUwViQPxN0Hf8dp4FmCQi0UUFovFsEyRSUmFH3MA==}
    dependencies:
      micromark-util-chunked: 1.0.0
      micromark-util-types: 1.0.2

  /micromark-util-decode-numeric-character-reference/1.0.0:
    resolution: {integrity: sha512-OzO9AI5VUtrTD7KSdagf4MWgHMtET17Ua1fIpXTpuhclCqD8egFWo85GxSGvxgkGS74bEahvtM0WP0HjvV0e4w==}
    dependencies:
      micromark-util-symbol: 1.0.1

  /micromark-util-decode-string/1.0.2:
    resolution: {integrity: sha512-DLT5Ho02qr6QWVNYbRZ3RYOSSWWFuH3tJexd3dgN1odEuPNxCngTCXJum7+ViRAd9BbdxCvMToPOD/IvVhzG6Q==}
    dependencies:
      decode-named-character-reference: 1.0.2
      micromark-util-character: 1.1.0
      micromark-util-decode-numeric-character-reference: 1.0.0
      micromark-util-symbol: 1.0.1

  /micromark-util-encode/1.0.1:
    resolution: {integrity: sha512-U2s5YdnAYexjKDel31SVMPbfi+eF8y1U4pfiRW/Y8EFVCy/vgxk/2wWTxzcqE71LHtCuCzlBDRU2a5CQ5j+mQA==}

  /micromark-util-events-to-acorn/1.2.0:
    resolution: {integrity: sha512-WWp3bf7xT9MppNuw3yPjpnOxa8cj5ACivEzXJKu0WwnjBYfzaBvIAT9KfeyI0Qkll+bfQtfftSwdgTH6QhTOKw==}
    dependencies:
      '@types/acorn': 4.0.6
      '@types/estree': 1.0.0
      estree-util-visit: 1.2.0
      micromark-util-types: 1.0.2
      uvu: 0.5.6
      vfile-location: 4.0.1
      vfile-message: 3.1.3

  /micromark-util-html-tag-name/1.1.0:
    resolution: {integrity: sha512-BKlClMmYROy9UiV03SwNmckkjn8QHVaWkqoAqzivabvdGcwNGMMMH/5szAnywmsTBUzDsU57/mFi0sp4BQO6dA==}

  /micromark-util-normalize-identifier/1.0.0:
    resolution: {integrity: sha512-yg+zrL14bBTFrQ7n35CmByWUTFsgst5JhA4gJYoty4Dqzj4Z4Fr/DHekSS5aLfH9bdlfnSvKAWsAgJhIbogyBg==}
    dependencies:
      micromark-util-symbol: 1.0.1

  /micromark-util-resolve-all/1.0.0:
    resolution: {integrity: sha512-CB/AGk98u50k42kvgaMM94wzBqozSzDDaonKU7P7jwQIuH2RU0TeBqGYJz2WY1UdihhjweivStrJ2JdkdEmcfw==}
    dependencies:
      micromark-util-types: 1.0.2

  /micromark-util-sanitize-uri/1.1.0:
    resolution: {integrity: sha512-RoxtuSCX6sUNtxhbmsEFQfWzs8VN7cTctmBPvYivo98xb/kDEoTCtJQX5wyzIYEmk/lvNFTat4hL8oW0KndFpg==}
    dependencies:
      micromark-util-character: 1.1.0
      micromark-util-encode: 1.0.1
      micromark-util-symbol: 1.0.1

  /micromark-util-subtokenize/1.0.2:
    resolution: {integrity: sha512-d90uqCnXp/cy4G881Ub4psE57Sf8YD0pim9QdjCRNjfas2M1u6Lbt+XZK9gnHL2XFhnozZiEdCa9CNfXSfQ6xA==}
    dependencies:
      micromark-util-chunked: 1.0.0
      micromark-util-symbol: 1.0.1
      micromark-util-types: 1.0.2
      uvu: 0.5.6

  /micromark-util-symbol/1.0.1:
    resolution: {integrity: sha512-oKDEMK2u5qqAptasDAwWDXq0tG9AssVwAx3E9bBF3t/shRIGsWIRG+cGafs2p/SnDSOecnt6hZPCE2o6lHfFmQ==}

  /micromark-util-types/1.0.2:
    resolution: {integrity: sha512-DCfg/T8fcrhrRKTPjRrw/5LLvdGV7BHySf/1LOZx7TzWZdYRjogNtyNq885z3nNallwr3QUKARjqvHqX1/7t+w==}

  /micromark/3.1.0:
    resolution: {integrity: sha512-6Mj0yHLdUZjHnOPgr5xfWIMqMWS12zDN6iws9SLuSz76W8jTtAv24MN4/CL7gJrl5vtxGInkkqDv/JIoRsQOvA==}
    dependencies:
      '@types/debug': 4.1.7
      debug: 4.3.4
      decode-named-character-reference: 1.0.2
      micromark-core-commonmark: 1.0.6
      micromark-factory-space: 1.0.0
      micromark-util-character: 1.1.0
      micromark-util-chunked: 1.0.0
      micromark-util-combine-extensions: 1.0.0
      micromark-util-decode-numeric-character-reference: 1.0.0
      micromark-util-encode: 1.0.1
      micromark-util-normalize-identifier: 1.0.0
      micromark-util-resolve-all: 1.0.0
      micromark-util-sanitize-uri: 1.1.0
      micromark-util-subtokenize: 1.0.2
      micromark-util-symbol: 1.0.1
      micromark-util-types: 1.0.2
      uvu: 0.5.6
    transitivePeerDependencies:
      - supports-color

  /micromatch/4.0.5:
    resolution: {integrity: sha512-DMy+ERcEW2q8Z2Po+WNXuw3c5YaUSFjAO5GsJqfEl7UjvtIuFKO6ZrKvcItdy98dwFI2N1tg3zNIdKaQT+aNdA==}
    engines: {node: '>=8.6'}
    dependencies:
      braces: 3.0.2
      picomatch: 2.3.1
    dev: true

  /mime-db/1.52.0:
    resolution: {integrity: sha512-sPU4uV7dYlvtWJxwwxHD0PuihVNiE7TyAbQ5SWxDCB9mUYvOgroQOwYQQOKPJ8CIbE+1ETVlOoK1UC2nU3gYvg==}
    engines: {node: '>= 0.6'}
    dev: true

  /mime-types/2.1.35:
    resolution: {integrity: sha512-ZDY+bPm5zTTF+YpCrAU9nK0UgICYPT0QtT1NZWFv4s++TNkcgVaT0g6+4R2uI4MjQjzysHB1zxuWL50hzaeXiw==}
    engines: {node: '>= 0.6'}
    dependencies:
      mime-db: 1.52.0
    dev: true

  /mime/1.6.0:
    resolution: {integrity: sha512-x0Vn8spI+wuJ1O6S7gnbaQg8Pxh4NNHb7KSINmEWKiPE4RKOplvijn+NkmYmmRgP68mc70j2EbeTFRsrswaQeg==}
    engines: {node: '>=4'}
    hasBin: true
    dev: true

  /mime/3.0.0:
    resolution: {integrity: sha512-jSCU7/VB1loIWBZe14aEYHU/+1UMEHoaO7qxCOVJOw9GgH72VAWppxNcjU+x9a2k3GSIBXNKxXQFqRvvZ7vr3A==}
    engines: {node: '>=10.0.0'}
    hasBin: true
    dev: true

  /mimic-fn/2.1.0:
    resolution: {integrity: sha512-OqbOk5oEQeAZ8WXWydlu9HJjz9WVdEIvamMCcXmuqUYjTknH/sqsWvhQ3vgwKFRR1HpjvNBKQ37nbJgYzGqGcg==}
    engines: {node: '>=6'}
    dev: true

  /mimic-fn/4.0.0:
    resolution: {integrity: sha512-vqiC06CuhBTUdZH+RYl8sFrL096vA45Ok5ISO6sE/Mr1jRbGH4Csnhi8f3wKVl7x8mO4Au7Ir9D3Oyv1VYMFJw==}
    engines: {node: '>=12'}
    dev: true

  /miniflare/2.11.0:
    resolution: {integrity: sha512-QA18I1VQXdCo4nBtPJUcUDxW8c9xbc5ex5F61jwhkGVOISSnYdEheolESmjr8MYk28xwi0XD1ozS4rLaTONd+w==}
    engines: {node: '>=16.13'}
    hasBin: true
    peerDependencies:
      '@miniflare/storage-redis': 2.11.0
      cron-schedule: ^3.0.4
      ioredis: ^4.27.9
    peerDependenciesMeta:
      '@miniflare/storage-redis':
        optional: true
      cron-schedule:
        optional: true
      ioredis:
        optional: true
    dependencies:
      '@miniflare/cache': 2.11.0
      '@miniflare/cli-parser': 2.11.0
      '@miniflare/core': 2.11.0
      '@miniflare/d1': 2.11.0
      '@miniflare/durable-objects': 2.11.0
      '@miniflare/html-rewriter': 2.11.0
      '@miniflare/http-server': 2.11.0
      '@miniflare/kv': 2.11.0
      '@miniflare/queues': 2.11.0
      '@miniflare/r2': 2.11.0
      '@miniflare/runner-vm': 2.11.0
      '@miniflare/scheduler': 2.11.0
      '@miniflare/shared': 2.11.0
      '@miniflare/sites': 2.11.0
      '@miniflare/storage-file': 2.11.0
      '@miniflare/storage-memory': 2.11.0
      '@miniflare/web-sockets': 2.11.0
      kleur: 4.1.5
      semiver: 1.1.0
      source-map-support: 0.5.21
      undici: 5.9.1
    transitivePeerDependencies:
      - bufferutil
      - utf-8-validate
    dev: true

  /minimatch/3.1.2:
    resolution: {integrity: sha512-J7p63hRiAjw1NDEww1W7i37+ByIrOWO5XQQAzZ3VOcL0PNybwpfmV/N05zFAzwQ9USyEcX6t3UO+K5aqBQOIHw==}
    dependencies:
      brace-expansion: 1.1.11
    dev: true

  /minimist/1.2.7:
    resolution: {integrity: sha512-bzfL1YUZsP41gmu/qjrEk0Q6i2ix/cVeAhbCbqH9u3zYutS1cLg00qhrD0M2MVdCcx4Sc0UpP2eBWo9rotpq6g==}
    dev: true

  /mkdirp-classic/0.5.3:
    resolution: {integrity: sha512-gKLcREMhtuZRwRAfqP3RFW+TK4JqApVBtOIftVgjuABpAtpxhPGaDcfvbhNvD0B8iD1oUr/txX35NjcaY6Ns/A==}
    dev: true

  /monaco-editor/0.34.1:
    resolution: {integrity: sha512-FKc80TyiMaruhJKKPz5SpJPIjL+dflGvz4CpuThaPMc94AyN7SeC9HQ8hrvaxX7EyHdJcUY5i4D0gNyJj1vSZQ==}
    dev: true

  /mri/1.2.0:
    resolution: {integrity: sha512-tzzskb3bG8LvYGFF/mDTpq3jpI6Q9wc3LEmBaghu+DdCssd1FakN7Bc0hVNmEyGq1bq3RgfkCb3cmQLpNPOroA==}
    engines: {node: '>=4'}

  /ms/2.0.0:
    resolution: {integrity: sha512-Tpp60P6IUJDTuOq/5Z8cdskzJujfwqfOTkrwIwj7IRISpnkJnT6SyJ4PCPnGMoFjC9ddhal5KVIYtAt97ix05A==}
    dev: true

  /ms/2.1.2:
    resolution: {integrity: sha512-sGkPx+VjMtmA6MX27oA4FBFELFCZZ4S4XqeGOXCv68tT+jb3vk/RyaKWP0PTKyWtmLSM0b+adUTEvbs1PEaH2w==}

  /ms/2.1.3:
    resolution: {integrity: sha512-6FlzubTLZG3J2a/NVCAleEhjzq5oxgHyaCU9yYXvcLsvoVaHJq/s5xXI6/XXP6tz7R9xAOtHnSO/tXtF3WRTlA==}
    dev: true

  /multimatch/4.0.0:
    resolution: {integrity: sha512-lDmx79y1z6i7RNx0ZGCPq1bzJ6ZoDDKbvh7jxr9SJcWLkShMzXrHbYVpTdnhNM5MXpDUxCQ4DgqVttVXlBgiBQ==}
    engines: {node: '>=8'}
    dependencies:
      '@types/minimatch': 3.0.5
      array-differ: 3.0.0
      array-union: 2.1.0
      arrify: 2.0.1
      minimatch: 3.1.2
    dev: true

  /mustache/4.2.0:
    resolution: {integrity: sha512-71ippSywq5Yb7/tVYyGbkBggbU8H3u5Rz56fH60jGFgr8uHwxs+aSKeqmluIVzM0m0kB7xQjKS6qPfd0b2ZoqQ==}
    hasBin: true
    dev: true

  /mute-stream/0.0.8:
    resolution: {integrity: sha512-nnbWWOkoWyUsTjKrhgD0dcz22mdkSnpYqbEjIm2nhwhuxlSkpywJmBo8h0ZqJdkp73mb90SssHkN4rsRaBAfAA==}
    dev: true

  /nanoid/3.3.4:
    resolution: {integrity: sha512-MqBkQh/OHTS2egovRtLk45wEyNXwF+cokD+1YPf9u5VfJiRdAiRwB2froX5Co9Rh20xs4siNPm8naNotSD6RBw==}
    engines: {node: ^10 || ^12 || ^13.7 || ^14 || >=15.0.1}
    hasBin: true
    dev: true

  /natural-compare-lite/1.4.0:
    resolution: {integrity: sha512-Tj+HTDSJJKaZnfiuw+iaF9skdPpTo2GtEly5JHnWV/hfv2Qj/9RKsGISQtLh2ox3l5EAGw487hnBee0sIJ6v2g==}
    dev: true

  /natural-compare/1.4.0:
    resolution: {integrity: sha512-OWND8ei3VtNC9h7V60qff3SVobHr996CTwgxubgyQYEpg290h9J0buyECNNJexkFm5sOajh5G116RYA1c8ZMSw==}
    dev: true

  /negotiator/0.6.3:
    resolution: {integrity: sha512-+EUsqGPLsM+j/zdChZjsnX51g4XrHFOIXwfnCVPGlQk/k5giakcKsuxCObBRu6DSm9opw/O6slWbJdghQM4bBg==}
    engines: {node: '>= 0.6'}
    dev: true

  /netmask/2.0.2:
    resolution: {integrity: sha512-dBpDMdxv9Irdq66304OLfEmQ9tbNRFnFTuZiLo+bD+r332bBmMJ8GBLXklIXXgxd3+v9+KUnZaUR5PJMa75Gsg==}
    engines: {node: '>= 0.4.0'}
    dev: true

  /node-domexception/1.0.0:
    resolution: {integrity: sha512-/jKZoMpw0F8GRwl4/eLROPA3cfcXtLApP0QzLmUT/HuPCZWyB7IY9ZrMeKw2O/nFIqPQB3PVM9aYm0F312AXDQ==}
    engines: {node: '>=10.5.0'}
    dev: true

  /node-fetch/2.6.7:
    resolution: {integrity: sha512-ZjMPFEfVx5j+y2yF35Kzx5sF7kDzxuDj6ziH4FFbOp87zKDZNx8yExJIb05OGF4Nlt9IHFIMBkRl41VdvcNdbQ==}
    engines: {node: 4.x || >=6.0.0}
    peerDependencies:
      encoding: ^0.1.0
    peerDependenciesMeta:
      encoding:
        optional: true
    dependencies:
      whatwg-url: 5.0.0
    dev: true

  /node-fetch/3.3.0:
    resolution: {integrity: sha512-BKwRP/O0UvoMKp7GNdwPlObhYGB5DQqwhEDQlNKuoqwVYSxkSZCSbHjnFFmUEtwSKRPU4kNK8PbDYYitwaE3QA==}
    engines: {node: ^12.20.0 || ^14.13.1 || >=16.0.0}
    dependencies:
      data-uri-to-buffer: 4.0.0
      fetch-blob: 3.2.0
      formdata-polyfill: 4.0.10
    dev: true

  /node-forge/1.3.1:
    resolution: {integrity: sha512-dPEtOeMvF9VMcYV/1Wb8CPoVAXtp6MKMlcbAt4ddqmGqUJ6fQZFXkNZNkNlfevtNkGtaSoXf/vNNNSvgrdXwtA==}
    engines: {node: '>= 6.13.0'}
    dev: true

  /node-releases/2.0.6:
    resolution: {integrity: sha512-PiVXnNuFm5+iYkLBNeq5211hvO38y63T0i2KKh2KnUs3RpzJ+JtODFjkD8yjLwnDkTYF1eKXheUwdssR+NRZdg==}
    dev: true

  /normalize-path/3.0.0:
    resolution: {integrity: sha512-6eZs5Ls3WtCisHWp9S2GUy8dqkpGi4BVSz3GaqiE6ezub0512ESztXUwUB6C6IKbQkY2Pnb/mD4WYojCRwcwLA==}
    engines: {node: '>=0.10.0'}
    dev: true

  /normalize-range/0.1.2:
    resolution: {integrity: sha512-bdok/XvKII3nUpklnV6P2hxtMNrCboOjAcyBuQnWEhO665FwrSNRxU+AqpsyvO6LgGYPspN+lu5CLtw4jPRKNA==}
    engines: {node: '>=0.10.0'}
    dev: true

  /npm-run-path/4.0.1:
    resolution: {integrity: sha512-S48WzZW777zhNIrn7gxOlISNAqi9ZC/uQFnRdbeIHhZhCA6UqpkOT8T1G7BvfdgP4Er8gF4sUbaS0i7QvIfCWw==}
    engines: {node: '>=8'}
    dependencies:
      path-key: 3.1.1
    dev: true

  /npm-run-path/5.1.0:
    resolution: {integrity: sha512-sJOdmRGrY2sjNTRMbSvluQqg+8X7ZK61yvzBEIDhz4f8z1TZFYABsqjjCBd/0PUNE9M6QDgHJXQkGUEm7Q+l9Q==}
    engines: {node: ^12.20.0 || ^14.13.1 || >=16.0.0}
    dependencies:
      path-key: 4.0.0
    dev: true

  /npx-import/1.1.4:
    resolution: {integrity: sha512-3ShymTWOgqGyNlh5lMJAejLuIv3W1K3fbI5Ewc6YErZU3Sp0PqsNs8UIU1O8z5+KVl/Du5ag56Gza9vdorGEoA==}
    dependencies:
      execa: 6.1.0
      parse-package-name: 1.0.0
      semver: 7.3.8
      validate-npm-package-name: 4.0.0
    dev: true

  /object-hash/3.0.0:
    resolution: {integrity: sha512-RSn9F68PjH9HqtltsSnqYC1XXoWe9Bju5+213R98cNGttag9q9yAOTzdbsqvIa7aNm5WffBZFpWYr2aWrklWAw==}
    engines: {node: '>= 6'}
    dev: true

  /object-inspect/1.12.2:
    resolution: {integrity: sha512-z+cPxW0QGUp0mcqcsgQyLVRDoXFQbXOwBaqyF7VIgI4TWNQsDHrBpUQslRmIfAoYWdYzs6UlKJtB2XJpTaNSpQ==}
    dev: true

  /on-finished/2.4.1:
    resolution: {integrity: sha512-oVlzkg3ENAhCk2zdv7IJwd/QUD4z2RxRwpkcGY8psCVcCYZNq4wYnVWALHM+brtuJjePWiYF/ClmuDr8Ch5+kg==}
    engines: {node: '>= 0.8'}
    dependencies:
      ee-first: 1.1.1
    dev: true

  /once/1.4.0:
    resolution: {integrity: sha512-lNaJgI+2Q5URQBkccEKHTQOPaXdUxnZZElQTZY0MFUAuaEqe1E+Nyvgdz/aIyNi6Z9MzO5dv1H8n58/GELp3+w==}
    dependencies:
      wrappy: 1.0.2
    dev: true

  /onetime/5.1.2:
    resolution: {integrity: sha512-kbpaSSGJTWdAY5KPVeMOKXSrPtr8C8C7wodJbcsd51jRnmD+GZu8Y0VoU6Dm5Z4vWr0Ig/1NKuWRKf7j5aaYSg==}
    engines: {node: '>=6'}
    dependencies:
      mimic-fn: 2.1.0
    dev: true

  /onetime/6.0.0:
    resolution: {integrity: sha512-1FlR+gjXK7X+AsAHso35MnyN5KqGwJRi/31ft6x0M194ht7S+rWAvd7PHss9xSKMzE0asv1pyIHaJYq+BbacAQ==}
    engines: {node: '>=12'}
    dependencies:
      mimic-fn: 4.0.0
    dev: true

  /optionator/0.8.3:
    resolution: {integrity: sha512-+IW9pACdk3XWmmTXG8m3upGUJst5XRGzxMRjXzAuJ1XnIFNvfhjjIuYkDvysnPQ7qzqVzLt78BCruntqRhWQbA==}
    engines: {node: '>= 0.8.0'}
    dependencies:
      deep-is: 0.1.4
      fast-levenshtein: 2.0.6
      levn: 0.3.0
      prelude-ls: 1.1.2
      type-check: 0.3.2
      word-wrap: 1.2.3
    dev: true

  /optionator/0.9.1:
    resolution: {integrity: sha512-74RlY5FCnhq4jRxVUPKDaRwrVNXMqsGsiW6AJw4XK8hmtm10wC0ypZBLw5IIp85NZMr91+qd1RvvENwg7jjRFw==}
    engines: {node: '>= 0.8.0'}
    dependencies:
      deep-is: 0.1.4
      fast-levenshtein: 2.0.6
      levn: 0.4.1
      prelude-ls: 1.2.1
      type-check: 0.4.0
      word-wrap: 1.2.3
    dev: true

  /ora/5.4.1:
    resolution: {integrity: sha512-5b6Y85tPxZZ7QytO+BQzysW31HJku27cRIlkbAXaNx+BdcVi+LlRFmVXzeF6a7JCwJpyw5c4b+YSVImQIrBpuQ==}
    engines: {node: '>=10'}
    dependencies:
      bl: 4.1.0
      chalk: 4.1.2
      cli-cursor: 3.1.0
      cli-spinners: 2.7.0
      is-interactive: 1.0.0
      is-unicode-supported: 0.1.0
      log-symbols: 4.1.0
      strip-ansi: 6.0.1
      wcwidth: 1.0.1
    dev: true

  /ora/6.1.2:
    resolution: {integrity: sha512-EJQ3NiP5Xo94wJXIzAyOtSb0QEIAUu7m8t6UZ9krbz0vAJqr92JpcK/lEXg91q6B9pEGqrykkd2EQplnifDSBw==}
    engines: {node: ^12.20.0 || ^14.13.1 || >=16.0.0}
    dependencies:
      bl: 5.1.0
      chalk: 5.1.2
      cli-cursor: 4.0.0
      cli-spinners: 2.7.0
      is-interactive: 2.0.0
      is-unicode-supported: 1.3.0
      log-symbols: 5.1.0
      strip-ansi: 7.0.1
      wcwidth: 1.0.1
    dev: true

  /os-tmpdir/1.0.2:
    resolution: {integrity: sha512-D2FR03Vir7FIu45XBY20mTb+/ZSWB00sjU9jdQXt83gDrI4Ztz5Fs7/yy74g2N5SVQY4xY1qDr4rNddwYRVX0g==}
    engines: {node: '>=0.10.0'}
    dev: true

  /p-limit/2.3.0:
    resolution: {integrity: sha512-//88mFWSJx8lxCzwdAABTJL2MyWB12+eIY7MDL2SqLmAkeKU9qxRvWuSyTjm3FUmpBEMuFfckAIqEaVGUDxb6w==}
    engines: {node: '>=6'}
    dependencies:
      p-try: 2.2.0
    dev: true

  /p-limit/3.1.0:
    resolution: {integrity: sha512-TYOanM3wGwNGsZN2cVTYPArw454xnXj5qmWF1bEoAc4+cU/ol7GVh7odevjp1FNHduHc3KZMcFduxU5Xc6uJRQ==}
    engines: {node: '>=10'}
    dependencies:
      yocto-queue: 0.1.0
    dev: true

  /p-locate/4.1.0:
    resolution: {integrity: sha512-R79ZZ/0wAxKGu3oYMlz8jy/kbhsNrS7SKZ7PxEHBgJ5+F2mtFW2fK2cOtBh1cHYkQsbzFV7I+EoRKe6Yt0oK7A==}
    engines: {node: '>=8'}
    dependencies:
      p-limit: 2.3.0
    dev: true

  /p-locate/5.0.0:
    resolution: {integrity: sha512-LaNjtRWUBY++zB5nE/NwcaoMylSPk+S+ZHNB1TzdbMJMny6dynpAGt7X/tl/QYq3TIeE6nxHppbo2LGymrG5Pw==}
    engines: {node: '>=10'}
    dependencies:
      p-limit: 3.1.0
    dev: true

  /p-try/2.2.0:
    resolution: {integrity: sha512-R4nPAVTAU0B9D35/Gk3uJf/7XYbQcyohSKdvAxIRSNghFl4e71hVoGnBNQz9cWaXxO2I10KTC+3jMdvvoKw6dQ==}
    engines: {node: '>=6'}
    dev: true

  /pac-proxy-agent/5.0.0:
    resolution: {integrity: sha512-CcFG3ZtnxO8McDigozwE3AqAw15zDvGH+OjXO4kzf7IkEKkQ4gxQ+3sdF50WmhQ4P/bVusXcqNE2S3XrNURwzQ==}
    engines: {node: '>= 8'}
    dependencies:
      '@tootallnate/once': 1.1.2
      agent-base: 6.0.2
      debug: 4.3.4
      get-uri: 3.0.2
      http-proxy-agent: 4.0.1
      https-proxy-agent: 5.0.1
      pac-resolver: 5.0.1
      raw-body: 2.5.1
      socks-proxy-agent: 5.0.1
    transitivePeerDependencies:
      - supports-color
    dev: true

  /pac-resolver/5.0.1:
    resolution: {integrity: sha512-cy7u00ko2KVgBAjuhevqpPeHIkCIqPe1v24cydhWjmeuzaBfmUWFCZJ1iAh5TuVzVZoUzXIW7K8sMYOZ84uZ9Q==}
    engines: {node: '>= 8'}
    dependencies:
      degenerator: 3.0.2
      ip: 1.1.8
      netmask: 2.0.2
    dev: true

  /parent-module/1.0.1:
    resolution: {integrity: sha512-GQ2EWRpQV8/o+Aw8YqtfZZPfNRWZYkbidE9k5rpl/hC3vtHHBfGm2Ifi6qWV+coDGkrUKZAxE3Lot5kcsRlh+g==}
    engines: {node: '>=6'}
    dependencies:
      callsites: 3.1.0
    dev: true

  /parse-entities/4.0.0:
    resolution: {integrity: sha512-5nk9Fn03x3rEhGaX1FU6IDwG/k+GxLXlFAkgrbM1asuAFl3BhdQWvASaIsmwWypRNcZKHPYnIuOSfIWEyEQnPQ==}
    dependencies:
      '@types/unist': 2.0.6
      character-entities: 2.0.2
      character-entities-legacy: 3.0.0
      character-reference-invalid: 2.0.1
      decode-named-character-reference: 1.0.2
      is-alphanumerical: 2.0.1
      is-decimal: 2.0.1
      is-hexadecimal: 2.0.1

  /parse-json/5.2.0:
    resolution: {integrity: sha512-ayCKvm/phCGxOkYRSCM82iDwct8/EonSEgCSxWxD7ve6jHggsFl4fZVQBPRNgQoKiuV/odhFrGzQXZwbifC8Rg==}
    engines: {node: '>=8'}
    dependencies:
      '@babel/code-frame': 7.18.6
      error-ex: 1.3.2
      json-parse-even-better-errors: 2.3.1
      lines-and-columns: 1.2.4
    dev: true

  /parse-package-name/1.0.0:
    resolution: {integrity: sha512-kBeTUtcj+SkyfaW4+KBe0HtsloBJ/mKTPoxpVdA57GZiPerREsUWJOhVj9anXweFiJkm5y8FG1sxFZkZ0SN6wg==}
    dev: true

  /parse-passwd/1.0.0:
    resolution: {integrity: sha512-1Y1A//QUXEZK7YKz+rD9WydcE1+EuPr6ZBgKecAB8tmoW6UFv0NREVJe1p+jRxtThkcbbKkfwIbWJe/IeE6m2Q==}
    engines: {node: '>=0.10.0'}
    dev: true

  /parseurl/1.3.3:
    resolution: {integrity: sha512-CiyeOxFT/JZyN5m0z9PfXw4SCBJ6Sygz1Dpl0wqjlhDEGGBP1GnsUVEL0p63hoG1fcj3fHynXi9NYO4nWOL+qQ==}
    engines: {node: '>= 0.8'}
    dev: true

  /path-browserify/1.0.1:
    resolution: {integrity: sha512-b7uo2UCUOYZcnF/3ID0lulOJi/bafxa1xPe7ZPsammBSpjSWQkjNxlt635YGS2MiR9GjvuXCtz2emr3jbsz98g==}
    dev: true

  /path-exists/4.0.0:
    resolution: {integrity: sha512-ak9Qy5Q7jYb2Wwcey5Fpvg2KoAc/ZIhLSLOSBmRmygPsGwkVVt0fZa0qrtMz+m6tJTAHfZQ8FnmB4MG4LWy7/w==}
    engines: {node: '>=8'}
    dev: true

  /path-is-absolute/1.0.1:
    resolution: {integrity: sha512-AVbw3UJ2e9bq64vSaS9Am0fje1Pa8pbGqTTsmXfaIiMpnr5DlDhfJOuLj9Sf95ZPVDAUerDfEk88MPmPe7UCQg==}
    engines: {node: '>=0.10.0'}
    dev: true

  /path-key/3.1.1:
    resolution: {integrity: sha512-ojmeN0qd+y0jszEtoY48r0Peq5dwMEkIlCOu6Q5f41lfkswXuKtYrhgoTpLnyIcHm24Uhqx+5Tqm2InSwLhE6Q==}
    engines: {node: '>=8'}
    dev: true

  /path-key/4.0.0:
    resolution: {integrity: sha512-haREypq7xkM7ErfgIyA0z+Bj4AGKlMSdlQE2jvJo6huWD1EdkKYV+G/T4nq0YEF2vgTT8kqMFKo1uHn950r4SQ==}
    engines: {node: '>=12'}
    dev: true

  /path-parse/1.0.7:
    resolution: {integrity: sha512-LDJzPVEEEPR+y48z93A0Ed0yXb8pAByGWo/k5YYdYgpY2/2EsOsksJrq7lOHxryrVOn1ejG6oAp8ahvOIQD8sw==}
    dev: true

  /path-to-regexp/0.1.7:
    resolution: {integrity: sha512-5DFkuoqlv1uYQKxy8omFBeJPQcdoE07Kv2sferDCrAq1ohOU+MSDswDIbnx3YAM60qIOnYa53wBhXW0EbMonrQ==}
    dev: true

  /path-to-regexp/6.2.1:
    resolution: {integrity: sha512-JLyh7xT1kizaEvcaXOQwOc2/Yhw6KZOvPf1S8401UyLk86CU79LN3vl7ztXGm/pZ+YjoyAJ4rxmHwbkBXJX+yw==}
    dev: true

  /path-type/4.0.0:
    resolution: {integrity: sha512-gDKb8aZMDeD/tZWs9P6+q0J9Mwkdl6xMV8TjnGP3qJVJ06bdMgkbBlLU8IdfOsIsFz2BW1rNVT3XuNEl8zPAvw==}
    engines: {node: '>=8'}
    dev: true

  /pegjs/0.10.0:
    resolution: {integrity: sha512-qI5+oFNEGi3L5HAxDwN2LA4Gg7irF70Zs25edhjld9QemOgp0CbvMtbFcMvFtEo1OityPrcCzkQFB8JP/hxgow==}
    engines: {node: '>=0.10'}
    hasBin: true
    dev: true

  /pend/1.2.0:
    resolution: {integrity: sha512-F3asv42UuXchdzt+xXqfW1OGlVBe+mxa2mqI0pg5yAHZPvFmY3Y6drSf/GQ1A86WgWEN9Kzh/WrgKa6iGcHXLg==}
    dev: true

  /periscopic/3.0.4:
    resolution: {integrity: sha512-SFx68DxCv0Iyo6APZuw/AKewkkThGwssmU0QWtTlvov3VAtPX+QJ4CadwSaz8nrT5jPIuxdvJWB4PnD2KNDxQg==}
    dependencies:
      estree-walker: 3.0.1
      is-reference: 3.0.0

  /picocolors/1.0.0:
    resolution: {integrity: sha512-1fygroTLlHu66zi26VoTDv8yRgm0Fccecssto+MhsZ0D/DGW2sm8E8AjW7NU5VVTRt5GxbeZ5qBuJr+HyLYkjQ==}
    dev: true

  /picomatch/2.3.1:
    resolution: {integrity: sha512-JU3teHTNjmE2VCGFzuY8EXzCDVwEqB2a8fsIvwaStHhAWJEeVd1o1QD80CU6+ZdEXXSLbSsuLwJjkCBWqRQUVA==}
    engines: {node: '>=8.6'}
    dev: true

  /pify/2.3.0:
    resolution: {integrity: sha512-udgsAY+fTnvv7kI7aaxbqwWNb0AHiB0qBO89PZKPkoTmGOgdbrHDKD+0B2X4uTfJ/FT1R09r9gTsjUjNJotuog==}
    engines: {node: '>=0.10.0'}
    dev: true

  /pify/5.0.0:
    resolution: {integrity: sha512-eW/gHNMlxdSP6dmG6uJip6FXN0EQBwm2clYYd8Wul42Cwu/DK8HEftzsapcNdYe2MfLiIwZqsDk2RDEsTE79hA==}
    engines: {node: '>=10'}
    dev: true

  /playwright-core/1.30.0:
    resolution: {integrity: sha512-7AnRmTCf+GVYhHbLJsGUtskWTE33SwMZkybJ0v6rqR1boxq2x36U7p1vDRV7HO2IwTZgmycracLxPEJI49wu4g==}
    engines: {node: '>=14'}
    hasBin: true
    dev: true

  /postcss-import/14.1.0_postcss@8.4.21:
    resolution: {integrity: sha512-flwI+Vgm4SElObFVPpTIT7SU7R3qk2L7PyduMcokiaVKuWv9d/U+Gm/QAd8NDLuykTWTkcrjOeD2Pp1rMeBTGw==}
    engines: {node: '>=10.0.0'}
    peerDependencies:
      postcss: ^8.0.0
    dependencies:
      postcss: 8.4.21
      postcss-value-parser: 4.2.0
      read-cache: 1.0.0
      resolve: 1.22.1
    dev: true

  /postcss-js/4.0.0_postcss@8.4.21:
    resolution: {integrity: sha512-77QESFBwgX4irogGVPgQ5s07vLvFqWr228qZY+w6lW599cRlK/HmnlivnnVUxkjHnCu4J16PDMHcH+e+2HbvTQ==}
    engines: {node: ^12 || ^14 || >= 16}
    peerDependencies:
      postcss: ^8.3.3
    dependencies:
      camelcase-css: 2.0.1
      postcss: 8.4.21
    dev: true

  /postcss-load-config/3.1.4_postcss@8.4.21:
    resolution: {integrity: sha512-6DiM4E7v4coTE4uzA8U//WhtPwyhiim3eyjEMFCnUpzbrkK9wJHgKDT2mR+HbtSrd/NubVaYTOpSpjUl8NQeRg==}
    engines: {node: '>= 10'}
    peerDependencies:
      postcss: '>=8.0.9'
      ts-node: '>=9.0.0'
    peerDependenciesMeta:
      postcss:
        optional: true
      ts-node:
        optional: true
    dependencies:
      lilconfig: 2.0.6
      postcss: 8.4.21
      yaml: 1.10.2
    dev: true

  /postcss-nested/6.0.0_postcss@8.4.21:
    resolution: {integrity: sha512-0DkamqrPcmkBDsLn+vQDIrtkSbNkv5AD/M322ySo9kqFkCIYklym2xEmWkwo+Y3/qZo34tzEPNUw4y7yMCdv5w==}
    engines: {node: '>=12.0'}
    peerDependencies:
      postcss: ^8.2.14
    dependencies:
      postcss: 8.4.21
      postcss-selector-parser: 6.0.10
    dev: true

  /postcss-selector-parser/6.0.10:
    resolution: {integrity: sha512-IQ7TZdoaqbT+LCpShg46jnZVlhWD2w6iQYAcYXfHARZ7X1t/UGhhceQDs5X0cGqKvYlHNOuv7Oa1xmb0oQuA3w==}
    engines: {node: '>=4'}
    dependencies:
      cssesc: 3.0.0
      util-deprecate: 1.0.2
    dev: true

  /postcss-value-parser/4.2.0:
    resolution: {integrity: sha512-1NNCs6uurfkVbeXG4S8JFT9t19m45ICnif8zWLd5oPSZ50QnwMfK+H3jv408d4jw/7Bttv5axS5IiHoLaVNHeQ==}
    dev: true

  /postcss/8.4.21:
    resolution: {integrity: sha512-tP7u/Sn/dVxK2NnruI4H9BG+x+Wxz6oeZ1cJ8P6G/PZY0IKk4k/63TDsQf2kQq3+qoJeLm2kIBUNlZe3zgb4Zg==}
    engines: {node: ^10 || ^12 || >=14}
    dependencies:
      nanoid: 3.3.4
      picocolors: 1.0.0
      source-map-js: 1.0.2
    dev: true

  /prelude-ls/1.1.2:
    resolution: {integrity: sha512-ESF23V4SKG6lVSGZgYNpbsiaAkdab6ZgOxe52p7+Kid3W3u3bxR4Vfd/o21dmN7jSt0IwgZ4v5MUd26FEtXE9w==}
    engines: {node: '>= 0.8.0'}
    dev: true

  /prelude-ls/1.2.1:
    resolution: {integrity: sha512-vkcDPrRZo1QZLbn5RLGPpg/WmIQ65qoWWhcGKf/b5eplkkarX0m9z8ppCat4mlOqUsWpyNuYgO3VRyrYHSzX5g==}
    engines: {node: '>= 0.8.0'}
    dev: true

  /prettier/2.8.3:
    resolution: {integrity: sha512-tJ/oJ4amDihPoufT5sM0Z1SKEuKay8LfVAMlbbhnnkvt6BUserZylqo2PN+p9KeljLr0OHa2rXHU1T8reeoTrw==}
    engines: {node: '>=10.13.0'}
    hasBin: true
    dev: true

  /pretty-quick/3.1.3_prettier@2.8.3:
    resolution: {integrity: sha512-kOCi2FJabvuh1as9enxYmrnBC6tVMoVOenMaBqRfsvBHB0cbpYHjdQEpSglpASDFEXVwplpcGR4CLEaisYAFcA==}
    engines: {node: '>=10.13'}
    hasBin: true
    peerDependencies:
      prettier: '>=2.0.0'
    dependencies:
      chalk: 3.0.0
      execa: 4.1.0
      find-up: 4.1.0
      ignore: 5.2.0
      mri: 1.2.0
      multimatch: 4.0.0
      prettier: 2.8.3
    dev: true

  /prism-themes/1.9.0:
    resolution: {integrity: sha512-tX2AYsehKDw1EORwBps+WhBFKc2kxfoFpQAjxBndbZKr4fRmMkv47XN0BghC/K1qwodB1otbe4oF23vUTFDokw==}
    dev: true

  /prismjs/1.29.0:
    resolution: {integrity: sha512-Kx/1w86q/epKcmte75LNrEoT+lX8pBpavuAbvJWRXar7Hz8jrtF+e3vY751p0R8H9HdArwaCTNDDzHg/ScJK1Q==}
    engines: {node: '>=6'}
    dev: true

  /progress/2.0.3:
    resolution: {integrity: sha512-7PiHtLll5LdnKIMw100I+8xJXR5gW2QwWYkT6iJva0bXitZKa/XMrSbdmg3r2Xnaidz9Qumd0VPaMrZlF9V9sA==}
    engines: {node: '>=0.4.0'}
    dev: true

  /prompts/2.4.2:
    resolution: {integrity: sha512-NxNv/kLguCA7p3jE8oL2aEBsrJWgAakBpgmgK6lpPWV+WuOmY6r2/zbAVnP+T8bQlA0nzHXSJSJW0Hq7ylaD2Q==}
    engines: {node: '>= 6'}
    dependencies:
      kleur: 3.0.3
      sisteransi: 1.0.5
    dev: true

  /property-information/6.1.1:
    resolution: {integrity: sha512-hrzC564QIl0r0vy4l6MvRLhafmUowhO/O3KgVSoXIbbA2Sz4j8HGpJc6T2cubRVwMwpdiG/vKGfhT4IixmKN9w==}
    dev: true

  /property-information/6.2.0:
    resolution: {integrity: sha512-kma4U7AFCTwpqq5twzC1YVIDXSqg6qQK6JN0smOw8fgRy1OkMi0CYSzFmsy6dnqSenamAtj0CyXMUJ1Mf6oROg==}

  /proxy-addr/2.0.7:
    resolution: {integrity: sha512-llQsMLSUDUPT44jdrU/O37qlnifitDP+ZwrmmZcoSKyLKvtZxpyV0n2/bD/N4tBAAZ/gJEdZU7KMraoK1+XYAg==}
    engines: {node: '>= 0.10'}
    dependencies:
      forwarded: 0.2.0
      ipaddr.js: 1.9.1
    dev: true

  /proxy-agent/5.0.0:
    resolution: {integrity: sha512-gkH7BkvLVkSfX9Dk27W6TyNOWWZWRilRfk1XxGNWOYJ2TuedAv1yFpCaU9QSBmBe716XOTNpYNOzhysyw8xn7g==}
    engines: {node: '>= 8'}
    dependencies:
      agent-base: 6.0.2
      debug: 4.3.4
      http-proxy-agent: 4.0.1
      https-proxy-agent: 5.0.1
      lru-cache: 5.1.1
      pac-proxy-agent: 5.0.0
      proxy-from-env: 1.1.0
      socks-proxy-agent: 5.0.1
    transitivePeerDependencies:
      - supports-color
    dev: true

  /proxy-from-env/1.1.0:
    resolution: {integrity: sha512-D+zkORCbA9f1tdWRK0RaCR3GPv50cMxcrz4X8k5LTSUD1Dkw47mKJEZQNunItRTkWwgtaUSo1RVFRIG9ZXiFYg==}
    dev: true

  /pump/3.0.0:
    resolution: {integrity: sha512-LwZy+p3SFs1Pytd/jYct4wpv49HiYCqd9Rlc5ZVdk0V+8Yzv6jR5Blk3TRmPL1ft69TxP0IMZGJ+WPFU2BFhww==}
    dependencies:
      end-of-stream: 1.4.4
      once: 1.4.0
    dev: true

  /punycode/2.3.0:
    resolution: {integrity: sha512-rRV+zQD8tVFys26lAGR9WUuS4iUAngJScM+ZRSKtvl5tKeZ2t5bvdNFdNHBW9FWR4guGHlgmsZ1G7BSm2wTbuA==}
    engines: {node: '>=6'}
    dev: true

  /puppeteer-core/19.6.3:
    resolution: {integrity: sha512-8MbhioSlkDaHkmolpQf9Z7ui7jplFfOFTnN8d5kPsCazRRTNIH6/bVxPskn0v5Gh9oqOBlknw0eHH0/OBQAxpQ==}
    engines: {node: '>=14.1.0'}
    dependencies:
      cross-fetch: 3.1.5
      debug: 4.3.4
      devtools-protocol: 0.0.1082910
      extract-zip: 2.0.1
      https-proxy-agent: 5.0.1
      proxy-from-env: 1.1.0
      rimraf: 3.0.2
      tar-fs: 2.1.1
      unbzip2-stream: 1.4.3
      ws: 8.11.0
    transitivePeerDependencies:
      - bufferutil
      - encoding
      - supports-color
      - utf-8-validate
    dev: true

  /puppeteer/19.6.3:
    resolution: {integrity: sha512-K03xTtGDwS6cBXX/EoqoZxglCUKcX2SLIl92fMnGMRjYpPGXoAV2yKEh3QXmXzKqfZXd8TxjjFww+tEttWv8kw==}
    engines: {node: '>=14.1.0'}
    requiresBuild: true
    dependencies:
      cosmiconfig: 8.0.0
      https-proxy-agent: 5.0.1
      progress: 2.0.3
      proxy-from-env: 1.1.0
      puppeteer-core: 19.6.3
    transitivePeerDependencies:
      - bufferutil
      - encoding
      - supports-color
      - utf-8-validate
    dev: true

  /qs/6.11.0:
    resolution: {integrity: sha512-MvjoMCJwEarSbUYk5O+nmoSzSutSsTwF85zcHPQ9OrlFoZOYIjaqBAJIqIXjptyD5vThxGq52Xu/MaJzRkIk4Q==}
    engines: {node: '>=0.6'}
    dependencies:
      side-channel: 1.0.4
    dev: true

  /queue-microtask/1.2.3:
    resolution: {integrity: sha512-NuaNSa6flKT5JaSYQzJok04JzTL1CA6aGhv5rfLW3PgqA+M2ChpZQnAC8h8i4ZFkBS8X5RqkDBHA7r4hej3K9A==}
    dev: true

  /quick-lru/5.1.1:
    resolution: {integrity: sha512-WuyALRjWPDGtt/wzJiadO5AXY+8hZ80hVpe6MyivgraREW751X3SbhRvG3eLKOYN+8VEvqLcf3wdnt44Z4S4SA==}
    engines: {node: '>=10'}
    dev: true

  /range-parser/1.2.1:
    resolution: {integrity: sha512-Hrgsx+orqoygnmhFbKaHE6c296J+HTAQXoxEF6gNupROmmGJRoyzfG3ccAveqCBrwr/2yxQ5BVd/GTl5agOwSg==}
    engines: {node: '>= 0.6'}
    dev: true

  /raw-body/2.5.1:
    resolution: {integrity: sha512-qqJBtEyVgS0ZmPGdCFPWJ3FreoqvG4MVQln/kCgF7Olq95IbOp0/BWyMwbdtn4VTvkM8Y7khCQ2Xgk/tcrCXig==}
    engines: {node: '>= 0.8'}
    dependencies:
      bytes: 3.1.2
      http-errors: 2.0.0
      iconv-lite: 0.4.24
      unpipe: 1.0.0
    dev: true

  /react-dom/18.2.0_react@18.2.0:
    resolution: {integrity: sha512-6IMTriUmvsjHUjNtEDudZfuDQUoWXVxKHhlEGSk81n4YFS+r/Kl99wXiwlVXtPBtJenozv2P+hxDsw9eA7Xo6g==}
    peerDependencies:
      react: ^18.2.0
    dependencies:
      loose-envify: 1.4.0
      react: 18.2.0
      scheduler: 0.23.0
    dev: true

  /react/18.2.0:
    resolution: {integrity: sha512-/3IjMdb2L9QbBdWiW5e3P2/npwMBaU9mHCSCUzNln0ZCYbcfTsGbTJrU/kGemdH2IWmB2ioZ+zkxtmq6g09fGQ==}
    engines: {node: '>=0.10.0'}
    dependencies:
      loose-envify: 1.4.0
    dev: true

  /read-cache/1.0.0:
    resolution: {integrity: sha512-Owdv/Ft7IjOgm/i0xvNDZ1LrRANRfew4b2prF3OWMQLxLfu3bS8FVhCsrSCMK4lR56Y9ya+AThoTpDCTxCmpRA==}
    dependencies:
      pify: 2.3.0
    dev: true

  /readable-stream/1.1.14:
    resolution: {integrity: sha512-+MeVjFf4L44XUkhM1eYbD8fyEsxcV81pqMSR5gblfcLCHfZvbrqy4/qYHE+/R5HoBUT11WV5O08Cr1n3YXkWVQ==}
    dependencies:
      core-util-is: 1.0.3
      inherits: 2.0.4
      isarray: 0.0.1
      string_decoder: 0.10.31
    dev: true

  /readable-stream/3.6.0:
    resolution: {integrity: sha512-BViHy7LKeTz4oNnkcLJ+lVSL6vpiFeX6/d3oSH8zCW7UxP2onchk+vTGB143xuFjHS3deTgkKoXXymXqymiIdA==}
    engines: {node: '>= 6'}
    dependencies:
      inherits: 2.0.4
      string_decoder: 1.3.0
      util-deprecate: 1.0.2
    dev: true

  /readdirp/3.6.0:
    resolution: {integrity: sha512-hOS089on8RduqdbhvQ5Z37A0ESjsqz6qnRcffsMU3495FuTdqSm+7bhJ29JvIOsBDEEnan5DPu9t3To9VRlMzA==}
    engines: {node: '>=8.10.0'}
    dependencies:
      picomatch: 2.3.1
    dev: true

  /refractor/4.8.0:
    resolution: {integrity: sha512-SVOnWUJiEBFNiBlHbudSpSpDfDhDY1UHF0CMKgdvPsMYNQQ4rnqFxyGvP07UmteNC8V12mTF2c0lEsGS7lKaGw==}
    dependencies:
      '@types/hast': 2.3.4
      '@types/prismjs': 1.26.0
      hastscript: 7.1.0
      parse-entities: 4.0.0
    dev: true

  /regenerator-runtime/0.13.10:
    resolution: {integrity: sha512-KepLsg4dU12hryUO7bp/axHAKvwGOCV0sGloQtpagJ12ai+ojVDqkeGSiRX1zlq+kjIMZ1t7gpze+26QqtdGqw==}
    dev: true

  /regexpp/3.2.0:
    resolution: {integrity: sha512-pq2bWo9mVD43nbts2wGv17XLiNLya+GklZ8kaDLV2Z08gDCsGpnKn9BFMepvWuHCbyVvY7J5o5+BVvoQbmlJLg==}
    engines: {node: '>=8'}
    dev: true

  /rehype-autolink-headings/6.1.1:
    resolution: {integrity: sha512-NMYzZIsHM3sA14nC5rAFuUPIOfg+DFmf9EY1YMhaNlB7+3kK/ZlE6kqPfuxr1tsJ1XWkTrMtMoyHosU70d35mA==}
    dependencies:
      '@types/hast': 2.3.4
      extend: 3.0.2
      hast-util-has-property: 2.0.0
      hast-util-heading-rank: 2.1.1
      hast-util-is-element: 2.1.2
      unified: 10.1.2
      unist-util-visit: 4.1.2
    dev: true

  /remark-frontmatter/4.0.1:
    resolution: {integrity: sha512-38fJrB0KnmD3E33a5jZC/5+gGAC2WKNiPw1/fdXJvijBlhA7RCsvJklrYJakS0HedninvaCYW8lQGf9C918GfA==}
    dependencies:
      '@types/mdast': 3.0.10
      mdast-util-frontmatter: 1.0.0
      micromark-extension-frontmatter: 1.0.0
      unified: 10.1.2
    dev: true

  /remark-gfm/3.0.1:
    resolution: {integrity: sha512-lEFDoi2PICJyNrACFOfDD3JlLkuSbOa5Wd8EPt06HUdptv8Gn0bxYTdbU/XXQ3swAPkEaGxxPN9cbnMHvVu1Ig==}
    dependencies:
      '@types/mdast': 3.0.10
      mdast-util-gfm: 2.0.1
      micromark-extension-gfm: 2.0.1
      unified: 10.1.2
    transitivePeerDependencies:
      - supports-color
    dev: true

  /remark-mdx/2.2.1:
    resolution: {integrity: sha512-R9wcN+/THRXTKyRBp6Npo/mcbGA2iT3N4G8qUqLA5pOEg7kBidHv8K2hHidCMYZ6DXmwK18umu0K4cicgA2PPQ==}
    dependencies:
      mdast-util-mdx: 2.0.0
      micromark-extension-mdxjs: 1.0.0
    transitivePeerDependencies:
      - supports-color

  /remark-parse/10.0.1:
    resolution: {integrity: sha512-1fUyHr2jLsVOkhbvPRBJ5zTKZZyD6yZzYaWCS6BPBdQ8vEMBCH+9zNCDA6tET/zHCi/jLqjCWtlJZUPk+DbnFw==}
    dependencies:
      '@types/mdast': 3.0.10
      mdast-util-from-markdown: 1.2.0
      unified: 10.1.2
    transitivePeerDependencies:
      - supports-color

  /remark-rehype/10.1.0:
    resolution: {integrity: sha512-EFmR5zppdBp0WQeDVZ/b66CWJipB2q2VLNFMabzDSGR66Z2fQii83G5gTBbgGEnEEA0QRussvrFHxk1HWGJskw==}
    dependencies:
      '@types/hast': 2.3.4
      '@types/mdast': 3.0.10
      mdast-util-to-hast: 12.2.4
      unified: 10.1.2

  /require-directory/2.1.1:
    resolution: {integrity: sha512-fGxEI7+wsG9xrvdjsrlmL22OMTTiHRwAMroiEeMgq8gzoLC/PQr7RsRDSTLUg/bZAZtF+TVIkHc6/4RIKrui+Q==}
    engines: {node: '>=0.10.0'}
    dev: true

  /require-from-string/2.0.2:
    resolution: {integrity: sha512-Xf0nWe6RseziFMu+Ap9biiUbmplq6S9/p+7w7YXP/JBHhrUDDUhwa+vANyubuqfZWTveU//DYVGsDG7RKL/vEw==}
    engines: {node: '>=0.10.0'}
    dev: true
    optional: true

  /require-main-filename/2.0.0:
    resolution: {integrity: sha512-NKN5kMDylKuldxYLSUfrbo5Tuzh4hd+2E8NPPX02mZtn1VuREQToYe/ZdlJy+J3uCpfaiGF05e7B8W0iXbQHmg==}
    dev: true

  /resolve-dir/1.0.1:
    resolution: {integrity: sha512-R7uiTjECzvOsWSfdM0QKFNBVFcK27aHOUwdvK53BcW8zqnGdYp0Fbj82cy54+2A4P2tFM22J5kRfe1R+lM/1yg==}
    engines: {node: '>=0.10.0'}
    dependencies:
      expand-tilde: 2.0.2
      global-modules: 1.0.0
    dev: true

  /resolve-from/4.0.0:
    resolution: {integrity: sha512-pb/MYmXstAkysRFx8piNI1tGFNQIFA3vkE3Gq4EuA1dF6gHp/+vgZqsCGJapvy8N3Q+4o7FwvquPJcnZ7RYy4g==}
    engines: {node: '>=4'}
    dev: true

  /resolve-from/5.0.0:
    resolution: {integrity: sha512-qYg9KP24dD5qka9J47d0aVky0N+b4fTU89LN9iDnjB5waksiC49rvMB0PrUJQGoTmH50XPiqOvAjDfaijGxYZw==}
    engines: {node: '>=8'}
    dev: true
    optional: true

  /resolve-global/1.0.0:
    resolution: {integrity: sha512-zFa12V4OLtT5XUX/Q4VLvTfBf+Ok0SPc1FNGM/z9ctUdiU618qwKpWnd0CHs3+RqROfyEg/DhuHbMWYqcgljEw==}
    engines: {node: '>=8'}
    dependencies:
      global-dirs: 0.1.1
    dev: true
    optional: true

  /resolve/1.17.0:
    resolution: {integrity: sha512-ic+7JYiV8Vi2yzQGFWOkiZD5Z9z7O2Zhm9XMaTxdJExKasieFCr+yXZ/WmXsckHiKl12ar0y6XiXDx3m4RHn1w==}
    dependencies:
      path-parse: 1.0.7
    dev: true

  /resolve/1.19.0:
    resolution: {integrity: sha512-rArEXAgsBG4UgRGcynxWIWKFvh/XZCcS8UJdHhwy91zwAvCZIbcs+vAbflgBnNjYMs/i/i+/Ux6IZhML1yPvxg==}
    dependencies:
      is-core-module: 2.11.0
      path-parse: 1.0.7
    dev: true

  /resolve/1.22.1:
    resolution: {integrity: sha512-nBpuuYuY5jFsli/JIs1oldw6fOQCBioohqWZg/2hiaOybXOft4lonv85uDOKXdf8rhyK159cxU5cDcK/NKk8zw==}
    hasBin: true
    dependencies:
      is-core-module: 2.11.0
      path-parse: 1.0.7
      supports-preserve-symlinks-flag: 1.0.0
    dev: true

  /restore-cursor/3.1.0:
    resolution: {integrity: sha512-l+sSefzHpj5qimhFSE5a8nufZYAM3sBSVMAPtYkmC+4EH2anSGaEMXSD0izRQbu9nfyQ9y5JrVmp7E8oZrUjvA==}
    engines: {node: '>=8'}
    dependencies:
      onetime: 5.1.2
      signal-exit: 3.0.7
    dev: true

  /restore-cursor/4.0.0:
    resolution: {integrity: sha512-I9fPXU9geO9bHOt9pHHOhOkYerIMsmVaWB0rA2AI9ERh/+x/i7MV5HKBNrg+ljO5eoPVgCcnFuRjJ9uH6I/3eg==}
    engines: {node: ^12.20.0 || ^14.13.1 || >=16.0.0}
    dependencies:
      onetime: 5.1.2
      signal-exit: 3.0.7
    dev: true

  /reusify/1.0.4:
    resolution: {integrity: sha512-U9nH88a3fc/ekCF1l0/UP1IosiuIjyTh7hBvXVMHYgVcfGvt897Xguj2UOLDeI5BG2m7/uwyaLVT6fbtCwTyzw==}
    engines: {iojs: '>=1.0.0', node: '>=0.10.0'}
    dev: true

  /rimraf/3.0.2:
    resolution: {integrity: sha512-JZkJMZkAGFFPP2YqXZXPbMlMBgsxzE8ILs4lMIX/2o0L9UBw9O/Y3o6wFw/i9YLapcUJWwqbi3kdxIPdC62TIA==}
    hasBin: true
    dependencies:
      glob: 7.2.3
    dev: true

  /rollup-plugin-inject/3.0.2:
    resolution: {integrity: sha512-ptg9PQwzs3orn4jkgXJ74bfs5vYz1NCZlSQMBUA0wKcGp5i5pA1AO3fOUEte8enhGUC+iapTCzEWw2jEFFUO/w==}
    deprecated: This package has been deprecated and is no longer maintained. Please use @rollup/plugin-inject.
    dependencies:
      estree-walker: 0.6.1
      magic-string: 0.25.9
      rollup-pluginutils: 2.8.2
    dev: true

  /rollup-plugin-node-polyfills/0.2.1:
    resolution: {integrity: sha512-4kCrKPTJ6sK4/gLL/U5QzVT8cxJcofO0OU74tnB19F40cmuAKSzH5/siithxlofFEjwvw1YAhPmbvGNA6jEroA==}
    dependencies:
      rollup-plugin-inject: 3.0.2
    dev: true

  /rollup-pluginutils/2.8.2:
    resolution: {integrity: sha512-EEp9NhnUkwY8aif6bxgovPHMoMoNr2FulJziTndpt5H9RdwC47GSGuII9XxpSdzVGM0GWrNPHV6ie1LTNJPaLQ==}
    dependencies:
      estree-walker: 0.6.1
    dev: true

  /rollup/3.14.0:
    resolution: {integrity: sha512-o23sdgCLcLSe3zIplT9nQ1+r97okuaiR+vmAPZPTDYB7/f3tgWIYNyiQveMsZwshBT0is4eGax/HH83Q7CG+/Q==}
    engines: {node: '>=14.18.0', npm: '>=8.0.0'}
    hasBin: true
    optionalDependencies:
      fsevents: 2.3.2
    dev: true

  /run-async/2.4.1:
    resolution: {integrity: sha512-tvVnVv01b8c1RrA6Ep7JkStj85Guv/YrMcwqYQnwjsAS2cTmmPGBBjAjpCW7RrSodNSoE2/qg9O4bceNvUuDgQ==}
    engines: {node: '>=0.12.0'}
    dev: true

  /run-parallel/1.2.0:
    resolution: {integrity: sha512-5l4VyZR86LZ/lDxZTR6jqL8AFE2S0IFLMP26AbjsLVADxHdhB/c0GUsH+y39UfCi3dzz8OlQuPmnaJOMoDHQBA==}
    dependencies:
      queue-microtask: 1.2.3
    dev: true

  /rxjs/6.6.7:
    resolution: {integrity: sha512-hTdwr+7yYNIT5n4AMYp85KA6yw2Va0FLa3Rguvbpa4W3I5xynaBZo41cM3XM+4Q6fRMj3sBYIR1VAmZMXYJvRQ==}
    engines: {npm: '>=2.0.0'}
    dependencies:
      tslib: 1.14.1
    dev: true

  /rxjs/7.5.7:
    resolution: {integrity: sha512-z9MzKh/UcOqB3i20H6rtrlaE/CgjLOvheWK/9ILrbhROGTweAi1BaFsTT9FbwZi5Trr1qNRs+MXkhmR06awzQA==}
    dependencies:
      tslib: 2.5.0
    dev: true

  /rxjs/7.8.0:
    resolution: {integrity: sha512-F2+gxDshqmIub1KdvZkaEfGDwLNpPvk9Fs6LD/MyQxNgMds/WH9OdDDXOmxUZpME+iSK3rQCctkL0DYyytUqMg==}
    dependencies:
      tslib: 2.5.0
    dev: true

  /sade/1.8.1:
    resolution: {integrity: sha512-xal3CZX1Xlo/k4ApwCFrHVACi9fBqJ7V+mwhBsuf/1IOKbBy098Fex+Wa/5QMubw09pSZ/u8EY8PWgevJsXp1A==}
    engines: {node: '>=6'}
    dependencies:
      mri: 1.2.0

  /safe-buffer/5.2.1:
    resolution: {integrity: sha512-rp3So07KcdmmKbGvgaNxQSJr7bGVSVk5S9Eq1F+ppbRo70+YeaDxkw5Dd8NPN+GD6bjnYm2VuPuCXmpuYvmCXQ==}
    dev: true

  /safer-buffer/2.1.2:
    resolution: {integrity: sha512-YZo3K82SD7Riyi0E1EQPojLz7kpepnSQI9IyPbHHg1XXXevb5dJI7tpyN2ADxGcQbHG7vcyRHk0cbwqcQriUtg==}
    dev: true

  /scheduler/0.23.0:
    resolution: {integrity: sha512-CtuThmgHNg7zIZWAXi3AsyIzA3n4xx7aNyjwC2VJldO2LMVDhFK+63xGqq6CsJH4rTAt6/M+N4GhZiDYPx9eUw==}
    dependencies:
      loose-envify: 1.4.0
    dev: true

  /section-matter/1.0.0:
    resolution: {integrity: sha512-vfD3pmTzGpufjScBh50YHKzEu2lxBWhVEHsNGoEXmCmn2hKGfeNLYMzCJpe8cD7gqX7TJluOVpBkAequ6dgMmA==}
    engines: {node: '>=4'}
    dependencies:
      extend-shallow: 2.0.1
      kind-of: 6.0.3
    dev: true

  /selfsigned/2.1.1:
    resolution: {integrity: sha512-GSL3aowiF7wa/WtSFwnUrludWFoNhftq8bUkH9pkzjpN2XSPOAYEgg6e0sS9s0rZwgJzJiQRPU18A6clnoW5wQ==}
    engines: {node: '>=10'}
    dependencies:
      node-forge: 1.3.1
    dev: true

  /semiver/1.1.0:
    resolution: {integrity: sha512-QNI2ChmuioGC1/xjyYwyZYADILWyW6AmS1UH6gDj/SFUUUS4MBAWs/7mxnkRPc/F4iHezDP+O8t0dO8WHiEOdg==}
    engines: {node: '>=6'}
    dev: true

  /semver/7.3.8:
    resolution: {integrity: sha512-NB1ctGL5rlHrPJtFDVIVzTyQylMLu9N9VICA6HSFJo8MCGVTMW6gfpicwKmmK/dAjTOrqu5l63JJOpDSrAis3A==}
    engines: {node: '>=10'}
    hasBin: true
    dependencies:
      lru-cache: 6.0.0
    dev: true

  /send/0.18.0:
    resolution: {integrity: sha512-qqWzuOjSFOuqPjFe4NOsMLafToQQwBSOEpS+FwEt3A2V3vKubTquT3vmLTQpFgMXp8AlFWFuP1qKaJZOtPpVXg==}
    engines: {node: '>= 0.8.0'}
    dependencies:
      debug: 2.6.9
      depd: 2.0.0
      destroy: 1.2.0
      encodeurl: 1.0.2
      escape-html: 1.0.3
      etag: 1.8.1
      fresh: 0.5.2
      http-errors: 2.0.0
      mime: 1.6.0
      ms: 2.1.3
      on-finished: 2.4.1
      range-parser: 1.2.1
      statuses: 2.0.1
    transitivePeerDependencies:
      - supports-color
    dev: true

  /serve-static/1.15.0:
    resolution: {integrity: sha512-XGuRDNjXUijsUL0vl6nSD7cwURuzEgglbOaFuZM9g3kwDXOWVTck0jLzjPzGD+TazWbboZYu52/9/XPdUgne9g==}
    engines: {node: '>= 0.8.0'}
    dependencies:
      encodeurl: 1.0.2
      escape-html: 1.0.3
      parseurl: 1.3.3
      send: 0.18.0
    transitivePeerDependencies:
      - supports-color
    dev: true

  /set-blocking/2.0.0:
    resolution: {integrity: sha512-KiKBS8AnWGEyLzofFfmvKwpdPzqiy16LvQfK3yv/fVH7Bj13/wl3JSR1J+rfgRE9q7xUJK4qvgS8raSOeLUehw==}
    dev: true

  /set-cookie-parser/2.5.1:
    resolution: {integrity: sha512-1jeBGaKNGdEq4FgIrORu/N570dwoPYio8lSoYLWmX7sQ//0JY08Xh9o5pBcgmHQ/MbsYp/aZnOe1s1lIsbLprQ==}
    dev: true

  /setprototypeof/1.2.0:
    resolution: {integrity: sha512-E5LDX7Wrp85Kil5bhZv46j8jOeboKq5JMmYM3gVGdGH8xFpPWXUMsNrlODCrkoxMEeNi/XZIwuRvY4XNwYMJpw==}
    dev: true

  /shebang-command/2.0.0:
    resolution: {integrity: sha512-kHxr2zZpYtdmrN1qDjrrX/Z1rR1kG8Dx+gkpK1G4eXmvXswmcE1hTWBWYUzlraYw1/yZp6YuDY77YtvbN0dmDA==}
    engines: {node: '>=8'}
    dependencies:
      shebang-regex: 3.0.0
    dev: true

  /shebang-regex/3.0.0:
    resolution: {integrity: sha512-7++dFhtcx3353uBaq8DDR4NuxBetBzC7ZQOhmTQInHEd6bSrXdiEyzCvG07Z44UYdLShWUyXt5M/yhz8ekcb1A==}
    engines: {node: '>=8'}
    dev: true

  /shell-quote/1.7.4:
    resolution: {integrity: sha512-8o/QEhSSRb1a5i7TFR0iM4G16Z0vYB2OQVs4G3aAFXjn3T6yEx8AZxy1PgDF7I00LZHYA3WxaSYIf5e5sAX8Rw==}
    dev: true

  /side-channel/1.0.4:
    resolution: {integrity: sha512-q5XPytqFEIKHkGdiMIrY10mvLRvnQh42/+GoBlFW3b2LXLE2xxJpZFdm94we0BaoV3RwJyGqg5wS7epxTv0Zvw==}
    dependencies:
      call-bind: 1.0.2
      get-intrinsic: 1.1.3
      object-inspect: 1.12.2
    dev: true

  /signal-exit/3.0.7:
    resolution: {integrity: sha512-wnD2ZE+l+SPC/uoS0vXeE9L1+0wuaMqKlfz9AMUo38JsyLSBWSFcHR1Rri62LZc12vLr1gb3jl7iwQhgwpAbGQ==}
    dev: true

  /sisteransi/1.0.5:
    resolution: {integrity: sha512-bLGGlR1QxBcynn2d5YmDX4MGjlZvy2MRBDRNHLJ8VI6l6+9FUiyTFNJ0IveOSP0bcXgVDPRcfGqA0pjaqUpfVg==}
    dev: true

  /slash/3.0.0:
    resolution: {integrity: sha512-g9Q1haeby36OSStwb4ntCGGGaKsaVSjQ68fBxoQcutl5fS1vuY18H3wSt3jFyFtrkx+Kz0V1G85A4MyAdDMi2Q==}
    engines: {node: '>=8'}
    dev: true

  /smart-buffer/4.2.0:
    resolution: {integrity: sha512-94hK0Hh8rPqQl2xXc3HsaBoOXKV20MToPkcXvwbISWLEs+64sBq5kFgn2kJDHb1Pry9yrP0dxrCI9RRci7RXKg==}
    engines: {node: '>= 6.0.0', npm: '>= 3.0.0'}
    dev: true

  /snoop/1.0.4:
    resolution: {integrity: sha512-VgTDhcpNDEf63CMPWh/J/kr2mTKDYsonG6Kpd9kXCpoMyUMZoe+3NkkbMKIcu7dUwmX4OeeQQ0m/uQfTjMY8bw==}
    dev: true

  /socks-proxy-agent/5.0.1:
    resolution: {integrity: sha512-vZdmnjb9a2Tz6WEQVIurybSwElwPxMZaIc7PzqbJTrezcKNznv6giT7J7tZDZ1BojVaa1jvO/UiUdhDVB0ACoQ==}
    engines: {node: '>= 6'}
    dependencies:
      agent-base: 6.0.2
      debug: 4.3.4
      socks: 2.7.1
    transitivePeerDependencies:
      - supports-color
    dev: true

  /socks/2.7.1:
    resolution: {integrity: sha512-7maUZy1N7uo6+WVEX6psASxtNlKaNVMlGQKkG/63nEDdLOWNbiUMoLK7X4uYoLhQstau72mLgfEWcXcwsaHbYQ==}
    engines: {node: '>= 10.13.0', npm: '>= 3.0.0'}
    dependencies:
      ip: 2.0.0
      smart-buffer: 4.2.0
    dev: true

  /source-map-js/1.0.2:
    resolution: {integrity: sha512-R0XvVJ9WusLiqTCEiGCmICCMplcCkIwwR11mOSD9CR5u+IXYdiseeEuXCVAjS54zqwkLcPNnmU4OeJ6tUrWhDw==}
    engines: {node: '>=0.10.0'}
    dev: true

  /source-map-support/0.5.21:
    resolution: {integrity: sha512-uBHU3L3czsIyYXKX88fdrGovxdSCoTGDRZ6SYXtSRxLZUzHg5P/66Ht6uoUlHu9EZod+inXhKo3qQgwXUT/y1w==}
    dependencies:
      buffer-from: 1.1.2
      source-map: 0.6.1
    dev: true

  /source-map/0.6.1:
    resolution: {integrity: sha512-UjgapumWlbMhkBgzT7Ykc5YXUT46F0iKu8SGXq0bcwP5dz/h0Plj6enJqjz1Zbq2l5WaqYnrVbwWOWMyF3F47g==}
    engines: {node: '>=0.10.0'}
    dev: true

  /source-map/0.7.4:
    resolution: {integrity: sha512-l3BikUxvPOcn5E74dZiq5BGsTb5yEwhaTSzccU6t4sDOH8NWJCstKO5QT2CvtFoK6F0saL7p9xHAqHOlCPJygA==}
    engines: {node: '>= 8'}

  /sourcemap-codec/1.4.8:
    resolution: {integrity: sha512-9NykojV5Uih4lgo5So5dtw+f0JgJX30KCNI8gwhz2J9A15wD0Ml6tjHKwf6fTSa6fAdVBdZeNOs9eJ71qCk8vA==}
    deprecated: Please use @jridgewell/sourcemap-codec instead
    dev: true

  /space-separated-tokens/2.0.1:
    resolution: {integrity: sha512-ekwEbFp5aqSPKaqeY1PGrlGQxPNaq+Cnx4+bE2D8sciBQrHpbwoBbawqTN2+6jPs9IdWxxiUcN0K2pkczD3zmw==}
    dev: true

  /space-separated-tokens/2.0.2:
    resolution: {integrity: sha512-PEGlAwrG8yXGXRjW32fGbg66JAlOAwbObuqVoJpv/mRgoWDQfgH1wDPvtzWyUSNAXBGSk8h755YDbbcEy3SH2Q==}

  /spawn-command/0.0.2-1:
    resolution: {integrity: sha512-n98l9E2RMSJ9ON1AKisHzz7V42VDiBQGY6PB1BwRglz99wpVsSuGzQ+jOi6lFXBGVTCrRpltvjm+/XA+tpeJrg==}
    dev: true

  /sprintf-js/1.0.3:
    resolution: {integrity: sha512-D9cPgkvLlV3t3IzL0D0YLvGA9Ahk4PcvVwUbN0dSGr1aP0Nrt4AEnTUbuGvquEC0mA64Gqt1fzirlRs5ibXx8g==}
    dev: true

  /stack-trace/0.0.10:
    resolution: {integrity: sha512-KGzahc7puUKkzyMt+IqAep+TVNbKP+k2Lmwhub39m1AsTSkaDutx56aDCo+HLDzf/D26BIHTJWNiTG1KAJiQCg==}
    dev: true

  /statuses/2.0.1:
    resolution: {integrity: sha512-RwNA9Z/7PrK06rYLIzFMlaF+l73iwpzsqRIFgbMLbTcLD6cOao82TaWefPXQvB2fOC4AjuYSEndS7N/mTCbkdQ==}
    engines: {node: '>= 0.8'}
    dev: true

  /streamsearch/1.1.0:
    resolution: {integrity: sha512-Mcc5wHehp9aXz1ax6bZUyY5afg9u2rv5cqQI3mRrYkGC8rW2hM02jWuwjtL++LS5qinSyhj2QfLyNsuc+VsExg==}
    engines: {node: '>=10.0.0'}
    dev: true

  /string-argv/0.3.1:
    resolution: {integrity: sha512-a1uQGz7IyVy9YwhqjZIZu1c8JO8dNIe20xBmSS6qu9kv++k3JGzCVmprbNN5Kn+BgzD5E7YYwg1CcjuJMRNsvg==}
    engines: {node: '>=0.6.19'}
    dev: true

  /string-width/4.2.3:
    resolution: {integrity: sha512-wKyQRQpjJ0sIp62ErSZdGsjMJWsap5oRNihHhu6G7JVO/9jIB6UyevL+tXuOqrng8j/cxKTWyWUwvSTriiZz/g==}
    engines: {node: '>=8'}
    dependencies:
      emoji-regex: 8.0.0
      is-fullwidth-code-point: 3.0.0
      strip-ansi: 6.0.1
    dev: true

  /string_decoder/0.10.31:
    resolution: {integrity: sha512-ev2QzSzWPYmy9GuqfIVildA4OdcGLeFZQrq5ys6RtiuF+RQQiZWr8TZNyAcuVXyQRYfEO+MsoB/1BuQVhOJuoQ==}
    dev: true

  /string_decoder/1.3.0:
    resolution: {integrity: sha512-hkRX8U1WjJFd8LsDJ2yQ/wWWxaopEsABU1XfkM8A+j0+85JAGppt16cr1Whg6KIbb4okU6Mql6BOj+uup/wKeA==}
    dependencies:
      safe-buffer: 5.2.1
    dev: true

  /stringify-entities/4.0.3:
    resolution: {integrity: sha512-BP9nNHMhhfcMbiuQKCqMjhDP5yBCAxsPu4pHFFzJ6Alo9dZgY4VLDPutXqIjpRiMoKdp7Av85Gr73Q5uH9k7+g==}
    dependencies:
      character-entities-html4: 2.1.0
      character-entities-legacy: 3.0.0

  /strip-ansi/6.0.1:
    resolution: {integrity: sha512-Y38VPSHcqkFrCpFnQ9vuSXmquuv5oXOKpGeT6aGrr3o3Gc9AlVa6JBfUSOCnbxGGZF+/0ooI7KrPuUSztUdU5A==}
    engines: {node: '>=8'}
    dependencies:
      ansi-regex: 5.0.1
    dev: true

  /strip-ansi/7.0.1:
    resolution: {integrity: sha512-cXNxvT8dFNRVfhVME3JAe98mkXDYN2O1l7jmcwMnOslDeESg1rF/OZMtK0nRAhiari1unG5cD4jG3rapUAkLbw==}
    engines: {node: '>=12'}
    dependencies:
      ansi-regex: 6.0.1
    dev: true

  /strip-bom-string/1.0.0:
    resolution: {integrity: sha512-uCC2VHvQRYu+lMh4My/sFNmF2klFymLX1wHJeXnbEJERpV/ZsVuonzerjfrGpIGF7LBVa1O7i9kjiWvJiFck8g==}
    engines: {node: '>=0.10.0'}
    dev: true

  /strip-bom/4.0.0:
    resolution: {integrity: sha512-3xurFv5tEgii33Zi8Jtp55wEIILR9eh34FAW00PZf+JnSsTmV/ioewSgQl97JHvgjoRGwPShsWm+IdrxB35d0w==}
    engines: {node: '>=8'}
    dev: true

  /strip-final-newline/2.0.0:
    resolution: {integrity: sha512-BrpvfNAE3dcvq7ll3xVumzjKjZQ5tI1sEUIKr3Uoks0XUl45St3FlatVqef9prk4jRDzhW6WZg+3bk93y6pLjA==}
    engines: {node: '>=6'}
    dev: true

  /strip-final-newline/3.0.0:
    resolution: {integrity: sha512-dOESqjYr96iWYylGObzd39EuNTa5VJxyvVAEm5Jnh7KGo75V43Hk1odPQkNDyXNmUR6k+gEiDVXnjB8HJ3crXw==}
    engines: {node: '>=12'}
    dev: true

  /strip-json-comments/3.1.1:
    resolution: {integrity: sha512-6fPc+R4ihwqP6N/aIv2f1gMH8lOVtWQHoqC4yK6oSDVVocumAsfCqjkXnqiYMhmMwS/mEHLp7Vehlt3ql6lEig==}
    engines: {node: '>=8'}
    dev: true

  /style-to-object/0.3.0:
    resolution: {integrity: sha512-CzFnRRXhzWIdItT3OmF8SQfWyahHhjq3HwcMNCNLn+N7klOOqPjMeG/4JSu77D7ypZdGvSzvkrbyeTMizz2VrA==}
    dependencies:
      inline-style-parser: 0.1.1

  /supports-color/5.5.0:
    resolution: {integrity: sha512-QjVjwdXIt408MIiAqCX4oUKsgU2EqAGzs2Ppkm4aQYbjm+ZEWEcW4SfFNTr4uMNZma0ey4f5lgLrkB0aX0QMow==}
    engines: {node: '>=4'}
    dependencies:
      has-flag: 3.0.0
    dev: true

  /supports-color/7.2.0:
    resolution: {integrity: sha512-qpCAvRl9stuOHveKsn7HncJRvv501qIacKzQlO/+Lwxc9+0q2wLyv4Dfvt80/DPn2pqOBsJdDiogXGR9+OvwRw==}
    engines: {node: '>=8'}
    dependencies:
      has-flag: 4.0.0
    dev: true

  /supports-color/8.1.1:
    resolution: {integrity: sha512-MpUEN2OodtUzxvKQl72cUF7RQ5EiHsGvSsVG0ia9c5RbWGL2CI4C7EpPS8UTBIplnlzZiNuV56w+FuNxy3ty2Q==}
    engines: {node: '>=10'}
    dependencies:
      has-flag: 4.0.0
    dev: true

  /supports-preserve-symlinks-flag/1.0.0:
    resolution: {integrity: sha512-ot0WnXS9fgdkgIcePe6RHNk1WA8+muPa6cSjeR3V8K27q9BB1rTE3R1p7Hv0z1ZyAc8s6Vvv8DIyWf681MAt0w==}
    engines: {node: '>= 0.4'}
    dev: true

  /tailwindcss/3.2.4_postcss@8.4.21:
    resolution: {integrity: sha512-AhwtHCKMtR71JgeYDaswmZXhPcW9iuI9Sp2LvZPo9upDZ7231ZJ7eA9RaURbhpXGVlrjX4cFNlB4ieTetEb7hQ==}
    engines: {node: '>=12.13.0'}
    hasBin: true
    peerDependencies:
      postcss: ^8.0.9
    dependencies:
      arg: 5.0.2
      chokidar: 3.5.3
      color-name: 1.1.4
      detective: 5.2.1
      didyoumean: 1.2.2
      dlv: 1.1.3
      fast-glob: 3.2.12
      glob-parent: 6.0.2
      is-glob: 4.0.3
      lilconfig: 2.0.6
      micromatch: 4.0.5
      normalize-path: 3.0.0
      object-hash: 3.0.0
      picocolors: 1.0.0
      postcss: 8.4.21
      postcss-import: 14.1.0_postcss@8.4.21
      postcss-js: 4.0.0_postcss@8.4.21
      postcss-load-config: 3.1.4_postcss@8.4.21
      postcss-nested: 6.0.0_postcss@8.4.21
      postcss-selector-parser: 6.0.10
      postcss-value-parser: 4.2.0
      quick-lru: 5.1.1
      resolve: 1.22.1
    transitivePeerDependencies:
      - ts-node
    dev: true

  /tar-fs/2.1.1:
    resolution: {integrity: sha512-V0r2Y9scmbDRLCNex/+hYzvp/zyYjvFbHPNgVTKfQvVrb6guiE/fxP+XblDNR011utopbkex2nM4dHNV6GDsng==}
    dependencies:
      chownr: 1.1.4
      mkdirp-classic: 0.5.3
      pump: 3.0.0
      tar-stream: 2.2.0
    dev: true

  /tar-stream/2.2.0:
    resolution: {integrity: sha512-ujeqbceABgwMZxEJnk2HDY2DlnUZ+9oEcb1KzTVfYHio0UE6dG71n60d8D2I4qNvleWrrXpmjpt7vZeF1LnMZQ==}
    engines: {node: '>=6'}
    dependencies:
      bl: 4.1.0
      end-of-stream: 1.4.4
      fs-constants: 1.0.0
      inherits: 2.0.4
      readable-stream: 3.6.0
    dev: true

  /terser/5.16.3:
    resolution: {integrity: sha512-v8wWLaS/xt3nE9dgKEWhNUFP6q4kngO5B8eYFUuebsu7Dw/UNAnpUod6UHo04jSSkv8TzKHjZDSd7EXdDQAl8Q==}
    engines: {node: '>=10'}
    hasBin: true
    dependencies:
      '@jridgewell/source-map': 0.3.2
      acorn: 8.8.2
      commander: 2.20.3
      source-map-support: 0.5.21
    dev: true

  /text-table/0.2.0:
    resolution: {integrity: sha512-N+8UisAXDGk8PFXP4HAzVR9nbfmVJ3zYLAWiTIoqC5v5isinhr+r5uaO8+7r3BMfuNIufIsA7RdpVgacC2cSpw==}
    dev: true

  /through/2.3.8:
    resolution: {integrity: sha512-w89qg7PI8wAdvX60bMDP+bFoD5Dvhm9oLheFp5O4a2QF0cSBGsBX4qZmadPMvVqlLJBBci+WqGGOAPvcDeNSVg==}
    dev: true

  /tmp/0.0.33:
    resolution: {integrity: sha512-jRCJlojKnZ3addtTOjdIqoRuPEKBvNXcGYqzO6zWZX8KfKEpnGY5jfggJQ3EjKuu8D4bJRr0y+cYJFmYbImXGw==}
    engines: {node: '>=0.6.0'}
    dependencies:
      os-tmpdir: 1.0.2
    dev: true

  /to-regex-range/5.0.1:
    resolution: {integrity: sha512-65P7iz6X5yEr1cwcgvQxbbIw7Uk3gOy5dIdtZ4rDveLqhrdJP+Li/Hx6tyK0NEb+2GCyneCMJiGqrADCSNk8sQ==}
    engines: {node: '>=8.0'}
    dependencies:
      is-number: 7.0.0
    dev: true

  /toidentifier/1.0.1:
    resolution: {integrity: sha512-o5sSPKEkg/DIQNmH43V0/uerLrpzVedkUh8tGNvaeXpfpuwjKenlSox/2O/BTlZUtEe+JG7s5YhEz608PlAHRA==}
    engines: {node: '>=0.6'}
    dev: true

  /tr46/0.0.3:
    resolution: {integrity: sha512-N3WMsuqV66lT30CrXNbEjx4GEwlow3v6rr4mCcv6prnfwhS01rkgyFdjPNBYd9br7LpXV1+Emh01fHnq2Gdgrw==}
    dev: true

  /tree-kill/1.2.2:
    resolution: {integrity: sha512-L0Orpi8qGpRG//Nd+H90vFB+3iHnue1zSSGmNOOCh1GLJ7rUKVwV2HvijphGQS2UmhUZewS9VgvxYIdgr+fG1A==}
    hasBin: true
    dev: true

  /trim-lines/3.0.1:
    resolution: {integrity: sha512-kRj8B+YHZCc9kQYdWfJB2/oUl9rA99qbowYYBtr4ui4mZyAQ2JpvVBd/6U2YloATfqBhBTSMhTpgBHtU0Mf3Rg==}

  /trough/2.1.0:
    resolution: {integrity: sha512-AqTiAOLcj85xS7vQ8QkAV41hPDIJ71XJB4RCUrzo/1GM2CQwhkJGaf9Hgr7BOugMRpgGUrqRg/DrBDl4H40+8g==}

  /ts-node/10.9.1_qqdszkrtcshgbphghj7vnvrrby:
    resolution: {integrity: sha512-NtVysVPkxxrwFGUUxGYhfux8k78pQB3JqYBXlLRZgdGUqTO5wU/UyHop5p70iEbGhB7q5KmiZiU0Y3KlJrScEw==}
    hasBin: true
    peerDependencies:
      '@swc/core': '>=1.2.50'
      '@swc/wasm': '>=1.2.50'
      '@types/node': '*'
      typescript: '>=2.7'
    peerDependenciesMeta:
      '@swc/core':
        optional: true
      '@swc/wasm':
        optional: true
    dependencies:
      '@cspotcode/source-map-support': 0.8.1
      '@tsconfig/node10': 1.0.9
      '@tsconfig/node12': 1.0.11
      '@tsconfig/node14': 1.0.3
      '@tsconfig/node16': 1.0.3
      '@types/node': 18.11.19
      acorn: 8.8.2
      acorn-walk: 8.2.0
      arg: 4.1.3
      create-require: 1.1.1
      diff: 4.0.2
      make-error: 1.3.6
      typescript: 4.9.5
      v8-compile-cache-lib: 3.0.1
      yn: 3.1.1
    dev: true
    optional: true

  /tsconfck/2.0.2_typescript@4.9.5:
    resolution: {integrity: sha512-H3DWlwKpow+GpVLm/2cpmok72pwRr1YFROV3YzAmvzfGFiC1zEM/mc9b7+1XnrxuXtEbhJ7xUSIqjPFbedp7aQ==}
    engines: {node: ^14.13.1 || ^16 || >=18, pnpm: ^7.18.0}
    hasBin: true
    peerDependencies:
      typescript: ^4.3.5
    peerDependenciesMeta:
      typescript:
        optional: true
    dependencies:
      typescript: 4.9.5
    dev: true

  /tslib/1.14.1:
    resolution: {integrity: sha512-Xni35NKzjgMrwevysHTCArtLDpPvye8zV/0E4EyYn43P7/7qvQwPh9BGkHewbMulVntbigmcT7rdX3BNo9wRJg==}
    dev: true

  /tslib/2.5.0:
    resolution: {integrity: sha512-336iVw3rtn2BUK7ORdIAHTyxHGRIHVReokCR3XjbckJMK7ms8FysBfhLR8IXnAgy7T0PTPNBWKiH514FOW/WSg==}
    dev: true

  /tsm/2.2.2:
    resolution: {integrity: sha512-bXkt675NbbqfwRHSSn8kSNEEHvoIUFDM9G6tUENkjEKpAEbrEzieO3PxUiRJylMw8fEGpcf5lSjadzzz12pc2A==}
    engines: {node: '>=12'}
    hasBin: true
    dependencies:
      esbuild: 0.14.54
    dev: true

  /tsm/2.3.0:
    resolution: {integrity: sha512-++0HFnmmR+gMpDtKTnW3XJ4yv9kVGi20n+NfyQWB9qwJvTaIWY9kBmzek2YUQK5APTQ/1DTrXmm4QtFPmW9Rzw==}
    engines: {node: '>=12'}
    hasBin: true
    dependencies:
      esbuild: 0.15.16
    dev: true

  /tsutils/3.21.0_typescript@4.9.5:
    resolution: {integrity: sha512-mHKK3iUXL+3UF6xL5k0PEhKRUBKPBCv/+RkEOpjRWxxx27KKRBmmA60A9pgOUvMi8GKhRMPEmjBRPzs2W7O1OA==}
    engines: {node: '>= 6'}
    peerDependencies:
      typescript: '>=2.8.0 || >= 3.2.0-dev || >= 3.3.0-dev || >= 3.4.0-dev || >= 3.5.0-dev || >= 3.6.0-dev || >= 3.6.0-beta || >= 3.7.0-dev || >= 3.7.0-beta'
    dependencies:
      tslib: 1.14.1
      typescript: 4.9.5
    dev: true

  /type-check/0.3.2:
    resolution: {integrity: sha512-ZCmOJdvOWDBYJlzAoFkC+Q0+bUyEOS1ltgp1MGU03fqHG+dbi9tBFU2Rd9QKiDZFAYrhPh2JUf7rZRIuHRKtOg==}
    engines: {node: '>= 0.8.0'}
    dependencies:
      prelude-ls: 1.1.2
    dev: true

  /type-check/0.4.0:
    resolution: {integrity: sha512-XleUoc9uwGXqjWwXaUTZAmzMcFZ5858QA2vvx1Ur5xIcixXIP+8LnFDgRplU30us6teqdlskFfu+ae4K79Ooew==}
    engines: {node: '>= 0.8.0'}
    dependencies:
      prelude-ls: 1.2.1
    dev: true

  /type-fest/0.20.2:
    resolution: {integrity: sha512-Ne+eE4r0/iWnpAxD852z3A+N0Bt5RN//NjJwRd2VFHEmrywxf5vsZlh4R6lixl6B+wz/8d+maTSAkN1FIkI3LQ==}
    engines: {node: '>=10'}
    dev: true

  /type-fest/0.21.3:
    resolution: {integrity: sha512-t0rzBq87m3fVcduHDUFhKmyyX+9eo6WQjZvf51Ea/M0Q7+T374Jp1aUiyUl0GKxp8M/OETVHSDvmkyPgvX+X2w==}
    engines: {node: '>=10'}
    dev: true

  /type-is/1.6.18:
    resolution: {integrity: sha512-TkRKr9sUTxEH8MdfuCSP7VizJyzRNMjj2J2do2Jr3Kym598JVdEksuzPQCnlFPW4ky9Q+iA+ma9BGm06XQBy8g==}
    engines: {node: '>= 0.6'}
    dependencies:
      media-typer: 0.3.0
      mime-types: 2.1.35
    dev: true

  /typescript/4.8.4:
    resolution: {integrity: sha512-QCh+85mCy+h0IGff8r5XWzOVSbBO+KfeYrMQh7NJ58QujwcE22u+NUSmUxqF+un70P9GXKxa2HCNiTTMJknyjQ==}
    engines: {node: '>=4.2.0'}
    hasBin: true
    dev: true

  /typescript/4.9.5:
    resolution: {integrity: sha512-1FXk9E2Hm+QzZQ7z+McJiHL4NW1F2EzMu9Nq9i3zAaGqibafqYwCVU6WyWAuyQRRzOlxou8xZSyXLEN8oKj24g==}
    engines: {node: '>=4.2.0'}
    hasBin: true
    dev: true

  /unbzip2-stream/1.4.3:
    resolution: {integrity: sha512-mlExGW4w71ebDJviH16lQLtZS32VKqsSfk80GCfUlwT/4/hNRFsoscrF/c++9xinkMzECL1uL9DDwXqFWkruPg==}
    dependencies:
      buffer: 5.7.1
      through: 2.3.8
    dev: true

  /undici/5.18.0:
    resolution: {integrity: sha512-1iVwbhonhFytNdg0P4PqyIAXbdlVZVebtPDvuM36m66mRw4OGrCm2MYynJv/UENFLdP13J1nPVQzVE2zTs1OeA==}
    engines: {node: '>=12.18'}
    dependencies:
      busboy: 1.6.0
    dev: true

  /undici/5.18.0:
    resolution: {integrity: sha512-1iVwbhonhFytNdg0P4PqyIAXbdlVZVebtPDvuM36m66mRw4OGrCm2MYynJv/UENFLdP13J1nPVQzVE2zTs1OeA==}
    engines: {node: '>=12.18'}
    dependencies:
      busboy: 1.6.0
    dev: true

  /undici/5.9.1:
    resolution: {integrity: sha512-6fB3a+SNnWEm4CJbgo0/CWR8RGcOCQP68SF4X0mxtYTq2VNN8T88NYrWVBAeSX+zb7bny2dx2iYhP3XHi00omg==}
    engines: {node: '>=12.18'}
    dev: true

  /unified/10.1.2:
    resolution: {integrity: sha512-pUSWAi/RAnVy1Pif2kAoeWNBa3JVrx0MId2LASj8G+7AiHWoKZNTomq6LG326T68U7/e263X6fTdcXIy7XnF7Q==}
    dependencies:
      '@types/unist': 2.0.6
      bail: 2.0.2
      extend: 3.0.2
      is-buffer: 2.0.5
      is-plain-obj: 4.1.0
      trough: 2.1.0
      vfile: 5.3.6

  /unist-builder/3.0.0:
    resolution: {integrity: sha512-GFxmfEAa0vi9i5sd0R2kcrI9ks0r82NasRq5QHh2ysGngrc6GiqD5CDf1FjPenY4vApmFASBIIlk/jj5J5YbmQ==}
    dependencies:
      '@types/unist': 2.0.6

  /unist-util-generated/2.0.0:
    resolution: {integrity: sha512-TiWE6DVtVe7Ye2QxOVW9kqybs6cZexNwTwSMVgkfjEReqy/xwGpAXb99OxktoWwmL+Z+Epb0Dn8/GNDYP1wnUw==}

  /unist-util-is/5.2.0:
    resolution: {integrity: sha512-Glt17jWwZeyqrFqOK0pF1Ded5U3yzJnFr8CG1GMjCWTp9zDo2p+cmD6pWbZU8AgM5WU3IzRv6+rBwhzsGh6hBQ==}

  /unist-util-position-from-estree/1.1.1:
    resolution: {integrity: sha512-xtoY50b5+7IH8tFbkw64gisG9tMSpxDjhX9TmaJJae/XuxQ9R/Kc8Nv1eOsf43Gt4KV/LkriMy9mptDr7XLcaw==}
    dependencies:
      '@types/unist': 2.0.6

  /unist-util-position/4.0.3:
    resolution: {integrity: sha512-p/5EMGIa1qwbXjA+QgcBXaPWjSnZfQ2Sc3yBEEfgPwsEmJd8Qh+DSk3LGnmOM4S1bY2C0AjmMnB8RuEYxpPwXQ==}
    dependencies:
      '@types/unist': 2.0.6

  /unist-util-remove-position/4.0.1:
    resolution: {integrity: sha512-0yDkppiIhDlPrfHELgB+NLQD5mfjup3a8UYclHruTJWmY74je8g+CIFr79x5f6AkmzSwlvKLbs63hC0meOMowQ==}
    dependencies:
      '@types/unist': 2.0.6
      unist-util-visit: 4.1.2

  /unist-util-stringify-position/3.0.2:
    resolution: {integrity: sha512-7A6eiDCs9UtjcwZOcCpM4aPII3bAAGv13E96IkawkOAW0OhH+yRxtY0lzo8KiHpzEMfH7Q+FizUmwp8Iqy5EWg==}
    dependencies:
      '@types/unist': 2.0.6

  /unist-util-visit-parents/5.1.3:
    resolution: {integrity: sha512-x6+y8g7wWMyQhL1iZfhIPhDAs7Xwbn9nRosDXl7qoPTSCy0yNxnKc+hWokFifWQIDGi154rdUqKvbCa4+1kLhg==}
    dependencies:
      '@types/unist': 2.0.6
      unist-util-is: 5.2.0

  /unist-util-visit/4.1.2:
    resolution: {integrity: sha512-MSd8OUGISqHdVvfY9TPhyK2VdUrPgxkUtWSuMHF6XAAFuL4LokseigBnZtPnJMu+FbynTkFNnFlyjxpVKujMRg==}
    dependencies:
      '@types/unist': 2.0.6
      unist-util-is: 5.2.0
      unist-util-visit-parents: 5.1.3

  /universal-user-agent/6.0.0:
    resolution: {integrity: sha512-isyNax3wXoKaulPDZWHQqbmIx1k2tb9fb3GGDBRxCscfYV2Ch7WxPArBsFEG8s/safwXTT7H4QGhaIkTp9447w==}
    dev: true

  /universalify/0.1.2:
    resolution: {integrity: sha512-rBJeI5CXAlmy1pV+617WB9J63U6XcazHHF2f2dbJix4XzpUF0RS3Zbj0FGIOCAva5P/d/GBOYaACQ1w+0azUkg==}
    engines: {node: '>= 4.0.0'}
    dev: true

  /universalify/2.0.0:
    resolution: {integrity: sha512-hAZsKq7Yy11Zu1DE0OzWjw7nnLZmJZYTDZZyEFHZdUhV8FkH5MCfoU1XMaxXovpyW5nq5scPqq0ZDP9Zyl04oQ==}
    engines: {node: '>= 10.0.0'}
    dev: true

  /unpipe/1.0.0:
    resolution: {integrity: sha512-pjy2bYhSsufwWlKwPc+l3cN7+wuJlK6uz0YdJEOlQDbl6jo/YlPi4mb8agUkVC8BF7V8NuzeyPNqRksA3hztKQ==}
    engines: {node: '>= 0.8'}
    dev: true

  /update-browserslist-db/1.0.10_browserslist@4.21.4:
    resolution: {integrity: sha512-OztqDenkfFkbSG+tRxBeAnCVPckDBcvibKd35yDONx6OU8N7sqgwc7rCbkJ/WcYtVRZ4ba68d6byhC21GFh7sQ==}
    hasBin: true
    peerDependencies:
      browserslist: '>= 4.21.0'
    dependencies:
      browserslist: 4.21.4
      escalade: 3.1.1
      picocolors: 1.0.0
    dev: true

  /uri-js/4.4.1:
    resolution: {integrity: sha512-7rKUyy33Q1yc98pQ1DAmLtwX109F7TIfWlW1Ydo8Wl1ii1SeHieeh0HHfPeL2fMXK6z0s8ecKs9frCuLJvndBg==}
    dependencies:
      punycode: 2.3.0
    dev: true

  /urlpattern-polyfill/4.0.3:
    resolution: {integrity: sha512-DOE84vZT2fEcl9gqCUTcnAw5ZY5Id55ikUcziSUntuEFL3pRvavg5kwDmTEUJkeCHInTlV/HexFomgYnzO5kdQ==}
    dev: true

  /util-deprecate/1.0.2:
    resolution: {integrity: sha512-EPD5q1uXyFxJpCrLnCc1nHnq3gOa6DZBocAIiI2TaSCA7VCJ1UJDMagCzIkXNsUYfD1daK//LTEQ8xiIbrHtcw==}
    dev: true

  /utils-merge/1.0.1:
    resolution: {integrity: sha512-pMZTvIkT1d+TFGvDOqodOclx0QWkkgi6Tdoa8gC8ffGAAqz9pzPTZWAybbsHHoED/ztMtkv/VoYTYyShUn81hA==}
    engines: {node: '>= 0.4.0'}
    dev: true

  /uuid/8.3.2:
    resolution: {integrity: sha512-+NYs2QeMWy+GWFOEm9xnn6HCDp0l7QBD7ml8zLUmJ+93Q5NF0NocErnwkTkXVFNiX3/fpC6afS8Dhb/gz7R7eg==}
    hasBin: true
    dev: true

  /uvu/0.5.6:
    resolution: {integrity: sha512-+g8ENReyr8YsOc6fv/NVJs2vFdHBnBNdfE49rshrTzDWOlUx4Gq7KOS2GD8eqhy2j+Ejq29+SbKH8yjkAqXqoA==}
    engines: {node: '>=8'}
    hasBin: true
    dependencies:
      dequal: 2.0.3
      diff: 5.1.0
      kleur: 4.1.5
      sade: 1.8.1

  /v8-compile-cache-lib/3.0.1:
    resolution: {integrity: sha512-wa7YjyUGfNZngI/vtK0UHAN+lgDCxBPCylVXGp0zu59Fz5aiGtNXaq3DhIov063MorB+VfufLh3JlF2KdTK3xg==}
    dev: true
    optional: true

  /validate-npm-package-name/4.0.0:
    resolution: {integrity: sha512-mzR0L8ZDktZjpX4OB46KT+56MAhl4EIazWP/+G/HPGuvfdaqg4YsCdtOm6U9+LOFyYDoh4dpnpxZRB9MQQns5Q==}
    engines: {node: ^12.13.0 || ^14.15.0 || >=16.0.0}
    dependencies:
      builtins: 5.0.1
    dev: true

  /validator/13.7.0:
    resolution: {integrity: sha512-nYXQLCBkpJ8X6ltALua9dRrZDHVYxjJ1wgskNt1lH9fzGjs3tgojGSCBjmEPwkWS1y29+DrizMTW19Pr9uB2nw==}
    engines: {node: '>= 0.10'}
    dev: true

  /vary/1.1.2:
    resolution: {integrity: sha512-BNGbWLfd0eUPabhkXUVm0j8uuvREyTh5ovRa/dyow/BqAbZJyC+5fU+IzQOzmAKzYqYRAISoRhdQr3eIZ/PXqg==}
    engines: {node: '>= 0.8'}
    dev: true

  /vfile-location/4.0.1:
    resolution: {integrity: sha512-JDxPlTbZrZCQXogGheBHjbRWjESSPEak770XwWPfw5mTc1v1nWGLB/apzZxsx8a0SJVfF8HK8ql8RD308vXRUw==}
    dependencies:
      '@types/unist': 2.0.6
      vfile: 5.3.6

  /vfile-message/3.1.2:
    resolution: {integrity: sha512-QjSNP6Yxzyycd4SVOtmKKyTsSvClqBPJcd00Z0zuPj3hOIjg0rUPG6DbFGPvUKRgYyaIWLPKpuEclcuvb3H8qA==}
    dependencies:
      '@types/unist': 2.0.6
      unist-util-stringify-position: 3.0.2

  /vfile-message/3.1.3:
    resolution: {integrity: sha512-0yaU+rj2gKAyEk12ffdSbBfjnnj+b1zqTBv3OQCTn8yEB02bsPizwdBPrLJjHnK+cU9EMMcUnNv938XcZIkmdA==}
    dependencies:
      '@types/unist': 2.0.6
      unist-util-stringify-position: 3.0.2

  /vfile/5.3.6:
    resolution: {integrity: sha512-ADBsmerdGBs2WYckrLBEmuETSPyTD4TuLxTrw0DvjirxW1ra4ZwkbzG8ndsv3Q57smvHxo677MHaQrY9yxH8cA==}
    dependencies:
      '@types/unist': 2.0.6
      is-buffer: 2.0.5
      unist-util-stringify-position: 3.0.2
      vfile-message: 3.1.3

  /vite-tsconfig-paths/4.0.5_typescript@4.9.5:
    resolution: {integrity: sha512-/L/eHwySFYjwxoYt1WRJniuK/jPv+WGwgRGBYx3leciR5wBeqntQpUE6Js6+TJemChc+ter7fDBKieyEWDx4yQ==}
    dependencies:
      debug: 4.3.4
      globrex: 0.1.2
      tsconfck: 2.0.2_typescript@4.9.5
    transitivePeerDependencies:
      - supports-color
      - typescript
    dev: true

  /vite/4.1.1:
    resolution: {integrity: sha512-LM9WWea8vsxhr782r9ntg+bhSFS06FJgCvvB0+8hf8UWtvaiDagKYWXndjfX6kGl74keHJUcpzrQliDXZlF5yg==}
    engines: {node: ^14.18.0 || >=16.0.0}
    hasBin: true
    peerDependencies:
      '@types/node': '>= 14'
      less: '*'
      sass: '*'
      stylus: '*'
      sugarss: '*'
      terser: ^5.4.0
    peerDependenciesMeta:
      '@types/node':
        optional: true
      less:
        optional: true
      sass:
        optional: true
      stylus:
        optional: true
      sugarss:
        optional: true
      terser:
        optional: true
    dependencies:
      esbuild: 0.16.17
      postcss: 8.4.21
      resolve: 1.22.1
      rollup: 3.14.0
    optionalDependencies:
      fsevents: 2.3.2
    dev: true

  /vite/4.1.1_@types+node@18.11.19:
    resolution: {integrity: sha512-LM9WWea8vsxhr782r9ntg+bhSFS06FJgCvvB0+8hf8UWtvaiDagKYWXndjfX6kGl74keHJUcpzrQliDXZlF5yg==}
    engines: {node: ^14.18.0 || >=16.0.0}
    hasBin: true
    peerDependencies:
      '@types/node': '>= 14'
      less: '*'
      sass: '*'
      stylus: '*'
      sugarss: '*'
      terser: ^5.4.0
    peerDependenciesMeta:
      '@types/node':
        optional: true
      less:
        optional: true
      sass:
        optional: true
      stylus:
        optional: true
      sugarss:
        optional: true
      terser:
        optional: true
    dependencies:
      '@types/node': 18.11.19
      esbuild: 0.16.17
      postcss: 8.4.21
      resolve: 1.22.1
      rollup: 3.14.0
    optionalDependencies:
      fsevents: 2.3.2
    dev: true

  /vite/4.1.1_akxt3mlquupvdn2keewb3g4hra:
    resolution: {integrity: sha512-LM9WWea8vsxhr782r9ntg+bhSFS06FJgCvvB0+8hf8UWtvaiDagKYWXndjfX6kGl74keHJUcpzrQliDXZlF5yg==}
    engines: {node: ^14.18.0 || >=16.0.0}
    hasBin: true
    peerDependencies:
      '@types/node': '>= 14'
      less: '*'
      sass: '*'
      stylus: '*'
      sugarss: '*'
      terser: ^5.4.0
    peerDependenciesMeta:
      '@types/node':
        optional: true
      less:
        optional: true
      sass:
        optional: true
      stylus:
        optional: true
      sugarss:
        optional: true
      terser:
        optional: true
    dependencies:
      '@types/node': 18.11.19
      esbuild: 0.16.17
      postcss: 8.4.21
      resolve: 1.22.1
      rollup: 3.14.0
      terser: 5.16.3
    optionalDependencies:
      fsevents: 2.3.2
    dev: true

  /vm2/3.9.11:
    resolution: {integrity: sha512-PFG8iJRSjvvBdisowQ7iVF580DXb1uCIiGaXgm7tynMR1uTBlv7UJlB1zdv5KJ+Tmq1f0Upnj3fayoEOPpCBKg==}
    engines: {node: '>=6.0'}
    hasBin: true
    dependencies:
      acorn: 8.8.2
      acorn-walk: 8.2.0
    dev: true

  /watchlist/0.3.1:
    resolution: {integrity: sha512-m5r4bzxJ9eg07TT/O0Q49imFPD45ZTuQ3kaHwSpUJj1QwVd3pzit4UYOmySdmAP5Egkz6mB6hcAPuPfhIbNo0g==}
    engines: {node: '>=8'}
    hasBin: true
    dependencies:
      mri: 1.2.0
    dev: true

  /wcwidth/1.0.1:
    resolution: {integrity: sha512-XHPEwS0q6TaxcvG85+8EYkbiCux2XtWG2mkc47Ng2A77BQu9+DqIOJldST4HgPkuea7dvKSj5VgX3P1d4rW8Tg==}
    dependencies:
      defaults: 1.0.4
    dev: true

  /web-streams-polyfill/3.2.1:
    resolution: {integrity: sha512-e0MO3wdXWKrLbL0DgGnUV7WHVuw9OUvL4hjgnPkIeEvESk74gAITi5G606JtZPp39cd8HA9VQzCIvA49LpPN5Q==}
    engines: {node: '>= 8'}
    dev: true

  /webidl-conversions/3.0.1:
    resolution: {integrity: sha512-2JAn3z8AR6rjK8Sm8orRC0h/bcl/DqL7tRPdGZ4I1CjdF+EaMLmYxBHyXuKL849eucPFhvBoxMsflfOb8kxaeQ==}
    dev: true

  /whatwg-url/5.0.0:
    resolution: {integrity: sha512-saE57nupxk6v3HY35+jzBwYa0rKSy0XR8JSxZPwgLr7ys0IBzhGviA1/TUGJLmSVqs8pb9AnvICXEuOHLprYTw==}
    dependencies:
      tr46: 0.0.3
      webidl-conversions: 3.0.1
    dev: true

  /which-module/2.0.0:
    resolution: {integrity: sha512-B+enWhmw6cjfVC7kS8Pj9pCrKSc5txArRyaYGe088shv/FGWH+0Rjx/xPgtsWfsUtS27FkP697E4DDhgrgoc0Q==}
    dev: true

  /which-pm-runs/1.1.0:
    resolution: {integrity: sha512-n1brCuqClxfFfq/Rb0ICg9giSZqCS+pLtccdag6C2HyufBrh3fBOiy9nb6ggRMvWOVH5GrdJskj5iGTZNxd7SA==}
    engines: {node: '>=4'}
    dev: true

  /which/1.3.1:
    resolution: {integrity: sha512-HxJdYWq1MTIQbJ3nw0cqssHoTNU267KlrDuGZ1WYlxDStUtKUhOaJmh112/TZmHxxUfuJqPXSOm7tDyas0OSIQ==}
    hasBin: true
    dependencies:
      isexe: 2.0.0
    dev: true

  /which/2.0.2:
    resolution: {integrity: sha512-BLI3Tl1TW3Pvl70l3yq3Y64i+awpwXqsGBYWkkqMtnbXgrMD+yj7rhW0kuEDxzJaYXGjEW5ogapKNMEKNMjibA==}
    engines: {node: '>= 8'}
    hasBin: true
    dependencies:
      isexe: 2.0.0
    dev: true

  /word-wrap/1.2.3:
    resolution: {integrity: sha512-Hz/mrNwitNRh/HUAtM/VT/5VH+ygD6DV7mYKZAtHOrbs8U7lvPS6xf7EJKMF0uW1KJCl0H701g3ZGus+muE5vQ==}
    engines: {node: '>=0.10.0'}
    dev: true

  /wrangler/2.9.0:
    resolution: {integrity: sha512-5nyyR4bXKG/Rwz0dH+nOx4SWvJWmTZVSbceLyTV+ZOH1sd2vvPnnW14NUzTNEjY3XaT93XH+28mc5+UNSYsFHw==}
    engines: {node: '>=16.13.0'}
    hasBin: true
    dependencies:
      '@cloudflare/kv-asset-handler': 0.2.0
      '@esbuild-plugins/node-globals-polyfill': 0.1.1_esbuild@0.14.51
      '@esbuild-plugins/node-modules-polyfill': 0.1.4_esbuild@0.14.51
      '@miniflare/core': 2.11.0
      '@miniflare/d1': 2.11.0
      '@miniflare/durable-objects': 2.11.0
      blake3-wasm: 2.1.5
      chokidar: 3.5.3
      esbuild: 0.14.51
      miniflare: 2.11.0
      nanoid: 3.3.4
      path-to-regexp: 6.2.1
      selfsigned: 2.1.1
      source-map: 0.7.4
      xxhash-wasm: 1.0.2
    optionalDependencies:
      fsevents: 2.3.2
    transitivePeerDependencies:
      - '@miniflare/storage-redis'
      - bufferutil
      - cron-schedule
      - ioredis
      - utf-8-validate
    dev: true

  /wrap-ansi/6.2.0:
    resolution: {integrity: sha512-r6lPcBGxZXlIcymEu7InxDMhdW0KDxpLgoFLcguasxCaJ/SOIZwINatK9KY/tf+ZrlywOKU0UDj3ATXUBfxJXA==}
    engines: {node: '>=8'}
    dependencies:
      ansi-styles: 4.3.0
      string-width: 4.2.3
      strip-ansi: 6.0.1
    dev: true

  /wrap-ansi/7.0.0:
    resolution: {integrity: sha512-YVGIj2kamLSTxw6NsZjoBxfSwsn0ycdesmc4p+Q21c5zPuZ1pl+NfxVdxPtdHvmNVOQ6XSYG4AUtyt/Fi7D16Q==}
    engines: {node: '>=10'}
    dependencies:
      ansi-styles: 4.3.0
      string-width: 4.2.3
      strip-ansi: 6.0.1
    dev: true

  /wrappy/1.0.2:
    resolution: {integrity: sha512-l4Sp/DRseor9wL6EvV2+TuQn63dMkPjZ/sp9XkghTEbV9KlPS1xUsZ3u7/IQO4wxtcFB4bgpQPRcR3QCvezPcQ==}
    dev: true

  /ws/8.11.0:
    resolution: {integrity: sha512-HPG3wQd9sNQoT9xHyNCXoDUa+Xw/VevmY9FoHyQ+g+rrMn4j6FB4np7Z0OhdTgjx6MgQLK7jwSy1YecU1+4Asg==}
    engines: {node: '>=10.0.0'}
    peerDependencies:
      bufferutil: ^4.0.1
      utf-8-validate: ^5.0.2
    peerDependenciesMeta:
      bufferutil:
        optional: true
      utf-8-validate:
        optional: true
    dev: true

  /ws/8.12.0:
    resolution: {integrity: sha512-kU62emKIdKVeEIOIKVegvqpXMSTAMLJozpHZaJNDYqBjzlSYXQGviYwN1osDLJ9av68qHd4a2oSjd7yD4pacig==}
    engines: {node: '>=10.0.0'}
    peerDependencies:
      bufferutil: ^4.0.1
      utf-8-validate: '>=5.0.2'
    peerDependenciesMeta:
      bufferutil:
        optional: true
      utf-8-validate:
        optional: true
    dev: true

  /xregexp/2.0.0:
    resolution: {integrity: sha512-xl/50/Cf32VsGq/1R8jJE5ajH1yMCQkpmoS10QbFZWl2Oor4H0Me64Pu2yxvsRWK3m6soJbmGfzSR7BYmDcWAA==}
    dev: true

  /xtend/4.0.2:
    resolution: {integrity: sha512-LKYU1iAXJXUgAXn9URjiu+MWhyUXHsvfp7mcuYm9dSUKK0/CjtrUwFAxD82/mCWbtLsGjFIad0wIsod4zrTAEQ==}
    engines: {node: '>=0.4'}
    dev: true

  /xxhash-wasm/1.0.2:
    resolution: {integrity: sha512-ibF0Or+FivM9lNrg+HGJfVX8WJqgo+kCLDc4vx6xMeTce7Aj+DLttKbxxRR/gNLSAelRc1omAPlJ77N/Jem07A==}
    dev: true

  /y18n/4.0.3:
    resolution: {integrity: sha512-JKhqTOwSrqNA1NY5lSztJ1GrBiUodLMmIZuLiDaMRJ+itFd+ABVE8XBjOvIWL+rSqNDC74LCSFmlb/U4UZ4hJQ==}
    dev: true

  /y18n/5.0.8:
    resolution: {integrity: sha512-0pfFzegeDWJHJIAmTLRP2DwHjdF5s7jo9tuztdQxAhINCdvS+3nGINqPd00AphqJR/0LhANUS6/+7SCb98YOfA==}
    engines: {node: '>=10'}
    dev: true

  /yallist/3.1.1:
    resolution: {integrity: sha512-a4UGQaWPH59mOXUYnAG2ewncQS4i4F43Tv3JoAM+s2VDAmS9NsK8GpDMLrCHPksFT7h3K6TOoUNn2pb7RoXx4g==}
    dev: true

  /yallist/4.0.0:
    resolution: {integrity: sha512-3wdGidZyq5PB084XLES5TpOSRA3wjXAlIWMhum2kRcv/41Sn2emQ0dycQW4uZXLejwKvg6EsvbdlVL+FYEct7A==}
    dev: true

  /yaml/1.10.2:
    resolution: {integrity: sha512-r3vXyErRCYJ7wg28yvBY5VSoAF8ZvlcW9/BwUzEtUsjvX/DKs24dIkuwjtuprwJJHsbyUbLApepYTR1BN4uHrg==}
    engines: {node: '>= 6'}
    dev: true

  /yaml/2.2.1:
    resolution: {integrity: sha512-e0WHiYql7+9wr4cWMx3TVQrNwejKaEe7/rHNmQmqRjazfOP5W8PB6Jpebb5o6fIapbz9o9+2ipcaTM2ZwDI6lw==}
    engines: {node: '>= 14'}
    dev: true

  /yargs-parser/18.1.3:
    resolution: {integrity: sha512-o50j0JeToy/4K6OZcaQmW6lyXXKhq7csREXcDwk2omFPJEwUNOVtJKvmDr9EI1fAJZUyZcRF7kxGBWmRXudrCQ==}
    engines: {node: '>=6'}
    dependencies:
      camelcase: 5.3.1
      decamelize: 1.2.0
    dev: true

  /yargs-parser/21.1.1:
    resolution: {integrity: sha512-tVpsJW7DdjecAiFpbIB1e3qxIQsE6NoPc5/eTdrbbIC4h0LVsWhnoa3g+m2HclBIujHzsxZ4VJVA+GUuc2/LBw==}
    engines: {node: '>=12'}
    dev: true

  /yargs/15.4.1:
    resolution: {integrity: sha512-aePbxDmcYW++PaqBsJ+HYUFwCdv4LVvdnhBy78E57PIor8/OVvhMrADFFEDh8DHDFRv/O9i3lPhsENjO7QX0+A==}
    engines: {node: '>=8'}
    dependencies:
      cliui: 6.0.0
      decamelize: 1.2.0
      find-up: 4.1.0
      get-caller-file: 2.0.5
      require-directory: 2.1.1
      require-main-filename: 2.0.0
      set-blocking: 2.0.0
      string-width: 4.2.3
      which-module: 2.0.0
      y18n: 4.0.3
      yargs-parser: 18.1.3
    dev: true

  /yargs/17.6.2:
    resolution: {integrity: sha512-1/9UrdHjDZc0eOU0HxOHoS78C69UD3JRMvzlJ7S79S2nTaWRA/whGCTV8o9e/N/1Va9YIV7Q4sOxD8VV4pCWOw==}
    engines: {node: '>=12'}
    dependencies:
      cliui: 8.0.1
      escalade: 3.1.1
      get-caller-file: 2.0.5
      require-directory: 2.1.1
      string-width: 4.2.3
      y18n: 5.0.8
      yargs-parser: 21.1.1
    dev: true

  /yauzl/2.10.0:
    resolution: {integrity: sha512-p4a9I6X6nu6IhoGmBqAcbJy1mlC4j27vEPZX9F4L4/vZT3Lyq1VkFHw/V/PUcB9Buo+DG3iHkT0x3Qya58zc3g==}
    dependencies:
      buffer-crc32: 0.2.13
      fd-slicer: 1.1.0
    dev: true

  /yn/3.1.1:
    resolution: {integrity: sha512-Ux4ygGWsu2c7isFWe8Yu1YluJmqVhxqK2cLXNQA5AcC3QfbGNpM7fu0Y8b/z16pXLnFxZYvWhd3fhBY9DLmC6Q==}
    engines: {node: '>=6'}
    dev: true
    optional: true

  /yocto-queue/0.1.0:
    resolution: {integrity: sha512-rVksvsnNCdJ/ohGc6xgPwyN8eheCxsiLM8mxuE/t/mOVqJewPuO1miLpTHQiRgTKCLexL4MeAFVagts7HmNZ2Q==}
    engines: {node: '>=10'}
    dev: true

  /youch/2.2.2:
    resolution: {integrity: sha512-/FaCeG3GkuJwaMR34GHVg0l8jCbafZLHiFowSjqLlqhC6OMyf2tPJBu8UirF7/NI9X/R5ai4QfEKUCOxMAGxZQ==}
    dependencies:
      '@types/stack-trace': 0.0.29
      cookie: 0.4.2
      mustache: 4.2.0
      stack-trace: 0.0.10
    dev: true

  /z-schema/5.0.5:
    resolution: {integrity: sha512-D7eujBWkLa3p2sIpJA0d1pr7es+a7m0vFAnZLlCEKq/Ij2k0MLi9Br2UPxoxdYystm5K1yeBGzub0FlYUEWj2Q==}
    engines: {node: '>=8.0.0'}
    hasBin: true
    dependencies:
      lodash.get: 4.4.2
      lodash.isequal: 4.5.0
      validator: 13.7.0
    optionalDependencies:
      commander: 9.5.0
    dev: true

  /zod/3.20.2:
    resolution: {integrity: sha512-1MzNQdAvO+54H+EaK5YpyEy0T+Ejo/7YLHS93G3RnYWh5gaotGHwGeN/ZO687qEDU2y4CdStQYXVHIgrUl5UVQ==}

  /zwitch/2.0.2:
    resolution: {integrity: sha512-JZxotl7SxAJH0j7dN4pxsTV6ZLXoLdGME+PsjkL/DaBrVryK9kTGq06GfKrwcSOqypP+fdXGoCHE36b99fWVoA==}

  /zwitch/2.0.4:
    resolution: {integrity: sha512-bXE4cR/kVZhKZX/RjPEflHaKVhUVl85noU3v6b8apfQEc1x4A+zBxjZ4lN8LqGd6WZ3dl98pY4o717VFmoPp+A==}

  github.com/BuilderIO/qwik-build/8e387d6f7e121b852019e77a932921dd8659e11c_undici@5.18.0:
    resolution: {tarball: https://codeload.github.com/BuilderIO/qwik-build/tar.gz/8e387d6f7e121b852019e77a932921dd8659e11c}
    id: github.com/BuilderIO/qwik-build/8e387d6f7e121b852019e77a932921dd8659e11c
    name: '@builder.io/qwik'
    version: 0.16.2
    engines: {node: '>=16.8.0'}
    hasBin: true
    peerDependencies:
      undici: ^5.14.0
    dependencies:
      undici: 5.18.0
    dev: true

  github.com/BuilderIO/qwik-city-build/ddc5dd3dad9713d26c46ac360d9fc0c6104cc560_@builder.io+qwik@0.16.2:
    resolution: {tarball: https://codeload.github.com/BuilderIO/qwik-city-build/tar.gz/ddc5dd3dad9713d26c46ac360d9fc0c6104cc560}
    id: github.com/BuilderIO/qwik-city-build/ddc5dd3dad9713d26c46ac360d9fc0c6104cc560
    name: '@builder.io/qwik-city'
    version: 0.1.0-beta9
    peerDependencies:
      '@builder.io/qwik': '>=0.16.2'
    dependencies:
      '@builder.io/qwik': github.com/BuilderIO/qwik-build/8e387d6f7e121b852019e77a932921dd8659e11c_undici@5.18.0
      '@mdx-js/mdx': 2.2.1
      '@types/mdx': 2.0.3
      source-map: 0.7.4
      vfile: 5.3.6
      zod: 3.20.2
    transitivePeerDependencies:
      - supports-color
    dev: true<|MERGE_RESOLUTION|>--- conflicted
+++ resolved
@@ -138,13 +138,8 @@
       '@builder.io/partytown': 0.7.5
       '@builder.io/qwik': BuilderIO/qwik-build#8e387d6f7e121b852019e77a932921dd8659e11c
       '@builder.io/qwik-city': BuilderIO/qwik-city-build#ddc5dd3dad9713d26c46ac360d9fc0c6104cc560
-<<<<<<< HEAD
-      '@builder.io/sdk-qwik': 0.1.7
-      '@docsearch/css': 3.3.2
-=======
       '@builder.io/sdk-qwik': 0.1.6
       '@docsearch/css': 3.3.3
->>>>>>> c598bd38
       '@types/node-fetch': 2.6.2
       '@types/prismjs': ^1.26.0
       algoliasearch: 4.14.3
@@ -170,13 +165,8 @@
       '@builder.io/partytown': 0.7.5
       '@builder.io/qwik': github.com/BuilderIO/qwik-build/8e387d6f7e121b852019e77a932921dd8659e11c_undici@5.18.0
       '@builder.io/qwik-city': github.com/BuilderIO/qwik-city-build/ddc5dd3dad9713d26c46ac360d9fc0c6104cc560_@builder.io+qwik@0.16.2
-<<<<<<< HEAD
-      '@builder.io/sdk-qwik': 0.1.7_@builder.io+qwik@0.16.2
-      '@docsearch/css': 3.3.2
-=======
       '@builder.io/sdk-qwik': 0.1.6_@builder.io+qwik@0.16.2
       '@docsearch/css': 3.3.3
->>>>>>> c598bd38
       '@types/node-fetch': 2.6.2
       '@types/prismjs': 1.26.0
       algoliasearch: 4.14.3
@@ -443,8 +433,8 @@
     hasBin: true
     dev: true
 
-  /@builder.io/sdk-qwik/0.1.7_@builder.io+qwik@0.16.2:
-    resolution: {integrity: sha512-W2yzQAR9XtMw5m9Y631Djp1r5Rr3xOECH1T+8cmzAqmRvdwioHrrDOoxfYMKQ4OPVVkP9GTWfxcL7P5hMHy5gw==}
+  /@builder.io/sdk-qwik/0.1.6_@builder.io+qwik@0.16.2:
+    resolution: {integrity: sha512-epSQ5TggMAGzgnonK440gNwe2M2xRfMJf+i4JQZUu781ikhav+BI1eHl6WOMVakl07NkWSRCi53IQ01rBSTkSA==}
     peerDependencies:
       '@builder.io/qwik': '>=0.13.3'
     dependencies:
@@ -6874,13 +6864,6 @@
       busboy: 1.6.0
     dev: true
 
-  /undici/5.18.0:
-    resolution: {integrity: sha512-1iVwbhonhFytNdg0P4PqyIAXbdlVZVebtPDvuM36m66mRw4OGrCm2MYynJv/UENFLdP13J1nPVQzVE2zTs1OeA==}
-    engines: {node: '>=12.18'}
-    dependencies:
-      busboy: 1.6.0
-    dev: true
-
   /undici/5.9.1:
     resolution: {integrity: sha512-6fB3a+SNnWEm4CJbgo0/CWR8RGcOCQP68SF4X0mxtYTq2VNN8T88NYrWVBAeSX+zb7bny2dx2iYhP3XHi00omg==}
     engines: {node: '>=12.18'}
