--- conflicted
+++ resolved
@@ -286,11 +286,10 @@
       solid-js: ^1.6.2
       typescript: 4.8.4
       vite: 3.2.3
-    dependencies:
-      solid-js: 1.6.2
     devDependencies:
       '@builder.io/qwik': link:../qwik
       '@builder.io/solid-example': link:../solid-example
+      solid-js: 1.6.2
       typescript: 4.8.4
       vite: 3.2.3
 
@@ -421,6 +420,14 @@
     dependencies:
       '@jridgewell/gen-mapping': 0.1.1
       '@jridgewell/trace-mapping': 0.3.17
+    dev: true
+
+  /@azure/functions/3.5.0:
+    resolution: {integrity: sha512-RBYGdZIPYT17UPGBcXI9DPlpaEOO5D8r7pDpJsm/2N5eVrpqIRO8VZuoIiZiEQWV0LO3BZNzlvdS87pzBUBJzQ==}
+    dependencies:
+      iconv-lite: 0.6.3
+      long: 4.0.0
+      uuid: 8.3.2
     dev: true
 
   /@babel/code-frame/7.18.6:
@@ -452,7 +459,7 @@
       convert-source-map: 1.9.0
       debug: 4.3.4
       gensync: 1.0.0-beta.2
-      json5: 2.2.1
+      json5: 2.2.3
       semver: 6.3.0
     transitivePeerDependencies:
       - supports-color
@@ -1572,21 +1579,8 @@
       - supports-color
     dev: true
 
-<<<<<<< HEAD
   /@babel/runtime/7.20.1:
     resolution: {integrity: sha512-mrzLkl6U9YLF8qpqI7TB82PESyEGjm/0Ly91jG575eVxMMlb8fYfOXFZIJ8XfLrJZQbm7dlKry2bJmXBUEkdFg==}
-=======
-  /@azure/functions/3.5.0:
-    resolution: {integrity: sha512-RBYGdZIPYT17UPGBcXI9DPlpaEOO5D8r7pDpJsm/2N5eVrpqIRO8VZuoIiZiEQWV0LO3BZNzlvdS87pzBUBJzQ==}
-    dependencies:
-      iconv-lite: 0.6.3
-      long: 4.0.0
-      uuid: 8.3.2
-    dev: true
-
-  /@babel/code-frame/7.18.6:
-    resolution: {integrity: sha512-TDCmlK5eOvH+eH7cdAFlNXeVJqWIQ7gW9tY1GJIpUtFb6CmjVyq2VM3u71bOyR8CRihcCgMUYoDNyLXao3+70Q==}
->>>>>>> 78f9a137
     engines: {node: '>=6.9.0'}
     dependencies:
       regenerator-runtime: 0.13.10
@@ -2481,16 +2475,6 @@
       playwright-core: 1.29.1
     dev: true
 
-<<<<<<< HEAD
-  /@playwright/test/1.28.0:
-    resolution: {integrity: sha512-vrHs5DFTPwYox5SGKq/7TDn/S4q6RA1zArd7uhO6EyP9hj3XgZBBM12ktMbnDQNxh/fL1IUKsTNLxihmsU38lQ==}
-    engines: {node: '>=14'}
-    hasBin: true
-    dependencies:
-      '@types/node': 18.11.9
-      playwright-core: 1.28.0
-    dev: true
-
   /@rollup/plugin-babel/5.3.1_rw3hudt2pmn5afxog7l3b6qtze:
     resolution: {integrity: sha512-WFfdLWU/xVWKeRQnKmIAQULUI7Il0gZnBIH/ZFO069wYIfPu+8zrfp/KMW0atmELoRDq8FbiP3VCss9MhCut7Q==}
     engines: {node: '>= 10.0.0'}
@@ -2569,12 +2553,8 @@
       rollup: 2.79.1
     dev: true
 
-  /@rushstack/node-core-library/3.53.2:
-    resolution: {integrity: sha512-FggLe5DQs0X9MNFeJN3/EXwb+8hyZUTEp2i+V1e8r4Va4JgkjBNY0BuEaQI+3DW6S4apV3UtXU3im17MSY00DA==}
-=======
   /@rushstack/node-core-library/3.53.3:
     resolution: {integrity: sha512-H0+T5koi5MFhJUd5ND3dI3bwLhvlABetARl78L3lWftJVQEPyzcgTStvTTRiIM5mCltyTM8VYm6BuCtNUuxD0Q==}
->>>>>>> 78f9a137
     dependencies:
       '@types/node': 12.20.24
       colors: 1.2.5
@@ -2825,7 +2805,7 @@
   /@types/resolve/1.17.1:
     resolution: {integrity: sha512-yy7HuzQhj0dhGpD8RLXSZWEkLsV9ibvxvi6EiJ3bkqLAO1RGo0WbkWQiwpRlSFymTJRz0d3k5LM3kkx8ArDbLw==}
     dependencies:
-      '@types/node': 18.11.9
+      '@types/node': 18.11.18
     dev: true
 
   /@types/scheduler/0.16.2:
@@ -5311,18 +5291,13 @@
       which: 1.3.1
     dev: true
 
-<<<<<<< HEAD
   /globals/11.12.0:
     resolution: {integrity: sha512-WOBp/EEGUiIsJSp7wcv/y6MO+lV9UoncWqxuFfm8eBwzWNgyfBd6Gz+IeKQ9jCmyhoH99g15M3T+QaVHFjizVA==}
     engines: {node: '>=4'}
     dev: true
 
-  /globals/13.18.0:
-    resolution: {integrity: sha512-/mR4KI8Ps2spmoc0Ulu9L7agOF0du1CZNQ3dke8yItYlyKNmGrkONemBbd6V8UTc1Wgcqn21t3WYB7dbRmh6/A==}
-=======
   /globals/13.19.0:
     resolution: {integrity: sha512-dkQ957uSRWHw7CFXLUtUHQI3g3aWApYhfNR2O6jn/907riyTYKVBmxYVROkBcY614FSSeSJh7Xm7SrUWCxvJMQ==}
->>>>>>> 78f9a137
     engines: {node: '>=8'}
     dependencies:
       type-fest: 0.20.2
@@ -5784,7 +5759,7 @@
     resolution: {integrity: sha512-KWYVV1c4i+jbMpaBC+U++4Va0cp8OisU185o73T1vo99hqi7w8tSJfUXYswwqqrjzwxa6KpRK54WhPvwf5w6PQ==}
     engines: {node: '>= 10.13.0'}
     dependencies:
-      '@types/node': 18.11.9
+      '@types/node': 18.11.18
       merge-stream: 2.0.0
       supports-color: 7.2.0
     dev: true
@@ -5851,6 +5826,12 @@
 
   /json-stable-stringify-without-jsonify/1.0.1:
     resolution: {integrity: sha512-Bdboy+l7tA3OGW6FjyFHWkP5LuByj1Tk33Ljyq0axyzdk9//JSi2u3fP1QSmd1KNwq6VOKYGlAu87CisVir6Pw==}
+    dev: true
+
+  /json5/2.2.3:
+    resolution: {integrity: sha512-XmOWe7eyHYH14cLdVPoyg+GOH3rYX++KpzrylJwSW98t3Nk+U8XOl8FWKOgwtzdb8lXGf6zYwDUzeHMWfxasyg==}
+    engines: {node: '>=6'}
+    hasBin: true
     dev: true
 
   /jsonfile/4.0.0:
@@ -7597,7 +7578,7 @@
       jest-worker: 26.6.2
       rollup: 2.79.1
       serialize-javascript: 4.0.0
-      terser: 5.15.1
+      terser: 5.16.1
     dev: true
 
   /rollup-pluginutils/2.8.2:
@@ -7606,7 +7587,6 @@
       estree-walker: 0.6.1
     dev: true
 
-<<<<<<< HEAD
   /rollup-preset-solid/1.4.0:
     resolution: {integrity: sha512-rjUH0dMkyHxkin1uBcdZX110DL/P0hppMWF0RAwJdl7ly9IH/N+jHxmnyf7OzkyI2pGUBO9Lr1NN8Me9TFKN6Q==}
     dependencies:
@@ -7630,11 +7610,14 @@
   /rollup/2.79.1:
     resolution: {integrity: sha512-uKxbd0IhMZOhjAiD5oAFp7BqvkA4Dv47qpOCtaNvng4HBwdbWtdOh8f5nZNuk2rp51PMGk3bzfWu5oayNEuYnw==}
     engines: {node: '>=10.0.0'}
-=======
+    hasBin: true
+    optionalDependencies:
+      fsevents: 2.3.2
+    dev: true
+
   /rollup/3.9.1:
     resolution: {integrity: sha512-GswCYHXftN8ZKGVgQhTFUJB/NBXxrRGgO2NCy6E8s1rwEJ4Q9/VttNqcYfEvx4dTo4j58YqdC3OVztPzlKSX8w==}
     engines: {node: '>=14.18.0', npm: '>=8.0.0'}
->>>>>>> 78f9a137
     hasBin: true
     optionalDependencies:
       fsevents: 2.3.2
@@ -7843,7 +7826,6 @@
     resolution: {integrity: sha512-AZBsj+Yn1xliniTTeuQKG9V7VQVkQ8lZmSKvBjpcVSoZeF7nvt/N5f7Kcsx6QSufioa2YgvBjkIiA0cM0qhotw==}
     dependencies:
       csstype: 3.1.1
-    dev: false
 
   /source-map-js/1.0.2:
     resolution: {integrity: sha512-R0XvVJ9WusLiqTCEiGCmICCMplcCkIwwR11mOSD9CR5u+IXYdiseeEuXCVAjS54zqwkLcPNnmU4OeJ6tUrWhDw==}
@@ -8467,7 +8449,6 @@
       - typescript
     dev: true
 
-<<<<<<< HEAD
   /vite/3.2.3:
     resolution: {integrity: sha512-h8jl1TZ76eGs3o2dIBSsvXDLb1m/Ec1iej8ZMdz+PsaFUsftZeWe2CZOI3qogEsMNaywc17gu0q6cQDzh/weCQ==}
     engines: {node: ^14.18.0 || >=16.0.0}
@@ -8493,20 +8474,16 @@
       terser:
         optional: true
     dependencies:
-      esbuild: 0.15.14
-      postcss: 8.4.19
+      esbuild: 0.15.16
+      postcss: 8.4.20
       resolve: 1.22.1
       rollup: 2.79.1
     optionalDependencies:
       fsevents: 2.3.2
     dev: true
 
-  /vite/3.2.4:
-    resolution: {integrity: sha512-Z2X6SRAffOUYTa+sLy3NQ7nlHFU100xwanq1WDwqaiFiCe+25zdxP1TfCS5ojPV2oDDcXudHIoPnI1Z/66B7Yw==}
-=======
   /vite/4.0.3:
     resolution: {integrity: sha512-HvuNv1RdE7deIfQb8mPk51UKjqptO/4RXZ5yXSAvurd5xOckwS/gg8h9Tky3uSbnjYTgUm0hVCet1cyhKd73ZA==}
->>>>>>> 78f9a137
     engines: {node: ^14.18.0 || >=16.0.0}
     hasBin: true
     peerDependencies:
