--- conflicted
+++ resolved
@@ -186,39 +186,6 @@
         version: 4.1.5
 
   packages/docs:
-<<<<<<< HEAD
-=======
-    specifiers:
-      '@algolia/autocomplete-core': 1.7.4
-      '@algolia/autocomplete-shared': 1.7.4
-      '@algolia/client-search': 4.14.3
-      '@builder.io/partytown': 0.7.6
-      '@builder.io/qwik': 0.100.0
-      '@builder.io/qwik-city': 0.100.0
-      '@builder.io/sdk-qwik': ^0.2.0
-      '@docsearch/css': 3.3.3
-      '@supabase/supabase-js': ^2.14.0
-      '@types/prismjs': ^1.26.0
-      algoliasearch: 4.16.0
-      autoprefixer: 10.4.14
-      fflate: 0.7.4
-      gray-matter: 4.0.3
-      mdast: ^3.0.0
-      openai: ^3.2.1
-      postcss: 8.4.21
-      prism-themes: 1.9.0
-      prismjs: 1.29.0
-      puppeteer: ^19.8.3
-      rehype-pretty-code: ^0.9.4
-      shiki: ^0.14.1
-      tailwindcss: 3.3.1
-      tsm: 2.3.0
-      typescript: 5.0.3
-      undici: 5.21.0
-      uvu: 0.5.6
-      vite: 4.2.1
-      wrangler: ^2.14.0
->>>>>>> d30f32fd
     dependencies:
       '@supabase/supabase-js':
         specifier: ^2.14.0
@@ -227,7 +194,6 @@
         specifier: ^3.2.1
         version: 3.2.1
     devDependencies:
-<<<<<<< HEAD
       '@algolia/autocomplete-core':
         specifier: 1.7.4
         version: 1.7.4
@@ -247,8 +213,8 @@
         specifier: 0.100.0
         version: 0.100.0(@builder.io/qwik@0.100.0)
       '@builder.io/sdk-qwik':
-        specifier: ^0.1.16
-        version: 0.1.16(@builder.io/qwik@0.100.0)
+        specifier: ^0.2.0
+        version: 0.2.0(@builder.io/qwik@0.100.0)
       '@docsearch/css':
         specifier: 3.3.3
         version: 3.3.3
@@ -305,39 +271,10 @@
         version: 0.5.6
       vite:
         specifier: 4.2.1
-        version: 4.2.1(@types/node@18.15.9)(terser@5.16.8)
+        version: 4.2.1
       wrangler:
         specifier: ^2.14.0
         version: 2.14.0
-=======
-      '@algolia/autocomplete-core': 1.7.4
-      '@algolia/autocomplete-shared': 1.7.4
-      '@algolia/client-search': 4.14.3
-      '@builder.io/partytown': 0.7.6
-      '@builder.io/qwik': 0.100.0_undici@5.21.0
-      '@builder.io/qwik-city': 0.100.0_@builder.io+qwik@0.100.0
-      '@builder.io/sdk-qwik': 0.2.0_@builder.io+qwik@0.100.0
-      '@docsearch/css': 3.3.3
-      '@types/prismjs': 1.26.0
-      algoliasearch: 4.16.0
-      autoprefixer: 10.4.14_postcss@8.4.21
-      fflate: 0.7.4
-      gray-matter: 4.0.3
-      mdast: 3.0.0
-      postcss: 8.4.21
-      prism-themes: 1.9.0
-      prismjs: 1.29.0
-      puppeteer: 19.8.3_typescript@5.0.3
-      rehype-pretty-code: 0.9.4_shiki@0.14.1
-      shiki: 0.14.1
-      tailwindcss: 3.3.1_postcss@8.4.21
-      tsm: 2.3.0
-      typescript: 5.0.3
-      undici: 5.21.0
-      uvu: 0.5.6
-      vite: 4.2.1
-      wrangler: 2.14.0
->>>>>>> d30f32fd
 
   packages/eslint-plugin-qwik:
     dependencies:
@@ -474,7 +411,7 @@
         version: 0.5.6
       vite:
         specifier: 4.2.1
-        version: 4.2.1(@types/node@18.15.9)(terser@5.16.8)
+        version: 4.2.1(@types/node@18.15.9)
       yaml:
         specifier: 2.2.1
         version: 2.2.1
@@ -503,7 +440,7 @@
         version: 5.0.3
       vite:
         specifier: 4.2.1
-        version: 4.2.1(@types/node@18.15.9)(terser@5.16.8)
+        version: 4.2.1
 
 packages:
 
@@ -725,13 +662,8 @@
       undici: 5.21.0
     dev: true
 
-<<<<<<< HEAD
-  /@builder.io/sdk-qwik@0.1.16(@builder.io/qwik@0.100.0):
-    resolution: {integrity: sha512-jlO+srJYtOwrnAFUTkzRI800PvwboZv/V/fVEILn/rIeYo7/cp6hXeQMUtRulDp4cxJ36hgX96tbsSdPapUyBg==}
-=======
-  /@builder.io/sdk-qwik/0.2.0_@builder.io+qwik@0.100.0:
+  /@builder.io/sdk-qwik@0.2.0(@builder.io/qwik@0.100.0):
     resolution: {integrity: sha512-v5J87nKLTWdLsrvheA19NSvSRtf2o0kslBI+QXuTXZCawLJAEwJy7rS8A3sU22qGNuCvVWuTXG9aq6dsxY4iHw==}
->>>>>>> d30f32fd
     peerDependencies:
       '@builder.io/qwik': '>=0.13.3'
     dependencies:
@@ -8109,6 +8041,73 @@
       - typescript
     dev: true
 
+  /vite@4.2.1:
+    resolution: {integrity: sha512-7MKhqdy0ISo4wnvwtqZkjke6XN4taqQ2TBaTccLIpOKv7Vp2h4Y+NpmWCnGDeSvvn45KxvWgGyb0MkHvY1vgbg==}
+    engines: {node: ^14.18.0 || >=16.0.0}
+    hasBin: true
+    peerDependencies:
+      '@types/node': '>= 14'
+      less: '*'
+      sass: '*'
+      stylus: '*'
+      sugarss: '*'
+      terser: ^5.4.0
+    peerDependenciesMeta:
+      '@types/node':
+        optional: true
+      less:
+        optional: true
+      sass:
+        optional: true
+      stylus:
+        optional: true
+      sugarss:
+        optional: true
+      terser:
+        optional: true
+    dependencies:
+      esbuild: 0.17.12
+      postcss: 8.4.21
+      resolve: 1.22.1
+      rollup: 3.20.0
+    optionalDependencies:
+      fsevents: 2.3.2
+    dev: true
+
+  /vite@4.2.1(@types/node@18.15.9):
+    resolution: {integrity: sha512-7MKhqdy0ISo4wnvwtqZkjke6XN4taqQ2TBaTccLIpOKv7Vp2h4Y+NpmWCnGDeSvvn45KxvWgGyb0MkHvY1vgbg==}
+    engines: {node: ^14.18.0 || >=16.0.0}
+    hasBin: true
+    peerDependencies:
+      '@types/node': '>= 14'
+      less: '*'
+      sass: '*'
+      stylus: '*'
+      sugarss: '*'
+      terser: ^5.4.0
+    peerDependenciesMeta:
+      '@types/node':
+        optional: true
+      less:
+        optional: true
+      sass:
+        optional: true
+      stylus:
+        optional: true
+      sugarss:
+        optional: true
+      terser:
+        optional: true
+    dependencies:
+      '@types/node': 18.15.9
+      esbuild: 0.17.12
+      postcss: 8.4.21
+      resolve: 1.22.1
+      rollup: 3.20.0
+    optionalDependencies:
+      fsevents: 2.3.2
+    dev: true
+
   /vite@4.2.1(@types/node@18.15.9)(terser@5.16.8):
     resolution: {integrity: sha512-7MKhqdy0ISo4wnvwtqZkjke6XN4taqQ2TBaTccLIpOKv7Vp2h4Y+NpmWCnGDeSvvn45KxvWgGyb0MkHvY1vgbg==}
     engines: {node: ^14.18.0 || >=16.0.0}
