--- conflicted
+++ resolved
@@ -186,48 +186,6 @@
         version: 4.1.5
 
   packages/docs:
-<<<<<<< HEAD
-=======
-    specifiers:
-      '@algolia/autocomplete-core': 1.7.4
-      '@algolia/autocomplete-shared': 1.7.4
-      '@algolia/client-search': 4.14.3
-      '@builder.io/partytown': 0.7.6
-      '@builder.io/qwik': 0.100.0
-      '@builder.io/qwik-city': 0.100.0
-      '@builder.io/qwik-react': 0.5.0
-      '@builder.io/sdk-qwik': ^0.2.0
-      '@docsearch/css': 3.3.3
-      '@emotion/react': ^11.10.6
-      '@emotion/styled': ^11.10.6
-      '@mui/material': ^5.11.9
-      '@mui/x-data-grid': ^5.17.24
-      '@supabase/supabase-js': ^2.14.0
-      '@types/prismjs': ^1.26.0
-      '@types/react': 18.0.28
-      '@types/react-dom': 18.0.11
-      algoliasearch: 4.16.0
-      autoprefixer: 10.4.14
-      fflate: 0.7.4
-      gray-matter: 4.0.3
-      mdast: ^3.0.0
-      openai: ^3.2.1
-      postcss: 8.4.21
-      prism-themes: 1.9.0
-      prismjs: 1.29.0
-      puppeteer: ^19.8.3
-      react: 18.2.0
-      react-dom: 18.2.0
-      rehype-pretty-code: ^0.9.4
-      shiki: ^0.14.1
-      tailwindcss: 3.3.1
-      tsm: 2.3.0
-      typescript: 5.0.3
-      undici: 5.21.0
-      uvu: 0.5.6
-      vite: 4.2.1
-      wrangler: ^2.14.0
->>>>>>> 7d7f247e
     dependencies:
       '@supabase/supabase-js':
         specifier: ^2.14.0
@@ -236,7 +194,6 @@
         specifier: ^3.2.1
         version: 3.2.1
     devDependencies:
-<<<<<<< HEAD
       '@algolia/autocomplete-core':
         specifier: 1.7.4
         version: 1.7.4
@@ -255,15 +212,36 @@
       '@builder.io/qwik-city':
         specifier: 0.100.0
         version: 0.100.0(@builder.io/qwik@0.100.0)
+      '@builder.io/qwik-react':
+        specifier: 0.5.0
+        version: 0.5.0(@builder.io/qwik@0.100.0)(@types/react-dom@18.0.11)(@types/react@18.0.28)(react-dom@18.2.0)(react@18.2.0)
       '@builder.io/sdk-qwik':
         specifier: ^0.2.0
         version: 0.2.0(@builder.io/qwik@0.100.0)
       '@docsearch/css':
         specifier: 3.3.3
         version: 3.3.3
+      '@emotion/react':
+        specifier: ^11.10.6
+        version: 11.10.6(@types/react@18.0.28)(react@18.2.0)
+      '@emotion/styled':
+        specifier: ^11.10.6
+        version: 11.10.6(@emotion/react@11.10.6)(@types/react@18.0.28)(react@18.2.0)
+      '@mui/material':
+        specifier: ^5.11.9
+        version: 5.11.16(@emotion/react@11.10.6)(@emotion/styled@11.10.6)(@types/react@18.0.28)(react-dom@18.2.0)(react@18.2.0)
+      '@mui/x-data-grid':
+        specifier: ^5.17.24
+        version: 5.17.26(@mui/material@5.11.16)(react-dom@18.2.0)(react@18.2.0)
       '@types/prismjs':
         specifier: ^1.26.0
         version: 1.26.0
+      '@types/react':
+        specifier: 18.0.28
+        version: 18.0.28
+      '@types/react-dom':
+        specifier: 18.0.11
+        version: 18.0.11
       algoliasearch:
         specifier: 4.16.0
         version: 4.16.0
@@ -291,6 +269,12 @@
       puppeteer:
         specifier: ^19.8.3
         version: 19.8.3(typescript@5.0.3)
+      react:
+        specifier: 18.2.0
+        version: 18.2.0
+      react-dom:
+        specifier: 18.2.0
+        version: 18.2.0(react@18.2.0)
       rehype-pretty-code:
         specifier: ^0.9.4
         version: 0.9.4(shiki@0.14.1)
@@ -318,44 +302,6 @@
       wrangler:
         specifier: ^2.14.0
         version: 2.14.0
-=======
-      '@algolia/autocomplete-core': 1.7.4
-      '@algolia/autocomplete-shared': 1.7.4
-      '@algolia/client-search': 4.14.3
-      '@builder.io/partytown': 0.7.6
-      '@builder.io/qwik': 0.100.0_undici@5.21.0
-      '@builder.io/qwik-city': 0.100.0_@builder.io+qwik@0.100.0
-      '@builder.io/qwik-react': 0.5.0_sumctzdkqnmuekd2wvjibbwyyy
-      '@builder.io/sdk-qwik': 0.2.0_@builder.io+qwik@0.100.0
-      '@docsearch/css': 3.3.3
-      '@emotion/react': 11.10.6_pmekkgnqduwlme35zpnqhenc34
-      '@emotion/styled': 11.10.6_oouaibmszuch5k64ms7uxp2aia
-      '@mui/material': 5.11.16_xqeqsl5kvjjtyxwyi3jhw3yuli
-      '@mui/x-data-grid': 5.17.26_5s4wnx5rbdkljbimxuy7ojqh2i
-      '@types/prismjs': 1.26.0
-      '@types/react': 18.0.28
-      '@types/react-dom': 18.0.11
-      algoliasearch: 4.16.0
-      autoprefixer: 10.4.14_postcss@8.4.21
-      fflate: 0.7.4
-      gray-matter: 4.0.3
-      mdast: 3.0.0
-      postcss: 8.4.21
-      prism-themes: 1.9.0
-      prismjs: 1.29.0
-      puppeteer: 19.8.3_typescript@5.0.3
-      react: 18.2.0
-      react-dom: 18.2.0_react@18.2.0
-      rehype-pretty-code: 0.9.4_shiki@0.14.1
-      shiki: 0.14.1
-      tailwindcss: 3.3.1_postcss@8.4.21
-      tsm: 2.3.0
-      typescript: 5.0.3
-      undici: 5.21.0
-      uvu: 0.5.6
-      vite: 4.2.1
-      wrangler: 2.14.0
->>>>>>> 7d7f247e
 
   packages/eslint-plugin-qwik:
     dependencies:
@@ -691,23 +637,19 @@
       '@babel/highlight': 7.18.6
     dev: true
 
-<<<<<<< HEAD
-  /@babel/helper-validator-identifier@7.19.1:
-=======
-  /@babel/helper-module-imports/7.21.4:
+  /@babel/helper-module-imports@7.21.4:
     resolution: {integrity: sha512-orajc5T2PsRYUN3ZryCEFeMDYwyw09c/pZeaQEZPH0MpKzSvn3e0uXsDBu3k03VI+9DBiRo+l22BfKTpKwa/Wg==}
     engines: {node: '>=6.9.0'}
     dependencies:
       '@babel/types': 7.21.4
     dev: true
 
-  /@babel/helper-string-parser/7.19.4:
+  /@babel/helper-string-parser@7.19.4:
     resolution: {integrity: sha512-nHtDoQcuqFmwYNYPz3Rah5ph2p8PFeFCsZk9A/48dPc/rGocJ5J3hAAZ7pb76VWX3fZKu+uEr/FhH5jLx7umrw==}
     engines: {node: '>=6.9.0'}
     dev: true
 
-  /@babel/helper-validator-identifier/7.19.1:
->>>>>>> 7d7f247e
+  /@babel/helper-validator-identifier@7.19.1:
     resolution: {integrity: sha512-awrNfaMtnHUr653GgGEs++LlAvW6w+DcPrOliSMXWCKo597CwL5Acf/wWdNkf/tfEQE3mjkeD1YOVZOUV/od1w==}
     engines: {node: '>=6.9.0'}
     dev: true
@@ -728,17 +670,14 @@
       regenerator-runtime: 0.13.11
     dev: true
 
-<<<<<<< HEAD
-  /@builder.io/partytown@0.7.6:
-=======
-  /@babel/runtime/7.21.0:
+  /@babel/runtime@7.21.0:
     resolution: {integrity: sha512-xwII0//EObnq89Ji5AKYQaRYiW/nZ3llSv29d49IuxPhKbtJoLP+9QUUZ4nVragQVtaVGeZrpB+ZtG/Pdy/POw==}
     engines: {node: '>=6.9.0'}
     dependencies:
       regenerator-runtime: 0.13.11
     dev: true
 
-  /@babel/types/7.21.4:
+  /@babel/types@7.21.4:
     resolution: {integrity: sha512-rU2oY501qDxE8Pyo7i/Orqma4ziCOrby0/9mvbDUGEfvZjb279Nk9k19e2fiCxHbRRpY2ZyrgW1eq22mvmOIzA==}
     engines: {node: '>=6.9.0'}
     dependencies:
@@ -747,8 +686,7 @@
       to-fast-properties: 2.0.0
     dev: true
 
-  /@builder.io/partytown/0.7.6:
->>>>>>> 7d7f247e
+  /@builder.io/partytown@0.7.6:
     resolution: {integrity: sha512-snXIGNiZpqjno3XYQN2lbBB+05hsQR/LSttbtIW1c0gmZ7Kh/DIo0YrxlDxCDulAMFPFM8J+4voLwvYepSj3sw==}
     hasBin: true
     dev: true
@@ -769,10 +707,7 @@
       - supports-color
     dev: true
 
-<<<<<<< HEAD
-  /@builder.io/qwik@0.100.0(undici@5.21.0):
-=======
-  /@builder.io/qwik-react/0.5.0_sumctzdkqnmuekd2wvjibbwyyy:
+  /@builder.io/qwik-react@0.5.0(@builder.io/qwik@0.100.0)(@types/react-dom@18.0.11)(@types/react@18.0.28)(react-dom@18.2.0)(react@18.2.0):
     resolution: {integrity: sha512-JdJWQWOJGv7ddQqEZwzR8wPh0IoCQZwD9qo75+reiQaLp6eH+Pjsm/kn1LaMQt6u72pCCNjnj5kEn/bnbfnIjQ==}
     engines: {node: '>=16'}
     peerDependencies:
@@ -782,15 +717,14 @@
       react: '>=18.0.0'
       react-dom: '>=18.0.0'
     dependencies:
-      '@builder.io/qwik': 0.100.0_undici@5.21.0
+      '@builder.io/qwik': 0.100.0(undici@5.21.0)
       '@types/react': 18.0.28
       '@types/react-dom': 18.0.11
       react: 18.2.0
-      react-dom: 18.2.0_react@18.2.0
-    dev: true
-
-  /@builder.io/qwik/0.100.0_undici@5.21.0:
->>>>>>> 7d7f247e
+      react-dom: 18.2.0(react@18.2.0)
+    dev: true
+
+  /@builder.io/qwik@0.100.0(undici@5.21.0):
     resolution: {integrity: sha512-p2DAHZTkPFVN3fz3I6Ael6pLLdlzf89owPJVAIoQ9vt5jULnDJRf096qGc84Y+gaoqfoFWBYHYVnHOP0fnRjQg==}
     engines: {node: '>=16.8.0 <18.0.0 || >=18.11'}
     hasBin: true
@@ -915,14 +849,11 @@
     resolution: {integrity: sha512-6SCwI7P8ao+se1TUsdZ7B4XzL+gqeQZnBc+2EONZlcVa0dVrk0NjETxozFKgMv0eEGH8QzP1fkN+A1rH61l4eg==}
     dev: true
 
-<<<<<<< HEAD
-  /@esbuild-plugins/node-globals-polyfill@0.1.1(esbuild@0.16.3):
-=======
-  /@emotion/babel-plugin/11.10.6:
+  /@emotion/babel-plugin@11.10.6:
     resolution: {integrity: sha512-p2dAqtVrkhSa7xz1u/m9eHYdLi+en8NowrmXeF/dKtJpU8lCWli8RUAati7NcSl0afsBott48pdnANuD0wh9QQ==}
     dependencies:
       '@babel/helper-module-imports': 7.21.4
-      '@babel/runtime': 7.21.0
+      '@babel/runtime': 7.20.1
       '@emotion/hash': 0.9.0
       '@emotion/memoize': 0.8.0
       '@emotion/serialize': 1.1.1
@@ -934,7 +865,7 @@
       stylis: 4.1.3
     dev: true
 
-  /@emotion/cache/11.10.7:
+  /@emotion/cache@11.10.7:
     resolution: {integrity: sha512-VLl1/2D6LOjH57Y8Vem1RoZ9haWF4jesHDGiHtKozDQuBIkJm2gimVo0I02sWCuzZtVACeixTVB4jeE8qvCBoQ==}
     dependencies:
       '@emotion/memoize': 0.8.0
@@ -944,21 +875,21 @@
       stylis: 4.1.3
     dev: true
 
-  /@emotion/hash/0.9.0:
+  /@emotion/hash@0.9.0:
     resolution: {integrity: sha512-14FtKiHhy2QoPIzdTcvh//8OyBlknNs2nXRwIhG904opCby3l+9Xaf/wuPvICBF0rc1ZCNBd3nKe9cd2mecVkQ==}
     dev: true
 
-  /@emotion/is-prop-valid/1.2.0:
+  /@emotion/is-prop-valid@1.2.0:
     resolution: {integrity: sha512-3aDpDprjM0AwaxGE09bOPkNxHpBd+kA6jty3RnaEXdweX1DF1U3VQpPYb0g1IStAuK7SVQ1cy+bNBBKp4W3Fjg==}
     dependencies:
       '@emotion/memoize': 0.8.0
     dev: true
 
-  /@emotion/memoize/0.8.0:
+  /@emotion/memoize@0.8.0:
     resolution: {integrity: sha512-G/YwXTkv7Den9mXDO7AhLWkE3q+I92B+VqAE+dYG4NGPaHZGvt3G8Q0p9vmE+sq7rTGphUbAvmQ9YpbfMQGGlA==}
     dev: true
 
-  /@emotion/react/11.10.6_pmekkgnqduwlme35zpnqhenc34:
+  /@emotion/react@11.10.6(@types/react@18.0.28)(react@18.2.0):
     resolution: {integrity: sha512-6HT8jBmcSkfzO7mc+N1L9uwvOnlcGoix8Zn7srt+9ga0MjREo6lRpuVX0kzo6Jp6oTqDhREOFsygN6Ew4fEQbw==}
     peerDependencies:
       '@types/react': '*'
@@ -971,7 +902,7 @@
       '@emotion/babel-plugin': 11.10.6
       '@emotion/cache': 11.10.7
       '@emotion/serialize': 1.1.1
-      '@emotion/use-insertion-effect-with-fallbacks': 1.0.0_react@18.2.0
+      '@emotion/use-insertion-effect-with-fallbacks': 1.0.0(react@18.2.0)
       '@emotion/utils': 1.2.0
       '@emotion/weak-memoize': 0.3.0
       '@types/react': 18.0.28
@@ -979,21 +910,21 @@
       react: 18.2.0
     dev: true
 
-  /@emotion/serialize/1.1.1:
+  /@emotion/serialize@1.1.1:
     resolution: {integrity: sha512-Zl/0LFggN7+L1liljxXdsVSVlg6E/Z/olVWpfxUTxOAmi8NU7YoeWeLfi1RmnB2TATHoaWwIBRoL+FvAJiTUQA==}
     dependencies:
       '@emotion/hash': 0.9.0
       '@emotion/memoize': 0.8.0
       '@emotion/unitless': 0.8.0
       '@emotion/utils': 1.2.0
-      csstype: 3.1.2
-    dev: true
-
-  /@emotion/sheet/1.2.1:
+      csstype: 3.1.1
+    dev: true
+
+  /@emotion/sheet@1.2.1:
     resolution: {integrity: sha512-zxRBwl93sHMsOj4zs+OslQKg/uhF38MB+OMKoCrVuS0nyTkqnau+BM3WGEoOptg9Oz45T/aIGs1qbVAsEFo3nA==}
     dev: true
 
-  /@emotion/styled/11.10.6_oouaibmszuch5k64ms7uxp2aia:
+  /@emotion/styled@11.10.6(@emotion/react@11.10.6)(@types/react@18.0.28)(react@18.2.0):
     resolution: {integrity: sha512-OXtBzOmDSJo5Q0AFemHCfl+bUueT8BIcPSxu0EGTpGk6DmI5dnhSzQANm1e1ze0YZL7TDyAyy6s/b/zmGOS3Og==}
     peerDependencies:
       '@emotion/react': ^11.0.0-rc.0
@@ -1006,19 +937,19 @@
       '@babel/runtime': 7.20.1
       '@emotion/babel-plugin': 11.10.6
       '@emotion/is-prop-valid': 1.2.0
-      '@emotion/react': 11.10.6_pmekkgnqduwlme35zpnqhenc34
+      '@emotion/react': 11.10.6(@types/react@18.0.28)(react@18.2.0)
       '@emotion/serialize': 1.1.1
-      '@emotion/use-insertion-effect-with-fallbacks': 1.0.0_react@18.2.0
+      '@emotion/use-insertion-effect-with-fallbacks': 1.0.0(react@18.2.0)
       '@emotion/utils': 1.2.0
       '@types/react': 18.0.28
       react: 18.2.0
     dev: true
 
-  /@emotion/unitless/0.8.0:
+  /@emotion/unitless@0.8.0:
     resolution: {integrity: sha512-VINS5vEYAscRl2ZUDiT3uMPlrFQupiKgHz5AA4bCH1miKBg4qtwkim1qPmJj/4WG6TreYMY111rEFsjupcOKHw==}
     dev: true
 
-  /@emotion/use-insertion-effect-with-fallbacks/1.0.0_react@18.2.0:
+  /@emotion/use-insertion-effect-with-fallbacks@1.0.0(react@18.2.0):
     resolution: {integrity: sha512-1eEgUGmkaljiBnRMTdksDV1W4kUnmwgp7X9G8B++9GYwl1lUdqSndSriIrTJ0N7LQaoauY9JJ2yhiOYK5+NI4A==}
     peerDependencies:
       react: '>=16.8.0'
@@ -1026,16 +957,15 @@
       react: 18.2.0
     dev: true
 
-  /@emotion/utils/1.2.0:
+  /@emotion/utils@1.2.0:
     resolution: {integrity: sha512-sn3WH53Kzpw8oQ5mgMmIzzyAaH2ZqFEbozVVBSYp538E06OSE6ytOp7pRAjNQR+Q/orwqdQYJSe2m3hCOeznkw==}
     dev: true
 
-  /@emotion/weak-memoize/0.3.0:
+  /@emotion/weak-memoize@0.3.0:
     resolution: {integrity: sha512-AHPmaAx+RYfZz0eYu6Gviiagpmiyw98ySSlQvCUhVGDRtDFe4DBS0x1bSjdF3gqUDYOczB+yYvBTtEylYSdRhg==}
     dev: true
 
-  /@esbuild-plugins/node-globals-polyfill/0.1.1_esbuild@0.16.3:
->>>>>>> 7d7f247e
+  /@esbuild-plugins/node-globals-polyfill@0.1.1(esbuild@0.16.3):
     resolution: {integrity: sha512-MR0oAA+mlnJWrt1RQVQ+4VYuRJW/P2YmRTv1AsplObyvuBMnPHiizUF95HHYiSsMGLhyGtWufaq2XQg6+iurBg==}
     peerDependencies:
       esbuild: '*'
@@ -2032,10 +1962,7 @@
       - utf-8-validate
     dev: true
 
-<<<<<<< HEAD
-  /@napi-rs/cli@2.12.1:
-=======
-  /@mui/base/5.0.0-alpha.124_zula6vjvt3wdocc4mwcxqa6nzi:
+  /@mui/base@5.0.0-alpha.124(@types/react@18.0.28)(react-dom@18.2.0)(react@18.2.0):
     resolution: {integrity: sha512-I6M+FrjRCybQCr8I8JTu6L2MkUobSQFgNIpOJyDNKL5zq/73LvZIQXvsKumAzthVGvI1PYaarM9vGDrDYbumKA==}
     engines: {node: '>=12.0.0'}
     peerDependencies:
@@ -2048,22 +1975,22 @@
     dependencies:
       '@babel/runtime': 7.21.0
       '@emotion/is-prop-valid': 1.2.0
-      '@mui/types': 7.2.3_@types+react@18.0.28
-      '@mui/utils': 5.11.13_react@18.2.0
+      '@mui/types': 7.2.3(@types/react@18.0.28)
+      '@mui/utils': 5.11.13(react@18.2.0)
       '@popperjs/core': 2.11.7
       '@types/react': 18.0.28
       clsx: 1.2.1
       prop-types: 15.8.1
       react: 18.2.0
-      react-dom: 18.2.0_react@18.2.0
+      react-dom: 18.2.0(react@18.2.0)
       react-is: 18.2.0
     dev: true
 
-  /@mui/core-downloads-tracker/5.11.16:
+  /@mui/core-downloads-tracker@5.11.16:
     resolution: {integrity: sha512-GxRfZ/HquQ/1nUc9qQVGReP6oOMS8/3QjPJ+23a7TMrxl2wjlmXrMNn7tRa30vZcGcDgEG+J0aseefUN0AoawQ==}
     dev: true
 
-  /@mui/material/5.11.16_xqeqsl5kvjjtyxwyi3jhw3yuli:
+  /@mui/material@5.11.16(@emotion/react@11.10.6)(@emotion/styled@11.10.6)(@types/react@18.0.28)(react-dom@18.2.0)(react@18.2.0):
     resolution: {integrity: sha512-++glQqbZ3rMzOWB77yOvqRG+k8+scYTUKVWZpWff+GWsf6L10g9L2wgRhhAS8bDLuxCbXZlPNbSZowXDDw6z6Q==}
     engines: {node: '>=12.0.0'}
     peerDependencies:
@@ -2081,25 +2008,25 @@
         optional: true
     dependencies:
       '@babel/runtime': 7.21.0
-      '@emotion/react': 11.10.6_pmekkgnqduwlme35zpnqhenc34
-      '@emotion/styled': 11.10.6_oouaibmszuch5k64ms7uxp2aia
-      '@mui/base': 5.0.0-alpha.124_zula6vjvt3wdocc4mwcxqa6nzi
+      '@emotion/react': 11.10.6(@types/react@18.0.28)(react@18.2.0)
+      '@emotion/styled': 11.10.6(@emotion/react@11.10.6)(@types/react@18.0.28)(react@18.2.0)
+      '@mui/base': 5.0.0-alpha.124(@types/react@18.0.28)(react-dom@18.2.0)(react@18.2.0)
       '@mui/core-downloads-tracker': 5.11.16
-      '@mui/system': 5.11.16_d2lgyfpecxdc2bsiwyag5wf7ti
-      '@mui/types': 7.2.3_@types+react@18.0.28
-      '@mui/utils': 5.11.13_react@18.2.0
+      '@mui/system': 5.11.16(@emotion/react@11.10.6)(@emotion/styled@11.10.6)(@types/react@18.0.28)(react@18.2.0)
+      '@mui/types': 7.2.3(@types/react@18.0.28)
+      '@mui/utils': 5.11.13(react@18.2.0)
       '@types/react': 18.0.28
       '@types/react-transition-group': 4.4.5
       clsx: 1.2.1
       csstype: 3.1.2
       prop-types: 15.8.1
       react: 18.2.0
-      react-dom: 18.2.0_react@18.2.0
+      react-dom: 18.2.0(react@18.2.0)
       react-is: 18.2.0
-      react-transition-group: 4.4.5_biqbaboplfbrettd7655fr4n2y
-    dev: true
-
-  /@mui/private-theming/5.11.13_pmekkgnqduwlme35zpnqhenc34:
+      react-transition-group: 4.4.5(react-dom@18.2.0)(react@18.2.0)
+    dev: true
+
+  /@mui/private-theming@5.11.13(@types/react@18.0.28)(react@18.2.0):
     resolution: {integrity: sha512-PJnYNKzW5LIx3R+Zsp6WZVPs6w5sEKJ7mgLNnUXuYB1zo5aX71FVLtV7geyPXRcaN2tsoRNK7h444ED0t7cIjA==}
     engines: {node: '>=12.0.0'}
     peerDependencies:
@@ -2110,13 +2037,13 @@
         optional: true
     dependencies:
       '@babel/runtime': 7.21.0
-      '@mui/utils': 5.11.13_react@18.2.0
+      '@mui/utils': 5.11.13(react@18.2.0)
       '@types/react': 18.0.28
       prop-types: 15.8.1
       react: 18.2.0
     dev: true
 
-  /@mui/styled-engine/5.11.16_xqp3pgpqjlfxxa3zxu4zoc4fba:
+  /@mui/styled-engine@5.11.16(@emotion/react@11.10.6)(@emotion/styled@11.10.6)(react@18.2.0):
     resolution: {integrity: sha512-8dJRR/LqtGGaZN21p1vU9euwrKERlgtQIWyuzBKZ8/cuSlW5rIzlp46liP+Uh0+7d9NcHU0H4hBMoPt3ax64PA==}
     engines: {node: '>=12.0.0'}
     peerDependencies:
@@ -2131,14 +2058,14 @@
     dependencies:
       '@babel/runtime': 7.21.0
       '@emotion/cache': 11.10.7
-      '@emotion/react': 11.10.6_pmekkgnqduwlme35zpnqhenc34
-      '@emotion/styled': 11.10.6_oouaibmszuch5k64ms7uxp2aia
+      '@emotion/react': 11.10.6(@types/react@18.0.28)(react@18.2.0)
+      '@emotion/styled': 11.10.6(@emotion/react@11.10.6)(@types/react@18.0.28)(react@18.2.0)
       csstype: 3.1.2
       prop-types: 15.8.1
       react: 18.2.0
     dev: true
 
-  /@mui/system/5.11.16_d2lgyfpecxdc2bsiwyag5wf7ti:
+  /@mui/system@5.11.16(@emotion/react@11.10.6)(@emotion/styled@11.10.6)(@types/react@18.0.28)(react@18.2.0):
     resolution: {integrity: sha512-JY7CNm7ik2Gr4kQpz1+C9N/f4ET3QjVBo/iaHcmlSOgjdxnOzFbv+vCdb1DMzBGew+UbqckppZpZwbgbrBE2Rw==}
     engines: {node: '>=12.0.0'}
     peerDependencies:
@@ -2155,12 +2082,12 @@
         optional: true
     dependencies:
       '@babel/runtime': 7.21.0
-      '@emotion/react': 11.10.6_pmekkgnqduwlme35zpnqhenc34
-      '@emotion/styled': 11.10.6_oouaibmszuch5k64ms7uxp2aia
-      '@mui/private-theming': 5.11.13_pmekkgnqduwlme35zpnqhenc34
-      '@mui/styled-engine': 5.11.16_xqp3pgpqjlfxxa3zxu4zoc4fba
-      '@mui/types': 7.2.3_@types+react@18.0.28
-      '@mui/utils': 5.11.13_react@18.2.0
+      '@emotion/react': 11.10.6(@types/react@18.0.28)(react@18.2.0)
+      '@emotion/styled': 11.10.6(@emotion/react@11.10.6)(@types/react@18.0.28)(react@18.2.0)
+      '@mui/private-theming': 5.11.13(@types/react@18.0.28)(react@18.2.0)
+      '@mui/styled-engine': 5.11.16(@emotion/react@11.10.6)(@emotion/styled@11.10.6)(react@18.2.0)
+      '@mui/types': 7.2.3(@types/react@18.0.28)
+      '@mui/utils': 5.11.13(react@18.2.0)
       '@types/react': 18.0.28
       clsx: 1.2.1
       csstype: 3.1.2
@@ -2168,7 +2095,7 @@
       react: 18.2.0
     dev: true
 
-  /@mui/types/7.2.3_@types+react@18.0.28:
+  /@mui/types@7.2.3(@types/react@18.0.28):
     resolution: {integrity: sha512-tZ+CQggbe9Ol7e/Fs5RcKwg/woU+o8DCtOnccX6KmbBc7YrfqMYEYuaIcXHuhpT880QwNkZZ3wQwvtlDFA2yOw==}
     peerDependencies:
       '@types/react': '*'
@@ -2179,7 +2106,7 @@
       '@types/react': 18.0.28
     dev: true
 
-  /@mui/utils/5.11.13_react@18.2.0:
+  /@mui/utils@5.11.13(react@18.2.0):
     resolution: {integrity: sha512-5ltA58MM9euOuUcnvwFJqpLdEugc9XFsRR8Gt4zZNb31XzMfSKJPR4eumulyhsOTK1rWf7K4D63NKFPfX0AxqA==}
     engines: {node: '>=12.0.0'}
     peerDependencies:
@@ -2193,7 +2120,7 @@
       react-is: 18.2.0
     dev: true
 
-  /@mui/x-data-grid/5.17.26_5s4wnx5rbdkljbimxuy7ojqh2i:
+  /@mui/x-data-grid@5.17.26(@mui/material@5.11.16)(react-dom@18.2.0)(react@18.2.0):
     resolution: {integrity: sha512-eGJq9J0g9cDGLFfMmugOadZx0mJeOd/yQpHwEa5gUXyONS6qF0OhXSWyDOhDdA3l2TOoQzotMN5dY/T4Wl1KYA==}
     engines: {node: '>=12.0.0'}
     peerDependencies:
@@ -2203,17 +2130,16 @@
       react-dom: ^17.0.2 || ^18.0.0
     dependencies:
       '@babel/runtime': 7.20.1
-      '@mui/material': 5.11.16_xqeqsl5kvjjtyxwyi3jhw3yuli
-      '@mui/utils': 5.11.13_react@18.2.0
+      '@mui/material': 5.11.16(@emotion/react@11.10.6)(@emotion/styled@11.10.6)(@types/react@18.0.28)(react-dom@18.2.0)(react@18.2.0)
+      '@mui/utils': 5.11.13(react@18.2.0)
       clsx: 1.2.1
       prop-types: 15.8.1
       react: 18.2.0
-      react-dom: 18.2.0_react@18.2.0
+      react-dom: 18.2.0(react@18.2.0)
       reselect: 4.1.7
     dev: true
 
-  /@napi-rs/cli/2.12.1:
->>>>>>> 7d7f247e
+  /@napi-rs/cli@2.12.1:
     resolution: {integrity: sha512-tbOWIWeLcxb6Ih8oJNwnjXE1sT5LBLSniE6SA6qZa/4Wk6iVMvz3RAAQOzPGwpgWmE2gO0rwjYVmfvmcf+22rw==}
     engines: {node: '>= 10'}
     hasBin: true
@@ -2398,15 +2324,11 @@
       fsevents: 2.3.2
     dev: true
 
-<<<<<<< HEAD
+  /@popperjs/core@2.11.7:
+    resolution: {integrity: sha512-Cr4OjIkipTtcXKjAsm8agyleBuDHvxzeBoa1v543lbv1YaIwQjESsVcmjiWiPEbC1FIeHOG/Op9kdCmAmiS3Kw==}
+    dev: true
+
   /@puppeteer/browsers@0.3.2(typescript@5.0.3):
-=======
-  /@popperjs/core/2.11.7:
-    resolution: {integrity: sha512-Cr4OjIkipTtcXKjAsm8agyleBuDHvxzeBoa1v543lbv1YaIwQjESsVcmjiWiPEbC1FIeHOG/Op9kdCmAmiS3Kw==}
-    dev: true
-
-  /@puppeteer/browsers/0.3.2_typescript@5.0.3:
->>>>>>> 7d7f247e
     resolution: {integrity: sha512-YAwrqy68PskkCDnSsv0afR8l8u90KhodcIFXCage5NLAoeWm0STGmtVugLBp2wc5PnhnCapCKkMjp9fYjvJl2g==}
     engines: {node: '>=14.1.0'}
     hasBin: true
@@ -2672,15 +2594,11 @@
     resolution: {integrity: sha512-dUxhiNzBLr6IqlZXz6e/rN2YQXlFgOei/Dxy+e3cyXTJ4txSUbGT2/fmnD6zd/75jDMeW5bDee+YXxlFKHoV0A==}
     dev: true
 
-<<<<<<< HEAD
+  /@types/parse-json@4.0.0:
+    resolution: {integrity: sha512-//oorEZjL6sbPcKUaCdIGlIUeH26mgzimjBB77G6XRgnDl/L5wOnpyBGRe/Mmf5CVW3PwEBE1NjiMZ/ssFh4wA==}
+    dev: true
+
   /@types/path-browserify@1.0.0:
-=======
-  /@types/parse-json/4.0.0:
-    resolution: {integrity: sha512-//oorEZjL6sbPcKUaCdIGlIUeH26mgzimjBB77G6XRgnDl/L5wOnpyBGRe/Mmf5CVW3PwEBE1NjiMZ/ssFh4wA==}
-    dev: true
-
-  /@types/path-browserify/1.0.0:
->>>>>>> 7d7f247e
     resolution: {integrity: sha512-XMCcyhSvxcch8b7rZAtFAaierBYdeHXVvg2iYnxOV0MCQHmPuRRmGZPFDRzPayxcGiiSL1Te9UIO+f3cuj0tfw==}
     dev: true
 
@@ -2721,22 +2639,19 @@
       '@types/react': 18.0.31
     dev: true
 
-<<<<<<< HEAD
-  /@types/react@18.0.31:
-=======
-  /@types/react-is/17.0.3:
+  /@types/react-is@17.0.3:
     resolution: {integrity: sha512-aBTIWg1emtu95bLTLx0cpkxwGW3ueZv71nE2YFBpL8k/z5czEW8yYpOo8Dp+UUAFAtKwNaOsh/ioSeQnWlZcfw==}
     dependencies:
       '@types/react': 18.0.31
     dev: true
 
-  /@types/react-transition-group/4.4.5:
+  /@types/react-transition-group@4.4.5:
     resolution: {integrity: sha512-juKD/eiSM3/xZYzjuzH6ZwpP+/lejltmiS3QEzV/vmb/Q8+HfDmxu+Baga8UEMGBqV88Nbg4l2hY/K2DkyaLLA==}
     dependencies:
       '@types/react': 18.0.31
     dev: true
 
-  /@types/react/18.0.28:
+  /@types/react@18.0.28:
     resolution: {integrity: sha512-RD0ivG1kEztNBdoAK7lekI9M+azSnitIn85h4iOiaLjaTrMjzslhaqCGaI4IyCJ1RljWiLCEu4jyrLLgqxBTew==}
     dependencies:
       '@types/prop-types': 15.7.5
@@ -2744,8 +2659,7 @@
       csstype: 3.1.1
     dev: true
 
-  /@types/react/18.0.31:
->>>>>>> 7d7f247e
+  /@types/react@18.0.31:
     resolution: {integrity: sha512-EEG67of7DsvRDU6BLLI0p+k1GojDLz9+lZsnCpCRTa/lOokvyPBvp8S5x+A24hME3yyQuIipcP70KJ6H7Qupww==}
     dependencies:
       '@types/prop-types': 15.7.5
@@ -3179,10 +3093,7 @@
       - debug
     dev: false
 
-<<<<<<< HEAD
-  /bail@2.0.2:
-=======
-  /babel-plugin-macros/3.1.0:
+  /babel-plugin-macros@3.1.0:
     resolution: {integrity: sha512-Cg7TFGpIr01vOQNODXOOaGz2NpCU5gl8x1qJFbb6hbZxR7XrcE2vtbAsTAbJ7/xwJtUuJEw8K8Zr/AE0LHlesg==}
     engines: {node: '>=10', npm: '>=6'}
     dependencies:
@@ -3191,8 +3102,7 @@
       resolve: 1.22.1
     dev: true
 
-  /bail/2.0.2:
->>>>>>> 7d7f247e
+  /bail@2.0.2:
     resolution: {integrity: sha512-0xO6mYd7JB2YesxDKplafRpsiOzPt9V02ddPCLbY1xYGPOX24NTyN50qnUxgCPcSoYMhKpAuBTjQoRZCAkUDRw==}
 
   /balanced-match@1.0.2:
@@ -3484,16 +3394,12 @@
     engines: {node: '>=0.8'}
     dev: true
 
-<<<<<<< HEAD
-  /color-convert@1.9.3:
-=======
-  /clsx/1.2.1:
+  /clsx@1.2.1:
     resolution: {integrity: sha512-EcR6r5a8bj6pu3ycsa/E/cKVGuTgZJZdsyUYHOksG/UHIiKfjxzRxYJpyVBwYaQeOvghal9fcc4PidlgzugAQg==}
     engines: {node: '>=6'}
     dev: true
 
-  /color-convert/1.9.3:
->>>>>>> 7d7f247e
+  /color-convert@1.9.3:
     resolution: {integrity: sha512-QfAUtd+vFdAtFQcC8CCyYt1fYWxSqAiK2cSD6zDB8N3cpsEBAvRxp9zOGg6G/SHHJYAT88/az/IuDGALsNVbGg==}
     dependencies:
       color-name: 1.1.3
@@ -3606,15 +3512,11 @@
     resolution: {integrity: sha512-SmmCYnOniSsAa9GqWOeLqc179lfr5TRu5b4QFDkbsrJ5TZjPJx85wtOr3zn+1dbeNiXDKGPbZ72IKbPhLXh/Lg==}
     dev: true
 
-<<<<<<< HEAD
+  /convert-source-map@1.9.0:
+    resolution: {integrity: sha512-ASFBup0Mz1uyiIjANan1jzLQami9z1PoYSZCiiYW2FczPbenXc45FZdBZLzOT+r6+iciuEModtmCti+hjaAk0A==}
+    dev: true
+
   /cookie-signature@1.0.6:
-=======
-  /convert-source-map/1.9.0:
-    resolution: {integrity: sha512-ASFBup0Mz1uyiIjANan1jzLQami9z1PoYSZCiiYW2FczPbenXc45FZdBZLzOT+r6+iciuEModtmCti+hjaAk0A==}
-    dev: true
-
-  /cookie-signature/1.0.6:
->>>>>>> 7d7f247e
     resolution: {integrity: sha512-QADzlaHc8icV8I7vbaJXJwod9HWYp8uCqf1xa4OfNu1T7JVxQIrUgOWtHdNDtPiywmFbiS12VjotIXLrKM3orQ==}
     dev: true
 
@@ -3648,10 +3550,7 @@
     dev: true
     optional: true
 
-<<<<<<< HEAD
-  /cosmiconfig@8.1.3:
-=======
-  /cosmiconfig/7.1.0:
+  /cosmiconfig@7.1.0:
     resolution: {integrity: sha512-AdmX6xUzdNASswsFtmwSt7Vj8po9IuqXm0UXz7QKPuEUmPB4XyjGfaAr2PSuELMwkRMVH1EpIkX5bTZGRB3eCA==}
     engines: {node: '>=10'}
     dependencies:
@@ -3662,8 +3561,7 @@
       yaml: 1.10.2
     dev: true
 
-  /cosmiconfig/8.1.3:
->>>>>>> 7d7f247e
+  /cosmiconfig@8.1.3:
     resolution: {integrity: sha512-/UkO2JKI18b5jVMJUp0lvKFMpa/Gye+ZgZjKD+DGEN9y7NRcf/nK1A0sp67ONmKtnDCNMS44E6jrk0Yc3bDuUw==}
     engines: {node: '>=14'}
     dependencies:
@@ -3708,15 +3606,11 @@
     resolution: {integrity: sha512-DJR/VvkAvSZW9bTouZue2sSxDwdTN92uHjqeKVm+0dAqdfNykRzQ95tay8aXMBAAPpUiq4Qcug2L7neoRh2Egw==}
     dev: true
 
-<<<<<<< HEAD
+  /csstype@3.1.2:
+    resolution: {integrity: sha512-I7K1Uu0MBPzaFKg4nI5Q7Vs2t+3gWWW648spaF+Rg7pI9ds18Ugn+lvg4SHczUdKlHI5LWBXyqfS8+DufyBsgQ==}
+    dev: true
+
   /cz-conventional-changelog@3.3.0:
-=======
-  /csstype/3.1.2:
-    resolution: {integrity: sha512-I7K1Uu0MBPzaFKg4nI5Q7Vs2t+3gWWW648spaF+Rg7pI9ds18Ugn+lvg4SHczUdKlHI5LWBXyqfS8+DufyBsgQ==}
-    dev: true
-
-  /cz-conventional-changelog/3.3.0:
->>>>>>> 7d7f247e
     resolution: {integrity: sha512-U466fIzU5U22eES5lTNiNbZ+d8dfcHcssH4o7QsdWaCcRs/feIPCxKYSWkYBNs5mny7MvEfwpTLWjvbm94hecw==}
     engines: {node: '>= 10'}
     dependencies:
@@ -3881,18 +3775,14 @@
       esutils: 2.0.3
     dev: true
 
-<<<<<<< HEAD
-  /dotenv@10.0.0:
-=======
-  /dom-helpers/5.2.1:
+  /dom-helpers@5.2.1:
     resolution: {integrity: sha512-nRCa7CK3VTrM2NmGkIy4cbK7IZlgBE/PYMn55rrXefr5xXDP0LdtfPnblFDoVdcAfslJ7or6iqAUnx0CCGIWQA==}
     dependencies:
       '@babel/runtime': 7.21.0
       csstype: 3.1.2
     dev: true
 
-  /dotenv/10.0.0:
->>>>>>> 7d7f247e
+  /dotenv@10.0.0:
     resolution: {integrity: sha512-rlBi9d8jpv9Sf1klPjNfFAuWDjKLwTIJJ/VxtoTwIR6hnZxcEOQCZg2oIL3MWBYw5GpUDKOEnND7LXTbIpQ03Q==}
     engines: {node: '>=10'}
     dev: true
@@ -5381,17 +5271,13 @@
       space-separated-tokens: 2.0.2
     dev: true
 
-<<<<<<< HEAD
+  /hoist-non-react-statics@3.3.2:
+    resolution: {integrity: sha512-/gGivxi8JPKWNm/W0jSmzcMPpfpPLc3dY/6GxhX2hQ9iGj3aDfklV4ET7NjKpSinLpJ5vafa9iiGIEZg10SfBw==}
+    dependencies:
+      react-is: 16.13.1
+    dev: true
+
   /homedir-polyfill@1.0.3:
-=======
-  /hoist-non-react-statics/3.3.2:
-    resolution: {integrity: sha512-/gGivxi8JPKWNm/W0jSmzcMPpfpPLc3dY/6GxhX2hQ9iGj3aDfklV4ET7NjKpSinLpJ5vafa9iiGIEZg10SfBw==}
-    dependencies:
-      react-is: 16.13.1
-    dev: true
-
-  /homedir-polyfill/1.0.3:
->>>>>>> 7d7f247e
     resolution: {integrity: sha512-eSmmWE5bZTK2Nou4g0AI3zZ9rswp7GRKoKXS1BLUkvPviOqs4YTN1djQIqrXy9k5gEtdLPy86JjRwsNM9tnDcA==}
     engines: {node: '>=0.10.0'}
     dependencies:
@@ -5852,7 +5738,7 @@
     resolution: {integrity: sha512-TuDuZ5KrgyjoCIppdPXBMqiGfota55+odM+j2cQ5rt/XKyKmqGB3Whz1F8SN8+60yYGy/Nu5lbRZ+rx8kBIvBw==}
     engines: {node: '>=10'}
     dependencies:
-      '@babel/runtime': 7.21.0
+      '@babel/runtime': 7.20.1
       chalk: 4.1.2
       pegjs: 0.10.0
     dev: true
@@ -7319,10 +7205,7 @@
       sisteransi: 1.0.5
     dev: true
 
-<<<<<<< HEAD
-  /property-information@6.2.0:
-=======
-  /prop-types/15.8.1:
+  /prop-types@15.8.1:
     resolution: {integrity: sha512-oj87CgZICdulUohogVAR7AjlC0327U4el4L6eAvOqCeudMDVU0NThNaV+b9Df4dXgSP1gXMTnPdhfe/2qDH5cg==}
     dependencies:
       loose-envify: 1.4.0
@@ -7330,8 +7213,7 @@
       react-is: 16.13.1
     dev: true
 
-  /property-information/6.2.0:
->>>>>>> 7d7f247e
+  /property-information@6.2.0:
     resolution: {integrity: sha512-kma4U7AFCTwpqq5twzC1YVIDXSqg6qQK6JN0smOw8fgRy1OkMi0CYSzFmsy6dnqSenamAtj0CyXMUJ1Mf6oROg==}
 
   /proxy-addr@2.0.7:
@@ -7460,18 +7342,15 @@
       scheduler: 0.23.0
     dev: true
 
-<<<<<<< HEAD
-  /react@18.2.0:
-=======
-  /react-is/16.13.1:
+  /react-is@16.13.1:
     resolution: {integrity: sha512-24e6ynE2H+OKt4kqsOvNd8kBpV65zoxbA4BVsEOB3ARVWQki/DHzaUoC5KuON/BiccDaCCTZBuOcfZs70kR8bQ==}
     dev: true
 
-  /react-is/18.2.0:
+  /react-is@18.2.0:
     resolution: {integrity: sha512-xWGDIW6x921xtzPkhiULtthJHoJvBbF3q26fzloPCK0hsvxtPVelvftw3zjbHWSkR2km9Z+4uxbDDK/6Zw9B8w==}
     dev: true
 
-  /react-transition-group/4.4.5_biqbaboplfbrettd7655fr4n2y:
+  /react-transition-group@4.4.5(react-dom@18.2.0)(react@18.2.0):
     resolution: {integrity: sha512-pZcd1MCJoiKiBR2NRxeCRg13uCXbydPnmB4EOeRrY7480qNWO8IIgQG6zlDkm6uRMsURXPuKq0GWtiM59a5Q6g==}
     peerDependencies:
       react: '>=16.6.0'
@@ -7482,11 +7361,10 @@
       loose-envify: 1.4.0
       prop-types: 15.8.1
       react: 18.2.0
-      react-dom: 18.2.0_react@18.2.0
-    dev: true
-
-  /react/18.2.0:
->>>>>>> 7d7f247e
+      react-dom: 18.2.0(react@18.2.0)
+    dev: true
+
+  /react@18.2.0:
     resolution: {integrity: sha512-/3IjMdb2L9QbBdWiW5e3P2/npwMBaU9mHCSCUzNln0ZCYbcfTsGbTJrU/kGemdH2IWmB2ioZ+zkxtmq6g09fGQ==}
     engines: {node: '>=0.10.0'}
     dependencies:
@@ -7636,15 +7514,11 @@
     resolution: {integrity: sha512-NKN5kMDylKuldxYLSUfrbo5Tuzh4hd+2E8NPPX02mZtn1VuREQToYe/ZdlJy+J3uCpfaiGF05e7B8W0iXbQHmg==}
     dev: true
 
-<<<<<<< HEAD
+  /reselect@4.1.7:
+    resolution: {integrity: sha512-Zu1xbUt3/OPwsXL46hvOOoQrap2azE7ZQbokq61BQfiXvhewsKDwhMeZjTX9sX0nvw1t/U5Audyn1I9P/m9z0A==}
+    dev: true
+
   /resolve-dir@1.0.1:
-=======
-  /reselect/4.1.7:
-    resolution: {integrity: sha512-Zu1xbUt3/OPwsXL46hvOOoQrap2azE7ZQbokq61BQfiXvhewsKDwhMeZjTX9sX0nvw1t/U5Audyn1I9P/m9z0A==}
-    dev: true
-
-  /resolve-dir/1.0.1:
->>>>>>> 7d7f247e
     resolution: {integrity: sha512-R7uiTjECzvOsWSfdM0QKFNBVFcK27aHOUwdvK53BcW8zqnGdYp0Fbj82cy54+2A4P2tFM22J5kRfe1R+lM/1yg==}
     engines: {node: '>=0.10.0'}
     dependencies:
@@ -7968,16 +7842,12 @@
       source-map: 0.6.1
     dev: true
 
-<<<<<<< HEAD
-  /source-map@0.6.1:
-=======
-  /source-map/0.5.7:
+  /source-map@0.5.7:
     resolution: {integrity: sha512-LbrmJOMUSdEVxIKvdcJzQC+nQhe8FUZQTXQy6+I75skNgn3OoQ0DZA8YnFa7gp8tqtL3KPf1kmo0R5DoApeSGQ==}
     engines: {node: '>=0.10.0'}
     dev: true
 
-  /source-map/0.6.1:
->>>>>>> 7d7f247e
+  /source-map@0.6.1:
     resolution: {integrity: sha512-UjgapumWlbMhkBgzT7Ykc5YXUT46F0iKu8SGXq0bcwP5dz/h0Plj6enJqjz1Zbq2l5WaqYnrVbwWOWMyF3F47g==}
     engines: {node: '>=0.10.0'}
     dev: true
@@ -8126,15 +7996,11 @@
     dependencies:
       inline-style-parser: 0.1.1
 
-<<<<<<< HEAD
+  /stylis@4.1.3:
+    resolution: {integrity: sha512-GP6WDNWf+o403jrEp9c5jibKavrtLW+/qYGhFxFrG8maXhwTBI7gLLhiBb0o7uFccWN+EOS9aMO6cGHWAO07OA==}
+    dev: true
+
   /sucrase@3.31.0:
-=======
-  /stylis/4.1.3:
-    resolution: {integrity: sha512-GP6WDNWf+o403jrEp9c5jibKavrtLW+/qYGhFxFrG8maXhwTBI7gLLhiBb0o7uFccWN+EOS9aMO6cGHWAO07OA==}
-    dev: true
-
-  /sucrase/3.31.0:
->>>>>>> 7d7f247e
     resolution: {integrity: sha512-6QsHnkqyVEzYcaiHsOKkzOtOgdJcb8i54x6AV2hDwyZcY9ZyykGZVw6L/YN98xC0evwTP6utsWWrKRaa8QlfEQ==}
     engines: {node: '>=8'}
     hasBin: true
@@ -8267,16 +8133,12 @@
       os-tmpdir: 1.0.2
     dev: true
 
-<<<<<<< HEAD
-  /to-regex-range@5.0.1:
-=======
-  /to-fast-properties/2.0.0:
+  /to-fast-properties@2.0.0:
     resolution: {integrity: sha512-/OaKK0xYrs3DmxRYqL/yDc+FxFUVYhDlXMhRmv3z915w2HF1tnN1omB354j8VUGO/hbRzyD6Y3sA7v7GS/ceog==}
     engines: {node: '>=4'}
     dev: true
 
-  /to-regex-range/5.0.1:
->>>>>>> 7d7f247e
+  /to-regex-range@5.0.1:
     resolution: {integrity: sha512-65P7iz6X5yEr1cwcgvQxbbIw7Uk3gOy5dIdtZ4rDveLqhrdJP+Li/Hx6tyK0NEb+2GCyneCMJiGqrADCSNk8sQ==}
     engines: {node: '>=8.0'}
     dependencies:
