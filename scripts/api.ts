--- conflicted
+++ resolved
@@ -79,14 +79,10 @@
       if (msg.text.includes('Analysis will use')) {
         return;
       }
-<<<<<<< HEAD
       if (msg.messageId === 'console-compiler-version-notice') {
         return;
       }
-      console.error(`❌ API Extractor, submodule: "${submodule}"\n${extractorConfigPath}\n`, msg);
-=======
       console.error(`❌ API Extractor, submodule: "${inPath}"\n${extractorConfigPath}\n`, msg);
->>>>>>> 084174be
     },
   });
   if (!result.succeeded) {
