--- conflicted
+++ resolved
@@ -55,24 +55,6 @@
   const cacheDir = join(config.tmpDir, `cached-bindings`);
   ensureDir(cacheDir);
 
-<<<<<<< HEAD
-  let buildVersion = '0.0.0';
-  try {
-    const releaseDataUrl = `https://data.jsdelivr.com/v1/package/npm/@qwik.dev/core`;
-    const releaseRsp = await fetch(releaseDataUrl);
-    const releases = (await releaseRsp.json()) as any;
-    buildVersion = releases.tags.latest;
-    Object.values(releases.tags).forEach((version: any) => {
-      if (semver.gt(version, buildVersion)) {
-        buildVersion = version;
-      }
-    });
-  } catch (e) {
-    const cachedDirs = await readdir(cacheDir);
-    for (const cachedVersion of cachedDirs) {
-      if (semver.gt(cachedVersion, buildVersion)) {
-        buildVersion = cachedVersion;
-=======
   let version = config.distVersion;
   const isDev = version.includes('-dev');
   let cdnUrl = 'https://cdn.jsdelivr.net/npm/';
@@ -110,7 +92,6 @@
       if (!pkgRsp.ok) {
         console.error(pkgRsp);
         throw new Error(`Unable to fetch Qwik package from ${pkgRsp.url}`);
->>>>>>> c98f44c4
       }
       await writeFile(cachedPath, pkgRsp.body as any);
     }
@@ -158,10 +139,6 @@
         const distPath = join(config.distBindingsDir, bindingFilename);
 
         if (!existsSync(cachedPath)) {
-<<<<<<< HEAD
-          const cdnUrl = `https://cdn.jsdelivr.net/npm/@qwik.dev/core@${buildVersion}/bindings/${bindingFilename}`;
-          const rsp = (await fetch(cdnUrl)) as any;
-=======
           if (isDev) {
             throw new Error(`Unable to find Qwik binding from ${cachedPath}`);
           }
@@ -171,7 +148,6 @@
           if (!rsp.ok) {
             throw new Error(`Unable to fetch Qwik binding from ${rsp.url}`);
           }
->>>>>>> c98f44c4
           await writeFile(cachedPath, rsp.body);
         }
 
