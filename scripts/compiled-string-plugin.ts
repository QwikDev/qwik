--- conflicted
+++ resolved
@@ -1,6 +1,5 @@
 import { minify } from 'terser';
 import type { Plugin } from 'vite';
-import { minify } from 'terser';
 
 const isCompiledStringId = (id: string) => /[?&]compiled-string/.test(id);
 
@@ -55,12 +54,6 @@
       },
     },
 
-<<<<<<< HEAD
-          // minify the code
-          const minified = await minify(result.code ?? '');
-          result.code = minified.code!;
-
-=======
     load: {
       order: 'pre',
       async handler(id) {
@@ -75,7 +68,6 @@
             throw new Error(`compiled-string: Unable to minify code for ${originalId}`);
           }
           const withoutExports = minified.code.replace('export{}', '').replace(/;+$/g, '');
->>>>>>> 50422e81
           return {
             code: `export default ${JSON.stringify(withoutExports)};`,
             map: null,
