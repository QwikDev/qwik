--- conflicted
+++ resolved
@@ -1,7 +1,4 @@
-<<<<<<< HEAD
-=======
 import { type BuildConfig, copyFile, emptyDir, mkdir, nodeTarget, stat } from './util';
->>>>>>> 12400143
 import { build } from 'esbuild';
 import { existsSync } from 'node:fs';
 import { rm } from 'node:fs/promises';
