--- conflicted
+++ resolved
@@ -16,35 +16,16 @@
     description: rootPkg.description,
     license: rootPkg.license,
     main: './core.cjs',
-<<<<<<< HEAD
-    module: './core.mjs',
-    'module:min': './core.min.mjs',
-=======
->>>>>>> 170f6ba1
     types: './core.d.ts',
     type: 'module',
     exports: {
       '.': {
-<<<<<<< HEAD
-        production: './core.min.mjs',
-        import: './core.mjs',
-        require: './core.cjs',
-      },
-      './core': {
-        production: './core.min.mjs',
-        import: './core.mjs',
-        require: './core.cjs',
-      },
-      './core.cjs': './core.cjs',
-      './core.mjs': './core.mjs',
-=======
         import: {
           production: './core.min.mjs',
           default: './core.mjs',
         },
         require: './core.cjs',
       },
->>>>>>> 170f6ba1
       './jsx-runtime': {
         production: './core.min.mjs',
         import: './core.mjs',
@@ -55,13 +36,10 @@
         import: './core.mjs',
         require: './core.cjs',
       },
-<<<<<<< HEAD
-=======
       './jsx-dev-runtime': {
         import: './jsx-runtime.mjs',
         require: './jsx-runtime.cjs',
       },
->>>>>>> 170f6ba1
       './build': {
         import: './build/index.mjs',
         require: './build/index.cjs',
