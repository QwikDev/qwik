--- conflicted
+++ resolved
@@ -88,40 +88,8 @@
   await writePackageJson(serverDistDir, pkg);
 }
 
-<<<<<<< HEAD
-async function bundleDomino(config: BuildConfig) {
-  const outfile = join(config.distDir, 'domino.mjs');
-=======
-/**
- * Load each of the qwik scripts to be inlined with esbuild "define" as const varialbles.
- */
-async function inlineQwikScripts(config: BuildConfig) {
-  const variableToFileMap = [
-    ['QWIK_LOADER_DEFAULT_MINIFIED', 'qwikloader.js'],
-    ['QWIK_LOADER_DEFAULT_DEBUG', 'qwikloader.debug.js'],
-    ['QWIK_LOADER_OPTIMIZE_MINIFIED', 'qwikloader.optimize.js'],
-    ['QWIK_LOADER_OPTIMIZE_DEBUG', 'qwikloader.optimize.debug.js'],
-    ['QWIK_PREFETCH_MINIFIED', 'prefetch.js'],
-    ['QWIK_PREFETCH_DEBUG', 'prefetch.debug.js'],
-  ];
-
-  const define: { [varName: string]: string } = {};
-
-  await Promise.all(
-    variableToFileMap.map(async (varToFile) => {
-      const varName = `global.${varToFile[0]}`;
-      const filePath = join(config.distPkgDir, varToFile[1]);
-      const content = await readFile(filePath, 'utf-8');
-      define[varName] = JSON.stringify(content.trim());
-    })
-  );
-
-  return define;
-}
-
 async function bundleQwikDom(config: BuildConfig) {
   const outfile = join(config.distDir, 'qwikdom.mjs');
->>>>>>> e8679478
 
   const opts: BuildOptions = {
     entryPoints: [require.resolve('@builder.io/qwik-dom')],
