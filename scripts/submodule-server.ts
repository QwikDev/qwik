import { build, type BuildOptions, type Plugin } from 'esbuild';
import { join } from 'node:path';
import { readPackageJson } from './package-json';
import { inlineQwikScriptsEsBuild } from './submodule-qwikloader';
import { type BuildConfig, getBanner, importPath, nodeTarget, target } from './util';

/**
 * Builds @qwik.dev/core/server
 *
 * This is submodule for helping to generate server-side rendered pages, along with providing
 * utilities for prerendering and unit testing.
 */
export async function submoduleServer(config: BuildConfig) {
  const submodule = 'server';

  const qwikDomPlugin = await bundleQwikDom(config);
  const qwikDomVersion = await getQwikDomVersion(config);

  const opts: BuildOptions = {
    entryPoints: [join(config.srcQwikDir, submodule, 'index.ts')],
    entryNames: 'server',
    outdir: config.distQwikPkgDir,
    sourcemap: config.dev,
    bundle: true,
    platform: 'node',
    target,
<<<<<<< HEAD
    external: ['@qwik.dev/dom', '@qwik.dev/core', '@qwik.dev/core/build'],
=======
    external: [
      /* no Node.js built-in externals allowed! */ '@builder.io/qwik-dom',
      '@builder.io/qwik/build',
      '@builder.io/qwik/preloader',
      '@qwik-client-manifest',
    ],
>>>>>>> 23ed7db9
  };

  const esm = build({
    ...opts,
    format: 'esm',
    banner: { js: getBanner('@qwik.dev/core/server', config.distVersion) },
    outExtension: { '.js': '.mjs' },
    plugins: [
      // uncomment this if you want to find what imports what
      // so you can make sure client isn't being imported
      // {
      //   name: 'spy-resolve',
      //   setup(build) {
      //     build.onResolve({ filter: /./ }, (args) => {
      //       console.log('spy-resolve', args);
      //       return undefined;
      //     });
      //   },
      // },
      {
        // throws an error if files from src/core are loaded, except for some allowed imports
        name: 'forbid-core',
        setup(build) {
          build.onLoad({ filter: /src\/core\// }, (args) => {
            if (args.path.includes('util') || args.path.includes('shared')) {
              return null;
            }
            console.error('forbid-core', args);
            throw new Error('Import of core files is not allowed in server builds.');
          });
        },
      },
      importPath(/^@qwik\.dev\/core$/, '@qwik.dev/core'),
      qwikDomPlugin,
    ],
    define: {
      ...(await inlineQwikScriptsEsBuild(config)),
      'globalThis.IS_CJS': 'false',
      'globalThis.IS_ESM': 'true',
      'globalThis.QWIK_VERSION': JSON.stringify(config.distVersion),
      'globalThis.QWIK_DOM_VERSION': JSON.stringify(qwikDomVersion),
    },
  });

  const cjsBanner = [
    getBanner('@qwik.dev/core/server', config.distVersion),
    `globalThis.qwikServer = (function (module) {`,
    browserCjsRequireShim,
  ].join('\n');

  const cjs = build({
    ...opts,
    format: 'cjs',
    banner: {
      js: cjsBanner,
    },
    footer: {
      js: `return module.exports; })(typeof module === 'object' && module.exports ? module : { exports: {} });`,
    },
    outExtension: { '.js': '.cjs' },
    plugins: [importPath(/^@qwik\.dev\/core$/, '@qwik.dev/core'), qwikDomPlugin],
    target: nodeTarget,
    define: {
      ...(await inlineQwikScriptsEsBuild(config)),
      'globalThis.IS_CJS': 'true',
      'globalThis.IS_ESM': 'false',
      'globalThis.QWIK_VERSION': JSON.stringify(config.distVersion),
      'globalThis.QWIK_DOM_VERSION': JSON.stringify(qwikDomVersion),
      // We need to get rid of the import.meta.env values
      // Vite's base url
      'import.meta.env.BASE_URL': '"globalThis.BASE_URL||\'/\'"',
      // Vite's devserver mode
      'import.meta.env.DEV': 'false',
    },
  });

  await Promise.all([esm, cjs]);

  console.log('🐰', submodule);
}

async function bundleQwikDom(config: BuildConfig) {
  const input = join(config.packagesDir, 'qwik-dom', 'lib', 'index.js');
  const outfile = join(config.tmpDir, 'qwikdom.mjs');

  const opts: BuildOptions = {
    entryPoints: [input],
    sourcemap: false,
    minify: !config.dev,
    bundle: true,
    target,
    outfile,
    format: 'esm',
  };

  await build(opts);

  const qwikDomPlugin: Plugin = {
    name: 'qwikDomPlugin',
    setup(build) {
      build.onResolve({ filter: /@qwik.dev\/dom/ }, () => {
        return {
          path: outfile,
        };
      });
    },
  };

  return qwikDomPlugin;
}

async function getQwikDomVersion(config: BuildConfig) {
  const pkgJsonPath = join(config.packagesDir, 'qwik-dom');
  const pkgJson = await readPackageJson(pkgJsonPath);
  return pkgJson.version;
}

const browserCjsRequireShim = `
if (typeof require !== 'function' && typeof location !== 'undefined' && typeof navigator !== 'undefined') {
  // shim cjs require() for core.cjs within a browser
  globalThis.require = function(path) {
    if (path === './core.cjs' || path === '@qwik.dev/core') {
      if (!self.qwikCore) {
        throw new Error('Qwik Core global, "globalThis.qwikCore", must already be loaded for the Qwik Server to be used within a browser.');
      }
      return self.qwikCore;
    }
    if (path === '@qwik.dev/core/build') {
      if (!self.qwikBuild) {
        throw new Error('Qwik Build global, "globalThis.qwikBuild", must already be loaded for the Qwik Server to be used within a browser.');
      }
      return self.qwikBuild;
    }
    if (path === '@qwik-client-manifest') {
      return {};
    }
    throw new Error('Unable to require() path "' + path + '" from a browser environment.');
  };
}`;<|MERGE_RESOLUTION|>--- conflicted
+++ resolved
@@ -12,6 +12,7 @@
  */
 export async function submoduleServer(config: BuildConfig) {
   const submodule = 'server';
+  console.log('🐰 start', submodule);
 
   const qwikDomPlugin = await bundleQwikDom(config);
   const qwikDomVersion = await getQwikDomVersion(config);
@@ -24,16 +25,13 @@
     bundle: true,
     platform: 'node',
     target,
-<<<<<<< HEAD
-    external: ['@qwik.dev/dom', '@qwik.dev/core', '@qwik.dev/core/build'],
-=======
     external: [
-      /* no Node.js built-in externals allowed! */ '@builder.io/qwik-dom',
-      '@builder.io/qwik/build',
-      '@builder.io/qwik/preloader',
+      '@qwik.dev/dom',
+      '@qwik.dev/core',
+      '@qwik.dev/core/build',
+      '@qwik.dev/core/preloader',
       '@qwik-client-manifest',
     ],
->>>>>>> 23ed7db9
   };
 
   const esm = build({
