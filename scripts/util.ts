import type { Plugin, WatchMode } from 'esbuild';
import { join } from 'path';
import mri from 'mri';
import {
  access as fsAccess,
  copyFile as fsCopyFile,
  existsSync,
  mkdirSync,
  readdirSync,
  readdir as fsReaddir,
  readFile as fsReadFile,
  rmdirSync,
  stat as fsStat,
  statSync,
  unlinkSync,
  writeFile as fsWriteFile,
  mkdir as fsMkdir,
} from 'fs';
import { promisify } from 'util';
import gzipSize from 'gzip-size';
import { minify, MinifyOptions } from 'terser';
import type { Plugin as RollupPlugin } from 'rollup';

/**
 * Contains information about the build we're generating by parsing
 * CLI args, and figuring out all the absolute file paths the
 * build will be reading from and writing to.
 */
export interface BuildConfig {
  rootDir: string;
  distDir: string;
  srcNapiDir: string;
  srcDir: string;
  scriptsDir: string;
  startersDir: string;
  tscDir: string;
  distPkgDir: string;
  distBindingsDir: string;
  esmNode: boolean;
  distVersion: string;
  platformTarget?: string;
  bazelOutputDir?: string;

  api?: boolean;
  build?: boolean;
  cli?: boolean;
  commit?: boolean;
  dev?: boolean;
  dryRun?: boolean;
  jsx?: boolean;
  platformBinding?: boolean;
  prepareRelease?: boolean;
  release?: boolean;
  setDistTag?: string;
  tsc?: boolean;
  validate?: boolean;
  wasm?: boolean;
  watch?: boolean;
}

/**
 * Create the `BuildConfig` from the process args, and set the
 * absolute paths the build will be reading from and writing to.
 */
export function loadConfig(args: string[] = []) {
  const config: BuildConfig = mri(args) as any;
  config.bazelOutputDir = config.bazelOutputDir && join(process.cwd(), config.bazelOutputDir);

  config.rootDir = join(__dirname, '..');
  config.distDir = join(config.bazelOutputDir || config.rootDir, 'dist-dev');
  config.srcDir = join(config.rootDir, 'src');
  config.srcNapiDir = join(config.srcDir, 'napi');
  config.scriptsDir = join(config.rootDir, 'scripts');
  config.startersDir = join(config.rootDir, 'starters');
  config.distPkgDir = config.bazelOutputDir
    ? join(join(config.bazelOutputDir, 'package'))
    : join(config.distDir, '@builder.io-qwik');
  config.distBindingsDir = join(config.distPkgDir, 'bindings');
  config.tscDir = join(config.distDir, 'tsc-out');
  config.esmNode = parseInt(process.version.substr(1).split('.')[0], 10) >= 14;
  config.platformBinding = (config as any)['platform-binding'];
  config.prepareRelease = (config as any)['prepare-release'];
  config.platformTarget = (config as any)['platform-target'];
  config.setDistTag = (config as any)['set-dist-tag'];
  config.dryRun = (config as any)['dry-run'];

  return config;
}

export function terser(opts: MinifyOptions): RollupPlugin {
  return {
    name: 'terser',
    async generateBundle(_, bundle) {
      for (const fileName in bundle) {
        const chunk = bundle[fileName];
        if (chunk.type === 'chunk') {
          const result = await minify(chunk.code, opts);
          chunk.code = result.code!;
        }
      }
    },
  };
}

/**
 * Esbuild plugin to change an import path, but keep it an external path.
 */
export function importPath(filter: RegExp, newModulePath: string) {
  const plugin: Plugin = {
    name: 'importPathPlugin',
    setup(build) {
      build.onResolve({ filter }, () => ({
        path: newModulePath,
        external: true,
      }));
    },
  };
  return plugin;
}

/**
 * Esbuild plugin to print out console logs the rebuild has finished or if it has errors.
 */
export function watcher(config: BuildConfig, filename?: string): WatchMode | boolean {
  if (config.watch) {
    return {
      onRebuild(error) {
        if (error) console.error('watch build failed:', error);
        else {
          if (filename) console.log('rebuilt:', filename);
        }
      },
    };
  }
  return false;
}

/**
 * Standard license banner to place at the top of the generated files.
 */
export const banner = {
  js: `
/**
 * @license
 * Copyright Builder.io, Inc. All Rights Reserved.
 * Use of this source code is governed by an MIT-style license that can be
 * found in the LICENSE file at https://github.com/BuilderIO/qwik/blob/main/LICENSE
 */
`.trim(),
};

/**
 * The JavaScript target we're going for. Reusing a constant just to make sure
 * all the builds are using the same target.
 */
export const target = 'es2018';

export const nodeTarget = 'node10';

/**
 * Helper just to know which NodeJS modules that should stay external.
 */
export const nodeBuiltIns = [
  'assert',
  'child_process',
  'crypto',
  'fs',
  'module',
  'net',
  'os',
  'path',
  'tty',
  'url',
  'util',
];

export function injectDirname(config: BuildConfig) {
  return join(config.scriptsDir, 'shim', '__dirname.js');
}

export function injectGlobalThisPoly(config: BuildConfig) {
  return join(config.scriptsDir, 'shim', 'globalthis.js');
}

/**
 * Utility just to ignore certain rollup warns we already know aren't issues.
 */
export function rollupOnWarn(warning: any, warn: any) {
  // skip certain warnings
  if (warning.code === `CIRCULAR_DEPENDENCY`) return;
  if (warning.code === `PREFER_NAMED_EXPORTS`) return;
  if (warning.message.includes(`Rollup 'sourcemap'`)) return;
  console.log(warning);
  warn(warning);
}

/**
 * Helper just to get and format a file's size for logging.
 */
export async function fileSize(filePath: string) {
  const text = await readFile(filePath);
  const gzipBytes = await gzipSize(text);

  const size = formatFileSize(text.length);
  const gzip = formatFileSize(gzipBytes);
  return `${size} (${gzip} gz)`;
}

function formatFileSize(bytes: number) {
  if (bytes === 0) return '0b';
  const k = 1024;
  const dm = bytes < k ? 0 : 1;
  const sizes = ['b', 'kb'];
  const i = Math.floor(Math.log(bytes) / Math.log(k));
  return parseFloat((bytes / Math.pow(k, i)).toFixed(dm)) + '' + sizes[i];
}

export const access = promisify(fsAccess);
export const copyFile = promisify(fsCopyFile);
export const readFile = promisify(fsReadFile);
export const readdir = promisify(fsReaddir);
export const stat = promisify(fsStat);
export const writeFile = promisify(fsWriteFile);
export const mkdir = promisify(fsMkdir);

export function emptyDir(dir: string) {
  if (existsSync(dir)) {
    const items = readdirSync(dir).map((f) => join(dir, f));
    for (const item of items) {
      const s = statSync(item);
      if (s.isDirectory()) {
        emptyDir(item);
        try {
          rmdirSync(item);
        } catch (e) {}
      } else if (s.isFile()) {
        unlinkSync(item);
      }
    }
  } else {
    ensureDir(dir);
  }
}

export function ensureDir(dir: string) {
  try {
    mkdirSync(dir, { recursive: true });
  } catch (e) {}
}

export function panic(msg: string) {
  console.error(`\n❌ ${msg}\n`, new Error(msg).stack);
  process.exit(1);
}

/**
 * Interface for package.json
 */
export interface PackageJSON {
  name: string;
  version: string;
  description?: string;
  license?: string;
  main: string;
  module: string;
  types: string;
<<<<<<< HEAD
  type: string;
  files: string[];
  exports: { [key: string]: string | { [key: string]: string } };
  contributors: { [key: string]: string }[];
  homepage: string;
  repository: { [key: string]: string };
  bugs: { [key: string]: string };
  keywords: string[];
  engines: { [key: string]: string };
}

export interface CliGenerateOptions {
  projectName?: string;
  appId?: string;
  serverId?: string;
}

export interface CliStarters {
  apps: CliStarterData[];
  servers: CliStarterData[];
}

export interface CliStarterData {
  id: string;
  name: string;
  description: string;
  dir: string;
=======
  type?: string;
  files?: string[];
  exports?: { [key: string]: string | { [key: string]: string } };
  contributors?: { [key: string]: string }[];
  homepage?: string;
  repository?: { [key: string]: string };
  bugs?: { [key: string]: string };
  keywords?: string[];
  engines?: { [key: string]: string };
  private?: boolean;
>>>>>>> 887207a2
}<|MERGE_RESOLUTION|>--- conflicted
+++ resolved
@@ -264,35 +264,6 @@
   main: string;
   module: string;
   types: string;
-<<<<<<< HEAD
-  type: string;
-  files: string[];
-  exports: { [key: string]: string | { [key: string]: string } };
-  contributors: { [key: string]: string }[];
-  homepage: string;
-  repository: { [key: string]: string };
-  bugs: { [key: string]: string };
-  keywords: string[];
-  engines: { [key: string]: string };
-}
-
-export interface CliGenerateOptions {
-  projectName?: string;
-  appId?: string;
-  serverId?: string;
-}
-
-export interface CliStarters {
-  apps: CliStarterData[];
-  servers: CliStarterData[];
-}
-
-export interface CliStarterData {
-  id: string;
-  name: string;
-  description: string;
-  dir: string;
-=======
   type?: string;
   files?: string[];
   exports?: { [key: string]: string | { [key: string]: string } };
@@ -303,5 +274,22 @@
   keywords?: string[];
   engines?: { [key: string]: string };
   private?: boolean;
->>>>>>> 887207a2
+}
+
+export interface CliGenerateOptions {
+  projectName?: string;
+  appId?: string;
+  serverId?: string;
+}
+
+export interface CliStarters {
+  apps: CliStarterData[];
+  servers: CliStarterData[];
+}
+
+export interface CliStarterData {
+  id: string;
+  name: string;
+  description: string;
+  dir: string;
 }