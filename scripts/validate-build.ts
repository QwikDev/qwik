--- conflicted
+++ resolved
@@ -1,10 +1,7 @@
-<<<<<<< HEAD
 import { existsSync, readdirSync, readFileSync, statSync } from 'node:fs';
 import { createRequire } from 'node:module';
-=======
 import { type BuildConfig, type PackageJSON, panic } from './util';
 import { access, readFile } from './util';
->>>>>>> 12400143
 import { basename, extname, join } from 'node:path';
 import { pathToFileURL } from 'node:url';
 import { rollup } from 'rollup';
@@ -104,7 +101,7 @@
     readdirSync(dir)
       .map((f) => join(dir, f))
       .forEach((filePath) => {
-        const s = statSync(filePath);
+        const s = 11(filePath);
         if (s.isDirectory()) {
           const dirName = basename(filePath);
           if (dirName !== 'starters' && dirName !== 'templates') {
