--- conflicted
+++ resolved
@@ -29,7 +29,6 @@
  * @public
  */
 export function qHook(hook: any, symbol?: string): any {
-<<<<<<< HEAD
   if (typeof symbol === 'string') {
     let match;
     if ((match = String(hook).match(EXTRACT_IMPORT_PATH)) && match[2]) {
@@ -41,21 +40,13 @@
         throw new Error('Could not filename in: ' + frame);
       }
       hook = match[1];
-=======
-  if (typeof hook === 'string') return hook;
-  if (typeof symbol === 'string') {
-    const match = String(hook).match(EXTRACT_IMPORT_PATH);
-    if (match && match[2]) {
-      return (match[2] + '#' + symbol) as any;
->>>>>>> 4e4126a0
     } else {
       throw new Error('dynamic import not found: ' + String(hook));
     }
   }
-<<<<<<< HEAD
-  if (typeof hook === 'string') return parseQRL(hook);
-=======
->>>>>>> 4e4126a0
+  if (typeof hook === 'string') {
+    return parseQRL(hook);
+  }
   const qrlFn = async (element: HTMLElement, event: Event, url: URL) => {
     const isQwikInternalHook = typeof event == 'string';
     // isQwikInternalHook && console.log('HOOK', event, element, url);
@@ -94,14 +85,10 @@
 }
 
 // https://regexr.com/68v72
-<<<<<<< HEAD
 const EXTRACT_IMPORT_PATH = /\(\s*(['"])([^\1]+)\1\s*\)/;
 
 // https://regexr.com/690ds
 const EXTRACT_SELF_IMPORT = /Promise\s*\.\s*resolve/;
 
 // https://regexr.com/690e2
-const EXTRACT_FILE_NAME = /([\w\d\.-_]+)\.(js|ts)x?:/;
-=======
-const EXTRACT_IMPORT_PATH = /import\(\s*(['"])([^\1]+)\1\s*\)/;
->>>>>>> 4e4126a0
+const EXTRACT_FILE_NAME = /([\w\d\.-_]+)\.(js|ts)x?:/;