<<<<<<< HEAD
import { assertEqual } from '../assert/assert';
=======
import { assertDefined, assertEqual, assertNotEqual } from '../assert/assert';
import { QError, qError } from '../error/error';
>>>>>>> 82c867ab
import { notifyRender } from '../render/notify-render';
import { tryGetInvokeContext } from '../use/use-core';
import { debugStringify } from '../util/stringify';
<<<<<<< HEAD
=======
import { notifyWatchers } from '../watch/watch';
export const Q_OBJECT_PREFIX_SEP = ':';
>>>>>>> 82c867ab

export type QObject<T extends {}> = T & { __brand__: 'QObject' };

export function qObject<T extends Object>(obj: T): T {
  assertEqual(unwrapProxy(obj), obj, 'Unexpected proxy at this location');
  if (obj == null || typeof obj !== 'object') {
    // TODO(misko): centralize
    throw new Error(
      `Q-ERROR: Only objects can be wrapped in 'QObject', got ` + debugStringify(obj)
    );
  }
  if (obj.constructor !== Object) {
    throw new Error(
      `Q-ERROR: Only objects literals can be wrapped in 'QObject', got ` + debugStringify(obj)
    );
  }
  const proxy = readWriteProxy(obj as any as QObject<T>);
  Object.assign((proxy as any)[QOjectTargetSymbol], obj);
  return proxy;
}

export function _restoreQObject<T>(obj: T, subs: Map<Element, Set<string>>): T {
  return readWriteProxy(obj as any as QObject<T>, subs);
}

export function getTransient<T>(obj: any, key: any): T | null {
  return obj[QOjectTransientsSymbol].get(key);
}

export function setTransient<T>(obj: any, key: any, value: T): T {
  obj[QOjectTransientsSymbol].set(key, value);
  return value;
}

/**
 * Creates a proxy which notifies of any writes.
 */
export function readWriteProxy<T extends object>(target: T, subs?: Map<Element, Set<string>>): T {
  if (!target || typeof target !== 'object') return target;
  let proxy = proxyMap.get(target);
  if (proxy) return proxy;
  proxy = new Proxy(target, new ReadWriteProxyHandler(subs)) as any as T;
  proxyMap.set(target, proxy);
  return proxy;
}

export const QOjectTargetSymbol = ':target:';
export const QOjectSubsSymbol = ':subs:';
const QOjectTransientsSymbol = ':transients:';
export const QObjectIdSymbol = ':id:';

export function unwrapProxy<T>(proxy: T): T {
  if (proxy && typeof proxy == 'object') {
    const value = (proxy as any)[QOjectTargetSymbol];
    if (value) return value;
  }
  return proxy;
}

export function wrap<T>(value: T): T {
  if (value && typeof value === 'object') {
    const nakedValue = unwrapProxy(value);
    if (nakedValue !== value) {
      // already a proxy return;
      return value;
    }
    verifySerializable<T>(value);

    const proxy = proxyMap.get(value);
    return proxy ? proxy : readWriteProxy(value as any);
  } else {
    return value;
  }
}

class ReadWriteProxyHandler<T extends object> implements ProxyHandler<T> {
  private transients: WeakMap<any, any> | null = null;

  constructor(private subs = new Map<Element, Set<string>>()) {}

  getSub(el: Element) {
    let sub = this.subs.get(el);
    if (!sub) {
      this.subs.set(el, (sub = new Set()));
    }
    return sub;
  }

  get(target: T, prop: string): any {
    if (prop === QOjectTargetSymbol) return target;
    if (prop === QOjectSubsSymbol) return this.subs;
    if (prop === QOjectTransientsSymbol) {
      return this.transients || (this.transients = new WeakMap());
    }
    const value = (target as any)[prop];
    const invokeCtx = tryGetInvokeContext();
    if (invokeCtx && invokeCtx.subscriptions) {
      const isArray = Array.isArray(target);
      const sub = this.getSub(invokeCtx.hostElement);
      if (!isArray) {
        sub.add(prop);
      }
    }
    return wrap(value);
  }

  set(target: T, prop: string, newValue: any): boolean {
<<<<<<< HEAD
    const unwrappedNewValue = unwrapProxy(newValue);
    const isArray = Array.isArray(target);
    if (isArray) {
      (target as any)[prop] = unwrappedNewValue;
      this.subs.forEach((_, el) => {
        notifyRender(el);
      });
      return true;
    }
    const oldValue = (target as any)[prop];
    if (oldValue !== unwrappedNewValue) {
      (target as any)[prop] = unwrappedNewValue;
      this.subs.forEach((propSets, el) => {
        if (propSets.has(prop)) {
          notifyRender(el);
        }
      });
=======
    if (prop === QObjectDocumentSymbol) {
      this.doc = newValue;
    } else if (prop == QObjectIdSymbol) {
      this.id = newValue;
    } else {
      const unwrappedNewValue = unwrapProxy(newValue);
      verifySerializable(unwrappedNewValue);
      const oldValue = (target as any)[prop];
      if (oldValue !== unwrappedNewValue) {
        (target as any)[prop] = unwrappedNewValue;
        QObject_notifyWrite(this.id, this.doc, prop);
      }
>>>>>>> 82c867ab
    }
    return true;
  }

  has(target: T, property: string | symbol) {
    if (property === QOjectTargetSymbol) return true;
    return Object.prototype.hasOwnProperty.call(target, property);
  }

  ownKeys(target: T): ArrayLike<string | symbol> {
    return Object.getOwnPropertyNames(target);
  }
}

<<<<<<< HEAD
const proxyMap: WeakMap<any, any> = new WeakMap();
=======
const proxyMap: WeakMap<any, any> = new WeakMap();

function verifySerializable<T>(value: T) {
  if (typeof value == 'object' && value !== null) {
    if (Array.isArray(value)) return;
    if (Object.getPrototypeOf(value) !== Object.prototype) {
      if (getQObjectId(value)) return;
      throw qError(QError.TODO, 'Only primitive and object literals can be serialized.');
    }
  }
}

function generateId() {
  return (
    // TODO(misko): For now I have removed the data as I think it is overkill
    // and makes the output unnecessarily big.
    // new Date().getTime().toString(36) +
    Math.round(Math.random() * Number.MAX_SAFE_INTEGER).toString(36)
  );
}
>>>>>>> 82c867ab
<|MERGE_RESOLUTION|>--- conflicted
+++ resolved
@@ -1,17 +1,8 @@
-<<<<<<< HEAD
 import { assertEqual } from '../assert/assert';
-=======
-import { assertDefined, assertEqual, assertNotEqual } from '../assert/assert';
-import { QError, qError } from '../error/error';
->>>>>>> 82c867ab
 import { notifyRender } from '../render/notify-render';
 import { tryGetInvokeContext } from '../use/use-core';
 import { debugStringify } from '../util/stringify';
-<<<<<<< HEAD
-=======
-import { notifyWatchers } from '../watch/watch';
-export const Q_OBJECT_PREFIX_SEP = ':';
->>>>>>> 82c867ab
+
 
 export type QObject<T extends {}> = T & { __brand__: 'QObject' };
 
@@ -119,7 +110,6 @@
   }
 
   set(target: T, prop: string, newValue: any): boolean {
-<<<<<<< HEAD
     const unwrappedNewValue = unwrapProxy(newValue);
     const isArray = Array.isArray(target);
     if (isArray) {
@@ -137,20 +127,6 @@
           notifyRender(el);
         }
       });
-=======
-    if (prop === QObjectDocumentSymbol) {
-      this.doc = newValue;
-    } else if (prop == QObjectIdSymbol) {
-      this.id = newValue;
-    } else {
-      const unwrappedNewValue = unwrapProxy(newValue);
-      verifySerializable(unwrappedNewValue);
-      const oldValue = (target as any)[prop];
-      if (oldValue !== unwrappedNewValue) {
-        (target as any)[prop] = unwrappedNewValue;
-        QObject_notifyWrite(this.id, this.doc, prop);
-      }
->>>>>>> 82c867ab
     }
     return true;
   }
@@ -165,27 +141,4 @@
   }
 }
 
-<<<<<<< HEAD
-const proxyMap: WeakMap<any, any> = new WeakMap();
-=======
-const proxyMap: WeakMap<any, any> = new WeakMap();
-
-function verifySerializable<T>(value: T) {
-  if (typeof value == 'object' && value !== null) {
-    if (Array.isArray(value)) return;
-    if (Object.getPrototypeOf(value) !== Object.prototype) {
-      if (getQObjectId(value)) return;
-      throw qError(QError.TODO, 'Only primitive and object literals can be serialized.');
-    }
-  }
-}
-
-function generateId() {
-  return (
-    // TODO(misko): For now I have removed the data as I think it is overkill
-    // and makes the output unnecessarily big.
-    // new Date().getTime().toString(36) +
-    Math.round(Math.random() * Number.MAX_SAFE_INTEGER).toString(36)
-  );
-}
->>>>>>> 82c867ab
+const proxyMap: WeakMap<any, any> = new WeakMap();