--- conflicted
+++ resolved
@@ -1,8 +1,5 @@
-<<<<<<< HEAD
 import { getPlatform } from '../index';
-=======
 import { QError, qError } from '../error/error';
->>>>>>> 82c867ab
 import { parseQRL, stringifyQRL } from '../import/qrl';
 import { isQrl, QRLInternal } from '../import/qrl-class';
 import { qrlImport } from '../import/qrl.public';
