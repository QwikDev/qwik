#![deny(clippy::all)]
#![deny(clippy::perf)]
#![deny(clippy::nursery)]

use std::path::PathBuf;

use clap::{App, AppSettings, Arg};
use path_absolutize::Absolutize;
use qwik_core::{transform_fs, EntryStrategy, MinifyMode, TransformFsOptions};

struct OptimizerInput {
    glob: Option<String>,
    src: PathBuf,
    dest: PathBuf,
    strategy: EntryStrategy,
    transpile: bool,
    minify: MinifyMode,
    sourcemaps: bool,
}

fn main() -> Result<(), Box<dyn std::error::Error>> {
    let matches = App::new("qwik")
        .version("1.0")
        .setting(
            AppSettings::ArgRequiredElseHelp
                | AppSettings::SubcommandRequiredElseHelp
                | AppSettings::InferSubcommands
                | AppSettings::DisableHelpSubcommand,

        )
        .about("Qwik CLI allows to optimize qwik projects before bundling")
        .subcommand(
            App::new("optimize")
                .about("takes a source directory of qwik code and outputs an optimized version that lazy loads")
                .setting(AppSettings::ArgRequiredElseHelp)
                .arg(
                    Arg::new("src")
                        .short('s')
                        .long("src")
                        .default_value(".")
                        .takes_value(true)
                        .about("relative path to the source directory"),
                )
                .arg(
                    Arg::new("dest")
                        .short('d')
                        .long("dest")
                        .required(true)
                        .takes_value(true)
                        .about("relative path to the output directory"),
                )
                .arg(
                    Arg::new("glob")
                        .short('g')
                        .long("glob")
                        .takes_value(true)
                        .about("glob used to match files within the source directory"),
                )
                .arg(
                    Arg::new("strategy")
                    .long("strategy")
                        .possible_values(["single", "hook", "smart", "component"])
                        .takes_value(true)
                        .about("entry strategy used to group hooks"),
                )
                .arg(
                    Arg::new("no-transpile")
                    .long("no-transpile")
                    .about("transpile TS and JSX into JS").takes_value(false)
                 )
                .arg(Arg::new("minify").long("minify").takes_value(true).possible_values(["minify", "simplify", "none"]).about("outputs minified source code").takes_value(false))
                .arg(Arg::new("sourcemaps").long("sourcemaps").about("generates sourcemaps").takes_value(false)),
        )
        .get_matches();

    // You can check for the existence of subcommands, and if found use their
    // matches just as you would the top level app
    if let Some(matches) = matches.subcommand_matches("optimize") {
        // "$ myapp test" was run
        let strategy = match matches.value_of("strategy") {
            Some("hook") => EntryStrategy::Hook,
            Some("single") => EntryStrategy::Single,
            Some("component") => EntryStrategy::Component,
            Some("smart") | None => EntryStrategy::Smart,
            _ => panic!("Unvalid strategy option"),
        };

        let minify = match matches.value_of("minify") {
            Some("minify") => MinifyMode::Minify,
            Some("none") => MinifyMode::None,
            Some("simplify") | None => MinifyMode::Simplify,
            _ => panic!("Unvalid minify option"),
        };
        optimize(OptimizerInput {
            src: matches.value_of_t_or_exit("src"),
            dest: matches.value_of_t_or_exit("dest"),
            glob: None,
            strategy,
            minify,
            transpile: !matches.is_present("no-transpile"),
            sourcemaps: matches.is_present("sourcemaps"),
        })?;
    }
    Ok(())
}

fn optimize(
    optimizer_input: OptimizerInput,
) -> Result<qwik_core::TransformOuput, Box<dyn std::error::Error>> {
    let current_dir = std::env::current_dir()?;
    let root_dir = current_dir.join(optimizer_input.src).canonicalize()?;

<<<<<<< HEAD
    let result = transform_fs(TransformFsOptions {
        root_dir: input,
        glob: t.glob,
        source_maps: t.sourcemaps,
        minify: t.minify,
        transpile: t.transpile,
        entry_strategy: t.strategy,
    })?;
    // dbg!(&result);
=======
    let result = transform_fs(&TransformFsOptions::new(
        root_dir,
        optimizer_input.glob,
        optimizer_input.sourcemaps,
        optimizer_input.minify,
        optimizer_input.transpile,
        optimizer_input.strategy,
    )?)?;
>>>>>>> f3ca9c01

    result.write_to_fs(&current_dir.join(optimizer_input.dest).absolutize()?)?;
    Ok(result)
}<|MERGE_RESOLUTION|>--- conflicted
+++ resolved
@@ -106,30 +106,18 @@
 
 fn optimize(
     optimizer_input: OptimizerInput,
-) -> Result<qwik_core::TransformOuput, Box<dyn std::error::Error>> {
+) -> Result<qwik_core::TransformOutput, Box<dyn std::error::Error>> {
     let current_dir = std::env::current_dir()?;
     let root_dir = current_dir.join(optimizer_input.src).canonicalize()?;
 
-<<<<<<< HEAD
-    let result = transform_fs(TransformFsOptions {
-        root_dir: input,
-        glob: t.glob,
-        source_maps: t.sourcemaps,
-        minify: t.minify,
-        transpile: t.transpile,
-        entry_strategy: t.strategy,
-    })?;
-    // dbg!(&result);
-=======
-    let result = transform_fs(&TransformFsOptions::new(
+    let result = transform_fs(TransformFsOptions::new(
         root_dir,
         optimizer_input.glob,
         optimizer_input.sourcemaps,
         optimizer_input.minify,
         optimizer_input.transpile,
         optimizer_input.strategy,
-    )?)?;
->>>>>>> f3ca9c01
+    ))?;
 
     result.write_to_fs(&current_dir.join(optimizer_input.dest).absolutize()?)?;
     Ok(result)
