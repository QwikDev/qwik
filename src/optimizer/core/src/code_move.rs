--- conflicted
+++ resolved
@@ -1,12 +1,7 @@
-<<<<<<< HEAD
 use crate::collector::{GlobalCollect, ImportKind};
-use crate::parse::{emit_source_code, HookAnalysis, PathData, TransformModule, TransformResult};
-use crate::utils::MapVec;
-
-use std::collections::HashSet;
-=======
+use crate::parse::{emit_source_code, HookAnalysis, PathData, TransformModule, TransformOutput};
+
 use std::collections::HashMap;
->>>>>>> f3ca9c01
 use std::path::Path;
 
 use anyhow::{format_err, Context, Error};
@@ -15,12 +10,8 @@
 use swc_common::{sync::Lrc, SourceMap, DUMMY_SP};
 use swc_ecmascript::ast;
 
-use crate::collector::{GlobalCollect, ImportKind};
-use crate::parse::{emit_source_code, HookAnalysis, PathData, TransformModule, TransformOuput};
-use crate::transform::Hook;
-
 pub fn new_module(
-    expr: CallExpr,
+    expr: ast::CallExpr,
     path: &PathData,
     name: &str,
     origin: &str,
@@ -28,12 +19,8 @@
     global: &GlobalCollect,
 ) -> Result<(ast::Module, SingleThreadedComments), Error> {
     let comments = SingleThreadedComments::default();
-<<<<<<< HEAD
     let max_cap = global.imports.len() + global.exports.len();
-    let mut module = Module {
-=======
     let mut module = ast::Module {
->>>>>>> f3ca9c01
         span: DUMMY_SP,
         body: Vec::with_capacity(max_cap),
         shebang: None,
@@ -65,21 +52,15 @@
                 .push(ast::ModuleItem::ModuleDecl(ast::ModuleDecl::Import(
                     ast::ImportDecl {
                         span: DUMMY_SP,
-<<<<<<< HEAD
-                        value: fix_path(origin, "a", import.source.as_ref()),
-                        kind: StrKind::Synthesized,
-                        has_escape: false,
-=======
                         type_only: false,
                         asserts: None,
                         src: ast::Str {
                             span: DUMMY_SP,
-                            value: fix_path(&hook.origin, "a", import.source.as_ref())?,
+                            value: fix_path(origin, "a", import.source.as_ref())?,
                             kind: ast::StrKind::Synthesized,
                             has_escape: false,
                         },
                         specifiers: vec![specifier],
->>>>>>> f3ca9c01
                     },
                 )));
         } else if let Some(export) = global.exports.get(ident) {
@@ -88,16 +69,11 @@
                 .push(ast::ModuleItem::ModuleDecl(ast::ModuleDecl::Import(
                     ast::ImportDecl {
                         span: DUMMY_SP,
-<<<<<<< HEAD
-                        value: fix_path(origin, "a", &["./", &path.file_stem].concat()),
-                        kind: StrKind::Synthesized,
-                        has_escape: false,
-=======
                         type_only: false,
                         asserts: None,
                         src: ast::Str {
                             span: DUMMY_SP,
-                            value: fix_path(&hook.origin, "a", &format!("./{}", path.file_stem))?,
+                            value: fix_path(origin, "a", &format!("./{}", path.file_stem))?,
                             kind: ast::StrKind::Synthesized,
                             has_escape: false,
                         },
@@ -107,7 +83,6 @@
                             imported: None,
                             local: ast::Ident::new(export.clone(), DUMMY_SP),
                         })],
->>>>>>> f3ca9c01
                     },
                 )));
         }
@@ -160,22 +135,14 @@
     Ok(JsWord::from(ident))
 }
 
-<<<<<<< HEAD
 fn create_named_export(
-    expr: CallExpr,
+    expr: ast::CallExpr,
     name: &str,
     comments: &SingleThreadedComments,
-) -> ModuleItem {
+) -> ast::ModuleItem {
     comments.add_pure_comment(expr.span.lo);
 
-    ModuleItem::ModuleDecl(ModuleDecl::ExportDecl(ExportDecl {
-=======
-fn create_named_export(hook: &Hook, comments: &SingleThreadedComments) -> ast::ModuleItem {
-    let expr = hook.expr.clone();
-    comments.add_pure_comment(expr.span.lo);
-
-    let module_item = ast::ModuleItem::ModuleDecl(ast::ModuleDecl::ExportDecl(ast::ExportDecl {
->>>>>>> f3ca9c01
+    ast::ModuleItem::ModuleDecl(ast::ModuleDecl::ExportDecl(ast::ExportDecl {
         span: DUMMY_SP,
         decl: ast::Decl::Var(ast::VarDecl {
             span: DUMMY_SP,
@@ -184,16 +151,11 @@
             decls: vec![ast::VarDeclarator {
                 span: DUMMY_SP,
                 definite: false,
-<<<<<<< HEAD
-                name: Pat::Ident(BindingIdent::from(Ident::new(JsWord::from(name), DUMMY_SP))),
-                init: Some(Box::new(Expr::Call(expr))),
-=======
                 name: ast::Pat::Ident(ast::BindingIdent::from(ast::Ident::new(
-                    JsWord::from(hook.name.as_str()),
+                    JsWord::from(name),
                     DUMMY_SP,
                 ))),
                 init: Some(Box::new(ast::Expr::Call(expr))),
->>>>>>> f3ca9c01
             }],
         }),
     }))
@@ -223,48 +185,33 @@
 }
 
 pub fn generate_entries(
-    mut result: TransformOuput,
+    mut output: TransformOutput,
     default_ext: &str,
-    source_map: &Lrc<SourceMap>,
-) -> Result<TransformOuput, anyhow::Error> {
+    source_map: Lrc<SourceMap>,
+) -> Result<TransformOutput, anyhow::Error> {
     let mut entries_map = HashMap::new();
-    for hook in &result.hooks {
-<<<<<<< HEAD
-        let entry = if let Some(ref e) = hook.entry {
-            e.as_ref()
-        } else {
-            &hook.canonical_filename
-        };
-        if hook.entry != None {
-            entries_map.push(entry, hook);
-=======
-        if hook.entry != None {
+    for hook in &output.hooks {
+        if let Some(ref e) = hook.entry {
             entries_map
-                .entry(hook.entry.as_ref().unwrap_or(&hook.canonical_filename))
+                .entry(e.as_ref())
                 .or_insert_with(Vec::new)
                 .push(hook);
->>>>>>> f3ca9c01
         }
     }
 
     for (entry, hooks) in &entries_map {
         let module = new_entry_module(hooks);
-<<<<<<< HEAD
-        let (code, map) =
-            emit_source_code(Lrc::clone(&source_map), None, &module, false, false).unwrap();
-
-=======
-        let (code, map) = emit_source_code(source_map, &None, &module, false, false)
+        let (code, map) = emit_source_code(Lrc::clone(&source_map), None, &module, false, false)
             .context("Emitting source code")?;
->>>>>>> f3ca9c01
-        result.modules.push(TransformModule {
-            path: format!("{}.{}", entry, default_ext).into(),
+        output.modules.push(TransformModule {
+            path: [entry, ".", default_ext].concat(),
             code,
             map,
             is_entry: true,
         });
     }
-    Ok(result)
+
+    Ok(output)
 }
 
 fn new_entry_module(hooks: &[&HookAnalysis]) -> ast::Module {
