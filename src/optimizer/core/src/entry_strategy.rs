use std::collections::HashMap;

use serde::{Deserialize, Serialize};
use swc_atoms::JsWord;
use swc_ecmascript::ast::CallExpr;

<<<<<<< HEAD
use lazy_static::lazy_static;
=======
use crate::collector::HookCollect;
use crate::parse::PathData;
>>>>>>> f3ca9c01

// EntryStrategies
#[derive(Debug, Serialize, Deserialize)]
#[serde(rename_all = "camelCase")]
pub enum EntryStrategy {
    Single,
    Hook,
    Component,
    Smart,
    Manual(Vec<Vec<String>>),
}
pub trait EntryPolicy {
    fn get_entry_for_sym(
        &self,
        symbol_name: &str,
        location: &PathData,
        context: &[String],
        analytics: &HookCollect,
        expr: &CallExpr,
    ) -> Option<JsWord>;
}

#[derive(Default)]
pub struct SingleStrategy;

impl EntryPolicy for SingleStrategy {
    fn get_entry_for_sym(
        &self,
        _symbol: &str,
        _path: &PathData,
        _context: &[String],
        _analytics: &HookCollect,
        _expr: &CallExpr,
    ) -> Option<JsWord> {
        lazy_static! {
            static ref WORD: JsWord = JsWord::from("entry_hooks");
        }
        Some(WORD.clone())
    }
}

#[derive(Default)]
pub struct PerHookStrategy {}

impl EntryPolicy for PerHookStrategy {
    fn get_entry_for_sym(
        &self,
        _symbol: &str,
        _path: &PathData,
        _context: &[String],
        _analytics: &HookCollect,
        _expr: &CallExpr,
    ) -> Option<JsWord> {
        None
    }
}

#[derive(Default)]
pub struct PerComponentStrategy {}

impl EntryPolicy for PerComponentStrategy {
    fn get_entry_for_sym(
        &self,
        _symbol: &str,
        _path: &PathData,
        context: &[String],
        _analytics: &HookCollect,
        _expr: &CallExpr,
<<<<<<< HEAD
    ) -> Option<JsWord> {
        if let Some(root) = context.first() {
            Some(JsWord::from(["entry_", root].concat()))
        } else {
            lazy_static! {
                static ref WORD: JsWord = JsWord::from("entry-fallback");
            }
            Some(WORD.clone())
        }
=======
    ) -> Option<String> {
        Some(
            context
                .first()
                .map_or_else(|| "entry-fallback".into(), |root| format!("entry_{}", root)),
        )
>>>>>>> f3ca9c01
    }
}

#[derive(Default)]
pub struct SmartStrategy;

impl EntryPolicy for SmartStrategy {
    fn get_entry_for_sym(
        &self,
        _symbol: &str,
        _path: &PathData,
        context: &[String],
        _analytics: &HookCollect,
        _expr: &CallExpr,
    ) -> Option<JsWord> {
        lazy_static! {
            static ref SERVER: JsWord = JsWord::from("entry-server");
            static ref FALLBACK: JsWord = JsWord::from("entry-fallback");
        }
        if context.iter().any(|h| h == "onMount") {
<<<<<<< HEAD
            return Some(SERVER.clone());
        }
        if let Some(root) = context.first() {
            Some(JsWord::from(["entry_", root].concat()))
        } else {
            Some(FALLBACK.clone())
=======
            return Some("entry-server".into());
>>>>>>> f3ca9c01
        }
        Some(
            context
                .first()
                .map_or_else(|| "entry-fallback".into(), |root| format!("entry_{}", root)),
        )
    }
}

pub struct ManualStrategy {
    map: HashMap<String, JsWord>,
    fallback: JsWord,
}

impl ManualStrategy {
    pub fn new(groups: Vec<Vec<String>>) -> Self {
        let mut map: HashMap<String, JsWord> = HashMap::new();
        for (count, group) in groups.into_iter().enumerate() {
            let group_name = JsWord::from(format!("entry_{}", count));
            for sym in group {
                map.insert(sym, group_name.clone());
            }
        }
        Self {
            map,
            fallback: JsWord::from("entry-fallback"),
        }
    }
}

impl EntryPolicy for ManualStrategy {
    fn get_entry_for_sym(
        &self,
        symbol: &str,
        _path: &PathData,
        _context: &[String],
        _analytics: &HookCollect,
        _expr: &CallExpr,
    ) -> Option<JsWord> {
        let entry = self.map.get(symbol);
        Some(match entry {
            Some(val) => val.clone(),
            None => self.fallback.clone(),
        })
    }
}

pub fn parse_entry_strategy(strategy: EntryStrategy) -> Box<dyn EntryPolicy> {
    match strategy {
        EntryStrategy::Single => Box::new(SingleStrategy::default()),
        EntryStrategy::Hook => Box::new(PerHookStrategy::default()),
        EntryStrategy::Component => Box::new(PerComponentStrategy::default()),
        EntryStrategy::Smart => Box::new(SmartStrategy::default()),
        EntryStrategy::Manual(groups) => Box::new(ManualStrategy::new(groups)),
    }
}<|MERGE_RESOLUTION|>--- conflicted
+++ resolved
@@ -1,15 +1,11 @@
+use crate::collector::HookCollect;
+use crate::parse::PathData;
+use serde::{Deserialize, Serialize};
 use std::collections::HashMap;
-
-use serde::{Deserialize, Serialize};
 use swc_atoms::JsWord;
 use swc_ecmascript::ast::CallExpr;
 
-<<<<<<< HEAD
 use lazy_static::lazy_static;
-=======
-use crate::collector::HookCollect;
-use crate::parse::PathData;
->>>>>>> f3ca9c01
 
 // EntryStrategies
 #[derive(Debug, Serialize, Deserialize)]
@@ -78,7 +74,6 @@
         context: &[String],
         _analytics: &HookCollect,
         _expr: &CallExpr,
-<<<<<<< HEAD
     ) -> Option<JsWord> {
         if let Some(root) = context.first() {
             Some(JsWord::from(["entry_", root].concat()))
@@ -88,14 +83,6 @@
             }
             Some(WORD.clone())
         }
-=======
-    ) -> Option<String> {
-        Some(
-            context
-                .first()
-                .map_or_else(|| "entry-fallback".into(), |root| format!("entry_{}", root)),
-        )
->>>>>>> f3ca9c01
     }
 }
 
@@ -116,22 +103,12 @@
             static ref FALLBACK: JsWord = JsWord::from("entry-fallback");
         }
         if context.iter().any(|h| h == "onMount") {
-<<<<<<< HEAD
             return Some(SERVER.clone());
         }
-        if let Some(root) = context.first() {
-            Some(JsWord::from(["entry_", root].concat()))
-        } else {
-            Some(FALLBACK.clone())
-=======
-            return Some("entry-server".into());
->>>>>>> f3ca9c01
-        }
-        Some(
-            context
-                .first()
-                .map_or_else(|| "entry-fallback".into(), |root| format!("entry_{}", root)),
-        )
+        Some(context.first().map_or_else(
+            || FALLBACK.clone(),
+            |root| JsWord::from(["entry_", root].concat()),
+        ))
     }
 }
 
