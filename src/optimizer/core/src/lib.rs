#![deny(clippy::all)]
#![deny(clippy::perf)]
#![deny(clippy::nursery)]
// #![deny(clippy::cargo)]

#[cfg(test)]
mod test;

mod code_move;
mod collector;
mod entry_strategy;
mod parse;
mod transform;
mod utils;

// #[cfg(feature = "fs")]
use std::fs;

// #[cfg(feature = "fs")]
use std::path::Path;

use anyhow::{format_err, Context, Error};
use serde::{Deserialize, Serialize};
<<<<<<< HEAD
use std::str;
use swc_common::sync::Lrc;
=======
>>>>>>> f3ca9c01

use crate::code_move::generate_entries;
use crate::entry_strategy::parse_entry_strategy;
pub use crate::entry_strategy::EntryStrategy;
use crate::parse::{transform_code, TransformCodeOptions};
pub use crate::parse::{ErrorBuffer, HookAnalysis, MinifyMode, TransformModule, TransformOuput};
use crate::transform::TransformContext;

// #[cfg(feature = "fs")]
#[derive(Serialize, Debug, Deserialize)]
#[serde(rename_all = "camelCase")]
pub struct TransformFsOptions {
    root_dir: PathBuf,
    glob: Option<String>,
    source_maps: bool,
    minify: MinifyMode,
    transpile: bool,
    entry_strategy: EntryStrategy,
}

impl TransformFsOptions {
    pub fn new(
        root_dir: PathBuf,
        glob: Option<String>,
        source_maps: bool,
        minify: MinifyMode,
        transpile: bool,
        entry_strategy: EntryStrategy,
    ) -> Result<Self, Error> {
        if let Some(ref pattern) = glob {
            glob::glob(pattern)?;
        }

        Ok(Self {
            root_dir,
            glob,
            source_maps,
            minify,
            transpile,
            entry_strategy,
        })
    }
}

#[derive(Serialize, Debug, Deserialize)]
#[serde(rename_all = "camelCase")]
pub struct TransformModuleInput {
    pub path: PathBuf,
    pub code: String,
}

#[derive(Debug, Serialize, Deserialize)]
#[serde(rename_all = "camelCase")]
pub struct TransformModulesOptions {
    pub root_dir: PathBuf,
    pub input: Vec<TransformModuleInput>,
    pub source_maps: bool,
    pub minify: MinifyMode,
    pub transpile: bool,
    pub entry_strategy: EntryStrategy,
}

<<<<<<< HEAD
// #[cfg(feature = "fs")]
pub fn transform_fs(config: TransformFsOptions) -> Result<TransformResult, Box<dyn error::Error>> {
    let root_dir = Path::new(&config.root_dir);
    let bundling = parse_entry_strategy(config.entry_strategy);
    let mut context = TransformContext::new(bundling);
    let mut paths = vec![];
    find_files(root_dir, &mut paths)?;

    let mut output = TransformResult::new();
    let mut default_ext = "js";
    for value in paths {
        let pathstr = value.strip_prefix(root_dir)?;
        let data = fs::read(&value)?;
        let mut result = transform_code(TransformCodeOptions {
            path: pathstr.to_str().unwrap(),
=======
#[cfg(feature = "fs")]
pub fn transform_fs(config: &TransformFsOptions) -> Result<TransformOuput, Error> {
    let pattern =
        PathBuf::from(&config.root_dir).join(config.glob.as_deref().unwrap_or("**/*.qwik.*"));

    let bundling = parse_entry_strategy(&config.entry_strategy);
    let mut context = TransformContext::new(bundling);
    let mut final_output = TransformOuput {
        root_dir: config.root_dir.clone(),
        ..TransformOuput::default()
    };
    let paths = glob::glob(pattern.to_str().context("Extracting GLOB pattern")?)
        .context("Parsing GLOB pattern")?;
    let mut default_ext = "js";
    // for path in paths.into_iter().collect::<Result<_, anyhow::Error>>() {
    for path in paths.into_iter().collect::<Result<Vec<_>, _>>()? {
        let code = fs::read_to_string(&path)
            .with_context(|| format!("Opening {}", &path.to_string_lossy()))?;
        let mut result = transform_code(TransformCodeOptions {
            root_dir: config.root_dir.clone(),
            path: path
                .strip_prefix(&config.root_dir)
                .with_context(|| format!("Stripping root prefix from {}", path.to_string_lossy()))?
                .into(),
>>>>>>> f3ca9c01
            minify: config.minify,
            code: &code,
            source_maps: config.source_maps,
            transpile: config.transpile,
            print_ast: false,
            context: &mut context,
        })?;
        final_output.modules.append(&mut result.modules);
        final_output.hooks.append(&mut result.hooks);
        final_output.diagnostics.append(&mut result.diagnostics);
        if !config.transpile && result.is_type_script {
            default_ext = "ts";
        }
    }

<<<<<<< HEAD
    Ok(generate_entries(
        output,
        default_ext,
        Lrc::clone(&context.source_map),
    ))
}

pub fn transform_modules(
    config: TransformModulesOptions,
) -> Result<TransformResult, Box<dyn error::Error>> {
    let bundling = parse_entry_strategy(config.entry_strategy);
    let mut context = TransformContext::new(bundling);
    let mut output = TransformResult::new();
    let mut default_ext = "js";
    for p in &config.input {
        let mut result = transform_code(TransformCodeOptions {
            path: &p.path,
=======
    generate_entries(final_output, default_ext, &context.source_map)
}

pub fn transform_modules(config: &TransformModulesOptions) -> Result<TransformOuput, Error> {
    let bundling = parse_entry_strategy(&config.entry_strategy);
    let mut context = TransformContext::new(bundling);
    let mut final_output = TransformOuput {
        root_dir: config.root_dir.clone(),
        ..TransformOuput::default()
    };
    let mut default_ext = "js";
    for p in &config.input {
        let mut output = transform_code(TransformCodeOptions {
            root_dir: config.root_dir.clone(),
            path: p.path.clone(),
>>>>>>> f3ca9c01
            minify: config.minify,
            code: &p.code,
            source_maps: config.source_maps,
            transpile: config.transpile,
            print_ast: false,
            context: &mut context,
<<<<<<< HEAD
        });
        match result {
            Ok(ref mut result) => {
                output.append(result);
                if !config.transpile && result.is_type_script {
                    default_ext = "ts";
                }
            }
            Err(err) => {
                return Err(err);
            }
        }
    }

    Ok(generate_entries(
        output,
        default_ext,
        Lrc::clone(&context.source_map),
    ))
}

// #[cfg(feature = "fs")]
fn find_files(dir: &std::path::Path, files: &mut Vec<std::path::PathBuf>) -> std::io::Result<()> {
    if dir.is_dir() {
        for entry in fs::read_dir(dir)? {
            let entry = entry?;
            let path = entry.path();
            if path.is_dir() {
                match path.file_name().and_then(|p| p.to_str()) {
                    Some("node_modules" | "dist" | "build") => {}
                    _ => {
                        find_files(&path, files)?;
                    }
                }
            } else {
                let ext = path.extension().and_then(|p| p.to_str());
                if let Some("ts" | "tsx" | "js" | "jsx") = ext {
                    files.push(path);
                }
            }
        }
    }
    Ok(())
=======
        })?;
        final_output.modules.append(&mut output.modules);
        final_output.hooks.append(&mut output.hooks);
        final_output.diagnostics.append(&mut output.diagnostics);
        if !config.transpile && output.is_type_script {
            default_ext = "ts";
        }
    }

    generate_entries(final_output, default_ext, &context.source_map)
>>>>>>> f3ca9c01
}<|MERGE_RESOLUTION|>--- conflicted
+++ resolved
@@ -19,26 +19,23 @@
 // #[cfg(feature = "fs")]
 use std::path::Path;
 
-use anyhow::{format_err, Context, Error};
+use anyhow::{Context, Error};
 use serde::{Deserialize, Serialize};
-<<<<<<< HEAD
 use std::str;
 use swc_common::sync::Lrc;
-=======
->>>>>>> f3ca9c01
 
 use crate::code_move::generate_entries;
 use crate::entry_strategy::parse_entry_strategy;
 pub use crate::entry_strategy::EntryStrategy;
 use crate::parse::{transform_code, TransformCodeOptions};
-pub use crate::parse::{ErrorBuffer, HookAnalysis, MinifyMode, TransformModule, TransformOuput};
+pub use crate::parse::{ErrorBuffer, HookAnalysis, MinifyMode, TransformModule, TransformOutput};
 use crate::transform::TransformContext;
 
 // #[cfg(feature = "fs")]
 #[derive(Serialize, Debug, Deserialize)]
 #[serde(rename_all = "camelCase")]
 pub struct TransformFsOptions {
-    root_dir: PathBuf,
+    root_dir: String,
     glob: Option<String>,
     source_maps: bool,
     minify: MinifyMode,
@@ -48,39 +45,35 @@
 
 impl TransformFsOptions {
     pub fn new(
-        root_dir: PathBuf,
+        root_dir: String,
         glob: Option<String>,
         source_maps: bool,
         minify: MinifyMode,
         transpile: bool,
         entry_strategy: EntryStrategy,
-    ) -> Result<Self, Error> {
-        if let Some(ref pattern) = glob {
-            glob::glob(pattern)?;
-        }
-
-        Ok(Self {
+    ) -> Self {
+        Self {
             root_dir,
             glob,
             source_maps,
             minify,
             transpile,
             entry_strategy,
-        })
+        }
     }
 }
 
 #[derive(Serialize, Debug, Deserialize)]
 #[serde(rename_all = "camelCase")]
 pub struct TransformModuleInput {
-    pub path: PathBuf,
+    pub path: String,
     pub code: String,
 }
 
 #[derive(Debug, Serialize, Deserialize)]
 #[serde(rename_all = "camelCase")]
 pub struct TransformModulesOptions {
-    pub root_dir: PathBuf,
+    pub root_dir: String,
     pub input: Vec<TransformModuleInput>,
     pub source_maps: bool,
     pub minify: MinifyMode,
@@ -88,48 +81,25 @@
     pub entry_strategy: EntryStrategy,
 }
 
-<<<<<<< HEAD
 // #[cfg(feature = "fs")]
-pub fn transform_fs(config: TransformFsOptions) -> Result<TransformResult, Box<dyn error::Error>> {
+pub fn transform_fs(config: TransformFsOptions) -> Result<TransformOutput, Error> {
     let root_dir = Path::new(&config.root_dir);
     let bundling = parse_entry_strategy(config.entry_strategy);
     let mut context = TransformContext::new(bundling);
     let mut paths = vec![];
     find_files(root_dir, &mut paths)?;
 
-    let mut output = TransformResult::new();
+    let mut final_output = TransformOutput::new();
     let mut default_ext = "js";
-    for value in paths {
-        let pathstr = value.strip_prefix(root_dir)?;
-        let data = fs::read(&value)?;
-        let mut result = transform_code(TransformCodeOptions {
-            path: pathstr.to_str().unwrap(),
-=======
-#[cfg(feature = "fs")]
-pub fn transform_fs(config: &TransformFsOptions) -> Result<TransformOuput, Error> {
-    let pattern =
-        PathBuf::from(&config.root_dir).join(config.glob.as_deref().unwrap_or("**/*.qwik.*"));
-
-    let bundling = parse_entry_strategy(&config.entry_strategy);
-    let mut context = TransformContext::new(bundling);
-    let mut final_output = TransformOuput {
-        root_dir: config.root_dir.clone(),
-        ..TransformOuput::default()
-    };
-    let paths = glob::glob(pattern.to_str().context("Extracting GLOB pattern")?)
-        .context("Parsing GLOB pattern")?;
-    let mut default_ext = "js";
-    // for path in paths.into_iter().collect::<Result<_, anyhow::Error>>() {
-    for path in paths.into_iter().collect::<Result<Vec<_>, _>>()? {
+    for path in paths {
         let code = fs::read_to_string(&path)
             .with_context(|| format!("Opening {}", &path.to_string_lossy()))?;
         let mut result = transform_code(TransformCodeOptions {
-            root_dir: config.root_dir.clone(),
             path: path
                 .strip_prefix(&config.root_dir)
                 .with_context(|| format!("Stripping root prefix from {}", path.to_string_lossy()))?
-                .into(),
->>>>>>> f3ca9c01
+                .to_str()
+                .unwrap(),
             minify: config.minify,
             code: &code,
             source_maps: config.source_maps,
@@ -145,67 +115,32 @@
         }
     }
 
-<<<<<<< HEAD
-    Ok(generate_entries(
-        output,
-        default_ext,
-        Lrc::clone(&context.source_map),
-    ))
+    generate_entries(final_output, default_ext, Lrc::clone(&context.source_map))
 }
 
-pub fn transform_modules(
-    config: TransformModulesOptions,
-) -> Result<TransformResult, Box<dyn error::Error>> {
+pub fn transform_modules(config: TransformModulesOptions) -> Result<TransformOutput, Error> {
     let bundling = parse_entry_strategy(config.entry_strategy);
     let mut context = TransformContext::new(bundling);
-    let mut output = TransformResult::new();
-    let mut default_ext = "js";
-    for p in &config.input {
-        let mut result = transform_code(TransformCodeOptions {
-            path: &p.path,
-=======
-    generate_entries(final_output, default_ext, &context.source_map)
-}
-
-pub fn transform_modules(config: &TransformModulesOptions) -> Result<TransformOuput, Error> {
-    let bundling = parse_entry_strategy(&config.entry_strategy);
-    let mut context = TransformContext::new(bundling);
-    let mut final_output = TransformOuput {
-        root_dir: config.root_dir.clone(),
-        ..TransformOuput::default()
-    };
+    let mut final_output = TransformOutput::new();
     let mut default_ext = "js";
     for p in &config.input {
         let mut output = transform_code(TransformCodeOptions {
-            root_dir: config.root_dir.clone(),
-            path: p.path.clone(),
->>>>>>> f3ca9c01
+            path: &p.path,
             minify: config.minify,
             code: &p.code,
             source_maps: config.source_maps,
             transpile: config.transpile,
             print_ast: false,
             context: &mut context,
-<<<<<<< HEAD
-        });
-        match result {
-            Ok(ref mut result) => {
-                output.append(result);
-                if !config.transpile && result.is_type_script {
-                    default_ext = "ts";
-                }
-            }
-            Err(err) => {
-                return Err(err);
-            }
+        })?;
+        final_output.append(&mut output);
+
+        if !config.transpile && output.is_type_script {
+            default_ext = "ts";
         }
     }
 
-    Ok(generate_entries(
-        output,
-        default_ext,
-        Lrc::clone(&context.source_map),
-    ))
+    generate_entries(final_output, default_ext, Lrc::clone(&context.source_map))
 }
 
 // #[cfg(feature = "fs")]
@@ -230,16 +165,4 @@
         }
     }
     Ok(())
-=======
-        })?;
-        final_output.modules.append(&mut output.modules);
-        final_output.hooks.append(&mut output.hooks);
-        final_output.diagnostics.append(&mut output.diagnostics);
-        if !config.transpile && output.is_type_script {
-            default_ext = "ts";
-        }
-    }
-
-    generate_entries(final_output, default_ext, &context.source_map)
->>>>>>> f3ca9c01
 }