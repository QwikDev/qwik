--- conflicted
+++ resolved
@@ -11,11 +11,8 @@
 #[cfg(feature = "fs")]
 use std::fs;
 
-<<<<<<< HEAD
+use anyhow::{Context, Error};
 use swc_atoms::JsWord;
-=======
-use anyhow::{Context, Error};
->>>>>>> f3ca9c01
 use swc_common::comments::SingleThreadedComments;
 use swc_common::errors::{DiagnosticBuilder, Emitter, Handler};
 use swc_common::{chain, sync::Lrc, FileName, Globals, Mark, SourceMap};
@@ -55,12 +52,7 @@
 }
 
 pub struct TransformCodeOptions<'a> {
-<<<<<<< HEAD
     pub path: &'a str,
-=======
-    pub root_dir: PathBuf,
-    pub path: PathBuf,
->>>>>>> f3ca9c01
     pub source_maps: bool,
     pub minify: MinifyMode,
     pub transpile: bool,
@@ -71,12 +63,7 @@
 
 #[derive(Debug, Serialize, Deserialize, Default)]
 #[serde(rename_all = "camelCase")]
-<<<<<<< HEAD
-pub struct TransformResult {
-=======
-pub struct TransformOuput {
-    pub root_dir: PathBuf,
->>>>>>> f3ca9c01
+pub struct TransformOutput {
     pub modules: Vec<TransformModule>,
     pub diagnostics: Vec<Diagnostic>,
     pub hooks: Vec<HookAnalysis>,
@@ -84,8 +71,7 @@
     pub is_jsx: bool,
 }
 
-<<<<<<< HEAD
-impl TransformResult {
+impl TransformOutput {
     pub fn new() -> Self {
         Self::default()
     }
@@ -96,9 +82,6 @@
         self.diagnostics.append(&mut output.diagnostics);
     }
 
-=======
-impl TransformOuput {
->>>>>>> f3ca9c01
     #[cfg(feature = "fs")]
     pub fn write_to_fs(&self, destination: &Path) -> Result<usize, Error> {
         for module in &self.modules {
@@ -115,7 +98,7 @@
 #[derive(Debug, Serialize, Deserialize, Default)]
 #[serde(rename_all = "camelCase")]
 pub struct TransformModule {
-    pub path: PathBuf,
+    pub path: String,
     pub code: String,
 
     #[serde(with = "serde_bytes")]
@@ -124,46 +107,25 @@
     pub is_entry: bool,
 }
 
-#[derive(Debug, Serialize, Deserialize)]
-pub struct TransformStringResult {
-    pub path: PathBuf,
-    pub code: String,
-    pub map: Option<String>,
-}
-
 #[derive(Debug, Clone, Default)]
 pub struct ErrorBuffer(std::sync::Arc<std::sync::Mutex<Vec<swc_common::errors::Diagnostic>>>);
 
 impl Emitter for ErrorBuffer {
     fn emit(&mut self, db: &DiagnosticBuilder) {
-        match self.0.lock() {
-            Ok(mut diagnostics) => {
-                diagnostics.push((**db).clone());
-            }
-            Err(_) => {
-                eprintln!("Error adquiring error buffer lock; some diagnostics might be dropped.");
-            }
-        }
-    }
-}
-
-<<<<<<< HEAD
-pub fn transform_code(
-    config: TransformCodeOptions,
-) -> Result<TransformResult, Box<dyn error::Error>> {
-    let module = parse(config.code, config.path, &config);
-=======
-pub fn transform_code(config: TransformCodeOptions) -> Result<TransformOuput, anyhow::Error> {
-    let module = parse(config.code, &config.path, &config);
->>>>>>> f3ca9c01
+        self.0.lock().unwrap().push((**db).clone());
+    }
+}
+
+pub fn transform_code(config: TransformCodeOptions) -> Result<TransformOutput, anyhow::Error> {
+    let path_data = parse_path(config.path)?;
+    let module = parse(
+        config.code,
+        &path_data,
+        Lrc::clone(&config.context.source_map),
+    );
     if config.print_ast {
         eprintln!("{:?}", module);
     }
-<<<<<<< HEAD
-    let path = parse_path(config.path);
-=======
-    let path = parse_path(&config.path)?;
->>>>>>> f3ca9c01
     let transpile = config.transpile;
 
     match module {
@@ -216,7 +178,12 @@
                                 ),
                                 transpile && is_jsx
                             ),
-                            HookTransform::new(config.context, &path, Some(&comments), &mut hooks),
+                            HookTransform::new(
+                                config.context,
+                                &path_data,
+                                Some(&comments),
+                                &mut hooks
+                            ),
                             pass::Optional::new(
                                 resolver_with_mark(top_level_mark),
                                 config.minify != MinifyMode::None
@@ -257,7 +224,6 @@
                             .fold_with(&mut fixer(None));
                     }
 
-<<<<<<< HEAD
                     let mut hooks_analysis: Vec<HookAnalysis> = Vec::with_capacity(hooks.len());
                     let mut modules: Vec<TransformModule> = Vec::with_capacity(hooks.len() + 10);
 
@@ -266,7 +232,7 @@
                         let extension = if config.transpile {
                             "js"
                         } else {
-                            &path.extension
+                            &path_data.extension
                         };
                         let hook_path = [&h.canonical_filename, ".", extension].concat();
 
@@ -274,12 +240,12 @@
 
                         let (mut hook_module, comments) = new_module(
                             h.expr,
-                            &path,
+                            &path_data,
                             &h.name,
                             &h.origin,
                             &h.local_idents,
                             &collect,
-                        );
+                        )?;
 
                         if config.minify == MinifyMode::Minify {
                             hook_module = hook_module.fold_with(&mut resolver_with_mark(hook_mark));
@@ -336,81 +302,10 @@
                             path: hook_path,
                         });
                     }
-=======
-                    let mut output_modules: Vec<TransformModule> = hooks
-                        .iter()
-                        .map(|hook| -> Result<_, Error> {
-                            let (mut hook_module, comments) = new_module(&path, hook, &collect)?;
-                            let hook_mark = Mark::fresh(Mark::root());
-                            if config.minify == MinifyMode::Minify {
-                                hook_module =
-                                    hook_module.fold_with(&mut resolver_with_mark(hook_mark));
-                                hook_module = optimize(
-                                    hook_module,
-                                    config.context.source_map.clone(),
-                                    None,
-                                    None,
-                                    &MinifyOptions {
-                                        compress: Some(CompressOptions {
-                                            ..CompressOptions::default()
-                                        }),
-                                        mangle: Some(MangleOptions {
-                                            top_level: true,
-                                            ..MangleOptions::default()
-                                        }),
-                                        rename: true,
-                                        wrap: false,
-                                        enclose: false,
-                                    },
-                                    &ExtraOptions {
-                                        top_level_mark: hook_mark,
-                                    },
-                                );
-
-                                hook_module = hook_module
-                                    .fold_with(&mut hygiene_with_config(hygiene::Config {
-                                        ..Default::default()
-                                    }))
-                                    .fold_with(&mut fixer(None));
-                            }
-
-                            let (code, map) = emit_source_code(
-                                &config.context.source_map,
-                                &Some(comments),
-                                &hook_module,
-                                config.minify == MinifyMode::Minify,
-                                config.source_maps,
-                            )?;
-                            let extension = if config.transpile {
-                                "js"
-                            } else {
-                                &path.extension
-                            };
-                            Ok(TransformModule {
-                                code,
-                                map,
-                                path: format!("{}.{}", hook.canonical_filename, extension).into(),
-                                is_entry: hook.entry.is_none(),
-                            })
-                        })
-                        .collect::<Result<_, _>>()?;
-
-                    let hooks: Vec<HookAnalysis> = hooks
-                        .iter()
-                        .map(|h| HookAnalysis {
-                            origin: h.origin.clone(),
-                            name: h.name.clone(),
-                            entry: h.entry.clone(),
-                            canonical_filename: h.canonical_filename.clone(),
-                            local_decl: h.local_decl.iter().map(ToString::to_string).collect(),
-                            local_idents: h.local_idents.iter().map(ToString::to_string).collect(),
-                        })
-                        .collect();
->>>>>>> f3ca9c01
 
                     let (code, map) = emit_source_code(
-                        &config.context.source_map,
-                        &Some(comments),
+                        Lrc::clone(&config.context.source_map),
+                        Some(comments),
                         &main_module,
                         config.minify == MinifyMode::Minify,
                         config.source_maps,
@@ -419,28 +314,25 @@
                     let extension = if config.transpile {
                         "js"
                     } else {
-                        &path.extension
+                        &path_data.extension
                     };
                     modules.insert(
                         0,
                         TransformModule {
                             is_entry: false,
-                            path: Path::new(&path.dir)
-                                .join(format!("{}.{}", path.file_stem, extension)),
+                            path: Path::new(&path_data.dir)
+                                .join([&path_data.file_stem, ".", extension].concat())
+                                .to_str()
+                                .unwrap()
+                                .to_string(),
                             code,
                             map,
                         },
                     );
 
                     let diagnostics = handle_error(&error_buffer, &config.context.source_map);
-<<<<<<< HEAD
-                    Ok(TransformResult {
+                    Ok(TransformOutput {
                         modules,
-=======
-                    Ok(TransformOuput {
-                        root_dir: config.root_dir.clone(),
-                        modules: output_modules,
->>>>>>> f3ca9c01
                         diagnostics,
                         hooks: hooks_analysis,
                         is_type_script,
@@ -454,12 +346,7 @@
             let handler = Handler::with_emitter(true, false, Box::new(error_buffer.clone()));
             err.into_diagnostic(&handler).emit();
             let diagnostics = handle_error(&error_buffer, &config.context.source_map);
-<<<<<<< HEAD
-            Ok(TransformResult {
-=======
-            Ok(TransformOuput {
-                root_dir: config.root_dir,
->>>>>>> f3ca9c01
+            Ok(TransformOutput {
                 hooks: vec![],
                 modules: vec![],
                 diagnostics,
@@ -472,14 +359,14 @@
 
 fn parse(
     code: &str,
-    filename: &Path,
-    config: &TransformCodeOptions,
+    path_data: &PathData,
+    source_map: Lrc<SourceMap>,
 ) -> PResult<(ast::Module, SingleThreadedComments, bool, bool)> {
-    let source_map = &config.context.source_map;
-    let source_file = source_map.new_source_file(FileName::Real(filename.into()), code.into());
+    let source_file =
+        source_map.new_source_file(FileName::Real(path_data.path.clone()), code.into());
 
     let comments = SingleThreadedComments::default();
-    let (is_type_script, is_jsx) = parse_filename(config.path);
+    let (is_type_script, is_jsx) = parse_filename(path_data);
     let syntax = if is_type_script {
         Syntax::Typescript(TsConfig {
             tsx: is_jsx,
@@ -511,18 +398,18 @@
     }
 }
 
-fn parse_filename(filename: &Path) -> (bool, bool) {
-    match filename.extension().and_then(OsStr::to_str) {
-        Some("ts") => (true, false),
-        Some("js") => (false, false),
-        Some("jsx") => (false, true),
+fn parse_filename(path_data: &PathData) -> (bool, bool) {
+    match path_data.extension.as_str() {
+        "ts" => (true, false),
+        "js" => (false, false),
+        "jsx" => (false, true),
         _ => (true, true),
     }
 }
 
 pub fn emit_source_code(
-    source_map: &Lrc<SourceMap>,
-    comments: &Option<SingleThreadedComments>,
+    source_map: Lrc<SourceMap>,
+    comments: Option<SingleThreadedComments>,
     program: &ast::Module,
     minify: bool,
     source_maps: bool,
@@ -557,9 +444,12 @@
             .to_writer(&mut map_buf)
             .is_ok()
     {
-        Ok((str::from_utf8(&buf)?.to_string(), Some(map_buf)))
+        Ok((
+            unsafe { str::from_utf8_unchecked(&buf).to_string() },
+            Some(map_buf),
+        ))
     } else {
-        Ok((str::from_utf8(&buf)?.to_string(), None))
+        Ok((unsafe { str::from_utf8_unchecked(&buf).to_string() }, None))
     }
 }
 
@@ -620,10 +510,11 @@
     pub file_stem: String,
     pub extension: String,
     pub file_name: String,
-    pub basename: String,
-}
-
-pub fn parse_path(path: &Path) -> Result<PathData, Error> {
+    pub file_prefix: String,
+}
+
+pub fn parse_path(src: &str) -> Result<PathData, Error> {
+    let path = Path::new(src);
     let file_stem = path
         .file_stem()
         .and_then(OsStr::to_str)
@@ -636,10 +527,10 @@
         .file_name()
         .and_then(OsStr::to_str)
         .with_context(|| format!("Computing filename for {}", path.to_string_lossy()))?;
-    let basename = file_name
+    let file_prefix = file_name
         .rsplitn(2, '.')
         .last()
-        .with_context(|| format!("Computing basename for {}", path.to_string_lossy()))?;
+        .with_context(|| format!("Computing file_prefix for {}", path.to_string_lossy()))?;
 
     Ok(PathData {
         path: path.into(),
@@ -647,6 +538,6 @@
         file_stem,
         extension: extension.into(),
         file_name: file_name.into(),
-        basename: basename.into(),
+        file_prefix: file_prefix.into(),
     })
 }