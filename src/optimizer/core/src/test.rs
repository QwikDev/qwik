use std::path::{Path, PathBuf};

use super::*;
use serde_json::to_string_pretty;

#[test]
fn example_1() {
    test_input(
        "test.tsx",
        r#"
const Header = qComponent({
  "onMount": qHook(() => { console.log("mount") }),
  onRender: qHook(() => {
    return (
      <div onClick={qHook((ctx) => console.log(ctx))}/>
    );
  })
});
    "#,
        EntryStrategy::Hook,
        false,
    );
}

#[test]
fn example_2() {
    test_input(
        "test.tsx",
        r#"
export const Header = qComponent({
  "onMount": qHook(() => { console.log("mount") }),
  onRender: qHook(() => {
    return (
      <div onClick={qHook((ctx) => console.log(ctx))}/>
    );
  })
});
    "#,
        EntryStrategy::Hook,
        false,
    );
}

#[test]
fn example_3() {
    test_input(
        "test.tsx",
        r#"
export const App = () => {
    const Header = qComponent({
        "onMount": qHook(() => { console.log("mount") }),
        onRender: qHook(() => {
            return (
            <div onClick={qHook((ctx) => console.log(ctx))}/>
            );
        })
    });
    return Header;
});
    "#,
        EntryStrategy::Hook,
        false,
    );
}

#[test]
fn example_4() {
    test_input(
        "test.tsx",
        r#"
export function App() {
    const Header = qComponent({
        "onMount": qHook(() => { console.log("mount") }),
        onRender: qHook(() => {
            return (
            <div onClick={qHook((ctx) => console.log(ctx))}/>
            );
        })
    });
    return Header;
}
    "#,
        EntryStrategy::Hook,
        false,
    );
}

#[test]
fn example_5() {
    test_input(
        "test.tsx",
        r#"
export const Header = qComponent({
    onRender: qHook(() => {
        return (
            <>
                <div onClick={qHook((ctx) => console.log("1"))}/>
                <div onClick={qHook((ctx) => console.log("2"))}/>
            </>
        );
    })
});
    "#,
        EntryStrategy::Hook,
        false,
    );
}

#[test]
fn example_6() {
    test_input(
        "test.tsx",
        r#"
export const sym1 = qHook((ctx) => console.log("1"));
    "#,
        EntryStrategy::Hook,
        false,
    );
}

#[test]
fn example_7() {
    test_input(
        "test.tsx",
        r#"
import {qHook} from '@builderio/qwik';


const Header = qComponent({
    "onMount": qHook(() => { console.log("mount") }),
    onRender: qHook(() => {
      return (
        <div onClick={qHook((ctx) => console.log(ctx))}/>
      );
    })
  });

const App = qComponent({
    onRender: qHook(() => {
        return (
        <Header/>
        );
    })
});"#,
        EntryStrategy::Hook,
        false,
    );
}

#[test]
fn example_8() {
    test_input(
        "test.tsx",
        r#"
import {qHook} from '@builderio/qwik';

const Header = qComponent({
    onRender: qHook((hola) => {
      const hola = this;
      const {something, styff} = hola;
      const hello = hola.nothere.stuff[global];
      return (
        <Header/>
      );
    })
  });
"#,
        EntryStrategy::Hook,
        false,
    );
}

#[test]
fn example_9() {
    test_input(
        "test.tsx",
        r#"
const Header = qHook((decl1, {decl2}, [decl3]) => {
    const {decl4, key: decl5} = this;
    let [decl6, ...decl7] = stuff;
    const decl8 = 1, decl9;
    function decl10(decl11, {decl12}, [decl13]) {}
    class decl14 {
        method(decl15, {decl16}, [decl17]) {}
    }
    try{}catch(decl18){}
    try{}catch({decl19}){}
});
    "#,
        EntryStrategy::Hook,
        false,
    );
}

#[test]
fn example_10() {
    test_input(
        "project/test.tsx",
        r#"
const Header = qHook((decl1, {decl2}, [decl3]) => {

    const hola = ident1.no;
    ident2;
    const a = ident1 + ident3;
    const b = ident1 + ident3;
    ident4(ident5, [ident6], {ident7}, {key: ident8});
    class Some {
        prop = ident9;
        method() {
            return ident10;
        }
    }

    return (
        <div onClick={(ident11) => ident11 + ident12} required={false}/>
    )
});
    "#,
        EntryStrategy::Hook,
        false,
    );
}

#[test]
fn example_11() {
    test_input(
        "project/test.tsx",
        r#"
import {foo, bar as bbar} from "../state";
import * as dep2 from "dep2";
import dep3 from "dep3/something";

export const Header = qComponent({
    onRender: qHook(() => {
        return (
            <Header onClick={qHook((ev) => dep3(ev))}>
                {dep2.stuff()}{bbar()}
            </Header>
        );
    })
});

export const App = qComponent({
    onRender: qHook(() => {
        return (
            <Header>{foo()}</Header>
        );
    })
});
    "#,
        EntryStrategy::Single,
        false,
    );
}

#[test]
fn example_12() {
    test_input(
        "project/test.tsx",
        r#"
export const Header = qComponent({
    onRender: qHook(() => console.log("hello sym2"), "sym2")
});

    "#,
        EntryStrategy::Single,
        false,
    );
}

#[test]
fn example_13() {
    test_input(
        "project/test.tsx",
        r#"
export const Header = qComponent({
    onRender: qHook(() => console.log("hello sym2"), "2sym")
});

    "#,
        EntryStrategy::Single,
        false,
    );
}

// fn test_fixture(folder: &str) {
//     let res = transform_workdir(&FSConfig {
//         project_root: folder.to_string(),
//         source_maps: true,
//         minify: false,
//         transpile: false,
//     });
//     match res {
//         Ok(results) => {
//             for file in results {
//                 match file {
//                     Ok(v) => {
//                         let s = v.to_string();
//                         let code = if let Some(code) = s.code { code } else { "".to_string() };
//                         let map = if let Some(map) = s.map { map } else { "".to_string() };
//                         let output = format!("== CODE ==\n\n{}== MAP ==\n\n{}== DIAGNOSTICS ==\n\n{:?}", code, map, v.diagnostics);
//                         insta::assert_display_snapshot!(output);
//                     }
//                     Err(err) => {
//                         insta::assert_display_snapshot!(err);
//                     }
//                 }
//             }
//         }
//         Err(err) => {
//             insta::assert_display_snapshot!(err);
//         }
//     }
// }

<<<<<<< HEAD
fn test_input(filename: &str, code: &str, entry_strategy: EntryStrategy, _print_ast: bool) {
    let res = transform_modules(TransformModulesOptions {
        root_dir: "/user/qwik/src/".to_string(),
=======
fn test_input<P: AsRef<Path>>(
    filename: P,
    code: &str,
    entry_strategy: EntryStrategy,
    _print_ast: bool,
) {
    let res = transform_modules(&TransformModulesOptions {
        root_dir: PathBuf::from("/user/qwik/src/"),
>>>>>>> f3ca9c01
        input: vec![TransformModuleInput {
            code: code.to_string(),
            path: filename.as_ref().into(),
        }],
        source_maps: true,
        minify: MinifyMode::Simplify,
        transpile: false,
        entry_strategy,
    });
    match res {
        Ok(v) => {
            let input = code.to_string();
            let mut output = format!("==INPUT==\n\n{}", input);

            for module in v.modules {
                let is_entry = if module.is_entry { "(ENTRY POINT)" } else { "" };
                output += format!(
                    "\n============================= {} {}==\n\n{}",
                    module.path.to_string_lossy(),
                    is_entry,
                    module.code
                )
                .as_str();
                // let map = if let Some(map) = s.map { map } else { "".to_string() };
                // output += format!("\n== MAP ==\n{}", map).as_str();
            }
            let hooks = to_string_pretty(&v.hooks).unwrap();
            output += format!(
                "\n== HOOKS ==\n\n{}\n\n== DIAGNOSTICS ==\n\n{:?}",
                hooks, v.diagnostics
            )
            .as_str();
            insta::assert_display_snapshot!(output);
        }
        Err(err) => {
            insta::assert_display_snapshot!(err);
        }
    }
}<|MERGE_RESOLUTION|>--- conflicted
+++ resolved
@@ -1,5 +1,3 @@
-use std::path::{Path, PathBuf};
-
 use super::*;
 use serde_json::to_string_pretty;
 
@@ -313,23 +311,12 @@
 //     }
 // }
 
-<<<<<<< HEAD
 fn test_input(filename: &str, code: &str, entry_strategy: EntryStrategy, _print_ast: bool) {
     let res = transform_modules(TransformModulesOptions {
-        root_dir: "/user/qwik/src/".to_string(),
-=======
-fn test_input<P: AsRef<Path>>(
-    filename: P,
-    code: &str,
-    entry_strategy: EntryStrategy,
-    _print_ast: bool,
-) {
-    let res = transform_modules(&TransformModulesOptions {
-        root_dir: PathBuf::from("/user/qwik/src/"),
->>>>>>> f3ca9c01
+        root_dir: "/user/qwik/src/".into(),
         input: vec![TransformModuleInput {
             code: code.to_string(),
-            path: filename.as_ref().into(),
+            path: filename.to_string(),
         }],
         source_maps: true,
         minify: MinifyMode::Simplify,
@@ -345,9 +332,7 @@
                 let is_entry = if module.is_entry { "(ENTRY POINT)" } else { "" };
                 output += format!(
                     "\n============================= {} {}==\n\n{}",
-                    module.path.to_string_lossy(),
-                    is_entry,
-                    module.code
+                    module.path, is_entry, module.code
                 )
                 .as_str();
                 // let map = if let Some(map) = s.map { map } else { "".to_string() };
