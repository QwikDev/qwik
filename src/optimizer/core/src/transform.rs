--- conflicted
+++ resolved
@@ -13,17 +13,17 @@
 use crate::entry_strategy::EntryPolicy;
 use crate::parse::PathData;
 
+lazy_static! {
+    static ref QHOOK: JsWord = JsWord::from("qHook");
+    static ref QCOMPONENT: JsWord = JsWord::from("qComponent");
+}
+
 #[derive(Debug)]
 pub struct Hook {
     pub entry: Option<JsWord>,
     pub canonical_filename: String,
     pub name: String,
-<<<<<<< HEAD
-    pub expr: CallExpr,
-=======
-    pub module_index: usize,
     pub expr: ast::CallExpr,
->>>>>>> f3ca9c01
     pub local_decl: Vec<JsWord>,
     pub local_idents: Vec<JsWord>,
     pub origin: String,
@@ -66,13 +66,8 @@
         hooks: &'a mut Vec<Hook>,
     ) -> Self {
         HookTransform {
-<<<<<<< HEAD
-            path,
+            path_data,
             stack_ctxt: Vec::with_capacity(16),
-=======
-            path_data,
-            stack_ctxt: vec![],
->>>>>>> f3ca9c01
             hooks,
             root_sym: None,
             comments,
@@ -117,18 +112,7 @@
 impl<'a> Fold for HookTransform<'a> {
     noop_fold_type!();
 
-<<<<<<< HEAD
-    fn fold_module_item(&mut self, item: ModuleItem) -> ModuleItem {
-=======
-    fn fold_module(&mut self, node: ast::Module) -> ast::Module {
-        let o = node.fold_children_with(self);
-        self.hooks
-            .sort_by(|a, b| b.module_index.cmp(&a.module_index));
-        o
-    }
-
     fn fold_module_item(&mut self, item: ast::ModuleItem) -> ast::ModuleItem {
->>>>>>> f3ca9c01
         let item = match item {
             ast::ModuleItem::Stmt(ast::Stmt::Decl(ast::Decl::Var(node))) => {
                 let transformed = self.handle_var_decl(node);
@@ -243,12 +227,9 @@
     }
 
     fn fold_call_expr(&mut self, node: ast::CallExpr) -> ast::CallExpr {
-        lazy_static! {
-            static ref QHOOK: JsWord = JsWord::from("qHook");
-        }
         if let ast::ExprOrSuper::Expr(expr) = &node.callee {
             if let ast::Expr::Ident(id) = &**expr {
-                if id.sym == *"qComponent" {
+                if QCOMPONENT.eq(&id.sym) {
                     if let Some(comments) = self.comments {
                         comments.add_pure_comment(node.span.lo);
                     }
@@ -273,7 +254,7 @@
                         }
                     }
                     let mut canonical_filename =
-                        ["h_", &self.path_data.basename, "_", &symbol_name].concat();
+                        ["h_", &self.path_data.file_prefix, "_", &symbol_name].concat();
                     canonical_filename.make_ascii_lowercase();
 
                     // Remove last arguments
@@ -289,24 +270,19 @@
                         &folded,
                     );
 
-<<<<<<< HEAD
-                    let import_path = {
-                        let filename = if let Some(ref entry) = entry {
-                            entry.as_ref()
-                        } else {
-                            &canonical_filename
-                        };
-                        fix_path("a", &self.path.path, &["./", filename].concat())
-                    };
-=======
                     let import_path = fix_path(
                         "a",
                         &self.path_data.path,
-                        &format!("./{}", entry.as_ref().unwrap_or(&canonical_filename)),
+                        &format!(
+                            "./{}",
+                            entry
+                                .as_ref()
+                                .map(|e| e.as_ref())
+                                .unwrap_or(&canonical_filename)
+                        ),
                     )
                     // TODO: check with manu
                     .unwrap();
->>>>>>> f3ca9c01
 
                     let (local_decl, local_idents) = hook_collect.get_words();
                     self.hooks.push(Hook {
@@ -314,16 +290,9 @@
                         canonical_filename,
                         name: symbol_name.clone(),
                         expr: folded,
-<<<<<<< HEAD
                         local_decl,
                         local_idents,
-
-                        origin: self.path.path.clone(),
-=======
-                        local_decl: hook_collect.get_local_decl(),
-                        local_idents: hook_collect.get_local_idents(),
                         origin: self.path_data.path.to_string_lossy().into(),
->>>>>>> f3ca9c01
                     });
 
                     let node = create_inline_qhook(import_path, &symbol_name);
@@ -340,7 +309,7 @@
 fn create_inline_qhook(url: JsWord, symbol: &str) -> ast::CallExpr {
     ast::CallExpr {
         callee: ast::ExprOrSuper::Expr(Box::new(ast::Expr::Ident(ast::Ident::new(
-            "qHook".into(),
+            QHOOK.clone(),
             DUMMY_SP,
         )))),
         span: DUMMY_SP,
