import {
  EntryStrategy,
  MinifyMode,
  Optimizer,
  createOptimizer,
  OutputEntryMap,
  Path,
  TransformFsOptions,
  TransformOutput,
  TransformModule,
} from '..';
import type { InputOption, Plugin } from 'rollup';

/**
 * @alpha
 */
<<<<<<< HEAD
export function qwik(opts: QwikPluginOptions = {}): any {
=======
export function qwikRollup(opts: QwikPluginOptions = {}): any {
>>>>>>> 887207a2
  const transformedOutputs = new Map<string, TransformModule>();
  let optimizer: Optimizer | undefined;
  let result: TransformOutput | undefined;

  const symbolsWriters: SymbolsWriter[] = [];
  const clientOutputEntryMaps: OutputEntryMap[] = [];

  const writeSymbols = () => {
    for (const symbolsWriter of symbolsWriters) {
      for (const clientOutputEntryMap of clientOutputEntryMaps) {
        symbolsWriter(clientOutputEntryMap);
      }
    }
  };

  if (!opts.entryStrategy) {
    opts.entryStrategy = { type: 'hook' };
  }

  const plugin: Plugin = {
    name: 'qwik',

    options(inputOptions) {
      inputOptions.onwarn = (warning, warn) => {
        if (warning.plugin === 'typescript' && warning.message.includes('outputToFilesystem')) {
          // "@rollup/plugin-typescript: outputToFilesystem option is defaulting to true."
          return;
        }
        warn(warning);
      };
      return inputOptions;
    },

    async buildStart(options) {
      // Takes the user's Rollup input options to find the source input files,
      // then generates Qwik input files which rollup should use instead as input files.
      if (!optimizer) {
        optimizer = await createOptimizer();
      }
      symbolsWriters.length = 0;
      clientOutputEntryMaps.length = 0;
<<<<<<< HEAD

      const tsPlugin = options.plugins.find((p) => p.name === '');
      if (tsPlugin) {
      }
=======
>>>>>>> 887207a2

      const transformOpts: TransformFsOptions = {
        rootDir: findInputDirectory(optimizer.path, options.input),
        entryStrategy: opts.entryStrategy,
        minify: opts.minify,
        transpile: opts.transpile ?? true,
      };

      result = await optimizer.transformFs(transformOpts);
      result.modules.forEach((output) => {
        const path = output.path.split('.').slice(0, -1).join('.');
        const key = transformOpts.rootDir + '/' + path;
        transformedOutputs.set(key, output);
      });

      // throw error or print logs if there are any diagnostics
      result.diagnostics.forEach((d) => {
        if (d.severity === 'error') {
          throw d.message;
        } else if (d.severity === 'warn') {
          // eslint-disable-next-line
          console.warn('QWIK:', d.message);
        } else {
          // eslint-disable-next-line
          console.info('QWIK:', d.message);
        }
      });
    },

    async resolveId(id, importer) {
      if (importer) {
        if (!optimizer) {
          optimizer = await createOptimizer();
        }
        id = optimizer.path.resolve(optimizer.path.dirname(importer), id);
      }
      if (transformedOutputs.has(id)) {
        return id;
      }
      return null;
    },

    load(id) {
      id = id.replace(/\.(j|t)sx?$/, '');
      const transformedModule = transformedOutputs.get(id);
      if (transformedModule) {
        // this is one of Qwik's entry modules, which is only in-memory
        return {
          code: transformedModule.code,
          map: transformedModule.map,
        };
      }
      return null;
    },

    outputOptions(outputOpts) {
      if (outputOpts.format === 'cjs' && typeof outputOpts.exports !== 'string') {
        outputOpts.exports = 'auto';
        return outputOpts;
      }
      return null;
    },

    async generateBundle(outputOpts, rollupBundle) {
      if (result && outputOpts.format === 'es') {
        const output = Object.entries(rollupBundle);

        const outputEntryMap: OutputEntryMap = {
          mapping: Object.fromEntries(
            result.hooks.map((h) => {
              const symbolName = h.name;
              let filename = h.canonicalFilename;
              // eslint-disable-next-line
              const found = output.find(([_, v]) => {
                return (
                  v.type == 'chunk' &&
                  v.isDynamicEntry === true &&
                  Object.keys(v.modules).find((f) => f.endsWith(filename))
                );
              });
              if (found) {
                filename = found[0];
              }
              return [symbolName, filename];
            })
          ),
          version: '1',
        };

        clientOutputEntryMaps.push(outputEntryMap);
        writeSymbols();
      } else if (outputOpts.format === 'cjs') {
        if (outputOpts.dir && opts.symbolsPath) {
          symbolsWriters.push((outputEntryMap) => {
            this.emitFile({
              fileName: opts.symbolsPath,
              source: JSON.stringify(outputEntryMap, null, 2),
              type: 'asset',
            });
          });
          writeSymbols();
        }
      }
    },
  };

  return plugin;
}

function findInputDirectory(path: Path, rollupInput: InputOption | undefined) {
  let inputFilePaths: string[] = [];

  if (rollupInput) {
    if (typeof rollupInput === 'string') {
      // input is a single file path
      inputFilePaths.push(rollupInput);
    } else if (Array.isArray(rollupInput)) {
      // input is an array of input file paths
      rollupInput.forEach((path) => {
        inputFilePaths.push(path);
      });
    } else {
      // input is a map of input file paths
      Object.values(rollupInput).forEach((path) => {
        inputFilePaths.push(path);
      });
    }
  }

  inputFilePaths = inputFilePaths.map((p) => path.resolve(p));
  if (inputFilePaths.length === 0) {
    throw new Error(`Valid absolute input path required`);
  }

  const sortedInputDirPaths = Array.from(new Set(inputFilePaths.map(path.dirname))).sort((a, b) => {
    if (a.length < b.length) return -1;
    if (a.length > b.length) return 1;
    return 0;
  });

  return sortedInputDirPaths[0];
}

/**
 * @alpha
 */
export interface QwikPluginOptions {
  entryStrategy?: EntryStrategy;
  transpile?: boolean;
  minify?: MinifyMode;
  symbolsPath?: string;
}

type SymbolsWriter = (outputEntryMap: OutputEntryMap) => void;<|MERGE_RESOLUTION|>--- conflicted
+++ resolved
@@ -14,11 +14,7 @@
 /**
  * @alpha
  */
-<<<<<<< HEAD
-export function qwik(opts: QwikPluginOptions = {}): any {
-=======
 export function qwikRollup(opts: QwikPluginOptions = {}): any {
->>>>>>> 887207a2
   const transformedOutputs = new Map<string, TransformModule>();
   let optimizer: Optimizer | undefined;
   let result: TransformOutput | undefined;
@@ -60,13 +56,6 @@
       }
       symbolsWriters.length = 0;
       clientOutputEntryMaps.length = 0;
-<<<<<<< HEAD
-
-      const tsPlugin = options.plugins.find((p) => p.name === '');
-      if (tsPlugin) {
-      }
-=======
->>>>>>> 887207a2
 
       const transformOpts: TransformFsOptions = {
         rootDir: findInputDirectory(optimizer.path, options.input),
