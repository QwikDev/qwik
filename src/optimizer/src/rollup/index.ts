import {
  EntryStrategy,
  MinifyMode,
  Optimizer,
  createOptimizer,
  OutputEntryMap,
  TransformFsOptions,
  TransformOutput,
  TransformModule,
  HookAnalysis,
  Diagnostic,
} from '..';

import type { NormalizedOutputOptions, PluginContext, RollupError } from 'rollup';
import type { HmrContext, Plugin, ViteDevServer } from 'vite';

const QWIK_BUILD = '@builder.io/qwik/build';
/**
 * @alpha
 */
export function qwikVite(opts: QwikViteOptions): any {
  const plugin = qwikRollup(opts);
  if (opts.ssr !== false) {
    const entry = opts.ssr?.entry ?? '/src/entry.server.tsx';
    Object.assign(plugin, {
      handleHotUpdate(ctx: HmrContext) {
        plugin.log('handleHotUpdate()', ctx);
        if (ctx.file.endsWith('.css')) {
          plugin.log('handleHotUpdate()', 'force css reload');
          ctx.server.ws.send({
            type: 'full-reload',
          });
          return [];
        }
        return null;
      },
      configureServer(server: ViteDevServer) {
        plugin.log('configureServer()');

        server.middlewares.use(async (req, res, next) => {
          const url = req.originalUrl!;
          if (!/\.[\w?=&]+$/.test(url) && !url.startsWith('/@')) {
<<<<<<< HEAD
            if (debug) {
              // eslint-disable-next-line no-console
              console.debug(`[QWIK PLUGIN] Handle SSR request: ${url}`);
            }
=======
            plugin.log(`handleSSR("${url}")`);
>>>>>>> 147426ac

            try {
              const { render } = await server.ssrLoadModule(entry);
              if (render) {
                const symbols = {
                  version: '1',
                  mapping: {} as Record<string, string>,
                };

                Array.from(server.moduleGraph.fileToModulesMap.entries()).forEach((entry) => {
                  entry[1].forEach((v) => {
                    const hook = v.info?.meta?.hook;
                    if (hook && v.lastHMRTimestamp) {
                      symbols.mapping[hook.name] = `${v.url}?t=${v.lastHMRTimestamp}`;
                    }
                  });
                });

                plugin.log(`handleSSR()`, 'symbols', symbols);

                const host = req.headers.host ?? 'localhost';
                const result = await render({
                  url: new URL(`http://${host}${url}`),
                  debug: true,
                  symbols,
                });

                const html = await server.transformIndexHtml(url, result.html);
                res.setHeader('Content-Type', 'text/html; charset=utf-8');
                res.writeHead(200);
                res.end(html);
              }
            } catch (e) {
              server.ssrFixStacktrace(e as any);
              next(e);
            }
          } else {
            next();
          }
        });
      },
    });
  }
  return plugin;
}

/**
 * @alpha
 */
export function qwikRollup(opts: QwikPluginOptions): any {
<<<<<<< HEAD
  const ID = Math.round(Math.random() * 8999) + 1000;
=======
  const ID = `${Math.round(Math.random() * 8999) + 1000}`;
>>>>>>> 147426ac
  const debug = !!opts.debug;
  const results = new Map<string, TransformOutput>();
  const transformedOutputs = new Map<string, [TransformModule, string]>();
  let optimizer: Optimizer;
  let isSSR = false;
  let outputCount = 0;
  let isBuild = true;
  let entryStrategy: EntryStrategy = {
    type: 'single' as const,
    ...opts.entryStrategy,
  };

<<<<<<< HEAD
  if (debug) {
    // eslint-disable-next-line no-console
    console.debug(`[QWIK PLUGIN: ${ID}] Starting in ${opts.srcDir}`);
  }
=======
  const log = debug
    ? (...str: any[]) => {
        // eslint-disable-next-line no-console
        console.debug(`[QWIK PLUGIN: ${ID}]`, ...str);
      }
    : () => {};

  log(`New`, opts);

>>>>>>> 147426ac
  const createRollupError = (rootDir: string, diagnostic: Diagnostic) => {
    const loc = diagnostic.code_highlights[0]?.loc ?? {};
    const id = optimizer.path.join(rootDir, diagnostic.origin);
    const err: RollupError = Object.assign(new Error(diagnostic.message), {
      id,
      plugin: 'qwik',
      loc: {
        column: loc.start_col,
        line: loc.start_line,
      },
      stack: '',
    });
    return err;
  };

  const handleDiagnostics = (ctx: PluginContext, rootDir: string, diagnostics: Diagnostic[]) => {
    diagnostics.forEach((d) => {
      if (d.severity === 'Error') {
        ctx.error(createRollupError(rootDir, d));
      } else if (d.severity === 'Warning') {
        ctx.warn(createRollupError(rootDir, d));
      } else {
        ctx.warn(createRollupError(rootDir, d));
      }
    });
  };

  const plugin: Plugin & { log: Function } = {
    name: 'qwik',
    enforce: 'pre',
    log,
    config(config, { command }) {
      if (command === 'serve') {
        isBuild = false;
        entryStrategy = { type: 'hook' };
        if ((config as any).ssr) {
          (config as any).ssr.noExternal = false;
        }
      }
      log(`vite command`, command);

      return {
        esbuild: { include: /\.js$/ },
        optimizeDeps: {
          include: ['@builder.io/qwik', '@builder.io/qwik/jsx-runtime'],
        },
        build: {
          polyfillModulePreload: false,
          dynamicImportVarsOptions: {
            exclude: [/./],
          },
        },
      };
    },

    options(inputOptions) {
      inputOptions.onwarn = (warning, warn) => {
        if (warning.plugin === 'typescript' && warning.message.includes('outputToFilesystem')) {
          // "@rollup/plugin-typescript: outputToFilesystem option is defaulting to true."
          return;
        }
        warn(warning);
      };
      return inputOptions;
    },

    async buildStart() {
      if (!optimizer) {
        optimizer = await createOptimizer();
      }
      const fullBuild = entryStrategy.type !== 'hook';
      log(`buildStart()`, fullBuild ? 'full build' : 'isolated build');

      if (fullBuild) {
        outputCount = 0;
        const rootDir = optimizer.path.isAbsolute(opts.srcDir)
          ? opts.srcDir
          : optimizer.path.resolve(opts.srcDir);

        const transformOpts: TransformFsOptions = {
          rootDir,
          entryStrategy: opts.entryStrategy,
          minify: opts.minify,
          transpile: true,
          explicityExtensions: true,
        };

        const result = await optimizer.transformFs(transformOpts);
        for (const output of result.modules) {
          const key = optimizer.path.join(rootDir, output.path)!;
<<<<<<< HEAD
          if (debug) {
            // eslint-disable-next-line no-console
            console.debug(`[QWIK PLUGIN: ${ID}] Module: ${key}`);
          }
=======
          log(`buildStart()`, 'qwik module', key);
>>>>>>> 147426ac
          transformedOutputs.set(key, [output, key]);
        }
        handleDiagnostics(this, rootDir, result.diagnostics);

        results.set('@buildStart', result);
      }
    },

    async resolveId(originalID, importer, localOpts) {
      if (localOpts.ssr === true) {
        isSSR = true;
      }
<<<<<<< HEAD
      if ((isBuild || typeof opts.ssrBuild === 'boolean') && originalID === QWIK_BUILD) {
=======
      log(`resolveId("${originalID}", "${importer}")`);

      if ((isBuild || typeof opts.ssrBuild === 'boolean') && originalID === QWIK_BUILD) {
        log(`resolveId()`, 'Resolved', QWIK_BUILD);

>>>>>>> 147426ac
        return {
          id: QWIK_BUILD,
          moduleSideEffects: false,
        };
      }
      if (!optimizer) {
        optimizer = await createOptimizer();
      }
<<<<<<< HEAD
      let id = originalID;
      const [filteredId] = originalID.split('?');
      if (importer) {
        const [filteredImporter] = importer.split('?');
        const dir = optimizer.path.dirname(filteredImporter);
        if (filteredImporter.endsWith('.html') && !filteredId.endsWith('.html')) {
=======
      let id = removeQueryParams(originalID);
      if (importer) {
        const filteredImporter = removeQueryParams(importer);
        const dir = optimizer.path.dirname(filteredImporter);
        if (filteredImporter.endsWith('.html') && !id.endsWith('.html')) {
>>>>>>> 147426ac
          id = optimizer.path.join(dir, id);
        } else {
          id = optimizer.path.resolve(dir, id);
        }
      }

<<<<<<< HEAD
      if (debug) {
        // eslint-disable-next-line no-console
        console.debug(`[QWIK PLUGIN: ${ID}] Trying to resolve: ${originalID} ${importer}\n${id}`);
      }

      const tries = [id, id + '.js'];
      if (['.jsx', '.ts', '.tsx'].includes(optimizer.path.extname(filteredId))) {
        tries.push(removeExtension(id) + '.js');
      }
=======
      const tries = [forceJSExtension(optimizer.path, id)];

>>>>>>> 147426ac
      for (const id of tries) {
        log(`resolveId()`, 'Try', id);
        const res = transformedOutputs.get(id);
        if (res) {
<<<<<<< HEAD
          if (debug) {
            // eslint-disable-next-line no-console
            console.debug(`[QWIK PLUGIN: ${ID}] Resolve: ${id} ${opts}`);
          }
=======
          log(`resolveId()`, 'Resolved', id);
>>>>>>> 147426ac
          const mod = res[0];
          const sideEffects = !mod.isEntry || !mod.hook;
          return {
            id,
            moduleSideEffects: sideEffects,
          };
        }
      }
      return null;
    },

    load(id) {
      log(`load("${id}")`);
      if (id === QWIK_BUILD) {
        log(`load()`, QWIK_BUILD, isSSR ? 'ssr' : 'client');
        return {
          code: getBuildFile(isSSR),
        };
      }

      // On full build, lets normalize the ID
      if (entryStrategy.type !== 'hook') {
        id = forceJSExtension(optimizer.path, id);
      }

      const transformedModule = transformedOutputs.get(id);
      if (transformedModule) {
<<<<<<< HEAD
        if (debug) {
          // eslint-disable-next-line no-console
          console.debug(`[QWIK PLUGIN: ${ID}] Loading: ${id}`);
        }
=======
        log(`load()`, 'Found', id);
>>>>>>> 147426ac
        return {
          code: transformedModule[0].code,
          map: transformedModule[0].map,
        };
      }
    },

    async transform(code, id) {
      // Only run when moduleIsolated === true
      if (entryStrategy.type !== 'hook') {
        return null;
      }
      if (id.startsWith('\0')) {
        return null;
      }
      log(`transform("${id}")`);

      const pregenerated = transformedOutputs.get(id);
      if (pregenerated) {
<<<<<<< HEAD
        if (debug) {
          // eslint-disable-next-line no-console
          console.debug(`[QWIK PLUGIN: ${ID}] Add deps ${id}`, pregenerated[0].hook);
        }
        this.addWatchFile(pregenerated[1]);
=======
        log(`transform()`, 'addWatchFile', id, pregenerated[0].hook);
>>>>>>> 147426ac
        return {
          meta: {
            hook: pregenerated[0].hook,
          },
        };
      }
      if (!optimizer) {
        optimizer = await createOptimizer();
      }
<<<<<<< HEAD
      // Only run when moduleIsolated === true
      const [filteredId] = id.split('?');

      const { ext, dir, base } = optimizer.path.parse(filteredId);
      if (['.tsx', '.ts', '.jsx'].includes(ext)) {
=======
      const filteredId = removeQueryParams(id);
      const { ext, dir, base } = optimizer.path.parse(filteredId);
      if (['.tsx', '.ts', '.jsx'].includes(ext)) {
        log(`transform()`, 'Transforming', filteredId);
>>>>>>> 147426ac
        const newOutput = optimizer.transformModulesSync({
          input: [
            {
              code,
              path: base,
            },
          ],
          entryStrategy: { type: 'hook' },
          minify: opts.minify,
          sourceMaps: false,
          transpile: true,
          explicityExtensions: true,
          rootDir: dir,
        });

        handleDiagnostics(this, base, newOutput.diagnostics);
<<<<<<< HEAD

        if (newOutput) {
          results.set(id, newOutput);

          if (debug) {
            // eslint-disable-next-line no-console
            console.debug(`[QWIK PLUGIN: ${ID}] Transforming: ${id}`);
          }

          transformedOutputs.clear();
          for (const [id, output] of results.entries()) {
            const justChanged = newOutput === output;
            const dir = optimizer.path.dirname(id);
            for (const mod of output.modules) {
              if (mod.isEntry) {
                const key = optimizer.path.join(dir, mod.path);
                transformedOutputs.set(key, [mod, id]);
                if (debug) {
                  // eslint-disable-next-line no-console
                  console.debug(`[QWIK PLUGIN: ${ID}] New module (${justChanged}): ${key}`);
                }
              }
            }
          }
          const module = newOutput.modules.find((m) => !m.isEntry)!;
          return {
            code: module.code,
            map: module.map,
            meta: {
              hook: module.hook,
            },
          };
=======
        results.set(filteredId, newOutput);

        transformedOutputs.clear();
        for (const [id, output] of results.entries()) {
          const justChanged = newOutput === output;
          const dir = optimizer.path.dirname(id);
          for (const mod of output.modules) {
            if (mod.isEntry) {
              const key = optimizer.path.join(dir, mod.path);
              transformedOutputs.set(key, [mod, id]);
              log(`transform()`, 'emitting', justChanged, key);
            }
          }
>>>>>>> 147426ac
        }
        const module = newOutput.modules.find((m) => !m.isEntry)!;
        return {
          code: module.code,
          map: module.map,
          meta: {
            hook: module.hook,
          },
        };
      }
      return null;
    },

    outputOptions(outputOpts) {
      if (outputOpts.format === 'cjs' && typeof outputOpts.exports !== 'string') {
        outputOpts.exports = 'auto';
        return outputOpts;
      }
      return null;
    },

    async generateBundle(outputOpts, rollupBundle) {
      log(`generateBundle()`);

      const hooks = Array.from(results.values())
        .flatMap((r) => r.modules)
        .map((mod) => mod.hook)
        .filter((h) => !!h) as HookAnalysis[];

      if (hooks.length > 0 && outputOpts.format === 'es' && outputCount === 0 && !isSSR) {
        outputCount++;
        const output = Object.entries(rollupBundle);

        const outputEntryMap: OutputEntryMap = {
          mapping: {},
          version: '1',
        };

        hooks.forEach((h) => {
          const symbolName = h.name;
          let filename = h.canonicalFilename + '.js';
          // eslint-disable-next-line
          const found = output.find(([_, v]) => {
            return (
              v.type == 'chunk' &&
              v.isDynamicEntry === true &&
              Object.keys(v.modules).find((f) => f.endsWith(filename))
            );
          });
          if (found) {
            filename = found[0];
          }
          outputEntryMap.mapping[symbolName] = filename;
        });
        log(`generateBundle()`, outputEntryMap);

        if (typeof opts.symbolsOutput === 'string') {
          this.emitFile({
            fileName: opts.symbolsOutput,
            source: JSON.stringify(outputEntryMap, null, 2),
            type: 'asset',
          });
        } else if (typeof opts.symbolsOutput === 'function') {
          const symbolsOutput = opts.symbolsOutput;
          setTimeout(async () => {
            await symbolsOutput(outputEntryMap, outputOpts);
          });
        }
      }
    },
  };

  return plugin;
}

function removeQueryParams(id: string) {
  const [filteredId] = id.split('?');
  return filteredId;
}

const EXT = ['.jsx', '.ts', '.tsx'];

function forceJSExtension(path: any, id: string) {
  const ext = path.extname(id);
  if (ext === '') {
    return id + '.js';
  }
  if (EXT.includes(ext)) {
    return removeExtension(id) + '.js';
  }
  return id;
}

function removeExtension(id: string) {
  return id.split('.').slice(0, -1).join('.');
}

function getBuildFile(isSSR: boolean) {
  return `
export const isServer = ${isSSR};
export const isBrowser = ${!isSSR};
`;
}

/**
 * @alpha
 */
export interface QwikPluginOptions {
  entryStrategy?: EntryStrategy;
  srcDir: string;
  minify?: MinifyMode;
  debug?: boolean;
  ssrBuild?: boolean;
  symbolsOutput?:
    | string
    | ((data: OutputEntryMap, output: NormalizedOutputOptions) => Promise<void> | void);
}

/**
 * @alpha
 */
export interface QwikViteOptions extends QwikPluginOptions {
  ssr?: QwikViteSSROptions | false;
}

/**
 * @alpha
 */
export interface QwikViteSSROptions {
  /** Defaults to `/src/entry.server.tsx` */
  entry?: string;
}<|MERGE_RESOLUTION|>--- conflicted
+++ resolved
@@ -40,14 +40,7 @@
         server.middlewares.use(async (req, res, next) => {
           const url = req.originalUrl!;
           if (!/\.[\w?=&]+$/.test(url) && !url.startsWith('/@')) {
-<<<<<<< HEAD
-            if (debug) {
-              // eslint-disable-next-line no-console
-              console.debug(`[QWIK PLUGIN] Handle SSR request: ${url}`);
-            }
-=======
             plugin.log(`handleSSR("${url}")`);
->>>>>>> 147426ac
 
             try {
               const { render } = await server.ssrLoadModule(entry);
@@ -98,11 +91,7 @@
  * @alpha
  */
 export function qwikRollup(opts: QwikPluginOptions): any {
-<<<<<<< HEAD
-  const ID = Math.round(Math.random() * 8999) + 1000;
-=======
   const ID = `${Math.round(Math.random() * 8999) + 1000}`;
->>>>>>> 147426ac
   const debug = !!opts.debug;
   const results = new Map<string, TransformOutput>();
   const transformedOutputs = new Map<string, [TransformModule, string]>();
@@ -115,12 +104,6 @@
     ...opts.entryStrategy,
   };
 
-<<<<<<< HEAD
-  if (debug) {
-    // eslint-disable-next-line no-console
-    console.debug(`[QWIK PLUGIN: ${ID}] Starting in ${opts.srcDir}`);
-  }
-=======
   const log = debug
     ? (...str: any[]) => {
         // eslint-disable-next-line no-console
@@ -130,7 +113,6 @@
 
   log(`New`, opts);
 
->>>>>>> 147426ac
   const createRollupError = (rootDir: string, diagnostic: Diagnostic) => {
     const loc = diagnostic.code_highlights[0]?.loc ?? {};
     const id = optimizer.path.join(rootDir, diagnostic.origin);
@@ -221,14 +203,7 @@
         const result = await optimizer.transformFs(transformOpts);
         for (const output of result.modules) {
           const key = optimizer.path.join(rootDir, output.path)!;
-<<<<<<< HEAD
-          if (debug) {
-            // eslint-disable-next-line no-console
-            console.debug(`[QWIK PLUGIN: ${ID}] Module: ${key}`);
-          }
-=======
           log(`buildStart()`, 'qwik module', key);
->>>>>>> 147426ac
           transformedOutputs.set(key, [output, key]);
         }
         handleDiagnostics(this, rootDir, result.diagnostics);
@@ -241,15 +216,11 @@
       if (localOpts.ssr === true) {
         isSSR = true;
       }
-<<<<<<< HEAD
-      if ((isBuild || typeof opts.ssrBuild === 'boolean') && originalID === QWIK_BUILD) {
-=======
       log(`resolveId("${originalID}", "${importer}")`);
 
       if ((isBuild || typeof opts.ssrBuild === 'boolean') && originalID === QWIK_BUILD) {
         log(`resolveId()`, 'Resolved', QWIK_BUILD);
 
->>>>>>> 147426ac
         return {
           id: QWIK_BUILD,
           moduleSideEffects: false,
@@ -258,52 +229,24 @@
       if (!optimizer) {
         optimizer = await createOptimizer();
       }
-<<<<<<< HEAD
-      let id = originalID;
-      const [filteredId] = originalID.split('?');
-      if (importer) {
-        const [filteredImporter] = importer.split('?');
-        const dir = optimizer.path.dirname(filteredImporter);
-        if (filteredImporter.endsWith('.html') && !filteredId.endsWith('.html')) {
-=======
       let id = removeQueryParams(originalID);
       if (importer) {
         const filteredImporter = removeQueryParams(importer);
         const dir = optimizer.path.dirname(filteredImporter);
         if (filteredImporter.endsWith('.html') && !id.endsWith('.html')) {
->>>>>>> 147426ac
           id = optimizer.path.join(dir, id);
         } else {
           id = optimizer.path.resolve(dir, id);
         }
       }
 
-<<<<<<< HEAD
-      if (debug) {
-        // eslint-disable-next-line no-console
-        console.debug(`[QWIK PLUGIN: ${ID}] Trying to resolve: ${originalID} ${importer}\n${id}`);
-      }
-
-      const tries = [id, id + '.js'];
-      if (['.jsx', '.ts', '.tsx'].includes(optimizer.path.extname(filteredId))) {
-        tries.push(removeExtension(id) + '.js');
-      }
-=======
       const tries = [forceJSExtension(optimizer.path, id)];
 
->>>>>>> 147426ac
       for (const id of tries) {
         log(`resolveId()`, 'Try', id);
         const res = transformedOutputs.get(id);
         if (res) {
-<<<<<<< HEAD
-          if (debug) {
-            // eslint-disable-next-line no-console
-            console.debug(`[QWIK PLUGIN: ${ID}] Resolve: ${id} ${opts}`);
-          }
-=======
           log(`resolveId()`, 'Resolved', id);
->>>>>>> 147426ac
           const mod = res[0];
           const sideEffects = !mod.isEntry || !mod.hook;
           return {
@@ -331,14 +274,7 @@
 
       const transformedModule = transformedOutputs.get(id);
       if (transformedModule) {
-<<<<<<< HEAD
-        if (debug) {
-          // eslint-disable-next-line no-console
-          console.debug(`[QWIK PLUGIN: ${ID}] Loading: ${id}`);
-        }
-=======
         log(`load()`, 'Found', id);
->>>>>>> 147426ac
         return {
           code: transformedModule[0].code,
           map: transformedModule[0].map,
@@ -358,15 +294,7 @@
 
       const pregenerated = transformedOutputs.get(id);
       if (pregenerated) {
-<<<<<<< HEAD
-        if (debug) {
-          // eslint-disable-next-line no-console
-          console.debug(`[QWIK PLUGIN: ${ID}] Add deps ${id}`, pregenerated[0].hook);
-        }
-        this.addWatchFile(pregenerated[1]);
-=======
         log(`transform()`, 'addWatchFile', id, pregenerated[0].hook);
->>>>>>> 147426ac
         return {
           meta: {
             hook: pregenerated[0].hook,
@@ -376,18 +304,10 @@
       if (!optimizer) {
         optimizer = await createOptimizer();
       }
-<<<<<<< HEAD
-      // Only run when moduleIsolated === true
-      const [filteredId] = id.split('?');
-
-      const { ext, dir, base } = optimizer.path.parse(filteredId);
-      if (['.tsx', '.ts', '.jsx'].includes(ext)) {
-=======
       const filteredId = removeQueryParams(id);
       const { ext, dir, base } = optimizer.path.parse(filteredId);
       if (['.tsx', '.ts', '.jsx'].includes(ext)) {
         log(`transform()`, 'Transforming', filteredId);
->>>>>>> 147426ac
         const newOutput = optimizer.transformModulesSync({
           input: [
             {
@@ -404,40 +324,6 @@
         });
 
         handleDiagnostics(this, base, newOutput.diagnostics);
-<<<<<<< HEAD
-
-        if (newOutput) {
-          results.set(id, newOutput);
-
-          if (debug) {
-            // eslint-disable-next-line no-console
-            console.debug(`[QWIK PLUGIN: ${ID}] Transforming: ${id}`);
-          }
-
-          transformedOutputs.clear();
-          for (const [id, output] of results.entries()) {
-            const justChanged = newOutput === output;
-            const dir = optimizer.path.dirname(id);
-            for (const mod of output.modules) {
-              if (mod.isEntry) {
-                const key = optimizer.path.join(dir, mod.path);
-                transformedOutputs.set(key, [mod, id]);
-                if (debug) {
-                  // eslint-disable-next-line no-console
-                  console.debug(`[QWIK PLUGIN: ${ID}] New module (${justChanged}): ${key}`);
-                }
-              }
-            }
-          }
-          const module = newOutput.modules.find((m) => !m.isEntry)!;
-          return {
-            code: module.code,
-            map: module.map,
-            meta: {
-              hook: module.hook,
-            },
-          };
-=======
         results.set(filteredId, newOutput);
 
         transformedOutputs.clear();
@@ -451,7 +337,6 @@
               log(`transform()`, 'emitting', justChanged, key);
             }
           }
->>>>>>> 147426ac
         }
         const module = newOutput.modules.find((m) => !m.isEntry)!;
         return {
