--- conflicted
+++ resolved
@@ -5,13 +5,9 @@
 const _setImmediate = typeof setImmediate === 'function' ? setImmediate : setTimeout;
 const _nextTick = typeof queueMicrotask === 'function' ? queueMicrotask : process.nextTick;
 
-<<<<<<< HEAD
-function createPlatform(document: any, opts: SerializeDocumentOptions) {
-=======
 declare const require: (module: string) => Record<string, any>;
 
-function createPlatform(document: any, opts?: DocumentOptions) {
->>>>>>> 82c867ab
+function createPlatform(document: any, opts: SerializeDocumentOptions) {
   if (!document || (document as Document).nodeType !== 9) {
     throw new Error(`Invalid Document implementation`);
   }
