--- conflicted
+++ resolved
@@ -17,8 +17,6 @@
   };
 }
 
-<<<<<<< HEAD
-=======
 export function ensureGlobals(doc: any, opts: DocumentOptions) {
   if (!doc[QWIK_DOC]) {
     if (!doc || doc.nodeType !== 9) {
@@ -59,7 +57,6 @@
 
 const QWIK_DOC = Symbol();
 
->>>>>>> 3dcb7f31
 export function normalizeUrl(url: string | URL | undefined | null) {
   if (url != null) {
     if (typeof url === 'string') {
