{
  "description": "AWS Lambda",
  "scripts": {
<<<<<<< HEAD
    "build.server": "vite build -c adapters/aws-lambda/vite.config.mts",
=======
    "build.server": "qwik check-client src dist && vite build -c adapters/aws-lambda/vite.config.ts",
>>>>>>> ba8b12a3
    "serve": "qwik build && serverless offline",
    "deploy": "serverless deploy"
  },
  "devDependencies": {
    "source-map-support": "^0.5.21",
    "serverless": "^3.38.0",
    "serverless-http": "^3.2.0",
    "serverless-offline": "^13.3.2"
  },
  "__qwik__": {
    "priority": 30,
    "displayName": "Adapter: AWS Lambda",
    "docs": [
      "https://qwik.dev/docs/deployments/aws-lambda/",
      "https://aws.amazon.com/es/lambda/",
      "https://www.serverless.com/cloud/docs/get-started"
    ]
  }
}<|MERGE_RESOLUTION|>--- conflicted
+++ resolved
@@ -1,11 +1,7 @@
 {
   "description": "AWS Lambda",
   "scripts": {
-<<<<<<< HEAD
-    "build.server": "vite build -c adapters/aws-lambda/vite.config.mts",
-=======
-    "build.server": "qwik check-client src dist && vite build -c adapters/aws-lambda/vite.config.ts",
->>>>>>> ba8b12a3
+    "build.server": "qwik check-client src dist && vite build -c adapters/aws-lambda/vite.config.mts",
     "serve": "qwik build && serverless offline",
     "deploy": "serverless deploy"
   },
