/*
 * WHAT IS THIS FILE?
 *
 * It's the entry point for Vercel Edge when building for production.
 *
 * Learn more about the Vercel Edge integration here:
 * - https://qwik.builder.io/docs/deployments/vercel-edge/
 *
 */
import {
  createQwikCity,
  type PlatformAwsLambda,
} from "@builder.io/qwik-city/middleware/aws-lambda";
import qwikCityPlan from "@qwik-city-plan";
import { manifest } from "@qwik-client-manifest";
import render from "./entry.ssr";

declare global {
  interface QwikCityPlatform extends PlatformAwsLambda {}
}

<<<<<<< HEAD
export const qwikApp = createQwikCity({ render, qwikCityPlan, manifest });
=======
// Create the Qwik City router
const { router, notFound, staticFile } = createQwikCity({
  render,
  qwikCityPlan,

  manifest,
  static: {
    cacheControl: "public, max-age=31557600",
  },
  getOrigin(req) {
    if (process.env.IS_OFFLINE) {
      return `http://${req.headers.host}`;
    }
    return null;
  },
});

export const qwikApp = serverless(
  {
    handle: (req: any, res: any) => {
      req.url = fixPath(req.url);
      staticFile(req, res, () => {
        router(req, res, () => {
          notFound(req, res, () => {});
        });
      });
    },
  },
  {
    binary: true,
  },
);

function fixPath(path: string) {
  if (qwikCityPlan.trailingSlash) {
    const url = new URL(path, "http://aws-qwik.local");
    if (url.pathname.includes(".", url.pathname.lastIndexOf("/"))) {
      return path;
    }
    if (!url.pathname.endsWith("/")) {
      return url.pathname + "/" + url.search;
    }
  }
  return path;
}
>>>>>>> 7bc72c81
<|MERGE_RESOLUTION|>--- conflicted
+++ resolved
@@ -1,10 +1,10 @@
 /*
  * WHAT IS THIS FILE?
  *
- * It's the entry point for Vercel Edge when building for production.
+ * It's the entry point for Aws Lambda when building for production.
  *
- * Learn more about the Vercel Edge integration here:
- * - https://qwik.builder.io/docs/deployments/vercel-edge/
+ * Learn more about the Aws Lambda integration here:
+ * - https://qwik.builder.io/docs/deployments/aws/
  *
  */
 import {
@@ -19,52 +19,4 @@
   interface QwikCityPlatform extends PlatformAwsLambda {}
 }
 
-<<<<<<< HEAD
-export const qwikApp = createQwikCity({ render, qwikCityPlan, manifest });
-=======
-// Create the Qwik City router
-const { router, notFound, staticFile } = createQwikCity({
-  render,
-  qwikCityPlan,
-
-  manifest,
-  static: {
-    cacheControl: "public, max-age=31557600",
-  },
-  getOrigin(req) {
-    if (process.env.IS_OFFLINE) {
-      return `http://${req.headers.host}`;
-    }
-    return null;
-  },
-});
-
-export const qwikApp = serverless(
-  {
-    handle: (req: any, res: any) => {
-      req.url = fixPath(req.url);
-      staticFile(req, res, () => {
-        router(req, res, () => {
-          notFound(req, res, () => {});
-        });
-      });
-    },
-  },
-  {
-    binary: true,
-  },
-);
-
-function fixPath(path: string) {
-  if (qwikCityPlan.trailingSlash) {
-    const url = new URL(path, "http://aws-qwik.local");
-    if (url.pathname.includes(".", url.pathname.lastIndexOf("/"))) {
-      return path;
-    }
-    if (!url.pathname.endsWith("/")) {
-      return url.pathname + "/" + url.search;
-    }
-  }
-  return path;
-}
->>>>>>> 7bc72c81
+export const qwikApp = createQwikCity({ render, qwikCityPlan, manifest });