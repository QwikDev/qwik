/*
 * WHAT IS THIS FILE?
 *
 * It's the entry point for Aws Lambda when building for production.
 *
 * Learn more about the Aws Lambda integration here:
 * - https://qwik.dev/docs/deployments/aws/
 *
 */
import {
  createQwikRouter,
  type PlatformAwsLambda,
} from "@qwik.dev/router/middleware/aws-lambda";
import serverless from "serverless-http";
import "source-map-support/register";
import render from "./entry.ssr";

declare global {
<<<<<<< HEAD
  interface QwikRouterPlatform extends PlatformAwsLambda {}
=======
  type QwikCityPlatform = PlatformAwsLambda;
>>>>>>> d310c1ac
}

export const { handle } = createQwikRouter({ render });

export const qwikApp = serverless({ handle }, { binary: true });
// handler is the default export for the lambda functions
export const handler = qwikApp;<|MERGE_RESOLUTION|>--- conflicted
+++ resolved
@@ -16,11 +16,7 @@
 import render from "./entry.ssr";
 
 declare global {
-<<<<<<< HEAD
-  interface QwikRouterPlatform extends PlatformAwsLambda {}
-=======
-  type QwikCityPlatform = PlatformAwsLambda;
->>>>>>> d310c1ac
+  type QwikRouterPlatform = PlatformAwsLambda;
 }
 
 export const { handle } = createQwikRouter({ render });
