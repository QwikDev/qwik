{
  "description": "Azure Static Web Apps",
  "scripts": {
<<<<<<< HEAD
    "build.server": "vite build -c adapters/azure-swa/vite.config.mts",
=======
    "build.server": "qwik check-client src dist && vite build -c adapters/azure-swa/vite.config.ts",
>>>>>>> ba8b12a3
    "serve": "swa start"
  },
  "devDependencies": {
    "@azure/functions": "^3.5.0",
    "@azure/static-web-apps-cli": "^1.1.1"
  },
  "__qwik__": {
    "priority": 30,
    "displayName": "Adapter: Azure Static Web Apps",
    "docs": [
      "https://qwik.dev/deployments/azure-swa/",
      "https://learn.microsoft.com/en-us/azure/static-web-apps/"
    ],
    "nextSteps": {
      "title": "Next Steps",
      "lines": [
        "Now you can build and deploy to Azure with:",
        "",
        "- pnpm run build: production build for Azure SWA",
        "- pnpm run deploy: it will use the SWA CLI to deploy your site"
      ]
    }
  }
}<|MERGE_RESOLUTION|>--- conflicted
+++ resolved
@@ -1,11 +1,7 @@
 {
   "description": "Azure Static Web Apps",
   "scripts": {
-<<<<<<< HEAD
-    "build.server": "vite build -c adapters/azure-swa/vite.config.mts",
-=======
-    "build.server": "qwik check-client src dist && vite build -c adapters/azure-swa/vite.config.ts",
->>>>>>> ba8b12a3
+    "build.server": "qwik check-client src dist && vite build -c adapters/azure-swa/vite.config.mts",
     "serve": "swa start"
   },
   "devDependencies": {
