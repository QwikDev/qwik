/*
 * WHAT IS THIS FILE?
 *
 * It's the entry point for the Azure Static Web Apps middleware when building for production.
 *
 * Learn more about the Azure Static Web Apps integration here:
 * - https://qwik.dev/docs/deployments/azure-swa/
 *
 */
import {
  createQwikRouter,
  type PlatformAzure,
} from "@qwik.dev/router/middleware/azure-swa";
import render from "./entry.ssr";

declare global {
<<<<<<< HEAD
  interface QwikRouterPlatform extends PlatformAzure {}
=======
  type QwikCityPlatform = PlatformAzure;
>>>>>>> d310c1ac
}

export default createQwikRouter({ render });<|MERGE_RESOLUTION|>--- conflicted
+++ resolved
@@ -14,11 +14,7 @@
 import render from "./entry.ssr";
 
 declare global {
-<<<<<<< HEAD
-  interface QwikRouterPlatform extends PlatformAzure {}
-=======
-  type QwikCityPlatform = PlatformAzure;
->>>>>>> d310c1ac
+  type QwikRouterPlatform = PlatformAzure;
 }
 
 export default createQwikRouter({ render });