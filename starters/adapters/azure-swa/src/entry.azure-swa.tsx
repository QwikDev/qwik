/*
 * WHAT IS THIS FILE?
 *
 * It's the entry point for the Azure Static Web Apps middleware when building for production.
 *
 * Learn more about the Azure Static Web Apps integration here:
 * - https://qwik.dev/docs/deployments/azure-swa/
 *
 */
import { manifest } from "@qwik-client-manifest";
import qwikRouterConfig from "@qwik-router-config";
import {
  createQwikRouter,
  type PlatformAzure,
<<<<<<< HEAD
} from "@qwik.dev/router/middleware/azure-swa";
=======
} from "@builder.io/qwik-city/middleware/azure-swa";
import qwikCityPlan from "@qwik-city-plan";
>>>>>>> 23ed7db9
import render from "./entry.ssr";

declare global {
  interface QwikRouterPlatform extends PlatformAzure {}
}

<<<<<<< HEAD
export default createQwikRouter({ render, qwikRouterConfig, manifest });
=======
export default createQwikCity({ render, qwikCityPlan });
>>>>>>> 23ed7db9
<|MERGE_RESOLUTION|>--- conflicted
+++ resolved
@@ -7,25 +7,15 @@
  * - https://qwik.dev/docs/deployments/azure-swa/
  *
  */
-import { manifest } from "@qwik-client-manifest";
 import qwikRouterConfig from "@qwik-router-config";
 import {
   createQwikRouter,
   type PlatformAzure,
-<<<<<<< HEAD
 } from "@qwik.dev/router/middleware/azure-swa";
-=======
-} from "@builder.io/qwik-city/middleware/azure-swa";
-import qwikCityPlan from "@qwik-city-plan";
->>>>>>> 23ed7db9
 import render from "./entry.ssr";
 
 declare global {
   interface QwikRouterPlatform extends PlatformAzure {}
 }
 
-<<<<<<< HEAD
-export default createQwikRouter({ render, qwikRouterConfig, manifest });
-=======
-export default createQwikCity({ render, qwikCityPlan });
->>>>>>> 23ed7db9
+export default createQwikRouter({ render, qwikRouterConfig });