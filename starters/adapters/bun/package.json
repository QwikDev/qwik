--- conflicted
+++ resolved
@@ -1,11 +1,7 @@
 {
   "description": "Bun server",
   "scripts": {
-<<<<<<< HEAD
-    "build.server": "vite build -c adapters/bun/vite.config.mts",
-=======
-    "build.server": "qwik check-client src dist && vite build -c adapters/bun/vite.config.ts",
->>>>>>> ba8b12a3
+    "build.server": "qwik check-client src dist && vite build -c adapters/bun/vite.config.mts",
     "serve": "bun server/entry.bun.js"
   },
   "__qwik__": {
