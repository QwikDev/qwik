/*
 * WHAT IS THIS FILE?
 *
 * It's the entry point for the Google Cloud Run middleware when building for production.
 *
 * Learn more about the Cloud Run integration here:
 * - https://qwik.dev/docs/deployments/gcp-cloud-run/
 *
 */
import { manifest } from "@qwik-client-manifest";
import qwikRouterConfig from "@qwik-router-config";
import {
  createQwikRouter,
  type PlatformNode,
<<<<<<< HEAD
} from "@qwik.dev/router/middleware/node";
=======
} from "@builder.io/qwik-city/middleware/node";
import qwikCityPlan from "@qwik-city-plan";
>>>>>>> 23ed7db9
import { createServer } from "node:http";
import render from "./entry.ssr";

declare global {
  interface QwikRouterPlatform extends PlatformNode {}
}

/** The default headers used by helmet */
const DEFAULT_HEADERS = {
  "Content-Security-Policy": [
    `default-src 'self'`,
    `base-uri 'self'`,
    `font-src 'self' https: data:`,
    `form-action 'self'`,
    `frame-ancestors 'self'`,
    `img-src 'self' data:`,
    `object-src 'none'`,
    `script-src 'self'`,
    `script-src-attr 'none'`,
    `style-src 'self' https: 'unsafe-inline'`,
    `upgrade-insecure-requests`,
  ].join(";"),
  "Cross-Origin-Embedder-Policy": "require-corp",
  "Cross-Origin-Opener-Policy": "same-origin",
  "Cross-Origin-Resource-Policy": "same-origin",
  "Origin-Agent-Cluster": "?1",
  "Referrer-Policy": "no-referrer",
  "Strict-Transport-Security": "max-age=15552000; includeSubDomains",
  "X-Content-Type-Options": "nosniff",
  "X-DNS-Prefetch-Control": "off",
  "X-Download-Options": "noopen",
  "X-Frame-Options": "SAMEORIGIN",
  "X-Permitted-Cross-Domain-Policies": "none",
  "X-XSS-Protection": "0",
};

const { router, notFound, staticFile } = createQwikRouter({
  render,
<<<<<<< HEAD
  qwikRouterConfig,
  manifest,
=======
  qwikCityPlan,
>>>>>>> 23ed7db9
  static: {
    cacheControl: "public, max-age=31557600",
  },
  getOrigin(req) {
    // https://developer.mozilla.org/en-US/docs/Web/HTTP/Headers/X-Forwarded-Proto
    const protocol = req.headers["x-forwarded-proto"] ?? "http";
    const host = req.headers["host"];
    return `${protocol}://${host}`;
  },
  getClientConn: (conn) => {
    const xForwardedFor = conn.headers["x-forwarded-for"];
    if (typeof xForwardedFor === "string") {
      return {
        ip: xForwardedFor.split(",").shift()?.trim(),
      };
    } else if (Array.isArray(xForwardedFor)) {
      return {
        ip: xForwardedFor.shift()?.trim(),
      };
    }
    return {
      ip: undefined,
    };
  },
});

const server = createServer();

server.on("request", (req, res) => {
  for (const header of Object.entries(DEFAULT_HEADERS)) {
    res.setHeader(...header);
  }

  staticFile(req, res, () => {
    router(req, res, () => {
      notFound(req, res, () => {});
    });
  });
});

server.listen(process.env.PORT ?? 8080);<|MERGE_RESOLUTION|>--- conflicted
+++ resolved
@@ -7,17 +7,11 @@
  * - https://qwik.dev/docs/deployments/gcp-cloud-run/
  *
  */
-import { manifest } from "@qwik-client-manifest";
 import qwikRouterConfig from "@qwik-router-config";
 import {
   createQwikRouter,
   type PlatformNode,
-<<<<<<< HEAD
 } from "@qwik.dev/router/middleware/node";
-=======
-} from "@builder.io/qwik-city/middleware/node";
-import qwikCityPlan from "@qwik-city-plan";
->>>>>>> 23ed7db9
 import { createServer } from "node:http";
 import render from "./entry.ssr";
 
@@ -56,12 +50,7 @@
 
 const { router, notFound, staticFile } = createQwikRouter({
   render,
-<<<<<<< HEAD
   qwikRouterConfig,
-  manifest,
-=======
-  qwikCityPlan,
->>>>>>> 23ed7db9
   static: {
     cacheControl: "public, max-age=31557600",
   },
