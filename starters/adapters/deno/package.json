{
  "description": "Deno server",
  "scripts": {
<<<<<<< HEAD
    "build.server": "vite build -c adapters/deno/vite.config.mts",
=======
    "build.server": "qwik check-client src dist && vite build -c adapters/deno/vite.config.ts",
>>>>>>> ba8b12a3
    "serve": "deno run --allow-net --allow-read --allow-env server/entry.deno.js"
  },
  "__qwik__": {
    "priority": 20,
    "displayName": "Adapter: Deno Server",
    "docs": [
      "https://qwik.dev/deployments/deno/",
      "https://docs.deno.com/runtime/tutorials/http_server"
    ],
    "nextSteps": {
      "title": "Next Steps",
      "lines": [
        "Now you can build a production-ready Deno app:",
        "",
        "- pnpm run build: production build",
        "- pnpm run serve: runs the production server locally"
      ]
    }
  }
}<|MERGE_RESOLUTION|>--- conflicted
+++ resolved
@@ -1,11 +1,7 @@
 {
   "description": "Deno server",
   "scripts": {
-<<<<<<< HEAD
-    "build.server": "vite build -c adapters/deno/vite.config.mts",
-=======
-    "build.server": "qwik check-client src dist && vite build -c adapters/deno/vite.config.ts",
->>>>>>> ba8b12a3
+    "build.server": "qwik check-client src dist && vite build -c adapters/deno/vite.config.mts",
     "serve": "deno run --allow-net --allow-read --allow-env server/entry.deno.js"
   },
   "__qwik__": {
