--- conflicted
+++ resolved
@@ -15,11 +15,7 @@
 import FastifyQwik from "./plugins/fastify-qwik";
 
 declare global {
-<<<<<<< HEAD
-  interface QwikRouterPlatform extends PlatformNode {}
-=======
-  type QwikCityPlatform = PlatformNode;
->>>>>>> d310c1ac
+  type QwikRouterPlatform = PlatformNode;
 }
 
 // Directories where the static assets are located
