--- conflicted
+++ resolved
@@ -14,11 +14,7 @@
 import render from "./entry.ssr";
 
 declare global {
-<<<<<<< HEAD
-  interface QwikRouterPlatform extends PlatformFirebase {}
-=======
-  type QwikCityPlatform = PlatformFirebase;
->>>>>>> d310c1ac
+  type QwikRouterPlatform = PlatformFirebase;
 }
 
 export default createQwikRouter({ render });