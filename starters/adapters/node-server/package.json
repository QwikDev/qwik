--- conflicted
+++ resolved
@@ -1,11 +1,7 @@
 {
   "description": "Vanilla Node server",
   "scripts": {
-<<<<<<< HEAD
-    "build.server": "vite build -c adapters/node-server/vite.config.mts",
-=======
-    "build.server": "qwik check-client src dist && vite build -c adapters/node-server/vite.config.ts",
->>>>>>> ba8b12a3
+    "build.server": "qwik check-client src dist && vite build -c adapters/node-server/vite.config.mts",
     "serve": "node server/entry.node-server"
   },
   "__qwik__": {
