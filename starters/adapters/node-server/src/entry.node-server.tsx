/*
 * WHAT IS THIS FILE?
 *
 * It's the entry point for the Express HTTP server when building for production.
 *
 * Learn more about Node.js server integrations here:
 * - https://qwik.dev/docs/deployments/node/
 *
 */
<<<<<<< HEAD
import { manifest } from "@qwik-client-manifest";
import qwikRouterConfig from "@qwik-router-config";
import { createQwikRouter } from "@qwik.dev/router/middleware/node";
=======
import { createQwikCity } from "@builder.io/qwik-city/middleware/node";
import qwikCityPlan from "@qwik-city-plan";
import render from "./entry.ssr";
>>>>>>> 23ed7db9
import { createServer } from "node:http";
import render from "./entry.ssr";

// Allow for dynamic port
const PORT = process.env.PORT ?? 3004;

// Create the Qwik Router express middleware
const { router, notFound, staticFile } = createQwikRouter({
  render,
<<<<<<< HEAD
  qwikRouterConfig,
  manifest,
=======
  qwikCityPlan,
>>>>>>> 23ed7db9
});

const server = createServer();

server.on("request", (req, res) => {
  staticFile(req, res, () => {
    router(req, res, () => {
      notFound(req, res, () => {});
    });
  });
});

server.listen(PORT, () => {
  // eslint-disable-next-line no-console
  console.log(`Node server listening on http://localhost:${PORT}`);
});<|MERGE_RESOLUTION|>--- conflicted
+++ resolved
@@ -7,15 +7,8 @@
  * - https://qwik.dev/docs/deployments/node/
  *
  */
-<<<<<<< HEAD
-import { manifest } from "@qwik-client-manifest";
 import qwikRouterConfig from "@qwik-router-config";
 import { createQwikRouter } from "@qwik.dev/router/middleware/node";
-=======
-import { createQwikCity } from "@builder.io/qwik-city/middleware/node";
-import qwikCityPlan from "@qwik-city-plan";
-import render from "./entry.ssr";
->>>>>>> 23ed7db9
 import { createServer } from "node:http";
 import render from "./entry.ssr";
 
@@ -25,12 +18,7 @@
 // Create the Qwik Router express middleware
 const { router, notFound, staticFile } = createQwikRouter({
   render,
-<<<<<<< HEAD
   qwikRouterConfig,
-  manifest,
-=======
-  qwikCityPlan,
->>>>>>> 23ed7db9
 });
 
 const server = createServer();
