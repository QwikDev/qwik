/*
 * WHAT IS THIS FILE?
 *
 * It's the entry point for Vercel Edge when building for production.
 *
 * Learn more about the Vercel Edge integration here:
 * - https://qwik.dev/docs/deployments/vercel-edge/
 *
 */
import {
  createQwikRouter,
  type PlatformVercel,
} from "@qwik.dev/router/middleware/vercel-edge";
import render from "./entry.ssr";

declare global {
<<<<<<< HEAD
  interface QwikRouterPlatform extends PlatformVercel {}
=======
  type QwikCityPlatform = PlatformVercel;
>>>>>>> d310c1ac
}

export default createQwikRouter({ render });<|MERGE_RESOLUTION|>--- conflicted
+++ resolved
@@ -14,11 +14,7 @@
 import render from "./entry.ssr";
 
 declare global {
-<<<<<<< HEAD
-  interface QwikRouterPlatform extends PlatformVercel {}
-=======
-  type QwikCityPlatform = PlatformVercel;
->>>>>>> d310c1ac
+  type QwikRouterPlatform = PlatformVercel;
 }
 
 export default createQwikRouter({ render });