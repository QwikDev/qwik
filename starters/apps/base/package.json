--- conflicted
+++ resolved
@@ -17,11 +17,7 @@
   },
   "devDependencies": {
     "@builder.io/qwik": "latest",
-<<<<<<< HEAD
-    "@builder.io/qwik-city": "0.0.120",
-=======
     "@builder.io/qwik-city": "0.0.122",
->>>>>>> 64acf92d
     "@types/eslint": "8.4.1",
     "@types/node": "latest",
     "@typescript-eslint/eslint-plugin": "5.14.0",
