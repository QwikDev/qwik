{
  "name": "qwik-project-name",
  "scripts": {
    "build": "qwik build",
    "build.client": "vite build",
    "build.preview": "vite build --ssr src/entry.preview.tsx",
    "build.types": "tsc --incremental --noEmit",
    "dev": "vite --mode ssr",
    "dev.debug": "node --inspect-brk ./node_modules/vite/bin/vite.js --mode ssr --force",
    "fmt": "prettier --write .",
    "fmt.check": "prettier --check .",
    "lint": "eslint \"src/**/*.ts*\"",
    "preview": "qwik build preview && vite preview --open",
    "start": "vite --open --mode ssr",
    "deploy": "echo 'Run \"npm run qwik add\" to install a server adapter'",
    "qwik": "qwik"
  },
  "devDependencies": {
    "@builder.io/qwik": "latest",
<<<<<<< HEAD
    "@builder.io/qwik-city": "0.6.2",
=======
    "@builder.io/qwik-city": "0.6.3",
>>>>>>> a9ecfaa6
    "@types/eslint": "latest",
    "@types/node": "latest",
    "@typescript-eslint/eslint-plugin": "latest",
    "@typescript-eslint/parser": "latest",
    "eslint-plugin-qwik": "latest",
    "eslint": "latest",
    "undici": "latest",
    "prettier": "latest",
    "typescript": "latest",
    "vite": "latest",
    "vite-tsconfig-paths": "3.5.0"
  },
  "engines": {
    "node": ">=16.8.0 <18.0.0 || >=18.11"
  },
  "private": true
}<|MERGE_RESOLUTION|>--- conflicted
+++ resolved
@@ -17,11 +17,7 @@
   },
   "devDependencies": {
     "@builder.io/qwik": "latest",
-<<<<<<< HEAD
-    "@builder.io/qwik-city": "0.6.2",
-=======
     "@builder.io/qwik-city": "0.6.3",
->>>>>>> a9ecfaa6
     "@types/eslint": "latest",
     "@types/node": "latest",
     "@typescript-eslint/eslint-plugin": "latest",
