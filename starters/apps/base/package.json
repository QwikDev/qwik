--- conflicted
+++ resolved
@@ -7,12 +7,9 @@
     "build.client": "vite build",
     "build.ssr": "vite build --ssr src/entry.server.tsx",
     "dev": "vite",
+    "dev": "vite",
     "dev.ssr": "node --inspect node_modules/vite/bin/vite.js --mode ssr",
-<<<<<<< HEAD
-    "dev.debug": "node --inspect-brk node_modules/vite/bin/vite.js",
-=======
     "dev.debug": "node --inspect-brk node_modules/vite/bin/vite.js --mode ssr",
->>>>>>> f7c3ebee
     "start": "npm run dev",
     "typecheck": "tsc --noEmit"
   },
