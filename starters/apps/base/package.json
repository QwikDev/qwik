{
  "name": "qwik-project-name",
  "scripts": {
    "build": "qwik build",
    "build.client": "vite build",
    "build.preview": "vite build --ssr src/entry.preview.tsx",
    "build.types": "tsc --incremental --noEmit",
    "dev": "vite --mode ssr",
    "dev.debug": "node --inspect-brk ./node_modules/vite/bin/vite.js --mode ssr --force",
    "fmt": "prettier --write .",
    "fmt.check": "prettier --check .",
    "lint": "eslint \"src/**/*.ts*\"",
    "preview": "qwik build preview && vite preview --open",
    "start": "vite --open --mode ssr",
    "deploy": "echo 'Run \"npm run qwik add\" to install a server adapter'",
    "qwik": "qwik"
  },
  "devDependencies": {
    "@qwik.dev/core": "latest",
    "@qwik.dev/router": "latest",
    "@eslint/js": "latest",
    "@types/node": "latest",
    "typescript-eslint": "latest",
    "eslint": "latest",
    "eslint-plugin-qwik": "latest",
    "globals": "latest",
    "prettier": "latest",
    "typescript": "latest",
    "typescript-plugin-css-modules": "latest",
<<<<<<< HEAD
    "vite": "^4.5.2",
=======
    "undici": "latest",
    "vite": "latest",
>>>>>>> 1cd73f1b
    "vite-tsconfig-paths": "^4.2.1"
  },
  "engines": {
    "node": "^18.17.0 || ^20.3.0 || >=21.0.0",
    "npm": ">=10.0.0",
    "pnpm": ">=8.0.0",
    "yarn": ">=3.0.0"
  },
  "engines-annotation": "Mostly required by sharp which needs a Node-API v9 compatible runtime",
  "private": true,
  "type": "module"
}<|MERGE_RESOLUTION|>--- conflicted
+++ resolved
@@ -27,12 +27,7 @@
     "prettier": "latest",
     "typescript": "latest",
     "typescript-plugin-css-modules": "latest",
-<<<<<<< HEAD
-    "vite": "^4.5.2",
-=======
-    "undici": "latest",
     "vite": "latest",
->>>>>>> 1cd73f1b
     "vite-tsconfig-paths": "^4.2.1"
   },
   "engines": {
