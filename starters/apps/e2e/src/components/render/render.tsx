import {
  component$,
  type JSXNode,
  type PropFunction,
  useSignal,
  useStore,
  useStylesScoped$,
  useTask$,
  event$,
  h,
  jsx,
} from '@builder.io/qwik';
import { delay } from '../streaming/demo';

export const Render = component$(() => {
  const rerender = useSignal(0);
  return (
    <>
      <button id="rerender" onClick$={() => rerender.value++}>
        Rerender
      </button>
      <RenderChildren key={rerender.value} />
    </>
  );
});
export const RenderChildren = component$(() => {
  const parent = {
    counter: {
      count: 0,
    },
    count: 0,
    children: [] as any[],
  };
  parent.children.push(parent);

  const state = useStore(parent, { deep: true });
  return (
    <>
      <button
        id="increment"
        onClick$={() => {
          state.counter.count++;
          state.count++;
        }}
      >
        Increment
      </button>
      <Child counter={state.counter}></Child>
      <Issue1475 />
      <Issue2563 />
      <Issue2608 />
      <Issue2800 />
      <Issue2889 />
      <Issue3116 />
      <CounterToggle />

      <PropsDestructuring
        message="Hello"
        count={state.count}
        id="props-destructuring"
        aria-hidden="true"
      />

      <PropsDestructuringNo count={state.count} id="props-destructuring-no" aria-hidden="true" />

      <PropsDestructuring
        message="Count"
        count={state.count}
        id="props-destructuring-count"
        aria-count={state.count}
      />

      <IssueReorder />
      <Issue2414 />
      <Issue3178 />
      <Issue3398 />
      <Issue3479 />
      <Issue3481 />
      <Issue3468 />
      <Pr3475 />
      <Issue3561 />
      <Issue3542 atom={{ code: 1 }} />
<<<<<<< HEAD
      <Issue3643 />
      <IssueSpreadChildren />
=======
      <IssueChildrenSpread />
>>>>>>> 63f77a55
    </>
  );
});

export const Child = component$((props: { counter: { count: number } }) => {
  const state = useStore({
    hideAttributes: false,
  });
  useStylesScoped$(`
  .even::before{
    content: "even"
  }
  .odd::after{
    content: "odd"
  }
  `);

  if (state.hideAttributes) {
    const count = props.counter.count;
    return (
      <>
        <span id="rerenders">Rerender {count}</span>
        <div id="attributes">
          <button id="toggle" onClick$={() => (state.hideAttributes = !state.hideAttributes)}>
            Toggle attributes
          </button>
        </div>
      </>
    );
  }
  const count = props.counter.count;
  return (
    <>
      <span id="rerenders">Rerender {count}</span>
      <div
        id="attributes"
        preventdefault:click
        autoCorrect="all"
        aria-hidden="true"
        class={{
          even: count % 2 === 0,
          odd: count % 2 === 1,
          stable0: true,
          hidden: false,
        }}
      >
        <button id="toggle" onClick$={() => (state.hideAttributes = !state.hideAttributes)}>
          Toggle attributes
        </button>
      </div>
    </>
  );
});

export const Issue1475 = component$(() => {
  const render = useSignal(false);
  return (
    <>
      <button id="issue-1475-button" onClick$={() => (render.value = true)}>
        Render
      </button>
      <div id="issue-1475-result">
        {render.value ? (
          <>
            <h1>1. Before</h1>
            2. Some text
            <LazyIssue1475 />
            {'\n'}
            <h2>3 After</h2>
            <p>Stuff</p>
          </>
        ) : (
          <>
            <h1>Welcome</h1>
            <ul></ul>
            <h2>Here</h2>
          </>
        )}
      </div>
    </>
  );
});

export const LazyIssue1475 = component$(() => {
  useTask$(async () => {
    await delay(50);
  });

  return <div>Middle</div>;
});

export const CounterToggle = component$(() => {
  const cond = useSignal({ cond: true });
  return (
    <>
      <button id="counter-toggle-btn" onClick$={() => (cond.value = { cond: !cond.value.cond })}>
        Toggle
      </button>
      {cond.value.cond ? <CounterToggleShow text="even" /> : <CounterToggleShow text="odd" />}
      <CounterToggleShow2 cond={cond.value.cond} />
    </>
  );
});

export const CounterToggleShow = component$((props: { text: string }) => {
  return (
    <>
      <div id="counter-toggle-show">{props.text}</div>
    </>
  );
});

export const CounterToggleShow2 = component$((props: { cond: boolean }) => {
  return (
    <>
      <div id="counter-toggle-show-2">{String(props.cond)}</div>
    </>
  );
});

export const PropsDestructuring = component$(
  ({ message, id, count: c, ...rest }: Record<string, any>) => {
    const renders = useStore(
      { renders: 0 },
      {
        reactive: false,
      }
    );
    renders.renders++;
    const rerenders = renders.renders + 0;

    return (
      <div id={id}>
        <span {...rest}>
          {message} {c}
        </span>
        <div class="renders">{rerenders}</div>
      </div>
    );
  }
);

export const PropsDestructuringNo = component$(
  ({ message = 'Default', count, id, ...rest }: Record<string, any>) => {
    const renders = useStore(
      { renders: 0 },
      {
        reactive: false,
      }
    );
    renders.renders++;
    const rerenders = renders.renders + 0;
    return (
      <div id={id}>
        <span {...rest}>
          {message} {count}
        </span>
        <div class="renders">{rerenders}</div>
      </div>
    );
  }
);

export const Issue2563 = component$(() => {
  const html = `hola`;
  const obj = { length: 4 };
  return (
    <ul>
      <li id="issue-2563-string">4={html.length}</li>
      <li id="issue-2563-obj">4={obj.length}</li>
      <li id="issue-2563-operation">4+1={html.length + 1}</li>
    </ul>
  );
});

export const Issue2608 = component$(() => {
  const show = useSignal(false);
  return (
    <>
      <button id="issue-2608-btn" onClick$={() => (show.value = !show.value)}>
        Toggle
      </button>
      {show.value && <div>Content</div>}
      <div>
        <input id="issue-2608-input" type="text" />
      </div>
    </>
  );
});

export const Issue2800 = component$(() => {
  const store = useStore<Record<string, number>>({
    alpha: 1,
    bravo: 2,
    charlie: 3,
  });

  return (
    <div>
      <button
        id="issue-2800-btn"
        onClick$={() => {
          const keys = Object.keys(store);
          store[`extra${keys.length}`] = 1;
        }}
      >
        Add key
      </button>
      <ul id="issue-2800-result">
        {Object.entries(store).map(([key, value]) => (
          <li key={key}>
            {key} - {value}
          </li>
        ))}
      </ul>
    </div>
  );
});

export const Issue2889 = component$(() => {
  const appState = useStore(
    {
      events: [
        { created: new Date(2022, 1, 15), count: 2 },
        { created: new Date(2022, 1, 18), count: 8 },
        { created: new Date(2022, 1, 21), count: 3 },
        { created: new Date(2022, 1, 26), count: 6 },
      ],
    },
    { deep: true }
  );

  const filteredEvents = useSignal<{ created: Date; count: number }[]>();

  useTask$(({ track }) => {
    const list = track(() => appState.events);
    filteredEvents.value = list.filter((x) => x.created >= new Date(2022, 1, 20));
  });

  return (
    <>
      <h2 id="issue-2889-result1">Deeds: {appState.events.length}</h2>
      <h2 id="issue-2889-result2">Filtered Deeds: {(filteredEvents.value || []).length}</h2>
    </>
  );
});

type Product = string;

export type ProductRelationProps = {
  render$: PropFunction<(products: Product[]) => JSXNode>;
};

export const ProductRelations = component$((props: ProductRelationProps) => {
  return <div>{props.render$(['this comes from render$'])}</div>;
});

export const Issue3116 = component$(() => {
  return (
    <>
      <ProductRelations
        render$={(products) => <div id="issue-3116-result">{products.join('hi')}</div>}
      />
    </>
  );
});

export const IssueReorder = component$(() => {
  const cond = useSignal(false);

  return (
    <div>
      {!cond.value && (
        <p id="running" class="issue-order">
          TOP
        </p>
      )}

      <div class="issue-order" data-value="first">
        1. First
      </div>
      <div class="issue-order" data-value="second">
        2. Second
      </div>

      {cond.value && (
        <p id="form-error" class="issue-order">
          BOTTOM
        </p>
      )}
      <button
        id="issue-order-btn"
        type="button"
        onClick$={() => {
          cond.value = true;
        }}
      >
        Submit
      </button>
    </div>
  );
});

const Issue2414 = component$(() => {
  const sort = useSignal<'id' | 'size' | 'age'>('size');
  const showTable = useSignal(true);
  const table = useStore({
    value: [
      { id: 1, size: 4, age: 1 },
      { id: 2, size: 3, age: 3 },
      { id: 3, size: 2, age: 27 },
      { id: 4, size: 1, age: 9 },
      { id: 5, size: 7, age: 21 },
      { id: 6, size: 8, age: 12 },
      { id: 7, size: 9, age: 7 },
    ],
  });

  useTask$(({ track }) => {
    track(() => sort.value);
    table.value = table.value.sort((a, b) => a[sort.value] - b[sort.value]).slice();
  });

  return (
    <>
      <p>Should be currently sorted by: {sort.value}</p>
      <table>
        <caption>Hello</caption>
        <colgroup></colgroup>
        <thead>
          {(['size', 'age', 'id'] as const).map((c) => {
            return (
              <th
                key={c}
                id={`issue-2414-${c}`}
                onClick$={(e) => {
                  sort.value = c;
                }}
              >
                {c}
              </th>
            );
          })}
        </thead>
        {showTable.value ? (
          <tbody>
            {table.value.map((row) => {
              return (
                <tr key={row.id}>
                  <td class="issue-2414-size">{row.size}</td>
                  <td class="issue-2414-age">{row.age}</td>
                  <td class="issue-2414-id">{row.id}</td>
                </tr>
              );
            })}
          </tbody>
        ) : (
          <></>
        )}
        <tfoot>
          <tr>
            <td colSpan={3}>{table.value === undefined ? '' : table.value.length}</td>
          </tr>
        </tfoot>
      </table>
    </>
  );
});

const Issue3178 = component$(() => {
  const store = useStore(
    {
      elements: [] as Element[],
    },
    { deep: true }
  );

  return (
    <>
      <div
        id="issue-3178"
        ref={(el) => {
          store.elements.push(el);
          console.warn(store.elements[0].nodeType);
        }}
      >
        Hello
      </div>
    </>
  );
});

export type TitleProps = {
  tag?: 'h1' | 'h2';
};

export const Title = component$((props: TitleProps) => {
  const Tag = props.tag ?? 'h1';

  return <Tag id="issue-3398-tag">Hello {Tag}</Tag>;
});

export const Issue3398 = component$(() => {
  const tag = useSignal<'h1' | 'h2'>('h1');
  return (
    <div>
      <button
        id="issue-3398-button"
        onClick$={() => (tag.value = tag.value === 'h1' ? 'h2' : 'h1')}
      >
        Toggle tag
      </button>
      <Title tag={tag.value}></Title>
    </div>
  );
});

export const Issue3479 = component$(() => {
  const count = useSignal(0);
  const attributes = {
    onClick$: event$(() => count.value++),
  };
  const countStr = String(count.value) + '';
  return (
    <div>
      <button id="issue-3479-button" {...attributes}>
        Increment
      </button>
      <div id="issue-3479-result">{countStr}</div>
    </div>
  );
});

export const Issue3481 = component$(() => {
  useStylesScoped$(`
    .from-static {
      color: red;
    }
    .from-attr {
      color: blue;
    }
  `);
  const attr: Record<string, string> = {
    class: 'from-attr',
  };
  const count = useSignal(0);
  const countStr = String(count.value) + '';
  return (
    <>
      <button id="issue-3481-button" onClick$={() => count.value++}>
        Rerender
      </button>
      <div id="issue-3481-result1" class="from-static" {...attr}>
        Hello {countStr}
      </div>
      <div id="issue-3481-result2" {...attr} class="from-static">
        Hello {countStr}
      </div>
    </>
  );
});

const DATA = [{ name: 'a' }, { name: 'b' }, { name: 'c' }, { name: 'd' }];

export const Card = component$((props: any) => {
  return (
    <div class="issue-3468-card">
      {props.name}:{props.key}
    </div>
  );
});

export const Issue3468 = component$(() => {
  return (
    <>
      {DATA.map((post) => (
        <Card {...post} key={post.name} />
      ))}
    </>
  );
});

export const Pr3475 = component$(() =>
  ((store) => (
    <button id="pr-3475-button" onClick$={() => delete store.key}>
      {store.key}
    </button>
  ))(useStore<{ key?: string }>({ key: 'data' }))
);

export const Issue3561 = component$(() => {
  const props = useStore({
    product: {
      currentVariant: {
        variantImage: 'image',
        variantNumber: 'number',
        setContents: 'contents',
      },
    },
  });
  const { currentVariant: { variantImage, variantNumber, setContents } = {} } = props.product;

  return (
    <div>
      <div>
        <div>{variantImage}</div>
      </div>
      <div>
        <div>{variantNumber}</div>
      </div>
      <div>
        <div>{setContents}</div>
      </div>
    </div>
  );
});

export const Issue3542 = component$(({ atom }: any) => {
  let status = atom.status;
  if (atom.code === 1) {
    status = 'CODE IS 1';
  }
  return <span id="issue-3542-result">{status}</span>;
});

<<<<<<< HEAD
export const Issue3643 = component$(() => {
  const toggle = useSignal(false);
  return (
    <div>
      <button id="issue-3643-button" onClick$={() => toggle.value = !toggle.value}>
        Toggle
      </button>
      <div id="issue-3643-result">
        {toggle.value ? (
          h('div', { }, 'World')
        ) : (
          h('div', { dangerouslySetInnerHTML: 'Hello' })
        )}
      </div>
      <div id="issue-3643-result-2">
        {toggle.value ? (
          jsx('div', { children: 'World' })
        ) : (
          jsx('div', { dangerouslySetInnerHTML: 'Hello' })
        )}
      </div>
    </div>
  )
});

export const IssueSpreadChildren = component$(() => {
  return (
    <Hola id="issue-spread-children">
      <div>1</div>
      <div>2</div>
    </Hola>
  )
});

function Hola(props: any) {
  return <div {...props}></div>
}
=======
export const IssueChildrenSpread = component$(() => {
  const signal = useSignal({
    type: 'div',
    children: ['Hello'],
  });
  const Type = signal.value.type;
  return (
    <div>
      <button
        id="issue-children-spread-button"
        onClick$={() => {
          signal.value = {
            type: 'div',
            children: ['Changed'],
          };
        }}
      >
        Change
      </button>
      <div id="issue-children-spread-result">
        <Type {...signal.value}></Type>
      </div>
    </div>
  );
});
>>>>>>> 63f77a55
<|MERGE_RESOLUTION|>--- conflicted
+++ resolved
@@ -80,12 +80,8 @@
       <Pr3475 />
       <Issue3561 />
       <Issue3542 atom={{ code: 1 }} />
-<<<<<<< HEAD
       <Issue3643 />
-      <IssueSpreadChildren />
-=======
       <IssueChildrenSpread />
->>>>>>> 63f77a55
     </>
   );
 });
@@ -611,45 +607,29 @@
   return <span id="issue-3542-result">{status}</span>;
 });
 
-<<<<<<< HEAD
 export const Issue3643 = component$(() => {
   const toggle = useSignal(false);
   return (
     <div>
-      <button id="issue-3643-button" onClick$={() => toggle.value = !toggle.value}>
+      <button id="issue-3643-button" onClick$={() => (toggle.value = !toggle.value)}>
         Toggle
       </button>
       <div id="issue-3643-result">
-        {toggle.value ? (
-          h('div', { }, 'World')
-        ) : (
-          h('div', { dangerouslySetInnerHTML: 'Hello' })
-        )}
+        {toggle.value ? h('div', {}, 'World') : h('div', { dangerouslySetInnerHTML: 'Hello' })}
       </div>
       <div id="issue-3643-result-2">
-        {toggle.value ? (
-          jsx('div', { children: 'World' })
-        ) : (
-          jsx('div', { dangerouslySetInnerHTML: 'Hello' })
-        )}
-      </div>
-    </div>
-  )
-});
-
-export const IssueSpreadChildren = component$(() => {
-  return (
-    <Hola id="issue-spread-children">
-      <div>1</div>
-      <div>2</div>
-    </Hola>
-  )
+        {toggle.value
+          ? jsx('div', { children: 'World' })
+          : jsx('div', { dangerouslySetInnerHTML: 'Hello' })}
+      </div>
+    </div>
+  );
 });
 
 function Hola(props: any) {
-  return <div {...props}></div>
+  return <div {...props}></div>;
 }
-=======
+
 export const IssueChildrenSpread = component$(() => {
   const signal = useSignal({
     type: 'div',
@@ -669,10 +649,13 @@
       >
         Change
       </button>
+      <Hola id="issue-children-spread-static">
+        <div>1</div>
+        <div>2</div>
+      </Hola>
       <div id="issue-children-spread-result">
         <Type {...signal.value}></Type>
       </div>
     </div>
   );
-});
->>>>>>> 63f77a55
+});