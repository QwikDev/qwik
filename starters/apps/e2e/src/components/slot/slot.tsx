import {
  component$,
  useStore,
  Slot,
  useContext,
  useSignal,
  useContextProvider,
  createContextId,
<<<<<<< HEAD
  Signal,
=======
  type Signal,
>>>>>>> a9ecfaa6
} from '@builder.io/qwik';

export const SlotParent = component$(() => {
  const state = useStore({
    disableButtons: false,
    disableNested: false,
    removeContent: false,
    render: true,
    count: 0,
  });
  return (
    <section class="todoapp">
      {state.render && (
        <>
          <Issue1630>
            <Child id="slot-child" q:slot="slot-content">
              Component Slot Content
            </Child>
            <p q:slot="slot-content" id="slot-p">
              P Slot Content
            </p>
            <p id="noslot-p">Non-Slotted Content</p>
          </Issue1630>
          <Issue1410>
            <span id="modal-content">Model content</span>
          </Issue1410>
          <Issue2688 count={state.count} />
          <Projector state={state} id="btn1">
            {!state.removeContent && <>DEFAULT {state.count}</>}
            <span q:slot="ignore">IGNORE</span>
          </Projector>

          <Projector state={state} id="btn2">
            {!state.removeContent && <div q:slot="start">START {state.count}</div>}
          </Projector>

          <Thing state={state} id="btn3">
            <Projector id="projected" state={state}>
              {!state.removeContent && <>INSIDE THING {state.count}</>}
            </Projector>
          </Thing>
          <Issue2751 />
        </>
      )}
      <div>
        <button
          id="btn-toggle-content"
          class="border border-cyan-600"
          onClick$={() => (state.removeContent = !state.removeContent)}
        >
          Toggle content
        </button>
      </div>
      <div>
        <button
          id="btn-toggle-buttons"
          class="border border-cyan-600"
          onClick$={() => (state.disableButtons = !state.disableButtons)}
        >
          Toggle buttons
        </button>
      </div>
      <div>
        <button
          id="btn-toggle-thing"
          class="border border-cyan-600"
          onClick$={() => (state.disableNested = !state.disableNested)}
        >
          Toogle Thing
        </button>
      </div>
      <div>
        <button id="btn-count" class="border border-cyan-600" onClick$={() => state.count++}>
          Count
        </button>
      </div>
      <div>
        <button
          id="btn-toggle-render"
          class="border border-cyan-600"
          onClick$={() => (state.render = !state.render)}
        >
          Toogle render
        </button>
      </div>
    </section>
  );
});

export const Issue1630 = component$(() => {
  const store = useStore({ open: true });

  return (
    <>
      <button id="toggle-child-slot" onClick$={() => (store.open = !store.open)}>
        Toggle Non-Slotted Content
      </button>
      <Slot name="slot-content" />
      {store.open && <Slot />}
    </>
  );
});

export const Child = component$((props: { id?: string }) => {
  return (
    <p id={props.id}>
      <Slot />
    </p>
  );
});

export const Issue1410 = component$(() => {
  const store = useStore({ open: true });

  return (
    <>
      <button id="toggle-modal" onClick$={() => (store.open = !store.open)}>
        Toggle modal
      </button>
      {store.open && (
        <>
          <Child>
            <Slot />
          </Child>
        </>
      )}
    </>
  );
});

export const Projector = component$((props: { state: any; id: string }) => {
  return (
    <div
      id={props.id}
      onClick$={() => {
        props.state.count--;
      }}
    >
      <Button>
        <Slot name="start"></Slot>

        {!props.state.disableButtons && (
          <div>
            <Slot />
          </div>
        )}
        <Slot name="end" />
      </Button>
    </div>
  );
});

export const Button = component$((props: { id?: string }) => {
  return (
    <button type="button" id={props.id}>
      <Slot />
    </button>
  );
});

export const Thing = component$((props: { state: any; id: string }) => {
  return (
    <article class="todoapp" id={props.id}>
      {!props.state.disableNested && <Slot />}
    </article>
  );
});

export const Switch = component$((props: { name: string }) => {
  return <Slot name={props.name} />;
});

export const Issue2688 = component$(({ count }: { count: number }) => {
  const store = useStore({ flip: false });

  return (
    <>
      <button id="issue-2688-button" onClick$={() => (store.flip = !store.flip)}>
        Toggle switch
      </button>
      <div id="issue-2688-result">
        <Switch name={store.flip ? 'b' : 'a'}>
          <div q:slot="a">Alpha {count}</div>
          <div q:slot="b">Bravo {count}</div>
        </Switch>
      </div>
    </>
  );
});

const Issue2751Context = createContextId<Signal<number>>('CleanupCounterContext');

export const Issue2751 = component$(() => {
  const signal = useSignal(0);
  useContextProvider(Issue2751Context, signal);

  return (
    <>
      <button
        id="issue-2751-toggle"
        onClick$={() => {
          signal.value++;
        }}
      >
        Toggle
      </button>
      <div id="issue-2751-result">
        {signal.value % 2 === 0 ? <CleanupA></CleanupA> : <div>Nothing</div>}
      </div>
    </>
  );
});

interface CleanupProps {
  slot?: boolean;
}
export const CleanupA = component$<CleanupProps>((props) => {
  return (
    <div>
      <Bogus />
      {props.slot && <Slot></Slot>}
    </div>
  );
});

export const Bogus = component$(() => {
  const signal = useContext(Issue2751Context);
  const count = signal.value;
  return (
    <div>
      Bogus {count} {signal.value} <span>{signal.value}</span>
    </div>
  );
});<|MERGE_RESOLUTION|>--- conflicted
+++ resolved
@@ -6,11 +6,7 @@
   useSignal,
   useContextProvider,
   createContextId,
-<<<<<<< HEAD
-  Signal,
-=======
   type Signal,
->>>>>>> a9ecfaa6
 } from '@builder.io/qwik';
 
 export const SlotParent = component$(() => {
