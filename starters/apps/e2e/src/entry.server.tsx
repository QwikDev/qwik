/**
 * @license
 * Copyright Builder.io, Inc. All Rights Reserved.
 *
 * Use of this source code is governed by an MIT-style license that can be
 * found in the LICENSE file at https://github.com/BuilderIO/qwik/blob/main/LICENSE
 */

import { renderToString, RenderToStringOptions, QwikLoader } from '@builder.io/qwik/server';
<<<<<<< HEAD
import { Main } from './main';
=======
import { TwoListeners } from './twolisteners';
>>>>>>> 38525473

/**
 * Entry point for server-side pre-rendering.
 *
 * @returns a promise when all of the rendering is completed.
 */
export function render(opts: RenderToStringOptions) {
  return renderToString(
    <html>
      <head>
        <meta charSet="utf-8" />
        <title>Qwik Blank App</title>
      </head>
      <body q:base="/">
<<<<<<< HEAD
        <Main />
=======
        <TwoListeners />
>>>>>>> 38525473
        <QwikLoader debug={opts.debug} events={['click']} />
      </body>
    </html>,
    opts
  );
}<|MERGE_RESOLUTION|>--- conflicted
+++ resolved
@@ -7,11 +7,7 @@
  */
 
 import { renderToString, RenderToStringOptions, QwikLoader } from '@builder.io/qwik/server';
-<<<<<<< HEAD
-import { Main } from './main';
-=======
 import { TwoListeners } from './twolisteners';
->>>>>>> 38525473
 
 /**
  * Entry point for server-side pre-rendering.
@@ -26,11 +22,7 @@
         <title>Qwik Blank App</title>
       </head>
       <body q:base="/">
-<<<<<<< HEAD
-        <Main />
-=======
         <TwoListeners />
->>>>>>> 38525473
         <QwikLoader debug={opts.debug} events={['click']} />
       </body>
     </html>,
