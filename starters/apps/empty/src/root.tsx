<<<<<<< HEAD
import { component$, isDev } from "@qwik.dev/core";
import {
  QwikRouterProvider,
  RouterOutlet,
  ServiceWorkerRegister,
} from "@qwik.dev/router";
=======
import { component$, isDev } from "@builder.io/qwik";
import { QwikCityProvider, RouterOutlet } from "@builder.io/qwik-city";
>>>>>>> 23ed7db9
import { RouterHead } from "./components/router-head/router-head";

import "./global.css";

export default component$(() => {
  /**
   * The root of a QwikRouter site always start with the <QwikRouterProvider> component,
   * immediately followed by the document's <head> and <body>.
   *
   * Don't remove the `<head>` and `<body>` elements.
   */

  return (
    <QwikRouterProvider>
      <head>
        <meta charset="utf-8" />
        {!isDev && (
          <link
            rel="manifest"
            href={`${import.meta.env.BASE_URL}manifest.json`}
          />
        )}
        <RouterHead />
      </head>
      <body lang="en">
        <RouterOutlet />
      </body>
    </QwikRouterProvider>
  );
});<|MERGE_RESOLUTION|>--- conflicted
+++ resolved
@@ -1,14 +1,5 @@
-<<<<<<< HEAD
-import { component$, isDev } from "@qwik.dev/core";
-import {
-  QwikRouterProvider,
-  RouterOutlet,
-  ServiceWorkerRegister,
-} from "@qwik.dev/router";
-=======
-import { component$, isDev } from "@builder.io/qwik";
-import { QwikCityProvider, RouterOutlet } from "@builder.io/qwik-city";
->>>>>>> 23ed7db9
+import { component$, isDev, isDev } from "@qwik.dev/core";
+import { QwikRouterProvider, RouterOutlet } from "@qwik.dev/router";
 import { RouterHead } from "./components/router-head/router-head";
 
 import "./global.css";
