<<<<<<< HEAD
import { defineConfig } from 'vite';
import { qwikVite } from '@builder.io/qwik/optimizer';
import pkg from './package.json';

const { dependencies = {}, peerDependencies = {} } = pkg as any;
const makeRegex = (dep) => new RegExp(`^${dep}(/.*)?$`);
const excludeAll = (obj) => Object.keys(obj).map(makeRegex);
=======
import { defineConfig } from "vite";
import { qwikVite } from "@builder.io/qwik/optimizer";
import tsconfigPaths from "vite-tsconfig-paths";
>>>>>>> 49823ad2

export default defineConfig(() => {
  return {
    build: {
      target: "es2020",
      lib: {
        entry: "./src/index.ts",
        formats: ["es", "cjs"],
        fileName: (format) => `index.qwik.${format === "es" ? "mjs" : "cjs"}`,
      },
      rollupOptions: {
        // externalize deps that shouldn't be bundled into the library
        external: [/^node:.*/, ...excludeAll(dependencies), ...excludeAll(peerDependencies)],
      },
    },
    plugins: [qwikVite(), tsconfigPaths()],
  };
});<|MERGE_RESOLUTION|>--- conflicted
+++ resolved
@@ -1,16 +1,11 @@
-<<<<<<< HEAD
-import { defineConfig } from 'vite';
-import { qwikVite } from '@builder.io/qwik/optimizer';
-import pkg from './package.json';
+import { defineConfig } from "vite";
+import pkg from "./package.json";
+import { qwikVite } from "@builder.io/qwik/optimizer";
+import tsconfigPaths from "vite-tsconfig-paths";
 
 const { dependencies = {}, peerDependencies = {} } = pkg as any;
 const makeRegex = (dep) => new RegExp(`^${dep}(/.*)?$`);
 const excludeAll = (obj) => Object.keys(obj).map(makeRegex);
-=======
-import { defineConfig } from "vite";
-import { qwikVite } from "@builder.io/qwik/optimizer";
-import tsconfigPaths from "vite-tsconfig-paths";
->>>>>>> 49823ad2
 
 export default defineConfig(() => {
   return {
@@ -23,7 +18,11 @@
       },
       rollupOptions: {
         // externalize deps that shouldn't be bundled into the library
-        external: [/^node:.*/, ...excludeAll(dependencies), ...excludeAll(peerDependencies)],
+        external: [
+          /^node:.*/,
+          ...excludeAll(dependencies),
+          ...excludeAll(peerDependencies),
+        ],
       },
     },
     plugins: [qwikVite(), tsconfigPaths()],
