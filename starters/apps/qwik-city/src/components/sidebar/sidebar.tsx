import { component$, Host, useScopedStyles$ } from '@builder.io/qwik';
import { useLocation, useContentMenu, useContentBreadcrumbs } from '@builder.io/qwik-city';
import styles from './sidebar.css?inline';

export const SideBar = component$(
  () => {
    useScopedStyles$(styles);

    const loc = useLocation();
    const menu = useContentMenu();
    const breadcrumbs = useContentBreadcrumbs();

    return (
      <Host class="sidebar">
        <nav class="breadcrumbs">
<<<<<<< HEAD
          <ol>
            {breadcrumbs?.map((b) => (
              <li>{b.text}</li>
=======
          <ol itemScope itemType="https://schema.org/BreadcrumbList">
            {page.breadcrumbs.map((b) => (
              <li>
                {b.text}
                <meta itemProp="position" content="0"></meta>
              </li>
>>>>>>> 0fa6669a
            ))}
          </ol>
        </nav>
        <nav class="menu">
          {menu
            ? menu.items?.map((item) => (
                <>
                  <h5>{item.text}</h5>
                  <ul>
                    {item.items?.map((item) => (
                      <li>
                        <a
                          href={item.href}
                          class={{
                            'is-active': loc.pathname === item.href,
                          }}
                        >
                          {item.text}
                        </a>
                      </li>
                    ))}
                  </ul>
                </>
              ))
            : null}
        </nav>
      </Host>
    );
  },
  { tagName: 'aside' }
);<|MERGE_RESOLUTION|>--- conflicted
+++ resolved
@@ -13,18 +13,12 @@
     return (
       <Host class="sidebar">
         <nav class="breadcrumbs">
-<<<<<<< HEAD
-          <ol>
+          <ol itemScope itemType="https://schema.org/BreadcrumbList">
             {breadcrumbs?.map((b) => (
-              <li>{b.text}</li>
-=======
-          <ol itemScope itemType="https://schema.org/BreadcrumbList">
-            {page.breadcrumbs.map((b) => (
               <li>
                 {b.text}
                 <meta itemProp="position" content="0"></meta>
               </li>
->>>>>>> 0fa6669a
             ))}
           </ol>
         </nav>
