--- conflicted
+++ resolved
@@ -5,15 +5,8 @@
   return (
     <div>
       <h1>Dashboard</h1>
-<<<<<<< HEAD
-      <p>
-        <a href="/sign-out">Sign Out</a>
-      </p>
+      <p>Welcome to the dashboard.</p>
     </div>
-=======
-      <p>Welcome to the dashboard.</p>
-    </Host>
->>>>>>> 7d103699
   );
 });
 
