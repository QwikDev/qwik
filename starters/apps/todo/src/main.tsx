--- conflicted
+++ resolved
@@ -14,9 +14,6 @@
  * Qwik knows that it should never need to be rerendered, and its code will never
  * download to the client.
  */
-<<<<<<< HEAD
-export const Main = component$(() => {
-=======
 export const App = component$(() => {
   const todos = useStore<Todos>({
     filter: 'all',
@@ -26,7 +23,6 @@
       { completed: false, title: 'Profit' },
     ],
   });
->>>>>>> 38525473
   return $(() => {
     return (
       <section class="todoapp">
