import { test, expect } from '@playwright/test';

test.describe('render', () => {
  test.beforeEach(async ({ page }) => {
    await page.goto('/e2e/render');
    page.on('pageerror', (err) => expect(err).toEqual(undefined));
    page.on('console', (msg) => {
      if (msg.type() === 'error') {
        expect(msg.text()).toEqual(undefined);
      }
    });
  });

  function tests() {
    test('should load', async ({ page }) => {
      const button = page.locator('button#increment');
      const text = page.locator('#rerenders');

      await expect(text).toHaveText('Rerender 0');
      await button.click();
      await expect(text).toHaveText('Rerender 1');
    });

    test('should render classes', async ({ page }) => {
      const increment = page.locator('button#increment');
      const toggle = page.locator('button#toggle');

      const attributes = page.locator('#attributes');

      await expect(attributes).toHaveClass('⭐️unvb18-1 even stable0');
      await expect(attributes).toHaveAttribute('aria-hidden', 'true');
      await expect(attributes).toHaveAttribute('preventdefault:click', '');

      await increment.click();

      await expect(attributes).toHaveClass('⭐️unvb18-1 odd stable0');
      await expect(attributes).toHaveAttribute('aria-hidden', 'true');
      await expect(attributes).toHaveAttribute('preventdefault:click', '');

      await toggle.click();

      await expect(attributes).toHaveClass('⭐️unvb18-1');
      await expect(attributes).not.hasAttribute('aria-hidden');
      await expect(attributes).not.hasAttribute('preventdefault:click');

      await increment.click();

      await expect(attributes).toHaveClass('⭐️unvb18-1');
      await expect(attributes).not.hasAttribute('aria-hidden');
      await expect(attributes).not.hasAttribute('preventdefault:click');

      await toggle.click();

      await expect(attributes).toHaveClass('⭐️unvb18-1 even stable0');
      await expect(attributes).toHaveAttribute('aria-hidden', 'true');
      await expect(attributes).toHaveAttribute('preventdefault:click', '');
    });

    test('issue1475', async ({ page }) => {
      const button = page.locator('#issue-1475-button');
      const result = page.locator('#issue-1475-result');

      await button.click();
      await page.waitForTimeout(100);
      await expect(result).toHaveText('1. Before\n2. Some text\nMiddle\n3 After\n\nStuff', {
        useInnerText: true,
      });
    });

    test('counter toggle', async ({ page }) => {
      const button = page.locator('#counter-toggle-btn');
      const show1 = page.locator('#counter-toggle-show');
      const show2 = page.locator('#counter-toggle-show-2');
      await expect(show1).toHaveText('even');
      await expect(show2).toHaveText('true');
      await button.click();
      await expect(show1).toHaveText('odd');
      await expect(show2).toHaveText('false');
      await button.click();
      await expect(show1).toHaveText('even');
      await expect(show2).toHaveText('true');
      await button.click();
      await expect(show1).toHaveText('odd');
      await expect(show2).toHaveText('false');
    });

    test('handle props destructuring', async ({ page }) => {
      const button = page.locator('button#increment');

      const message1 = page.locator('#props-destructuring > span');
      const renders1 = page.locator('#props-destructuring > .renders');

      const message2 = page.locator('#props-destructuring-no > span');
      const renders2 = page.locator('#props-destructuring-no > .renders');

      const message3 = page.locator('#props-destructuring-count > span');
      const renders3 = page.locator('#props-destructuring-count > .renders');

      await expect(message1).toHaveText('Hello 0');
      await expect(renders1).toHaveText('1');
      await expect(message2).toHaveText('Default 0');
      await expect(renders2).toHaveText('1');
      await expect(message3).toHaveText('Count 0');
      await expect(message3).toHaveAttribute('aria-count', '0');
      await expect(renders3).toHaveText('1');

      await button.click();

      await expect(message1).toHaveText('Hello 1');
      await expect(renders1).toHaveText('1');
      await expect(message2).toHaveText('Default 1');
      await expect(renders2).toHaveText('1');
      await expect(message3).toHaveText('Count 1');
      await expect(message3).toHaveAttribute('aria-count', '1');
      await expect(renders3).toHaveText('2');

      await button.click();

      await expect(message1).toHaveText('Hello 2');
      await expect(renders1).toHaveText('1');
      await expect(message2).toHaveText('Default 2');
      await expect(renders2).toHaveText('1');
      await expect(message3).toHaveText('Count 2');
      await expect(message3).toHaveAttribute('aria-count', '2');
      await expect(renders3).toHaveText('3');
    });

    test('issue2563', async ({ page }) => {
      const string = page.locator('#issue-2563-string');
      const obj = page.locator('#issue-2563-obj');
      const operation = page.locator('#issue-2563-operation');

      await expect(string).toHaveText('4=4');
      await expect(obj).toHaveText('4=4');
      await expect(operation).toHaveText('4+1=5');
    });

    test('issue2608', async ({ page }) => {
      const toggle = page.locator('#issue-2608-btn');
      const input = page.locator('#issue-2608-input');

      await expect(input).toHaveValue('');
      await input.fill('some text');
      await expect(input).toHaveValue('some text');
      await toggle.click();
      await page.waitForTimeout(100);
      await expect(input).toHaveValue('some text');
      await toggle.click();
      await page.waitForTimeout(100);
      await expect(input).toHaveValue('some text');
    });

    test('issue2800', async ({ page }) => {
      const button = page.locator('#issue-2800-btn');
      const results = page.locator('#issue-2800-result > li');

      await expect(results).toHaveText(['alpha - 1', 'bravo - 2', 'charlie - 3']);

      await button.click();
      await expect(results).toHaveText(['alpha - 1', 'bravo - 2', 'charlie - 3', 'extra3 - 1']);
      await button.click();
      await expect(results).toHaveText([
        'alpha - 1',
        'bravo - 2',
        'charlie - 3',
        'extra3 - 1',
        'extra4 - 1',
      ]);
    });

    test('issue2889', async ({ page }) => {
      const result1 = page.locator('#issue-2889-result1');
      const result2 = page.locator('#issue-2889-result2');

      await expect(result1).toHaveText('Deeds: 4');
      await expect(result2).toHaveText('Filtered Deeds: 2');
    });

    test('issue3116', async ({ page }) => {
      const result = page.locator('#issue-3116-result');

      await expect(result).toHaveText('this comes from render$');
    });

    test('issue reorder', async ({ page }) => {
      const result = page.locator('.issue-order');
      const button = page.locator('#issue-order-btn');
      await expect(result).toHaveText(['TOP', '1. First', '2. Second']);

      await button.click();
      await expect(result).toHaveText(['1. First', '2. Second', 'BOTTOM']);
    });

    test('issue2414', async ({ page }) => {
      const sortByAge = page.locator('#issue-2414-age');
      const sortBySize = page.locator('#issue-2414-size');
      const sortById = page.locator('#issue-2414-id');

      const age = page.locator('.issue-2414-age');
      const size = page.locator('.issue-2414-size');
      const id = page.locator('.issue-2414-id');

      const list = [
        [1, 9, 4],
        [2, 27, 3],
        [3, 3, 2],
        [4, 1, 1],
        [7, 21, 5],
        [8, 12, 6],
        [9, 7, 7],
      ];
      await expect(size).toHaveText(list.map((a) => String(a[0])));
      await expect(age).toHaveText(list.map((a) => String(a[1])));
      await expect(id).toHaveText(list.map((a) => String(a[2])));

      // Sort by age
      list.sort((a, b) => a[1] - b[1]);
      await sortByAge.click();

      await expect(size).toHaveText(list.map((a) => String(a[0])));
      await expect(age).toHaveText(list.map((a) => String(a[1])));
      await expect(id).toHaveText(list.map((a) => String(a[2])));

      list.sort((a, b) => a[2] - b[2]);
      await sortById.click();

      await expect(size).toHaveText(list.map((a) => String(a[0])));
      await expect(age).toHaveText(list.map((a) => String(a[1])));
      await expect(id).toHaveText(list.map((a) => String(a[2])));

      list.sort((a, b) => a[0] - b[0]);
      await sortBySize.click();

      await expect(size).toHaveText(list.map((a) => String(a[0])));
      await expect(age).toHaveText(list.map((a) => String(a[1])));
      await expect(id).toHaveText(list.map((a) => String(a[2])));
    });

    test('issue3178', async ({ page }) => {
      const result = page.locator('#issue-3178');
      await expect(result).toHaveText('Hello');
    });

    test('issue3398', async ({ page }) => {
      const toggle = page.locator('#issue-3398-button');
      await expect(page.locator('h1#issue-3398-tag')).toHaveText('Hello h1');
      await expect(page.locator('h1#issue-3398-tag')).not.hasAttribute('children');

      await toggle.click();
      await expect(page.locator('h1#issue-3398-tag')).not.toBeVisible();
      await expect(page.locator('h2#issue-3398-tag')).toHaveText('Hello h2');
      await expect(page.locator('h2#issue-3398-tag')).not.hasAttribute('children');

      await toggle.click();
      await expect(page.locator('h2#issue-3398-tag')).not.toBeVisible();
      await expect(page.locator('h1#issue-3398-tag')).toBeVisible();
      await expect(page.locator('h1#issue-3398-tag')).toHaveText('Hello h1');
      await expect(page.locator('h1#issue-3398-tag')).not.hasAttribute('children');
    });

    test('issue3479', async ({ page }) => {
      const increment = page.locator('#issue-3479-button');
      const result = page.locator('#issue-3479-result');

      await expect(result).toHaveText('0');
      await increment.click();
      await expect(result).toHaveText('1');
      await increment.click();
      await expect(result).toHaveText('2');
      await increment.click();
      await expect(result).toHaveText('3');
    });

    test('issue3481', async ({ page }) => {
      const increment = page.locator('#issue-3481-button');
      const result1 = page.locator('#issue-3481-result1');
      const result2 = page.locator('#issue-3481-result2');

      await expect(result1).toHaveText('Hello 0');
      await expect(result2).toHaveText('Hello 0');
      await expect(result1).toHaveCSS('color', 'rgb(0, 0, 255)');
      await expect(result2).toHaveCSS('color', 'rgb(0, 0, 255)');
      await increment.click();
      await expect(result1).toHaveText('Hello 1');
      await expect(result2).toHaveText('Hello 1');
      await expect(result1).toHaveCSS('color', 'rgb(0, 0, 255)');
      await expect(result2).toHaveCSS('color', 'rgb(0, 0, 255)');

      await increment.click();
      await expect(result1).toHaveText('Hello 2');
      await expect(result2).toHaveText('Hello 2');
      await expect(result1).toHaveCSS('color', 'rgb(0, 0, 255)');
      await expect(result2).toHaveCSS('color', 'rgb(0, 0, 255)');
    });

    test('issue3468', async ({ page }) => {
      const cards = page.locator('.issue-3468-card');
      await expect(cards).toHaveText(['a:', 'b:', 'c:', 'd:']);
    });

    test('issue3542', async ({ page }) => {
      const result = page.locator('#issue-3542-result');
      await expect(result).toHaveText('CODE IS 1');
    });

<<<<<<< HEAD
    test('issue3643', async ({ page }) => {
      const result = page.locator('#issue-3643-result');
      const result2 = page.locator('#issue-3643-result-2');
      const button = page.locator('#issue-3643-button');

      await expect(result).toHaveText('Hello');
      await expect(result2).toHaveText('Hello');
      await button.click();
      await expect(result).toHaveText('World');
      await expect(result2).toHaveText('World');
      await button.click();
      await expect(result).toHaveText('Hello');
      await expect(result2).toHaveText('Hello');
      await button.click();
      await expect(result).toHaveText('World');
      await expect(result2).toHaveText('World');
      await button.click();
      await expect(result).toHaveText('Hello');
      await expect(result2).toHaveText('Hello');
      await button.click();
      await expect(result).toHaveText('World');
      await expect(result2).toHaveText('World');
=======
    test('issue-children-spread-result', async ({ page }) => {
      const result = page.locator('#issue-children-spread-result');
      const button = page.locator('#issue-children-spread-button');
      await expect(result).toHaveText('Hello');
      await button.click();
      await expect(result).toHaveText('Changed');
>>>>>>> 63f77a55
    });
  }

  tests();

  test.describe('client rerender', () => {
    test.beforeEach(async ({ page }) => {
      const toggleRender = page.locator('#rerender');
      await toggleRender.click();
      await page.waitForTimeout(100);
    });
    tests();
  });

  test('pr3475', async ({ page }) => {
    const ref = page.locator('#pr-3475-button');
    await expect(ref).toHaveText('data');
    await ref.click();
    await expect(ref).not.toHaveText('data');
  });
});<|MERGE_RESOLUTION|>--- conflicted
+++ resolved
@@ -303,7 +303,6 @@
       await expect(result).toHaveText('CODE IS 1');
     });
 
-<<<<<<< HEAD
     test('issue3643', async ({ page }) => {
       const result = page.locator('#issue-3643-result');
       const result2 = page.locator('#issue-3643-result-2');
@@ -326,14 +325,13 @@
       await button.click();
       await expect(result).toHaveText('World');
       await expect(result2).toHaveText('World');
-=======
+    });
     test('issue-children-spread-result', async ({ page }) => {
       const result = page.locator('#issue-children-spread-result');
       const button = page.locator('#issue-children-spread-button');
       await expect(result).toHaveText('Hello');
       await button.click();
       await expect(result).toHaveText('Changed');
->>>>>>> 63f77a55
     });
   }
 
