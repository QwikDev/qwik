import { test, expect } from '@playwright/test';

test.describe('signals', () => {
  test.beforeEach(async ({ page }) => {
    await page.goto('/e2e/signals');
    page.on('pageerror', (err) => expect(err).toEqual(undefined));
    page.on('console', (msg) => {
      if (msg.type() === 'error') {
        expect(msg.text()).toEqual(undefined);
      }
    });
  });

  function tests() {
    test('should do its thing', async ({ page }) => {
      const incrementBtn = page.locator('#count');
      const clickBtn = page.locator('#click');
      const incrementIdBtn = page.locator('#increment-id');
      const backgroundBtn = page.locator('#background');

      const parentRender = page.locator('#parent-renders');
      const childRender = page.locator('#child-renders');

      const text = page.locator('#text');
      const id = page.locator('#id');
      const computed = page.locator('#computed');
      const stuff = page.locator('#stuff');
      const body = page.locator('body');

      await page.waitForTimeout(100);

      await expect(parentRender).toHaveText('Parent renders: 1');
      await expect(childRender).toHaveText('Child renders: 1');
      await expect(text).toHaveText('Text: Message');
      await expect(text).toHaveAttribute('data-set', 'ref');
      await expect(id).toHaveText('Id: 0');
      await expect(computed).toHaveText('computed: ');
      await expect(stuff).toHaveText('Stuff: 10');
      await expect(stuff).toHaveAttribute('data-set', 'ref2');

      await incrementBtn.click();
      await expect(parentRender).toHaveText('Parent renders: 1');
      await expect(childRender).toHaveText('Child renders: 1');
      await expect(text).toHaveText('Text: Message');
      await expect(text).toHaveAttribute('data-set', 'ref');
      await expect(id).toHaveText('Id: 0');
      await expect(computed).toHaveText('computed: ');
      await expect(stuff).toHaveText('Stuff: 11');
      await expect(stuff).toHaveAttribute('data-set', 'ref2');

      await clickBtn.click();
      await expect(parentRender).toHaveText('Parent renders: 1');
      await expect(childRender).toHaveText('Child renders: 1');
      await expect(text).toHaveText('Text: Message');
      await expect(text).toHaveAttribute('data-set', 'ref');
      await expect(id).toHaveText('Id: 0');
      await expect(computed).toHaveText('computed: clicked');
      await expect(stuff).toHaveText('Stuff: 11');
      await expect(stuff).toHaveAttribute('data-set', 'ref2');

      await incrementIdBtn.click();
      await expect(parentRender).toHaveText('Parent renders: 1');
      await expect(childRender).toHaveText('Child renders: 1');
      await expect(text).toHaveText('Text: Message');
      await expect(text).toHaveAttribute('data-set', 'ref');
      await expect(id).toHaveText('Id: 1');
      await expect(computed).toHaveText('computed: clicked');
      await expect(stuff).toHaveText('Stuff: 11');
      await expect(stuff).toHaveAttribute('data-set', 'ref2');
      await expect(body).toHaveCSS('background-color', 'rgb(255, 255, 255)');

      await backgroundBtn.click();
      await expect(parentRender).toHaveText('Parent renders: 1');
      await expect(childRender).toHaveText('Child renders: 2');
      await expect(text).toHaveText('Text: Message');
      await expect(text).toHaveAttribute('data-set', 'ref');
      await expect(id).toHaveText('Id: 1');
      await expect(computed).toHaveText('computed: clicked');
      await expect(stuff).toHaveText('Stuff: 11');
      await expect(stuff).toHaveAttribute('data-set', 'ref2');
      await expect(body).toHaveCSS('background-color', 'rgb(0, 0, 0)');
    });

    test('issue 1681', async ({ page }) => {
      const result = page.locator('#issue-1681-return');
      const button = page.locator('#issue-1681-btn');

      await expect(result).toHaveText('Count A is 0 Count B is 0');
      await button.click();
      await expect(result).toHaveText('Count A is 1 Count B is 1');
    });

    test('issue 1733', async ({ page }) => {
      const button = page.locator('#issue1733-btn');
      const spanSignal = page.locator('#issue1733-signal');
      const spanTrue = page.locator('#issue1733-true');
      const spanFalse = page.locator('#issue1733-false');
      const h1 = page.locator('#issue1733-h1');

      await expect(spanSignal).toHaveText('');
      await expect(spanTrue).toHaveText('');
      await expect(spanFalse).toHaveText('');
      await expect(h1).not.toBeVisible();

      await button.click();

      await expect(spanSignal).toHaveText('');
      await expect(spanTrue).toHaveText('');
      await expect(spanFalse).toHaveText('');
      await expect(h1).toBeVisible();
      await expect(h1).toHaveText('Message');
    });

    test('issue 1884', async ({ page }) => {
      const button = page.locator('#issue1884-btn');
      const text0 = page.locator('.issue1884-text:nth-child(1)');
      const text1 = page.locator('.issue1884-text:nth-child(2)');
      const text2 = page.locator('.issue1884-text:nth-child(3)');
      const text3 = page.locator('.issue1884-text:nth-child(4)');

      await expect(text0).toHaveCSS('color', 'rgb(0, 0, 0)');
      await expect(text1).toHaveCSS('color', 'rgb(0, 0, 0)');
      await expect(text2).toHaveCSS('color', 'rgb(0, 0, 0)');
      await expect(text3).toHaveCSS('color', 'rgb(0, 0, 0)');

      await button.click();

      await expect(text0).toHaveCSS('color', 'rgb(255, 0, 0)');
      await expect(text1).toHaveCSS('color', 'rgb(255, 0, 0)');
      await expect(text2).toHaveCSS('color', 'rgb(255, 0, 0)');
      await expect(text3).toHaveCSS('color', 'rgb(255, 0, 0)');
    });

    test('issue 2000', async ({ page }) => {
      const textArea = page.locator('#textarea');
      await expect(textArea).toHaveValue('body { background: white}');
    });

    test('issue 2176', async ({ page }) => {
      const btn = page.locator('#issue-2176-btn');
      const results = page.locator('.issue-2176-result');
      await expect(results).toHaveText([
        'testing flag=F num=1',
        'testing flag=F num=1',
        'testing flag=F num=1',
        'testing flag=F num=1',
        'testing flag=F num=1',
        'testing flag=F num=1',
        'testing flag=F num=1',
        'testing flag=F num=1',
        'testing flag=F num=1',
        'testing flag=F num=1',
        'testing flag=F num=1',
        'testing flag=F num=1',
      ]);

      await btn.click();
      await expect(results).toHaveText([
        'testing2 flag=T num=2',
        'testing2 flag=T num=2',
        'testing2 flag=T num=2',
        'testing2 flag=T num=2',
        'testing2 flag=T num=2',
        'testing2 flag=T num=2',
        'testing2 flag=T num=2',
        'testing2 flag=T num=2',
        'testing2 flag=T num=2',
        'testing2 flag=T num=2',
        'testing2 flag=T num=2',
        'testing2 flag=T num=2',
      ]);

      await btn.click();
      await expect(results).toHaveText([
        'testing3 flag=F num=3',
        'testing3 flag=F num=3',
        'testing3 flag=F num=3',
        'testing3 flag=F num=3',
        'testing3 flag=F num=3',
        'testing3 flag=F num=3',
        'testing3 flag=F num=3',
        'testing3 flag=F num=3',
        'testing3 flag=F num=3',
        'testing3 flag=F num=3',
        'testing3 flag=F num=3',
        'testing3 flag=F num=3',
      ]);
    });

    test('issue 2245', async ({ page }) => {
      const btn = page.locator('#issue-2245-btn');
      const results = page.locator('.issue-2245-results p');
      expect(await results.count()).toBe(16);
      for (let i = 0; i < 16; i++) {
        await expect(results.nth(i)).toHaveCSS('color', 'rgb(0, 0, 0)');
      }

      await btn.click();
      for (let i = 0; i < 16; i++) {
        await expect(results.nth(i)).toHaveCSS('color', 'rgb(255, 0, 0)');
      }

      await btn.click();
      for (let i = 0; i < 16; i++) {
        await expect(results.nth(i)).toHaveCSS('color', 'rgb(0, 0, 255)');
      }
    });

    test('issue 2245-b', async ({ page }) => {
      const btn = page.locator('#issue-2245-b-btn');
      const results = page.locator('.issue-2245-b-results p');
      await page.waitForTimeout(200);
      await expect(results).toHaveCSS('color', 'rgb(0, 0, 0)');

      await btn.click();
      await expect(results).toHaveCSS('color', 'rgb(255, 0, 0)');

      await btn.click();
      await expect(results).toHaveCSS('color', 'rgb(0, 0, 255)');

      await btn.click();
      await expect(results).toHaveCSS('color', 'rgb(0, 128, 0)');
    });

    test('complex classes with signals', async ({ page }) => {
      const btn = page.locator('#complex-classes-btn');
      const results = page.locator('#complex-classes-results');

      await expect(results).toHaveClass('initial visible');
      await btn.click();
      await expect(results).toHaveClass('change hidden');
    });

    test('issue 2311', async ({ page }) => {
      const btn = page.locator('#issue-2311-btn');
      const results = page.locator('#issue-2311-results > *');
      await expect(results).toHaveText([
        'This text should not change',
        'Hello',
        'This text should not change',
        'Hello',
        'This text should not change',
        'Hello',
        'This text should not change',
        'Hello',
        'This text should not change',
        'Hello',
      ]);

      await btn.click();
<<<<<<< HEAD
=======
      await page.waitForTimeout(200);
>>>>>>> a9ecfaa6

      await expect(results).toHaveText([
        'This text should not change',
        'Done!',
        'This text should not change',
        'Done!',
        'This text should not change',
        'Done!',
        'This text should not change',
        'Done!',
        'This text should not change',
        'Done!',
      ]);
    });

    test('issue 2344', async ({ page }) => {
      const btn = page.locator('#issue-2344-btn');
      const results = page.locator('#issue-2344-results');
      await expect(results).toHaveValue('Content');
      await btn.click();
      await expect(results).toHaveValue('Content');
    });

    test('issue 2930', async ({ page }) => {
      const input = page.locator('#issue-2930-input');
      const results = page.locator('.issue-2930-result');
      await expect(results).toHaveText([
        '{"controls":{"ctrl":{"value":""}}}',
        '{"ctrl":{"value":""}}',
        '{"value":""}',
        '""',
      ]);
<<<<<<< HEAD
      await input.fill('test');
      await page.waitForTimeout(100);
=======
      await page.waitForTimeout(100);
      await input.fill('test');
      await page.waitForTimeout(200);
>>>>>>> a9ecfaa6
      await expect(results).toHaveText([
        '{"controls":{"ctrl":{"value":"test"}}}',
        '{"ctrl":{"value":"test"}}',
        '{"value":"test"}',
        '"test"',
      ]);
    });

    test('issue 3212', async ({ page }) => {
      const result0 = page.locator('#issue-3212-result-0');
      const result1 = page.locator('#issue-3212-result-1');
      const result2 = page.locator('#issue-3212-result-2');
      const result3 = page.locator('#issue-3212-result-3');

      await expect(result0).toHaveText('1');
      await expect(result1).toHaveText('1');
      await expect(result2).toHaveText('1');
      await expect(result3).toHaveText('1');
    });

    test('fine-grained-mutable', async ({ page }) => {
      const mutable = page.locator('#fine-grained-mutable');
      const signal = page.locator('#fine-grained-signal');

      await expect(mutable).toHaveText('2');
      await expect(signal).toHaveText('Increment 0');

      await signal.click();
      await expect(mutable).toHaveText('3');
      await expect(signal).toHaveText('Increment 1');

      await signal.click();
      await expect(mutable).toHaveText('4');
      await expect(signal).toHaveText('Increment 2');
    });
  }

  tests();

  test.describe('client rerender', () => {
    test.beforeEach(async ({ page }) => {
      const toggleRender = page.locator('#rerender');
      await toggleRender.click();
      await page.waitForTimeout(100);
    });
    tests();
  });
});<|MERGE_RESOLUTION|>--- conflicted
+++ resolved
@@ -248,10 +248,7 @@
       ]);
 
       await btn.click();
-<<<<<<< HEAD
-=======
       await page.waitForTimeout(200);
->>>>>>> a9ecfaa6
 
       await expect(results).toHaveText([
         'This text should not change',
@@ -284,14 +281,9 @@
         '{"value":""}',
         '""',
       ]);
-<<<<<<< HEAD
-      await input.fill('test');
-      await page.waitForTimeout(100);
-=======
       await page.waitForTimeout(100);
       await input.fill('test');
       await page.waitForTimeout(200);
->>>>>>> a9ecfaa6
       await expect(results).toHaveText([
         '{"controls":{"ctrl":{"value":"test"}}}',
         '{"ctrl":{"value":"test"}}',
