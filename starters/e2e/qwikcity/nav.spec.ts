import { expect, test } from '@playwright/test';
import {
  assertPage,
  getScrollHeight,
  getWindowScrollXY,
  linkNavigate,
  load,
  scrollDetector,
  scrollTo,
} from './util.js';

test.describe('actions', () => {
  test.describe('mpa', () => {
    test.use({ javaScriptEnabled: false });
    tests();
  });

  test.describe('spa', () => {
    test.use({ javaScriptEnabled: true });
    tests();
<<<<<<< HEAD
    spaOnlyTests();
=======

    test('issue4100', async ({ page }) => {
      await page.goto('/qwikcity-test/issue4100/');
      const increment = page.locator('button');
      const link = page.locator('a');

      await expect(increment).toHaveText('Click me 0');
      await increment.click();
      await expect(increment).toHaveText('Click me 1');
      await link.click();
      await expect(new URL(page.url()).hash).toBe('#navigate');
      await expect(increment).toHaveText('Click me 1');
    });
>>>>>>> a9b66c8e
  });

  function spaOnlyTests() {
    test.describe('scroll-restoration', () => {
      test('should not refresh again on popstate after manual refresh', async ({ page }) => {
        await page.goto('/qwikcity-test/scroll-restoration/page-long/');
        const link = page.locator('#to-page-short');
        await link.click();

        await expect(page.locator('h1')).toHaveText('Page Short');

        await page.reload();
        await expect(page.locator('h1')).toHaveText('Page Short');

        page.addListener('domcontentloaded', () => {
          throw new Error('Full-page refresh should not happen on popstate');
        });
        await page.goBack();

        await expect(page.locator('h1')).toHaveText('Page Long');
      });
      test('should scroll on hash change', async ({ page }) => {
        await page.goto('/qwikcity-test/scroll-restoration/hash/');

        const link = page.locator('#hash-1');
        await link.click();

        await page.waitForTimeout(50);
        expect(toPath(page.url())).toEqual('/qwikcity-test/scroll-restoration/hash/#hash-2');
        await page.waitForTimeout(50);
        const scrollY1 = (await getWindowScrollXY(page))[1];
        expect(scrollY1).toBeGreaterThan(1090);
        expect(scrollY1).toBeLessThan(1110);

        const link2 = page.locator('#hash-2');
        await scrollTo(page, 0, 1000);
        await link2.click();

        await page.waitForTimeout(50);
        expect(toPath(page.url())).toEqual('/qwikcity-test/scroll-restoration/hash/#hash-1');
        await page.waitForTimeout(50);
        const scrollY2 = (await getWindowScrollXY(page))[1];
        expect(scrollY2).toBeGreaterThan(70);
        expect(scrollY2).toBeLessThan(90);

        const link3 = page.locator('#no-hash');
        await scrollTo(page, 0, 2000);
        await link3.click();

        await page.waitForTimeout(50);
        expect(toPath(page.url())).toEqual('/qwikcity-test/scroll-restoration/hash/');
        await page.waitForTimeout(50);
        expect(await getWindowScrollXY(page)).toStrictEqual([0, 0]);
      });
      test('should restore scroll on back and forward navigations', async ({ page }) => {
        await page.goto('/qwikcity-test/scroll-restoration/page-long/');

        const link = page.locator('#to-page-short');
        const scrollHeightLong = await getScrollHeight(page);
        await scrollTo(page, 0, scrollHeightLong);
        const scrollDetector1 = scrollDetector(page);
        await link.click();

        await scrollDetector1;
        await expect(page.locator('h1')).toHaveText('Page Short');
        await page.waitForTimeout(50);
        expect(toPath(page.url())).toEqual('/qwikcity-test/scroll-restoration/page-short/');
        expect(await getWindowScrollXY(page)).toStrictEqual([0, 0]);

        const scrollHeightShort = await getScrollHeight(page);
        await scrollTo(page, 0, scrollHeightShort);

        const scrollDetector2 = scrollDetector(page);
        await page.goBack();

        await scrollDetector2;
        await expect(page.locator('h1')).toHaveText('Page Long');
        await page.waitForTimeout(50);
        expect(toPath(page.url())).toEqual('/qwikcity-test/scroll-restoration/page-long/');
        expect(await getWindowScrollXY(page)).toStrictEqual([0, scrollHeightLong]);

        const scrollDetector3 = scrollDetector(page);
        await page.goForward();

        await scrollDetector3;
        await expect(page.locator('h1')).toHaveText('Page Short');
        await page.waitForTimeout(50);
        expect(toPath(page.url())).toEqual('/qwikcity-test/scroll-restoration/page-short/');
        expect(await getWindowScrollXY(page)).toStrictEqual([0, scrollHeightShort]);
      });
    });
  }

  function tests() {
    test.describe('issue2829', () => {
      test('should navigate with context', async ({ page }) => {
        await page.goto('/qwikcity-test/issue2829/a/');
        const link = page.locator('#issue2829-link');
        await link.click();

        await expect(page.locator('h1')).toHaveText('Profile');
        await expect(page.locator('#issue2829-context')).toHaveText('context: __CONTEXT_VALUE__');
        await expect(new URL(page.url()).pathname).toBe('/qwikcity-test/issue2829/b/');
      });
    });
    test.describe('issue2890', () => {
      test('should navigate (link 0)', async ({ page, javaScriptEnabled }) => {
        await page.goto('/qwikcity-test/issue2890/a/');
        const link = page.locator('#issue2890-link-0');
        await link.click();

        await expect(page.locator('h1')).toHaveText('Query');
        await expect(toPath(page.url())).toEqual('/qwikcity-test/issue2890/b/');
        await expect(page.locator('#loader')).toHaveText('LOADER: {"query":"NONE","hash":"NONE"}');
        if (javaScriptEnabled) {
          await expect(page.locator('#browser')).toHaveText('BROWSER: {"query":"NONE","hash":""}');
        } else {
          await expect(page.locator('#browser')).toHaveText('BROWSER: {}');
        }
      });

      test('should navigate (link 1)', async ({ page, javaScriptEnabled }) => {
        await page.goto('/qwikcity-test/issue2890/a/');
        const link = page.locator('#issue2890-link-1');
        await link.click();

        await expect(page.locator('h1')).toHaveText('Query');
        await expect(toPath(page.url())).toEqual('/qwikcity-test/issue2890/b/?query=123');
        await expect(page.locator('#loader')).toHaveText('LOADER: {"query":"123","hash":"NONE"}');
        if (javaScriptEnabled) {
          await expect(page.locator('#browser')).toHaveText('BROWSER: {"query":"123","hash":""}');
        } else {
          await expect(page.locator('#browser')).toHaveText('BROWSER: {}');
        }
      });
      test('should navigate (link 2)', async ({ page, javaScriptEnabled }) => {
        await page.goto('/qwikcity-test/issue2890/a/');
        const link = page.locator('#issue2890-link-2');
        await link.click();

        await expect(page.locator('h1')).toHaveText('Query');
        await expect(toPath(page.url())).toEqual('/qwikcity-test/issue2890/b/?query=321');
        await expect(page.locator('#loader')).toHaveText('LOADER: {"query":"321","hash":"NONE"}');
        if (javaScriptEnabled) {
          await expect(page.locator('#browser')).toHaveText('BROWSER: {"query":"321","hash":""}');
        } else {
          await expect(page.locator('#browser')).toHaveText('BROWSER: {}');
        }
      });
      test('should navigate (link 3)', async ({ page, javaScriptEnabled }) => {
        await page.goto('/qwikcity-test/issue2890/a/');
        const link = page.locator('#issue2890-link-3');
        await link.click();

        await expect(page.locator('h1')).toHaveText('Query');
        await expect(toPath(page.url())).toEqual(
          '/qwikcity-test/issue2890/b/?query=321&hash=true#h2'
        );
        await expect(page.locator('#loader')).toHaveText('LOADER: {"query":"321","hash":"true"}');
        if (javaScriptEnabled) {
          await expect(page.locator('#browser')).toHaveText(
            'BROWSER: {"query":"321","hash":"#h2"}'
          );
        } else {
          await expect(page.locator('#browser')).toHaveText('BROWSER: {}');
        }
      });
      test('should navigate (link 4)', async ({ page, javaScriptEnabled }) => {
        await page.goto('/qwikcity-test/issue2890/a/');
        const link = page.locator('#issue2890-link-4');
        await link.click();

        await expect(page.locator('h1')).toHaveText('Query');
        await expect(toPath(page.url())).toEqual(
          '/qwikcity-test/issue2890/b/?query=321&hash=true#h2'
        );
        await expect(page.locator('#loader')).toHaveText('LOADER: {"query":"321","hash":"true"}');
        if (javaScriptEnabled) {
          await expect(page.locator('#browser')).toHaveText(
            'BROWSER: {"query":"321","hash":"#h2"}'
          );
        } else {
          await expect(page.locator('#browser')).toHaveText('BROWSER: {}');
        }
      });
    });

    test.describe('issue 2751', () => {
      test('should navigate without crash', async ({ context, javaScriptEnabled }) => {
        const ctx = await load(context, javaScriptEnabled, '/qwikcity-test/actions/');

        await linkNavigate(ctx, '[data-test-link="docs-home"]');
        await assertPage(ctx, {
          pathname: '/qwikcity-test/docs/',
          title: 'Docs: Welcome! - Qwik',
          layoutHierarchy: ['docs'],
          h1: 'Welcome to the Docs!',
        });

        await linkNavigate(ctx, '[data-test-link="docs-actions"]');
        await assertPage(ctx, {
          pathname: '/qwikcity-test/actions/',
          title: 'Actions - Qwik',
          layoutHierarchy: ['root'],
          h1: 'Actions Test',
        });

        await linkNavigate(ctx, '[data-test-link="api-home"]');
        await assertPage(ctx, {
          pathname: '/qwikcity-test/api/',
          title: 'API: /qwikcity-test/api/ - Qwik',
          layoutHierarchy: ['root', 'api'],
          h1: 'Qwik City Test API!',
        });
      });
    });
  }
});

function toPath(href: string) {
  const url = new URL(href);
  return url.pathname + url.search + url.hash;
}<|MERGE_RESOLUTION|>--- conflicted
+++ resolved
@@ -18,10 +18,10 @@
   test.describe('spa', () => {
     test.use({ javaScriptEnabled: true });
     tests();
-<<<<<<< HEAD
     spaOnlyTests();
-=======
-
+  });
+
+  function spaOnlyTests() {
     test('issue4100', async ({ page }) => {
       await page.goto('/qwikcity-test/issue4100/');
       const increment = page.locator('button');
@@ -34,10 +34,7 @@
       await expect(new URL(page.url()).hash).toBe('#navigate');
       await expect(increment).toHaveText('Click me 1');
     });
->>>>>>> a9b66c8e
-  });
-
-  function spaOnlyTests() {
+
     test.describe('scroll-restoration', () => {
       test('should not refresh again on popstate after manual refresh', async ({ page }) => {
         await page.goto('/qwikcity-test/scroll-restoration/page-long/');
