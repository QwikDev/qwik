--- conflicted
+++ resolved
@@ -149,11 +149,7 @@
   await page.evaluate(() => {
     return new Promise<void>((resolve) => {
       const checkInterval = setInterval(() => {
-<<<<<<< HEAD
-        if (!window['_qCityScrollDebounce']) {
-=======
         if (!window["_qCityScrollDebounceTimeout"]) {
->>>>>>> d6f4d046
           clearInterval(checkInterval);
           resolve();
         }
