{
  "description": "Use Tailwind in your Qwik app",
  "devDependencies": {
    "autoprefixer": "^10.4.13",
    "postcss": "^8.4.16",
    "tailwindcss": "^3.1.8"
  },
  "__qwik__": {
    "displayName": "Integration: Tailwind (styling)",
    "priority": -10,
    "viteConfig": {},
    "docs": [
      "https://qwik.builder.io/integrations/integration/tailwind/",
      "https://tailwindcss.com/docs/utility-first"
<<<<<<< HEAD
    ],
    "nextSteps": {
      "lines": [
        " Please add the following lines to your global.css file:",
        "",
        " @tailwind base;",
        " @tailwind components;",
        " @tailwind utilities;"
      ]
    }
=======
    ]
>>>>>>> a9ecfaa6
  }
}<|MERGE_RESOLUTION|>--- conflicted
+++ resolved
@@ -12,19 +12,6 @@
     "docs": [
       "https://qwik.builder.io/integrations/integration/tailwind/",
       "https://tailwindcss.com/docs/utility-first"
-<<<<<<< HEAD
-    ],
-    "nextSteps": {
-      "lines": [
-        " Please add the following lines to your global.css file:",
-        "",
-        " @tailwind base;",
-        " @tailwind components;",
-        " @tailwind utilities;"
-      ]
-    }
-=======
     ]
->>>>>>> a9ecfaa6
   }
 }