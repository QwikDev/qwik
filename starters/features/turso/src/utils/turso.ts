<<<<<<< HEAD
import { createClient, type Client } from "@libsql/client/web";
import type { RequestEventBase } from "@qwik.dev/router";
=======
import type { RequestEventBase } from "@builder.io/qwik-city";
import { createClient, type Client } from "@libsql/client";
>>>>>>> 8406d8d1

export function tursoClient(requestEvent: RequestEventBase): Client {
  const url = requestEvent.env.get("PRIVATE_TURSO_DATABASE_URL")?.trim();
  if (url === undefined) {
    throw new Error("PRIVATE_TURSO_DATABASE_URL is not defined");
  }

  const authToken = requestEvent.env.get("PRIVATE_TURSO_AUTH_TOKEN")?.trim();
  if (authToken === undefined) {
    if (!url.includes("file:")) {
      throw new Error("PRIVATE_TURSO_AUTH_TOKEN is not defined");
    }
  }

  return createClient({
    url,
    authToken,
  });
}<|MERGE_RESOLUTION|>--- conflicted
+++ resolved
@@ -1,10 +1,5 @@
-<<<<<<< HEAD
-import { createClient, type Client } from "@libsql/client/web";
 import type { RequestEventBase } from "@qwik.dev/router";
-=======
-import type { RequestEventBase } from "@builder.io/qwik-city";
 import { createClient, type Client } from "@libsql/client";
->>>>>>> 8406d8d1
 
 export function tursoClient(requestEvent: RequestEventBase): Client {
   const url = requestEvent.env.get("PRIVATE_TURSO_DATABASE_URL")?.trim();
