--- conflicted
+++ resolved
@@ -26,12 +26,8 @@
   },
   testMatch: "*.e2e.ts",
   testIgnore: /.*example.spec.tsx?$/,
-<<<<<<< HEAD
-  retries: 0,
-=======
   retries: inGithubCI ? 0 : 1,
   expect: { timeout: inGithubCI ? 120000 : 10000 },
->>>>>>> 1583bb56
   webServer: {
     command: "pnpm tsm ./starters/dev-server.ts 3301",
     port: 3301,
