import { expect } from '@playwright/test';
import type { Locator, PlaywrightTestConfig } from '@playwright/test';

expect.extend({
  async hasAttribute(recieved: Locator, attribute: string) {
    const pass = await recieved.evaluate((node, attribute) => {
      return node.getAttribute(attribute);
    }, attribute);

    return {
      message: () => `expected ${recieved} to have attribute \`${attribute}\` (${pass})`,
      pass: pass !== null,
    };
  },
});

const config: PlaywrightTestConfig = {
  use: {
    viewport: {
      width: 520,
      height: 600,
    },
  },
<<<<<<< HEAD
  testIgnore: /.*example.spec.tsx/,
=======
  testIgnore: /.*example.spec.tsx?$/,
>>>>>>> 64acf92d
  retries: 3,
  webServer: {
    command: 'pnpm tsm ./starters/dev-server.ts 3301',
    port: 3301,
    reuseExistingServer: !process.env.CI,
  },
};

export default config;<|MERGE_RESOLUTION|>--- conflicted
+++ resolved
@@ -21,11 +21,7 @@
       height: 600,
     },
   },
-<<<<<<< HEAD
-  testIgnore: /.*example.spec.tsx/,
-=======
   testIgnore: /.*example.spec.tsx?$/,
->>>>>>> 64acf92d
   retries: 3,
   webServer: {
     command: 'pnpm tsm ./starters/dev-server.ts 3301',
